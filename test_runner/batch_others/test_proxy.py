--- conflicted
+++ resolved
@@ -1,17 +1,11 @@
-<<<<<<< HEAD
 import json
 import subprocess
 
-import pytest
 from fixtures.log_helper import log
 from fixtures.neon_fixtures import PSQL
-import psycopg2
 from urllib.parse import urlparse
-from contextlib import closing
-=======
 import psycopg2
 import pytest
->>>>>>> 39a3bcac
 
 
 def test_proxy_select_1(static_proxy):
@@ -22,8 +16,8 @@
     user = "borat"
     password = "password"
     static_proxy.safe_psql(
-        f"create role {user} with login password '{password}'", options="project=irrelevant"
-    )
+        f"create role {user} with login password '{password}'",
+        options="project=irrelevant")
 
     # Note the format of `magic`!
     magic = f"project=irrelevant;{password}"
@@ -67,7 +61,8 @@
             assert link_auth_uri == local_link_proxy.link_auth_uri, \
                 f"Line='{line}' should contain a http auth link of form '{local_link_proxy.link_auth_uri}/<psql_session_id>'."
             break
-        log.debug("line %d does not contain expected result: %s", line_id, line)
+        log.debug("line %d does not contain expected result: %s", line_id,
+                  line)
 
     assert line_id <= max_num_lines_of_welcome_message, "exhausted given attempts, did not get the result"
     assert psql_session_id is not None, "psql_session_id not found from output of proc.stderr.readline()"
@@ -76,7 +71,7 @@
     return psql_session_id
 
 
-def create_and_send_db_inf(local_vanilla_pg, psql_session_id, mgmt_port):
+def create_and_send_db_info(local_vanilla_pg, psql_session_id, mgmt_port):
     pg_user = "proxy"
     pg_password = "password"
 
@@ -111,7 +106,8 @@
         db_info_str
     ]
 
-    log.info(f"Sending to proxy the user and db info: {cmd_line_args__to__mgmt}")
+    log.info(
+        f"Sending to proxy the user and db info: {cmd_line_args__to__mgmt}")
     p = subprocess.Popen(cmd_line_args__to__mgmt, stdout=subprocess.PIPE)
     out, err = p.communicate()
     assert "ok" in str(out)
@@ -135,10 +131,11 @@
     proc = await psql.run("select 1")
 
     # Step 2.
-    psql_session_id = await get_session_id_from_welcome_message(link_proxy, proc)
+    psql_session_id = await get_session_id_from_welcome_message(
+        link_proxy, proc)
 
     # Step 3.
-    create_and_send_db_inf(vanilla_pg, psql_session_id, link_proxy.mgmt_port)
+    create_and_send_db_info(vanilla_pg, psql_session_id, link_proxy.mgmt_port)
 
     # Step 4.
     # Expecting proxy output::
@@ -146,12 +143,9 @@
     # b'----------\n'
     # b'        1\n'
     # b'(1 row)\n'
-    max_num_output_lines = 4
-    str_sum = ""
-    for i in range(max_num_output_lines):
-        raw_bytes_line = await proc.stdout.readline()
-        str_sum += str(raw_bytes_line)
-    assert str_sum == "b' ?column? \\n'b'----------\\n'b'        1\\n'b'(1 row)\\n'"
+    out_bytes = await proc.stdout.read()
+    expected_out_bytes = b" ?column? \n----------\n        1\n(1 row)\n\n"
+    assert out_bytes == expected_out_bytes
 
 
 # Pass extra options to the server.
