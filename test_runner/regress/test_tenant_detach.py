import asyncio
import random
import time
from threading import Thread
from typing import List, Optional

import asyncpg
import pytest
from fixtures.log_helper import log
from fixtures.neon_fixtures import (
    Endpoint,
    NeonEnv,
    NeonEnvBuilder,
)
from fixtures.pageserver.http import PageserverApiException, PageserverHttpClient
from fixtures.pageserver.utils import (
    wait_for_last_record_lsn,
    wait_for_upload,
    wait_until_tenant_state,
)
from fixtures.remote_storage import RemoteStorageKind, available_remote_storages
from fixtures.types import Lsn, TenantId, TimelineId
from fixtures.utils import query_scalar, wait_until
from prometheus_client.samples import Sample


def do_gc_target(
    pageserver_http: PageserverHttpClient, tenant_id: TenantId, timeline_id: TimelineId
):
    """Hack to unblock main, see https://github.com/neondatabase/neon/issues/2211"""
    try:
        log.info("sending gc http request")
        pageserver_http.timeline_checkpoint(tenant_id, timeline_id)
        pageserver_http.timeline_gc(tenant_id, timeline_id, 0)
    except Exception as e:
        log.error("do_gc failed: %s", e)
    finally:
        log.info("gc http thread returning")


# Basic detach and re-attach test
@pytest.mark.parametrize("remote_storage_kind", available_remote_storages())
def test_tenant_reattach(
    neon_env_builder: NeonEnvBuilder,
    remote_storage_kind: RemoteStorageKind,
):
    neon_env_builder.enable_pageserver_remote_storage(remote_storage_kind)

    # Exercise retry code path by making all uploads and downloads fail for the
    # first time. The retries print INFO-messages to the log; we will check
    # that they are present after the test.
    neon_env_builder.pageserver_config_override = "test_remote_failures=1"

    env = neon_env_builder.init_start()
    pageserver_http = env.pageserver.http_client()

    # create new nenant
    tenant_id, timeline_id = env.neon_cli.create_tenant()

    # Attempts to connect from compute to pageserver while the tenant is
    # temporarily detached produces these errors in the pageserver log.
    env.pageserver.allowed_errors.append(f".*Tenant {tenant_id} not found.*")
    env.pageserver.allowed_errors.append(
        f".*Tenant {tenant_id} will not become active\\. Current state: Stopping.*"
    )
    # Thats because of UnreliableWrapper's injected failures
    env.pageserver.allowed_errors.append(
        f".*failed to fetch tenant deletion mark at tenants/({tenant_id}|{env.initial_tenant})/deleted attempt 1.*"
    )

    with env.endpoints.create_start("main", tenant_id=tenant_id) as endpoint:
        with endpoint.cursor() as cur:
            cur.execute("CREATE TABLE t(key int primary key, value text)")
            cur.execute("INSERT INTO t SELECT generate_series(1,100000), 'payload'")
            current_lsn = Lsn(query_scalar(cur, "SELECT pg_current_wal_flush_lsn()"))

    # Wait for the all data to be processed by the pageserver and uploaded in remote storage
    wait_for_last_record_lsn(pageserver_http, tenant_id, timeline_id, current_lsn)
    pageserver_http.timeline_checkpoint(tenant_id, timeline_id)
    wait_for_upload(pageserver_http, tenant_id, timeline_id, current_lsn)

    # Check that we had to retry the uploads
    assert env.pageserver.log_contains(
        ".*failed to perform remote task UploadLayer.*, will retry.*"
    )
    assert env.pageserver.log_contains(
        ".*failed to perform remote task UploadMetadata.*, will retry.*"
    )

    ps_metrics = pageserver_http.get_metrics()
    tenant_metric_filter = {
        "tenant_id": str(tenant_id),
        "timeline_id": str(timeline_id),
    }
    pageserver_last_record_lsn_before_detach = int(
        ps_metrics.query_one("pageserver_last_record_lsn", filter=tenant_metric_filter).value
    )

    pageserver_http.tenant_detach(tenant_id)
    pageserver_http.tenant_attach(tenant_id)

    time.sleep(1)  # for metrics propagation

    ps_metrics = pageserver_http.get_metrics()
    pageserver_last_record_lsn = int(
        ps_metrics.query_one("pageserver_last_record_lsn", filter=tenant_metric_filter).value
    )

    assert pageserver_last_record_lsn_before_detach == pageserver_last_record_lsn

    with env.endpoints.create_start("main", tenant_id=tenant_id) as endpoint:
        with endpoint.cursor() as cur:
            assert query_scalar(cur, "SELECT count(*) FROM t") == 100000

        # Check that we had to retry the downloads
        assert env.pageserver.log_contains(".*list prefixes.*failed, will retry.*")
        assert env.pageserver.log_contains(".*download.*failed, will retry.*")


num_connections = 10
num_rows = 100000

# Detach and re-attach tenant, while compute is busy running queries.
#
# Some of the queries may fail, in the window that the tenant has been
# detached but not yet re-attached. But Postgres itself should keep
# running, and when we retry the queries, they should start working
# after the attach has finished.


# FIXME:
#
# This is pretty unstable at the moment. I've seen it fail with a warning like this:
#
# AssertionError: assert not ['2023-01-05T13:09:40.708303Z  WARN remote_upload{tenant=c3fc41f6cf29a7626b90316e3518cd4b timeline=7978246f85faa71ab03...1282b/000000000000000000000000000000000000-FFFFFFFFFFFFFFFFFFFFFFFFFFFFFFFFFFFF__0000000001716699-0000000001736681"\n']
#
# (https://neon-github-public-dev.s3.amazonaws.com/reports/pr-3232/debug/3846817847/index.html#suites/f9eba3cfdb71aa6e2b54f6466222829b/470fc62b5db7d7d7/)
# I believe that failure happened because there is a race condition
# between detach and starting remote upload tasks:
#
# 1. detach_timeline calls task_mgr::shutdown_tasks(), sending shutdown
#    signal to all in-progress tasks associated with the tenant.
# 2. Just after shutdown_tasks() has collected the list of tasks,
#    a new remote-upload task is spawned.
#
# See https://github.com/neondatabase/neon/issues/3273
#
#
# I also saw this failure:
#
# test_runner/regress/test_tenant_detach.py:194: in test_tenant_reattach_while_busy
#     asyncio.run(reattach_while_busy(env, pg, pageserver_http, tenant_id))
# /home/nonroot/.pyenv/versions/3.9.2/lib/python3.9/asyncio/runners.py:44: in run
#     return loop.run_until_complete(main)
# /home/nonroot/.pyenv/versions/3.9.2/lib/python3.9/asyncio/base_events.py:642: in run_until_complete
#     return future.result()
# test_runner/regress/test_tenant_detach.py:151: in reattach_while_busy
#     assert updates_finished == updates_to_perform
# E   assert 5010 == 10010
# E     +5010
# E     -10010
#
# I don't know what's causing that...
@pytest.mark.skip(reason="fixme")
@pytest.mark.parametrize("remote_storage_kind", available_remote_storages())
def test_tenant_reattach_while_busy(
    neon_env_builder: NeonEnvBuilder,
    remote_storage_kind: RemoteStorageKind,
):
<<<<<<< HEAD
    updates_started = 0
    updates_finished = 0
    updates_to_perform = 0

    # Run random UPDATEs on test table. On failure, try again.
    async def update_table(pg_conn: asyncpg.Connection):
        nonlocal updates_started, updates_finished, updates_to_perform

        while updates_started < updates_to_perform or updates_to_perform == 0:
            updates_started += 1
            id = random.randrange(1, num_rows)

            # Loop to retry until the UPDATE succeeds
            while True:
                try:
                    await pg_conn.fetchrow(f"UPDATE t SET counter = counter + 1 WHERE id = {id}")
                    updates_finished += 1
                    if updates_finished % 1000 == 0:
                        log.info(f"update {updates_finished} / {updates_to_perform}")
                    break
                except asyncpg.PostgresError as e:
                    # Received error from Postgres. Log it, sleep a little, and continue
                    log.info(f"UPDATE error: {e}")
                    await asyncio.sleep(0.1)

    async def sleep_and_reattach(pageserver_http: PageserverHttpClient, tenant_id: TenantId):
        nonlocal updates_started, updates_finished, updates_to_perform

        # Wait until we have performed some updates
        wait_until(20, 0.5, lambda: updates_finished > 500)

        log.info("Detaching tenant")
        pageserver_http.tenant_detach(tenant_id)
        await asyncio.sleep(1)
        log.info("Re-attaching tenant")
        pageserver_http.tenant_attach(tenant_id)
        log.info("Re-attach finished")

        # Continue with 5000 more updates
        updates_to_perform = updates_started + 5000

    # async guts of test_tenant_reattach_while_bysy test
    async def reattach_while_busy(
        env: NeonEnv, endpoint: Endpoint, pageserver_http: PageserverHttpClient, tenant_id: TenantId
    ):
        nonlocal updates_to_perform, updates_finished
        workers = []
        for _ in range(num_connections):
            pg_conn = await endpoint.connect_async()
            workers.append(asyncio.create_task(update_table(pg_conn)))

        workers.append(asyncio.create_task(sleep_and_reattach(pageserver_http, tenant_id)))
        await asyncio.gather(*workers)

        assert updates_finished == updates_to_perform

    neon_env_builder.enable_remote_storage(
        remote_storage_kind=remote_storage_kind,
    )
=======
    neon_env_builder.enable_pageserver_remote_storage(remote_storage_kind)
>>>>>>> 499d0707
    env = neon_env_builder.init_start()

    pageserver_http = env.pageserver.http_client()

    # create new nenant
    tenant_id, timeline_id = env.neon_cli.create_tenant(
        # Create layers aggressively
        conf={"checkpoint_distance": "100000"}
    )

    # Attempts to connect from compute to pageserver while the tenant is
    # temporarily detached produces these errors in the pageserver log.
    env.pageserver.allowed_errors.append(f".*Tenant {tenant_id} not found.*")
    env.pageserver.allowed_errors.append(
        f".*Tenant {tenant_id} will not become active\\. Current state: Stopping.*"
    )

    endpoint = env.endpoints.create_start("main", tenant_id=tenant_id)

    cur = endpoint.connect().cursor()

    cur.execute("CREATE TABLE t(id int primary key, counter int)")
    cur.execute(f"INSERT INTO t SELECT generate_series(1,{num_rows}), 0")

    # Run the test
    asyncio.run(reattach_while_busy(env, endpoint, pageserver_http, tenant_id))

    # Verify table contents
    assert query_scalar(cur, "SELECT count(*) FROM t") == num_rows
    assert query_scalar(cur, "SELECT sum(counter) FROM t") == updates_to_perform


def test_tenant_detach_smoke(neon_env_builder: NeonEnvBuilder):
    env = neon_env_builder.init_start()
    pageserver_http = env.pageserver.http_client()

    env.pageserver.allowed_errors.append(".*NotFound: Tenant .*")

    # first check for non existing tenant
    tenant_id = TenantId.generate()
    with pytest.raises(
        expected_exception=PageserverApiException,
        match=f"NotFound: tenant {tenant_id}",
    ) as excinfo:
        pageserver_http.tenant_detach(tenant_id)

    assert excinfo.value.status_code == 404

    # the error will be printed to the log too
    env.pageserver.allowed_errors.append(".*NotFound: tenant *")

    # create new nenant
    tenant_id, timeline_id = env.neon_cli.create_tenant()

    # Attempts to connect from compute to pageserver while the tenant is
    # temporarily detached produces these errors in the pageserver log.
    env.pageserver.allowed_errors.append(f".*Tenant {tenant_id} not found.*")
    env.pageserver.allowed_errors.append(
        f".*Tenant {tenant_id} will not become active\\. Current state: Stopping.*"
    )

    # assert tenant exists on disk
    assert (env.repo_dir / "tenants" / str(tenant_id)).exists()

    endpoint = env.endpoints.create_start("main", tenant_id=tenant_id)
    # we rely upon autocommit after each statement
    endpoint.safe_psql_many(
        queries=[
            "CREATE TABLE t(key int primary key, value text)",
            "INSERT INTO t SELECT generate_series(1,100000), 'payload'",
        ]
    )

    # gc should not try to even start on a timeline that doesn't exist
    with pytest.raises(
        expected_exception=PageserverApiException, match="gc target timeline does not exist"
    ):
        bogus_timeline_id = TimelineId.generate()
        pageserver_http.timeline_gc(tenant_id, bogus_timeline_id, 0)

    # the error will be printed to the log too
    env.pageserver.allowed_errors.append(".*gc target timeline does not exist.*")
    # Timelines get stopped during detach, ignore the gc calls that error, witnessing that
    env.pageserver.allowed_errors.append(".*InternalServerError\\(timeline is Stopping.*")

    # Detach while running manual GC.
    # It should wait for manual GC to finish because it runs in a task associated with the tenant.
    pageserver_http.configure_failpoints(
        ("gc_iteration_internal_after_getting_gc_timelines", "return(2000)")
    )
    gc_thread = Thread(target=lambda: do_gc_target(pageserver_http, tenant_id, timeline_id))
    gc_thread.start()
    time.sleep(1)
    # By now the gc task is spawned but in sleep for another second due to the failpoint.

    log.info("detaching tenant")
    pageserver_http.tenant_detach(tenant_id)
    log.info("tenant detached without error")

    log.info("wait for gc thread to return")
    gc_thread.join(timeout=10)
    assert not gc_thread.is_alive()
    log.info("gc thread returned")

    # check that nothing is left on disk for deleted tenant
    assert not (env.repo_dir / "tenants" / str(tenant_id)).exists()

    with pytest.raises(
        expected_exception=PageserverApiException, match=f"NotFound: tenant {tenant_id}"
    ):
        pageserver_http.timeline_gc(tenant_id, timeline_id, 0)


# Creates and ignores a tenant, then detaches it: first, with no parameters (should fail),
# then with parameters to force ignored tenant detach (should not fail).
def test_tenant_detach_ignored_tenant(neon_simple_env: NeonEnv):
    env = neon_simple_env
    client = env.pageserver.http_client()

    # create a new tenant
    tenant_id, _ = env.neon_cli.create_tenant()

    # Attempts to connect from compute to pageserver while the tenant is
    # temporarily detached produces these errors in the pageserver log.
    env.pageserver.allowed_errors.append(f".*Tenant {tenant_id} not found.*")
    env.pageserver.allowed_errors.append(
        f".*Tenant {tenant_id} will not become active\\. Current state: Stopping.*"
    )

    # assert tenant exists on disk
    assert (env.repo_dir / "tenants" / str(tenant_id)).exists()

    endpoint = env.endpoints.create_start("main", tenant_id=tenant_id)
    # we rely upon autocommit after each statement
    endpoint.safe_psql_many(
        queries=[
            "CREATE TABLE t(key int primary key, value text)",
            "INSERT INTO t SELECT generate_series(1,100000), 'payload'",
        ]
    )

    # ignore tenant
    client.tenant_ignore(tenant_id)
    env.pageserver.allowed_errors.append(".*NotFound: tenant .*")
    # ensure tenant couldn't be detached without the special flag for ignored tenant
    log.info("detaching ignored tenant WITHOUT required flag")
    with pytest.raises(
        expected_exception=PageserverApiException, match=f"NotFound: tenant {tenant_id}"
    ):
        client.tenant_detach(tenant_id)

    log.info("tenant detached failed as expected")

    # ensure tenant is detached with ignore state
    log.info("detaching ignored tenant with required flag")
    client.tenant_detach(tenant_id, True)
    log.info("ignored tenant detached without error")

    # check that nothing is left on disk for deleted tenant
    assert not (env.repo_dir / "tenants" / str(tenant_id)).exists()

    # assert the tenant does not exists in the Pageserver
    tenants_after_detach = [tenant["id"] for tenant in client.tenant_list()]
    assert (
        tenant_id not in tenants_after_detach
    ), f"Ignored and then detached tenant {tenant_id} \
        should not be present in pageserver's memory"


# Creates a tenant, and detaches it with extra paremeter that forces ignored tenant detach.
# Tenant should be detached without issues.
def test_tenant_detach_regular_tenant(neon_simple_env: NeonEnv):
    env = neon_simple_env
    client = env.pageserver.http_client()

    # create a new tenant
    tenant_id, _ = env.neon_cli.create_tenant()

    # Attempts to connect from compute to pageserver while the tenant is
    # temporarily detached produces these errors in the pageserver log.
    env.pageserver.allowed_errors.append(f".*Tenant {tenant_id} not found.*")
    env.pageserver.allowed_errors.append(
        f".*Tenant {tenant_id} will not become active\\. Current state: Stopping.*"
    )

    # assert tenant exists on disk
    assert (env.repo_dir / "tenants" / str(tenant_id)).exists()

    endpoint = env.endpoints.create_start("main", tenant_id=tenant_id)
    # we rely upon autocommit after each statement
    endpoint.safe_psql_many(
        queries=[
            "CREATE TABLE t(key int primary key, value text)",
            "INSERT INTO t SELECT generate_series(1,100000), 'payload'",
        ]
    )

    log.info("detaching regular tenant with detach ignored flag")
    client.tenant_detach(tenant_id, True)

    log.info("regular tenant detached without error")

    # check that nothing is left on disk for deleted tenant
    assert not (env.repo_dir / "tenants" / str(tenant_id)).exists()

    # assert the tenant does not exists in the Pageserver
    tenants_after_detach = [tenant["id"] for tenant in client.tenant_list()]
    assert (
        tenant_id not in tenants_after_detach
    ), f"Ignored and then detached tenant {tenant_id} \
        should not be present in pageserver's memory"


@pytest.mark.parametrize("remote_storage_kind", available_remote_storages())
def test_detach_while_attaching(
    neon_env_builder: NeonEnvBuilder,
    remote_storage_kind: RemoteStorageKind,
):
    neon_env_builder.enable_pageserver_remote_storage(remote_storage_kind)

    ##### First start, insert secret data and upload it to the remote storage
    env = neon_env_builder.init_start()
    pageserver_http = env.pageserver.http_client()
    endpoint = env.endpoints.create_start("main")

    client = env.pageserver.http_client()

    tenant_id = env.initial_tenant
    timeline_id = env.initial_timeline

    # Attempts to connect from compute to pageserver while the tenant is
    # temporarily detached produces these errors in the pageserver log.
    env.pageserver.allowed_errors.append(f".*Tenant {tenant_id} not found.*")
    env.pageserver.allowed_errors.append(
        f".*Tenant {tenant_id} will not become active\\. Current state: Stopping.*"
    )

    # Create table, and insert some rows. Make it big enough that it doesn't fit in
    # shared_buffers, otherwise the SELECT after restart will just return answer
    # from shared_buffers without hitting the page server, which defeats the point
    # of this test.
    with endpoint.cursor() as cur:
        cur.execute("CREATE TABLE foo (t text)")
        cur.execute(
            """
            INSERT INTO foo
            SELECT 'long string to consume some space' || g
            FROM generate_series(1, 100000) g
            """
        )
        current_lsn = Lsn(query_scalar(cur, "SELECT pg_current_wal_flush_lsn()"))

    # wait until pageserver receives that data
    wait_for_last_record_lsn(client, tenant_id, timeline_id, current_lsn)

    # run checkpoint manually to be sure that data landed in remote storage
    pageserver_http.timeline_checkpoint(tenant_id, timeline_id)

    log.info("waiting for upload")

    # wait until pageserver successfully uploaded a checkpoint to remote storage
    wait_for_upload(client, tenant_id, timeline_id, current_lsn)
    log.info("upload is done")

    # Detach it
    pageserver_http.tenant_detach(tenant_id)

    # And re-attach
    pageserver_http.configure_failpoints([("attach-before-activate", "return(5000)")])

    pageserver_http.tenant_attach(tenant_id)

    # Before it has chance to finish, detach it again
    pageserver_http.tenant_detach(tenant_id)

    # is there a better way to assert that failpoint triggered?
    time.sleep(10)

    # Attach it again. If the GC and compaction loops from the previous attach/detach
    # cycle are still running, things could get really confusing..
    pageserver_http.tenant_attach(tenant_id)

    with endpoint.cursor() as cur:
        cur.execute("SELECT COUNT(*) FROM foo")


# Tests that `ignore` and `get` operations' combination is able to remove and restore the tenant in pageserver's memory.
# * writes some data into tenant's timeline
# * ensures it's synced with the remote storage
# * `ignore` the tenant
# * verify that ignored tenant files are generally unchanged, only an ignored mark had appeared
# * verify the ignored tenant is gone from pageserver's memory
# * restart the pageserver and verify that ignored tenant is still not loaded
# * `load` the same tenant
# * ensure that it's status is `Active` and it's present in pageserver's memory with all timelines
@pytest.mark.parametrize("remote_storage_kind", [RemoteStorageKind.NOOP, RemoteStorageKind.MOCK_S3])
def test_ignored_tenant_reattach(
    neon_env_builder: NeonEnvBuilder, remote_storage_kind: RemoteStorageKind
):
    neon_env_builder.enable_pageserver_remote_storage(remote_storage_kind)
    env = neon_env_builder.init_start()
    pageserver_http = env.pageserver.http_client()

    ignored_tenant_id, _ = env.neon_cli.create_tenant()
    tenant_dir = env.repo_dir / "tenants" / str(ignored_tenant_id)
    tenants_before_ignore = [tenant["id"] for tenant in pageserver_http.tenant_list()]
    tenants_before_ignore.sort()
    timelines_before_ignore = [
        timeline["timeline_id"]
        for timeline in pageserver_http.timeline_list(tenant_id=ignored_tenant_id)
    ]
    files_before_ignore = [tenant_path for tenant_path in tenant_dir.glob("**/*")]

    # ignore the tenant and veirfy it's not present in pageserver replies, with its files still on disk
    pageserver_http.tenant_ignore(ignored_tenant_id)

    files_after_ignore_with_retain = [tenant_path for tenant_path in tenant_dir.glob("**/*")]
    new_files = set(files_after_ignore_with_retain) - set(files_before_ignore)
    disappeared_files = set(files_before_ignore) - set(files_after_ignore_with_retain)
    assert (
        len(disappeared_files) == 0
    ), f"Tenant ignore should not remove files from disk, missing: {disappeared_files}"
    assert (
        len(new_files) == 1
    ), f"Only tenant ignore file should appear on disk but got: {new_files}"

    tenants_after_ignore = [tenant["id"] for tenant in pageserver_http.tenant_list()]
    assert ignored_tenant_id not in tenants_after_ignore, "Ignored tenant should be missing"
    assert len(tenants_after_ignore) + 1 == len(
        tenants_before_ignore
    ), "Only ignored tenant should be missing"

    # restart the pageserver to ensure we don't load the ignore timeline
    env.pageserver.stop()
    env.pageserver.start()
    tenants_after_restart = [tenant["id"] for tenant in pageserver_http.tenant_list()]
    tenants_after_restart.sort()
    assert (
        tenants_after_restart == tenants_after_ignore
    ), "Ignored tenant should not be reloaded after pageserver restart"

    # now, load it from the local files and expect it works
    pageserver_http.tenant_load(tenant_id=ignored_tenant_id)
    wait_until_tenant_state(pageserver_http, ignored_tenant_id, "Active", 5)

    tenants_after_attach = [tenant["id"] for tenant in pageserver_http.tenant_list()]
    tenants_after_attach.sort()
    assert tenants_after_attach == tenants_before_ignore, "Should have all tenants back"

    timelines_after_ignore = [
        timeline["timeline_id"]
        for timeline in pageserver_http.timeline_list(tenant_id=ignored_tenant_id)
    ]
    assert timelines_before_ignore == timelines_after_ignore, "Should have all timelines back"


# Tests that it's possible to `load` tenants with missing layers and get them restored:
# * writes some data into tenant's timeline
# * ensures it's synced with the remote storage
# * `ignore` the tenant
# * removes all timeline's local layers
# * `load` the same tenant
# * ensure that it's status is `Active`
# * check that timeline data is restored
@pytest.mark.parametrize("remote_storage_kind", [RemoteStorageKind.LOCAL_FS])
def test_ignored_tenant_download_missing_layers(
    neon_env_builder: NeonEnvBuilder, remote_storage_kind: RemoteStorageKind
):
    neon_env_builder.enable_pageserver_remote_storage(remote_storage_kind)
    env = neon_env_builder.init_start()
    pageserver_http = env.pageserver.http_client()
    endpoint = env.endpoints.create_start("main")

    tenant_id = env.initial_tenant
    timeline_id = env.initial_timeline

    # Attempts to connect from compute to pageserver while the tenant is
    # temporarily detached produces these errors in the pageserver log.
    env.pageserver.allowed_errors.append(f".*Tenant {tenant_id} not found.*")
    env.pageserver.allowed_errors.append(
        f".*Tenant {tenant_id} will not become active\\. Current state: Stopping.*"
    )

    data_id = 1
    data_secret = "very secret secret"
    insert_test_data(pageserver_http, tenant_id, timeline_id, data_id, data_secret, endpoint)

    tenants_before_ignore = [tenant["id"] for tenant in pageserver_http.tenant_list()]
    tenants_before_ignore.sort()
    timelines_before_ignore = [
        timeline["timeline_id"] for timeline in pageserver_http.timeline_list(tenant_id=tenant_id)
    ]

    # ignore the tenant and remove its layers
    pageserver_http.tenant_ignore(tenant_id)
    timeline_dir = env.timeline_dir(tenant_id, timeline_id)
    layers_removed = False
    for dir_entry in timeline_dir.iterdir():
        if dir_entry.name.startswith("00000"):
            # Looks like a layer file. Remove it
            dir_entry.unlink()
            layers_removed = True
    assert layers_removed, f"Found no layers for tenant {timeline_dir}"

    # now, load it from the local files and expect it to work due to remote storage restoration
    pageserver_http.tenant_load(tenant_id=tenant_id)
    wait_until_tenant_state(pageserver_http, tenant_id, "Active", 5)

    tenants_after_attach = [tenant["id"] for tenant in pageserver_http.tenant_list()]
    tenants_after_attach.sort()
    assert tenants_after_attach == tenants_before_ignore, "Should have all tenants back"

    timelines_after_ignore = [
        timeline["timeline_id"] for timeline in pageserver_http.timeline_list(tenant_id=tenant_id)
    ]
    assert timelines_before_ignore == timelines_after_ignore, "Should have all timelines back"

    endpoint.stop()
    endpoint.start()
    ensure_test_data(data_id, data_secret, endpoint)


# Tests that it's possible to `load` broken tenants:
# * `ignore` a tenant
# * removes its `metadata` file locally
# * `load` the same tenant
# * ensure that it's status is `Broken`
@pytest.mark.parametrize("remote_storage_kind", [RemoteStorageKind.LOCAL_FS])
def test_ignored_tenant_stays_broken_without_metadata(
    neon_env_builder: NeonEnvBuilder, remote_storage_kind: RemoteStorageKind
):
    neon_env_builder.enable_pageserver_remote_storage(remote_storage_kind)
    env = neon_env_builder.init_start()
    pageserver_http = env.pageserver.http_client()
    env.endpoints.create_start("main")

    tenant_id = env.initial_tenant
    timeline_id = env.initial_timeline

    # Attempts to connect from compute to pageserver while the tenant is
    # temporarily detached produces these errors in the pageserver log.
    env.pageserver.allowed_errors.append(f".*Tenant {tenant_id} not found.*")
    env.pageserver.allowed_errors.append(
        f".*Tenant {tenant_id} will not become active\\. Current state: (Broken|Stopping).*"
    )

    # ignore the tenant and remove its metadata
    pageserver_http.tenant_ignore(tenant_id)
    timeline_dir = env.timeline_dir(tenant_id, timeline_id)
    metadata_removed = False
    for dir_entry in timeline_dir.iterdir():
        if dir_entry.name == "metadata":
            # Looks like a layer file. Remove it
            dir_entry.unlink()
            metadata_removed = True
    assert metadata_removed, f"Failed to find metadata file in {timeline_dir}"

    env.pageserver.allowed_errors.append(
        f".*{tenant_id}.*: load failed.*: failed to load metadata.*"
    )

    # now, load it from the local files and expect it to be broken due to inability to load tenant files into memory
    pageserver_http.tenant_load(tenant_id=tenant_id)
    wait_until_tenant_state(pageserver_http, tenant_id, "Broken", 5)


# Tests that attach is never working on a tenant, ignored or not, as long as it's not absent locally
# Similarly, tests that it's not possible to schedule a `load` for tenat that's not ignored.
@pytest.mark.parametrize("remote_storage_kind", [RemoteStorageKind.LOCAL_FS])
def test_load_attach_negatives(
    neon_env_builder: NeonEnvBuilder, remote_storage_kind: RemoteStorageKind
):
    neon_env_builder.enable_pageserver_remote_storage(remote_storage_kind)
    env = neon_env_builder.init_start()
    pageserver_http = env.pageserver.http_client()
    env.endpoints.create_start("main")

    tenant_id = env.initial_tenant

    # Attempts to connect from compute to pageserver while the tenant is
    # temporarily detached produces these errors in the pageserver log.
    env.pageserver.allowed_errors.append(f".*Tenant {tenant_id} not found.*")
    env.pageserver.allowed_errors.append(
        f".*Tenant {tenant_id} will not become active\\. Current state: Stopping.*"
    )

    env.pageserver.allowed_errors.append(".*tenant .*? already exists, state:.*")
    with pytest.raises(
        expected_exception=PageserverApiException,
        match=f"tenant {tenant_id} already exists, state: Active",
    ):
        pageserver_http.tenant_load(tenant_id)

    with pytest.raises(
        expected_exception=PageserverApiException,
        match=f"tenant {tenant_id} already exists, state: Active",
    ):
        pageserver_http.tenant_attach(tenant_id)

    pageserver_http.tenant_ignore(tenant_id)

    env.pageserver.allowed_errors.append(".*tenant directory already exists.*")
    with pytest.raises(
        expected_exception=PageserverApiException,
        match="tenant directory already exists",
    ):
        pageserver_http.tenant_attach(tenant_id)


@pytest.mark.parametrize("remote_storage_kind", [RemoteStorageKind.LOCAL_FS])
def test_ignore_while_attaching(
    neon_env_builder: NeonEnvBuilder,
    remote_storage_kind: RemoteStorageKind,
):
    neon_env_builder.enable_pageserver_remote_storage(remote_storage_kind)

    env = neon_env_builder.init_start()
    pageserver_http = env.pageserver.http_client()
    endpoint = env.endpoints.create_start("main")

    pageserver_http = env.pageserver.http_client()

    tenant_id = env.initial_tenant
    timeline_id = env.initial_timeline

    # Attempts to connect from compute to pageserver while the tenant is
    # temporarily detached produces these errors in the pageserver log.
    env.pageserver.allowed_errors.append(f".*Tenant {tenant_id} not found.*")
    env.pageserver.allowed_errors.append(
        f".*Tenant {tenant_id} will not become active\\. Current state: Stopping.*"
    )

    data_id = 1
    data_secret = "very secret secret"
    insert_test_data(pageserver_http, tenant_id, timeline_id, data_id, data_secret, endpoint)

    tenants_before_ignore = [tenant["id"] for tenant in pageserver_http.tenant_list()]

    # Detach it
    pageserver_http.tenant_detach(tenant_id)
    # And re-attach, but stop attach task_mgr task from completing
    pageserver_http.configure_failpoints([("attach-before-activate", "return(5000)")])
    pageserver_http.tenant_attach(tenant_id)
    # Run ignore on the task, thereby cancelling the attach.
    # XXX This should take priority over attach, i.e., it should cancel the attach task.
    # But neither the failpoint, nor the proper remote_timeline_client download functions,
    # are sensitive to task_mgr::shutdown.
    # This problem is tracked in https://github.com/neondatabase/neon/issues/2996 .
    # So, for now, effectively, this ignore here will block until attach task completes.
    pageserver_http.tenant_ignore(tenant_id)

    # Cannot attach it due to some local files existing
    env.pageserver.allowed_errors.append(".*tenant directory already exists.*")
    with pytest.raises(
        expected_exception=PageserverApiException,
        match="tenant directory already exists",
    ):
        pageserver_http.tenant_attach(tenant_id)

    tenants_after_ignore = [tenant["id"] for tenant in pageserver_http.tenant_list()]
    assert tenant_id not in tenants_after_ignore, "Ignored tenant should be missing"
    assert len(tenants_after_ignore) + 1 == len(
        tenants_before_ignore
    ), "Only ignored tenant should be missing"

    # But can load it from local files, that will restore attach.
    pageserver_http.tenant_load(tenant_id)

    wait_until_tenant_state(pageserver_http, tenant_id, "Active", 5)

    endpoint.stop()
    endpoint.start()
    ensure_test_data(data_id, data_secret, endpoint)


def insert_test_data(
    pageserver_http: PageserverHttpClient,
    tenant_id: TenantId,
    timeline_id: TimelineId,
    data_id: int,
    data: str,
    endpoint: Endpoint,
):
    with endpoint.cursor() as cur:
        cur.execute(
            f"""
            CREATE TABLE test(id int primary key, secret text);
            INSERT INTO test VALUES ({data_id}, '{data}');
        """
        )
        current_lsn = Lsn(query_scalar(cur, "SELECT pg_current_wal_flush_lsn()"))

    # wait until pageserver receives that data
    wait_for_last_record_lsn(pageserver_http, tenant_id, timeline_id, current_lsn)

    # run checkpoint manually to be sure that data landed in remote storage
    pageserver_http.timeline_checkpoint(tenant_id, timeline_id)

    # wait until pageserver successfully uploaded a checkpoint to remote storage
    log.info("waiting for to be ignored tenant data checkpoint upload")
    wait_for_upload(pageserver_http, tenant_id, timeline_id, current_lsn)


def ensure_test_data(data_id: int, data: str, endpoint: Endpoint):
    with endpoint.cursor() as cur:
        assert (
            query_scalar(cur, f"SELECT secret FROM test WHERE id = {data_id};") == data
        ), "Should have timeline data back"


@pytest.mark.parametrize("remote_storage_kind", [RemoteStorageKind.LOCAL_FS])
def test_metrics_while_ignoring_broken_tenant_and_reloading(
    neon_env_builder: NeonEnvBuilder,
    remote_storage_kind: RemoteStorageKind,
):
    neon_env_builder.enable_pageserver_remote_storage(remote_storage_kind)

    env = neon_env_builder.init_start()

    client = env.pageserver.http_client()
    env.pageserver.allowed_errors.append(
        r".* Changing Active tenant to Broken state, reason: broken from test"
    )

    def only_int(samples: List[Sample]) -> Optional[int]:
        if len(samples) == 1:
            return int(samples[0].value)
        assert len(samples) == 0
        return None

    wait_until_tenant_state(client, env.initial_tenant, "Active", 10, 0.5)

    client.tenant_break(env.initial_tenant)

    found_broken = False
    active, broken, broken_set = ([], [], [])
    for _ in range(10):
        m = client.get_metrics()
        active = m.query_all("pageserver_tenant_states_count", {"state": "Active"})
        broken = m.query_all("pageserver_tenant_states_count", {"state": "Broken"})
        broken_set = m.query_all(
            "pageserver_broken_tenants_count", {"tenant_id": str(env.initial_tenant)}
        )
        found_broken = only_int(active) == 0 and only_int(broken) == 1 and only_int(broken_set) == 1

        if found_broken:
            break
        log.info(f"active: {active}, broken: {broken}, broken_set: {broken_set}")
        time.sleep(0.5)
    assert (
        found_broken
    ), f"tenant shows up as broken; active={active}, broken={broken}, broken_set={broken_set}"

    client.tenant_ignore(env.initial_tenant)

    found_broken = False
    broken, broken_set = ([], [])
    for _ in range(10):
        m = client.get_metrics()
        broken = m.query_all("pageserver_tenant_states_count", {"state": "Broken"})
        broken_set = m.query_all(
            "pageserver_broken_tenants_count", {"tenant_id": str(env.initial_tenant)}
        )
        found_broken = only_int(broken) == 0 and only_int(broken_set) == 1

        if found_broken:
            break
        time.sleep(0.5)
    assert (
        found_broken
    ), f"broken should still be in set, but it is not in the tenant state count: broken={broken}, broken_set={broken_set}"

    client.tenant_load(env.initial_tenant)

    found_active = False
    active, broken_set = ([], [])
    for _ in range(10):
        m = client.get_metrics()
        active = m.query_all("pageserver_tenant_states_count", {"state": "Active"})
        broken_set = m.query_all(
            "pageserver_broken_tenants_count", {"tenant_id": str(env.initial_tenant)}
        )
        found_active = only_int(active) == 1 and len(broken_set) == 0

        if found_active:
            break
        time.sleep(0.5)

    assert (
        found_active
    ), f"reloaded tenant should be active, and broken tenant set item removed: active={active}, broken_set={broken_set}"<|MERGE_RESOLUTION|>--- conflicted
+++ resolved
@@ -167,7 +167,6 @@
     neon_env_builder: NeonEnvBuilder,
     remote_storage_kind: RemoteStorageKind,
 ):
-<<<<<<< HEAD
     updates_started = 0
     updates_finished = 0
     updates_to_perform = 0
@@ -224,12 +223,7 @@
 
         assert updates_finished == updates_to_perform
 
-    neon_env_builder.enable_remote_storage(
-        remote_storage_kind=remote_storage_kind,
-    )
-=======
     neon_env_builder.enable_pageserver_remote_storage(remote_storage_kind)
->>>>>>> 499d0707
     env = neon_env_builder.init_start()
 
     pageserver_http = env.pageserver.http_client()
