--- conflicted
+++ resolved
@@ -2097,7 +2097,6 @@
     )
 
 
-<<<<<<< HEAD
 # This is a copy of NeonEnv.start which injects the instance id and port
 # into the call to NeonStorageController.start
 def start_env(env: NeonEnv, storage_controller_port: int):
@@ -2221,7 +2220,8 @@
                 ".*Send step down request still failed.*",
             ]
         )
-=======
+
+
 def test_storage_controller_ps_restarted_during_drain(neon_env_builder: NeonEnvBuilder):
     # single unsharded tenant, two locations
     neon_env_builder.num_pageservers = 2
@@ -2263,5 +2263,4 @@
         env.storage_controller.node_configure(attached.id, {"scheduling": "Pause"})
 
     # allow for small delay between actually having cancelled and being able reconfigure again
-    wait_until(4, 0.5, reconfigure_node_again)
->>>>>>> d9a57aee
+    wait_until(4, 0.5, reconfigure_node_again)