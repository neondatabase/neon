--- conflicted
+++ resolved
@@ -17,19 +17,6 @@
     requests.get(addr, verify=str(env.ssl_ca_file)).raise_for_status()
 
 
-<<<<<<< HEAD
-def test_storage_controller_https_api(neon_env_builder: NeonEnvBuilder):
-    """
-    Test HTTPS storage controller API.
-    If NeonEnv starts with use_https_storage_controller_api with no errors, it's already a success.
-    Make /status request to HTTPS API to ensure it's appropriately configured.
-    """
-    neon_env_builder.use_https_storage_controller_api = True
-    env = neon_env_builder.init_start()
-
-    addr = f"https://localhost:{env.storage_controller.port}/status"
-    requests.get(addr, verify=str(env.ssl_ca_file)).raise_for_status()
-=======
 def test_safekeeper_https_api(neon_env_builder: NeonEnvBuilder):
     """
     Test HTTPS safekeeper management API.
@@ -79,4 +66,16 @@
         )
 
     wait_until(storcon_heartbeat)
->>>>>>> b0922967
+
+
+def test_storage_controller_https_api(neon_env_builder: NeonEnvBuilder):
+    """
+    Test HTTPS storage controller API.
+    If NeonEnv starts with use_https_storage_controller_api with no errors, it's already a success.
+    Make /status request to HTTPS API to ensure it's appropriately configured.
+    """
+    neon_env_builder.use_https_storage_controller_api = True
+    env = neon_env_builder.init_start()
+
+    addr = f"https://localhost:{env.storage_controller.port}/status"
+    requests.get(addr, verify=str(env.ssl_ca_file)).raise_for_status()