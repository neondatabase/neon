--- conflicted
+++ resolved
@@ -71,7 +71,19 @@
     wait_until(storcon_heartbeat)
 
 
-<<<<<<< HEAD
+def test_storage_controller_https_api(neon_env_builder: NeonEnvBuilder):
+    """
+    Test HTTPS storage controller API.
+    If NeonEnv starts with use_https_storage_controller_api with no errors, it's already a success.
+    Make /status request to HTTPS API to ensure it's appropriately configured.
+    """
+    neon_env_builder.use_https_storage_controller_api = True
+    env = neon_env_builder.init_start()
+
+    addr = f"https://localhost:{env.storage_controller.port}/status"
+    requests.get(addr, verify=str(env.ssl_ca_file)).raise_for_status()
+
+
 def test_certificate_rotation(neon_env_builder: NeonEnvBuilder):
     """
     Test that pageserver reloads certificates when they are updated on the disk.
@@ -138,17 +150,4 @@
     # 6. Check that server returns new cert.
     requests.get(addr, verify=str(env.ssl_ca_file)).raise_for_status()
     cur_cert = ssl.get_server_certificate(("localhost", port))
-    assert cur_cert == sk_cert
-=======
-def test_storage_controller_https_api(neon_env_builder: NeonEnvBuilder):
-    """
-    Test HTTPS storage controller API.
-    If NeonEnv starts with use_https_storage_controller_api with no errors, it's already a success.
-    Make /status request to HTTPS API to ensure it's appropriately configured.
-    """
-    neon_env_builder.use_https_storage_controller_api = True
-    env = neon_env_builder.init_start()
-
-    addr = f"https://localhost:{env.storage_controller.port}/status"
-    requests.get(addr, verify=str(env.ssl_ca_file)).raise_for_status()
->>>>>>> 9bf59989
+    assert cur_cert == sk_cert