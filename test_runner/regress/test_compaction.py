--- conflicted
+++ resolved
@@ -961,7 +961,6 @@
     return image_layer_count, delta_layer_count
 
 
-<<<<<<< HEAD
 def test_image_layer_creation_time_threshold(neon_env_builder: NeonEnvBuilder):
     """
     Tests that image layers can be created when the time threshold is reached on non-0 shards.
@@ -1023,8 +1022,6 @@
     endpoint.stop_and_destroy()
 
 
-=======
->>>>>>> 15f63392
 def test_image_layer_force_creation_period(neon_env_builder: NeonEnvBuilder):
     """
     Tests that page server can force creating new images if image_layer_force_creation_period is enabled
