"""

Tests in this module exercise the pageserver's behavior around generation numbers,
as defined in docs/rfcs/025-generation-numbers.md.  Briefly, the behaviors we require
of the pageserver are:
- Do not start a tenant without a generation number if control_plane_api is set
- Remote objects must be suffixed with generation
- Deletions may only be executed after validating generation
- Updates to remote_consistent_lsn may only be made visible after validating generation
"""


import enum
import re
import time
from typing import Optional

import pytest
from fixtures.log_helper import log
from fixtures.neon_fixtures import (
    NeonEnv,
    NeonEnvBuilder,
    PgBin,
    S3Scrubber,
    last_flush_lsn_upload,
)
from fixtures.pageserver.http import PageserverApiException
from fixtures.pageserver.utils import (
    assert_tenant_state,
    list_prefix,
    wait_for_last_record_lsn,
    wait_for_upload,
)
from fixtures.remote_storage import (
    RemoteStorageKind,
)
from fixtures.types import TenantId, TimelineId
from fixtures.utils import print_gc_result, wait_until
from fixtures.workload import Workload

# A tenant configuration that is convenient for generating uploads and deletions
# without a large amount of postgres traffic.
TENANT_CONF = {
    # small checkpointing and compaction targets to ensure we generate many upload operations
    "checkpoint_distance": f"{128 * 1024}",
    "compaction_threshold": "1",
    "compaction_target_size": f"{128 * 1024}",
    # no PITR horizon, we specify the horizon when we request on-demand GC
    "pitr_interval": "0s",
    # disable background compaction and GC. We invoke it manually when we want it to happen.
    "gc_period": "0s",
    "compaction_period": "0s",
    # create image layers eagerly, so that GC can remove some layers
    "image_creation_threshold": "1",
}


def generate_uploads_and_deletions(
    env: NeonEnv,
    *,
    init: bool = True,
    tenant_id: Optional[TenantId] = None,
    timeline_id: Optional[TimelineId] = None,
    data: Optional[str] = None,
):
    """
    Using the environment's default tenant + timeline, generate a load pattern
    that results in some uploads and some deletions to remote storage.
    """

    if tenant_id is None:
        tenant_id = env.initial_tenant
    assert tenant_id is not None

    if timeline_id is None:
        timeline_id = env.initial_timeline
    assert timeline_id is not None

    ps_http = env.pageserver.http_client()

    with env.endpoints.create_start("main", tenant_id=tenant_id) as endpoint:
        if init:
            endpoint.safe_psql("CREATE TABLE foo (id INTEGER PRIMARY KEY, val text)")
            last_flush_lsn_upload(env, endpoint, tenant_id, timeline_id)

        def churn(data):
            endpoint.safe_psql_many(
                [
                    f"""
                INSERT INTO foo (id, val)
                SELECT g, '{data}'
                FROM generate_series(1, 200) g
                ON CONFLICT (id) DO UPDATE
                SET val = EXCLUDED.val
                """,
                    # to ensure that GC can actually remove some layers
                    "VACUUM foo",
                ]
            )
            assert tenant_id is not None
            assert timeline_id is not None
            # We are waiting for uploads as well as local flush, in order to avoid leaving the system
            # in a state where there are "future layers" in remote storage that will generate deletions
            # after a restart.
            last_flush_lsn_upload(env, endpoint, tenant_id, timeline_id)
            ps_http.timeline_checkpoint(tenant_id, timeline_id)

        # Compaction should generate some GC-elegible layers
        for i in range(0, 2):
            churn(f"{i if data is None else data}")

        gc_result = ps_http.timeline_gc(tenant_id, timeline_id, 0)
        print_gc_result(gc_result)
        assert gc_result["layers_removed"] > 0


def read_all(
    env: NeonEnv, tenant_id: Optional[TenantId] = None, timeline_id: Optional[TimelineId] = None
):
    if tenant_id is None:
        tenant_id = env.initial_tenant
    assert tenant_id is not None

    if timeline_id is None:
        timeline_id = env.initial_timeline
    assert timeline_id is not None

    env.pageserver.http_client()
    with env.endpoints.create_start("main", tenant_id=tenant_id) as endpoint:
        endpoint.safe_psql("SELECT SUM(LENGTH(val)) FROM foo;")


def get_metric_or_0(ps_http, metric: str) -> int:
    v = ps_http.get_metric_value(metric)
    return 0 if v is None else int(v)


def get_deletion_queue_executed(ps_http) -> int:
    return get_metric_or_0(ps_http, "pageserver_deletion_queue_executed_total")


def get_deletion_queue_submitted(ps_http) -> int:
    return get_metric_or_0(ps_http, "pageserver_deletion_queue_submitted_total")


def get_deletion_queue_validated(ps_http) -> int:
    return get_metric_or_0(ps_http, "pageserver_deletion_queue_validated_total")


def get_deletion_queue_dropped(ps_http) -> int:
    return get_metric_or_0(ps_http, "pageserver_deletion_queue_dropped_total")


def get_deletion_queue_unexpected_errors(ps_http) -> int:
    return get_metric_or_0(ps_http, "pageserver_deletion_queue_unexpected_errors_total")


def get_deletion_queue_dropped_lsn_updates(ps_http) -> int:
    return get_metric_or_0(ps_http, "pageserver_deletion_queue_dropped_lsn_updates_total")


def get_deletion_queue_depth(ps_http) -> int:
    """
    Queue depth if at least one deletion has been submitted, else None
    """
    submitted = get_deletion_queue_submitted(ps_http)
    executed = get_deletion_queue_executed(ps_http)
    dropped = get_deletion_queue_dropped(ps_http)
    depth = submitted - executed - dropped
    log.info(f"get_deletion_queue_depth: {depth} ({submitted} - {executed} - {dropped})")

    assert depth >= 0
    return int(depth)


def assert_deletion_queue(ps_http, size_fn) -> None:
    v = get_deletion_queue_depth(ps_http)
    assert v is not None
    assert size_fn(v) is True


def test_generations_upgrade(neon_env_builder: NeonEnvBuilder):
    """
    Validate behavior when a pageserver is run without generation support enabled,
    then started again after activating it:
    - Before upgrade, no objects should have generation suffixes
    - After upgrade, the bucket should contain a mixture.
    - In both cases, postgres I/O should work.
    """
    neon_env_builder.enable_generations = True
    neon_env_builder.enable_pageserver_remote_storage(
        RemoteStorageKind.MOCK_S3,
    )

    env = neon_env_builder.init_configs()
    env.broker.try_start()
    for sk in env.safekeepers:
        sk.start()
    assert env.attachment_service is not None
    env.attachment_service.start()

    env.pageserver.start(overrides=('--pageserver-config-override=control_plane_api=""',))

    env.neon_cli.create_tenant(
        tenant_id=env.initial_tenant, conf=TENANT_CONF, timeline_id=env.initial_timeline
    )
    generate_uploads_and_deletions(env)

    def parse_generation_suffix(key):
        m = re.match(".+-([0-9a-zA-Z]{8})$", key)
        if m is None:
            return None
        else:
            log.info(f"match: {m}")
            log.info(f"group: {m.group(1)}")
            return int(m.group(1), 16)

    pre_upgrade_keys = list(
        [o["Key"] for o in list_prefix(neon_env_builder, delimiter="")["Contents"]]
    )
    for key in pre_upgrade_keys:
        assert parse_generation_suffix(key) is None

    env.pageserver.stop()

    # Starting without the override that disabled control_plane_api
    env.pageserver.start()

    generate_uploads_and_deletions(env, init=False)

    legacy_objects: list[str] = []
    suffixed_objects = []
    post_upgrade_keys = list(
        [o["Key"] for o in list_prefix(neon_env_builder, delimiter="")["Contents"]]
    )
    for key in post_upgrade_keys:
        log.info(f"post-upgrade key: {key}")
        if parse_generation_suffix(key) is not None:
            suffixed_objects.append(key)
        else:
            legacy_objects.append(key)

    # Bucket now contains a mixture of suffixed and non-suffixed objects
    assert len(suffixed_objects) > 0
    assert len(legacy_objects) > 0

    # Flush through deletions to get a clean state for scrub: we are implicitly validating
    # that our generations-enabled pageserver was able to do deletions of layers
    # from earlier which don't have a generation.
    env.pageserver.http_client().deletion_queue_flush(execute=True)

    assert get_deletion_queue_unexpected_errors(env.pageserver.http_client()) == 0

    # Having written a mixture of generation-aware and legacy index_part.json,
    # ensure the scrubber handles the situation as expected.
    metadata_summary = S3Scrubber(
        neon_env_builder.test_output_dir, neon_env_builder
    ).scan_metadata()
    assert metadata_summary["count"] == 1  # Scrubber should have seen our timeline
    assert not metadata_summary["with_errors"]
    assert not metadata_summary["with_warnings"]


def test_deferred_deletion(neon_env_builder: NeonEnvBuilder):
    neon_env_builder.enable_generations = True
    neon_env_builder.enable_pageserver_remote_storage(
        RemoteStorageKind.MOCK_S3,
    )
    env = neon_env_builder.init_start(initial_tenant_conf=TENANT_CONF)
    assert env.attachment_service is not None

    some_other_pageserver = 1234
    ps_http = env.pageserver.http_client()

    generate_uploads_and_deletions(env)

    # Flush: pending deletions should all complete
    assert_deletion_queue(ps_http, lambda n: n > 0)
    ps_http.deletion_queue_flush(execute=True)
    assert_deletion_queue(ps_http, lambda n: n == 0)
    assert get_deletion_queue_dropped(ps_http) == 0

    # Our visible remote_consistent_lsn should match projected
    timeline = ps_http.timeline_detail(env.initial_tenant, env.initial_timeline)
    assert timeline["remote_consistent_lsn"] == timeline["remote_consistent_lsn_visible"]
    assert get_deletion_queue_dropped_lsn_updates(ps_http) == 0

    env.pageserver.allowed_errors.extend(
        [".*Dropped remote consistent LSN updates.*", ".*Dropping stale deletions.*"]
    )

    # Now advance the generation in the control plane: subsequent validations
    # from the running pageserver will fail.  No more deletions should happen.
    env.attachment_service.attach_hook_issue(env.initial_tenant, some_other_pageserver)
    generate_uploads_and_deletions(env, init=False)

    assert_deletion_queue(ps_http, lambda n: n > 0)
    queue_depth_before = get_deletion_queue_depth(ps_http)
    executed_before = get_deletion_queue_executed(ps_http)
    ps_http.deletion_queue_flush(execute=True)

    # Queue drains to zero because we dropped deletions
    assert_deletion_queue(ps_http, lambda n: n == 0)
    # The executed counter has not incremented
    assert get_deletion_queue_executed(ps_http) == executed_before
    # The dropped counter has incremented to consume all of the deletions that were previously enqueued
    assert get_deletion_queue_dropped(ps_http) == queue_depth_before

    # Flush to S3 and see that remote_consistent_lsn does not advance: it cannot
    # because generation validation fails.
    timeline = ps_http.timeline_detail(env.initial_tenant, env.initial_timeline)
    assert timeline["remote_consistent_lsn"] != timeline["remote_consistent_lsn_visible"]
    assert get_deletion_queue_dropped_lsn_updates(ps_http) > 0

    # TODO: list bucket and confirm all objects have a generation suffix.

    assert get_deletion_queue_unexpected_errors(ps_http) == 0


class KeepAttachment(str, enum.Enum):
    KEEP = "keep"
    LOSE = "lose"


class ValidateBefore(str, enum.Enum):
    VALIDATE = "validate"
    NO_VALIDATE = "no-validate"


@pytest.mark.parametrize("keep_attachment", [KeepAttachment.KEEP, KeepAttachment.LOSE])
@pytest.mark.parametrize("validate_before", [ValidateBefore.VALIDATE, ValidateBefore.NO_VALIDATE])
def test_deletion_queue_recovery(
    neon_env_builder: NeonEnvBuilder,
    pg_bin: PgBin,
    keep_attachment: KeepAttachment,
    validate_before: ValidateBefore,
):
    """
    :param keep_attachment: whether to re-attach after restart.  Else, we act as if some other
    node took the attachment while we were restarting.
    :param validate_before: whether to wait for deletions to be validated before restart.  This
    makes them elegible to be executed after restart, if the same node keeps the attachment.
    """
    neon_env_builder.enable_generations = True
    neon_env_builder.enable_pageserver_remote_storage(
        RemoteStorageKind.MOCK_S3,
    )
    env = neon_env_builder.init_start(initial_tenant_conf=TENANT_CONF)

    ps_http = env.pageserver.http_client()

    failpoints = [
        # Prevent deletion lists from being executed, to build up some backlog of deletions
        ("deletion-queue-before-execute", "return"),
    ]

    if validate_before == ValidateBefore.NO_VALIDATE:
        failpoints.append(
            # Prevent deletion lists from being validated, we will test that they are
            # dropped properly during recovery.  'pause' is okay here because we kill
            # the pageserver with immediate=true
            ("control-plane-client-validate", "pause")
        )

    ps_http.configure_failpoints(failpoints)

    generate_uploads_and_deletions(env)

    # There should be entries in the deletion queue
    assert_deletion_queue(ps_http, lambda n: n > 0)
    ps_http.deletion_queue_flush()
    before_restart_depth = get_deletion_queue_depth(ps_http)

    assert get_deletion_queue_unexpected_errors(ps_http) == 0
    assert get_deletion_queue_dropped_lsn_updates(ps_http) == 0

    if validate_before == ValidateBefore.VALIDATE:
        # At this point, one or more DeletionLists have been written.  We have set a failpoint
        # to prevent them successfully executing, but we want to see them get validated.
        #
        # We await _some_ validations instead of _all_ validations, because our execution failpoint
        # will prevent validation proceeding for any but the first DeletionList.  Usually the workload
        # just generates one, but if it generates two due to timing, then we must not expect that the
        # second one will be validated.
        def assert_some_validations():
            assert get_deletion_queue_validated(ps_http) > 0

        wait_until(20, 1, assert_some_validations)

        # The validatated keys statistic advances before the header is written, so we
        # also wait to see the header hit the disk: this seems paranoid but the race
        # can really happen on a heavily overloaded test machine.
        def assert_header_written():
            assert (env.pageserver.workdir / "deletion" / "header-01").exists()

        wait_until(20, 1, assert_header_written)

        # If we will lose attachment, then our expectation on restart is that only the ones
        # we already validated will execute.  Act like only those were present in the queue.
        if keep_attachment == KeepAttachment.LOSE:
            before_restart_depth = get_deletion_queue_validated(ps_http)

    log.info(f"Restarting pageserver with {before_restart_depth} deletions enqueued")
    env.pageserver.stop(immediate=True)

    if keep_attachment == KeepAttachment.LOSE:
        some_other_pageserver = 101010
        assert env.attachment_service is not None
        env.attachment_service.attach_hook_issue(env.initial_tenant, some_other_pageserver)

    env.pageserver.start()

    def assert_deletions_submitted(n: int):
        assert ps_http.get_metric_value("pageserver_deletion_queue_submitted_total") == n

    # After restart, issue a flush to kick the deletion frontend to do recovery.
    # It should recover all the operations we submitted before the restart.
    ps_http.deletion_queue_flush(execute=False)
    wait_until(20, 0.25, lambda: assert_deletions_submitted(before_restart_depth))

    # The queue should drain through completely if we flush it
    ps_http.deletion_queue_flush(execute=True)
    wait_until(10, 1, lambda: assert_deletion_queue(ps_http, lambda n: n == 0))

    if keep_attachment == KeepAttachment.KEEP:
        # - If we kept the attachment, then our pre-restart deletions should execute
        #   because on re-attach they were from the immediately preceding generation
        assert get_deletion_queue_executed(ps_http) == before_restart_depth
    elif validate_before == ValidateBefore.VALIDATE:
        # - If we validated before restart, then we should execute however many keys were
        #   validated before restart.
        assert get_deletion_queue_executed(ps_http) == before_restart_depth
    else:
        env.pageserver.allowed_errors.extend([".*Dropping stale deletions.*"])

        # If we lost the attachment, we should have dropped our pre-restart deletions.
        assert get_deletion_queue_dropped(ps_http) == before_restart_depth

    assert get_deletion_queue_unexpected_errors(ps_http) == 0
    assert get_deletion_queue_dropped_lsn_updates(ps_http) == 0

    # Restart again
    env.pageserver.stop(immediate=True)
    env.pageserver.start()

    # No deletion lists should be recovered: this demonstrates that deletion lists
    # were cleaned up after being executed or dropped in the previous process lifetime.
    time.sleep(1)
    assert_deletion_queue(ps_http, lambda n: n == 0)

    assert get_deletion_queue_unexpected_errors(ps_http) == 0
    assert get_deletion_queue_dropped_lsn_updates(ps_http) == 0


def test_emergency_mode(neon_env_builder: NeonEnvBuilder, pg_bin: PgBin):
    neon_env_builder.enable_generations = True
    neon_env_builder.enable_pageserver_remote_storage(
        RemoteStorageKind.MOCK_S3,
    )
    env = neon_env_builder.init_start(initial_tenant_conf=TENANT_CONF)

    ps_http = env.pageserver.http_client()

    generate_uploads_and_deletions(env)

    env.pageserver.allowed_errors.extend(
        [
            # When the pageserver can't reach the control plane, it will complain
            ".*calling control plane generation validation API failed.*",
            # Emergency mode is a big deal, we log errors whenever it is used.
            ".*Emergency mode!.*",
        ]
    )

    # Simulate a major incident: the control plane goes offline
    assert env.attachment_service is not None
    env.attachment_service.stop()

    # Remember how many validations had happened before the control plane went offline
    validated = get_deletion_queue_validated(ps_http)

    generate_uploads_and_deletions(env, init=False)

    # The running pageserver should stop progressing deletions
    time.sleep(10)
    assert get_deletion_queue_validated(ps_http) == validated

    # Restart the pageserver: ordinarily we would _avoid_ doing this during such an
    # incident, but it might be unavoidable: if so, we want to be able to start up
    # and serve clients.
    env.pageserver.stop()  # Non-immediate: implicitly checking that shutdown doesn't hang waiting for CP
    env.pageserver.start(
        overrides=("--pageserver-config-override=control_plane_emergency_mode=true",)
    )

    # The pageserver should provide service to clients
    generate_uploads_and_deletions(env, init=False)

    # The pageserver should neither validate nor execute any deletions, it should have
    # loaded the DeletionLists from before though
    time.sleep(10)
    assert get_deletion_queue_depth(ps_http) > 0
    assert get_deletion_queue_validated(ps_http) == 0
    assert get_deletion_queue_executed(ps_http) == 0

    # When the control plane comes back up, normal service should resume
    env.attachment_service.start()

    ps_http.deletion_queue_flush(execute=True)
    assert get_deletion_queue_depth(ps_http) == 0
    assert get_deletion_queue_validated(ps_http) > 0
    assert get_deletion_queue_executed(ps_http) > 0

    # The pageserver should work fine when subsequently restarted in non-emergency mode
    env.pageserver.stop()  # Non-immediate: implicitly checking that shutdown doesn't hang waiting for CP
    env.pageserver.start()

    generate_uploads_and_deletions(env, init=False)
    ps_http.deletion_queue_flush(execute=True)
    assert get_deletion_queue_depth(ps_http) == 0
    assert get_deletion_queue_validated(ps_http) > 0
    assert get_deletion_queue_executed(ps_http) > 0


def evict_all_layers(env: NeonEnv, tenant_id: TenantId, timeline_id: TimelineId):
    client = env.pageserver.http_client()

    layer_map = client.layer_map_info(tenant_id, timeline_id)

    for layer in layer_map.historic_layers:
        if layer.remote:
            log.info(
                f"Skipping trying to evict remote layer {tenant_id}/{timeline_id} {layer.layer_file_name}"
            )
            continue
        log.info(f"Evicting layer {tenant_id}/{timeline_id} {layer.layer_file_name}")
        client.evict_layer(
            tenant_id=tenant_id, timeline_id=timeline_id, layer_name=layer.layer_file_name
        )


def test_eviction_across_generations(neon_env_builder: NeonEnvBuilder):
    """
    Eviction and on-demand downloads exercise a particular code path where RemoteLayer is constructed
    and must be constructed using the proper generation for the layer, which may not be the same generation
    that the tenant is running in.
    """
    neon_env_builder.enable_generations = True
    neon_env_builder.enable_pageserver_remote_storage(
        RemoteStorageKind.MOCK_S3,
    )
    env = neon_env_builder.init_start(initial_tenant_conf=TENANT_CONF)
    env.pageserver.http_client()
    tenant_id = env.initial_tenant
    timeline_id = env.initial_timeline

    generate_uploads_and_deletions(env)

    read_all(env, tenant_id, timeline_id)
    evict_all_layers(env, tenant_id, timeline_id)
    read_all(env, tenant_id, timeline_id)

    # This will cause the generation to increment
    env.pageserver.stop()
    env.pageserver.start()

    # Now we are running as generation 2, but must still correctly remember that the layers
    # we are evicting and downloading are from generation 1.
    read_all(env, tenant_id, timeline_id)
    evict_all_layers(env, tenant_id, timeline_id)
    read_all(env, tenant_id, timeline_id)


def test_multi_attach(
    neon_env_builder: NeonEnvBuilder,
    pg_bin: PgBin,
):
    neon_env_builder.enable_generations = True
    neon_env_builder.num_pageservers = 3
    neon_env_builder.enable_pageserver_remote_storage(
        remote_storage_kind=RemoteStorageKind.MOCK_S3,
    )
    env = neon_env_builder.init_start(initial_tenant_conf=TENANT_CONF)

    pageservers = env.pageservers
    http_clients = list([p.http_client() for p in pageservers])
    tenant_id = env.initial_tenant
    timeline_id = env.initial_timeline

    # We will intentionally create situations where stale deletions happen from non-latest-generation
    # nodes when the tenant is multiply-attached
    for ps in env.pageservers:
        ps.allowed_errors.extend(
            [".*Dropped remote consistent LSN updates.*", ".*Dropping stale deletions.*"]
        )

<<<<<<< HEAD
    # Initially, the tenant will be attached to the pageserver a (first is default in our test harness)
=======
    # Initially, the tenant will be attached to the first pageserver (first is default in our test harness)
>>>>>>> dfb0a6fd
    wait_until(10, 0.2, lambda: assert_tenant_state(http_clients[0], tenant_id, "Active"))
    _detail = http_clients[0].timeline_detail(tenant_id, timeline_id)
    with pytest.raises(PageserverApiException):
        http_clients[1].timeline_detail(tenant_id, timeline_id)
    with pytest.raises(PageserverApiException):
        http_clients[2].timeline_detail(tenant_id, timeline_id)

    workload = Workload(env, tenant_id, timeline_id)
    workload.init(pageservers[0].id)
    workload.write_rows(1000, pageservers[0].id)

    # Attach the tenant to the other two pageservers
    pageservers[1].tenant_attach(env.initial_tenant)
    pageservers[2].tenant_attach(env.initial_tenant)

    wait_until(10, 0.2, lambda: assert_tenant_state(http_clients[1], tenant_id, "Active"))
    wait_until(10, 0.2, lambda: assert_tenant_state(http_clients[2], tenant_id, "Active"))

    # Now they all have it attached
<<<<<<< HEAD
    _detail = http_clients[0].timeline_detail(tenant_id, timeline_id)
=======
    _details = list([c.timeline_detail(tenant_id, timeline_id) for c in http_clients])
>>>>>>> dfb0a6fd
    _detail = http_clients[1].timeline_detail(tenant_id, timeline_id)
    _detail = http_clients[2].timeline_detail(tenant_id, timeline_id)

    # The endpoint can use any pageserver to service its reads
    for pageserver in pageservers:
        workload.validate(pageserver.id)

    # If we write some more data, all the nodes can see it, including stale ones
    wrote_lsn = workload.write_rows(1000, pageservers[0].id)
    for ps_http in http_clients:
        wait_for_last_record_lsn(ps_http, tenant_id, timeline_id, wrote_lsn)

    # ...and indeed endpoints can see it via any of the pageservers
    for pageserver in pageservers:
        workload.validate(pageserver.id)

    # Prompt all the pageservers, including stale ones, to upload ingested layers to remote storage
    for ps_http in http_clients:
        ps_http.timeline_checkpoint(tenant_id, timeline_id)
        wait_for_upload(ps_http, tenant_id, timeline_id, wrote_lsn)

    # Now, the contents of remote storage will be a set of layers from each pageserver, but with unique
    # generation numbers
    # TODO: validate remote storage contents

    # Stop all pageservers
    for ps in pageservers:
        ps.stop()

    # Returning to a normal healthy state: all pageservers will start, but only the one most
    # recently attached via the control plane will re-attach on startup
    for ps in pageservers:
        ps.start()

    with pytest.raises(PageserverApiException):
        _detail = http_clients[0].timeline_detail(tenant_id, timeline_id)
    with pytest.raises(PageserverApiException):
        _detail = http_clients[1].timeline_detail(tenant_id, timeline_id)
    _detail = http_clients[2].timeline_detail(tenant_id, timeline_id)

    # All data we wrote while multi-attached remains readable
    workload.validate(pageservers[2].id)<|MERGE_RESOLUTION|>--- conflicted
+++ resolved
@@ -594,11 +594,7 @@
             [".*Dropped remote consistent LSN updates.*", ".*Dropping stale deletions.*"]
         )
 
-<<<<<<< HEAD
-    # Initially, the tenant will be attached to the pageserver a (first is default in our test harness)
-=======
     # Initially, the tenant will be attached to the first pageserver (first is default in our test harness)
->>>>>>> dfb0a6fd
     wait_until(10, 0.2, lambda: assert_tenant_state(http_clients[0], tenant_id, "Active"))
     _detail = http_clients[0].timeline_detail(tenant_id, timeline_id)
     with pytest.raises(PageserverApiException):
@@ -618,11 +614,7 @@
     wait_until(10, 0.2, lambda: assert_tenant_state(http_clients[2], tenant_id, "Active"))
 
     # Now they all have it attached
-<<<<<<< HEAD
-    _detail = http_clients[0].timeline_detail(tenant_id, timeline_id)
-=======
     _details = list([c.timeline_detail(tenant_id, timeline_id) for c in http_clients])
->>>>>>> dfb0a6fd
     _detail = http_clients[1].timeline_detail(tenant_id, timeline_id)
     _detail = http_clients[2].timeline_detail(tenant_id, timeline_id)
 
