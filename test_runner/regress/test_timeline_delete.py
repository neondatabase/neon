import enum
import os
import queue
import shutil
import threading
from pathlib import Path
from typing import Optional

import pytest
import requests
from fixtures.log_helper import log
from fixtures.neon_fixtures import (
    NeonEnv,
    NeonEnvBuilder,
    PgBin,
    RemoteStorageKind,
    S3Storage,
    available_remote_storages,
    last_flush_lsn_upload,
    wait_for_last_flush_lsn,
)
from fixtures.pageserver.http import PageserverApiException
from fixtures.pageserver.utils import (
    timeline_delete_wait_completed,
    wait_for_last_record_lsn,
    wait_for_upload,
    wait_timeline_detail_404,
    wait_until_tenant_active,
    wait_until_timeline_state,
)
from fixtures.types import Lsn, TenantId, TimelineId
from fixtures.utils import query_scalar, wait_until


def test_timeline_delete(neon_simple_env: NeonEnv):
    env = neon_simple_env

    env.pageserver.allowed_errors.append(".*Timeline .* was not found.*")
    env.pageserver.allowed_errors.append(".*timeline not found.*")
    env.pageserver.allowed_errors.append(".*Cannot delete timeline which has child timelines.*")
    env.pageserver.allowed_errors.append(".*Precondition failed: Requested tenant is missing.*")

    ps_http = env.pageserver.http_client()

    # first try to delete non existing timeline
    # for existing tenant:
    invalid_timeline_id = TimelineId.generate()
    with pytest.raises(PageserverApiException, match="timeline not found"):
        ps_http.timeline_delete(tenant_id=env.initial_tenant, timeline_id=invalid_timeline_id)

    # for non existing tenant:
    invalid_tenant_id = TenantId.generate()
    with pytest.raises(
        PageserverApiException,
        match="Precondition failed: Requested tenant is missing",
    ) as exc:
        ps_http.timeline_delete(tenant_id=invalid_tenant_id, timeline_id=invalid_timeline_id)

    assert exc.value.status_code == 412

    # construct pair of branches to validate that pageserver prohibits
    # deletion of ancestor timelines when they have child branches
    parent_timeline_id = env.neon_cli.create_branch("test_ancestor_branch_delete_parent", "empty")

    leaf_timeline_id = env.neon_cli.create_branch(
        "test_ancestor_branch_delete_branch1", "test_ancestor_branch_delete_parent"
    )

    timeline_path = (
        env.repo_dir / "tenants" / str(env.initial_tenant) / "timelines" / str(parent_timeline_id)
    )

    with pytest.raises(
        PageserverApiException, match="Cannot delete timeline which has child timelines"
    ) as exc:
        assert timeline_path.exists()

        ps_http.timeline_delete(env.initial_tenant, parent_timeline_id)

    assert exc.value.status_code == 412

    timeline_path = (
        env.repo_dir / "tenants" / str(env.initial_tenant) / "timelines" / str(leaf_timeline_id)
    )
    assert timeline_path.exists()

    # retry deletes when compaction or gc is running in pageserver
    wait_until(
        number_of_iterations=3,
        interval=0.2,
        func=lambda: timeline_delete_wait_completed(ps_http, env.initial_tenant, leaf_timeline_id),
    )

    assert not timeline_path.exists()

    # check 404
    with pytest.raises(
        PageserverApiException,
        match=f"Timeline {env.initial_tenant}/{leaf_timeline_id} was not found",
    ) as exc:
        ps_http.timeline_detail(env.initial_tenant, leaf_timeline_id)
    assert exc.value.status_code == 404

    wait_until(
        number_of_iterations=3,
        interval=0.2,
        func=lambda: timeline_delete_wait_completed(
            ps_http, env.initial_tenant, parent_timeline_id
        ),
    )

    # Check that we didn't pick up the timeline again after restart.
    # See https://github.com/neondatabase/neon/issues/3560
    env.pageserver.stop(immediate=True)
    env.pageserver.start()

    with pytest.raises(
        PageserverApiException,
        match=f"Timeline {env.initial_tenant}/{leaf_timeline_id} was not found",
    ) as exc:
        ps_http.timeline_detail(env.initial_tenant, leaf_timeline_id)


class Check(enum.Enum):
    RETRY_WITHOUT_RESTART = enum.auto()
    RETRY_WITH_RESTART = enum.auto()


DELETE_FAILPOINTS = [
    "timeline-delete-before-index-deleted-at",
    "timeline-delete-before-schedule",
    "timeline-delete-before-rm",
    "timeline-delete-during-rm",
    "timeline-delete-after-rm",
    "timeline-delete-before-index-delete",
    "timeline-delete-after-index-delete",
    "timeline-delete-after-rm-metadata",
    "timeline-delete-after-rm-dir",
]


def combinations():
    result = []

    remotes = [RemoteStorageKind.NOOP, RemoteStorageKind.MOCK_S3]
    if os.getenv("ENABLE_REAL_S3_REMOTE_STORAGE"):
        remotes.append(RemoteStorageKind.REAL_S3)

    for remote_storage_kind in remotes:
        for delete_failpoint in DELETE_FAILPOINTS:
            if remote_storage_kind == RemoteStorageKind.NOOP and delete_failpoint in (
                "timeline-delete-before-index-delete",
                "timeline-delete-after-index-delete",
            ):
                # the above failpoints are not relevant for config without remote storage
                continue

            result.append((remote_storage_kind, delete_failpoint))
    return result


# cover the two cases: remote storage configured vs not configured
@pytest.mark.parametrize("remote_storage_kind, failpoint", combinations())
@pytest.mark.parametrize("check", list(Check))
def test_delete_timeline_excersize_crash_safety_failpoints(
    neon_env_builder: NeonEnvBuilder,
    remote_storage_kind: RemoteStorageKind,
    failpoint: str,
    check: Check,
    pg_bin: PgBin,
):
    """
    If there is a failure during deletion in one of the associated failpoints (or crash restart happens at this point) the delete operation
    should be retryable and should be successfully resumed.

    We iterate over failpoints list, changing failpoint to the next one.

    1. Set settings to generate many layers
    2. Create branch.
    3. Insert something
    4. Go with the test.
    5. Iterate over failpoints
    6. Execute delete for each failpoint
    7. Ensure failpoint is hit
    8. Retry or restart without the failpoint and check the result.
    """

    if remote_storage_kind is not None:
        neon_env_builder.enable_remote_storage(
            remote_storage_kind, "test_delete_timeline_excersize_crash_safety_failpoints"
        )

    env = neon_env_builder.init_start(
        initial_tenant_conf={
            "gc_period": "0s",
            "compaction_period": "0s",
            "checkpoint_distance": f"{1024 ** 2}",
            "image_creation_threshold": "100",
        }
    )

    ps_http = env.pageserver.http_client()

    timeline_id = env.neon_cli.create_timeline("delete")
    with env.endpoints.create_start("delete") as endpoint:
        # generate enough layers
        pg_bin.run(["pgbench", "-i", "-I dtGvp", "-s1", endpoint.connstr()])
        if remote_storage_kind is RemoteStorageKind.NOOP:
            wait_for_last_flush_lsn(env, endpoint, env.initial_tenant, timeline_id)
        else:
            last_flush_lsn_upload(env, endpoint, env.initial_tenant, timeline_id)

    env.pageserver.allowed_errors.append(f".*{timeline_id}.*failpoint: {failpoint}")
    # It appears when we stopped flush loop during deletion and then pageserver is stopped
    env.pageserver.allowed_errors.append(
        ".*freeze_and_flush_on_shutdown.*failed to freeze and flush: cannot flush frozen layers when flush_loop is not running, state is Exited"
    )
    # This happens when we fail before scheduling background operation.
    # Timeline is left in stopping state and retry tries to stop it again.
    env.pageserver.allowed_errors.append(
        ".*Ignoring new state, equal to the existing one: Stopping"
    )
    # This happens when we retry delete requests for broken timelines
    env.pageserver.allowed_errors.append(".*Ignoring state update Stopping for broken timeline")
    # This happens when timeline remains are cleaned up during loading
    env.pageserver.allowed_errors.append(".*Timeline dir entry become invalid.*")
    # In one of the branches we poll for tenant to become active. Polls can generate this log message:
    env.pageserver.allowed_errors.append(f".*Tenant {env.initial_tenant} is not active*")

    ps_http.configure_failpoints((failpoint, "return"))

    # These failpoints are earlier than background task is spawned.
    # so they result in api request failure.
    if failpoint in (
        "timeline-delete-before-index-deleted-at",
        "timeline-delete-before-schedule",
    ):
        with pytest.raises(PageserverApiException, match=failpoint):
            ps_http.timeline_delete(env.initial_tenant, timeline_id)

    else:
        ps_http.timeline_delete(env.initial_tenant, timeline_id)
        timeline_info = wait_until_timeline_state(
            pageserver_http=ps_http,
            tenant_id=env.initial_tenant,
            timeline_id=timeline_id,
            expected_state="Broken",
            iterations=2,  # effectively try immediately and retry once in one second
        )

        reason = timeline_info["state"]["Broken"]["reason"]
        log.info(f"timeline broken: {reason}")

<<<<<<< HEAD
        # this does not always hold for the ones where reason == delete_all
        # assert reason == f"failpoint: {failpoint}"

    wait_longer = remote_storage_kind is RemoteStorageKind.REAL_S3
    if check is Check.RETRY_WITH_RESTART:
        env.pageserver.stop()
        env.pageserver.start()
        if failpoint == "timeline-delete-before-index-deleted-at":
            # We crashed before persisting this to remote storage, need to retry delete request
=======
    ps_http.timeline_delete(env.initial_tenant, env.initial_timeline)
    wait_until_timeline_state(
        pageserver_http=ps_http,
        tenant_id=env.initial_tenant,
        timeline_id=env.initial_timeline,
        expected_state="Broken",
        iterations=2,  # effectively try immediately and retry once in one second
    )

    # FIXME: #4719
    # timeline_info["state"]["Broken"]["reason"] == "failpoint: timeline-delete-after-rm"
>>>>>>> 27c73c87

            # Wait till tenant is loaded. Shouldnt take longer than 2 seconds (we shouldnt block tenant loading)
            wait_until_tenant_active(ps_http, env.initial_tenant, iterations=2)

            timeline_delete_wait_completed(ps_http, env.initial_tenant, timeline_id)
        else:
            # Pageserver should've resumed deletion after restart.
            wait_timeline_detail_404(
                ps_http, env.initial_tenant, timeline_id, wait_longer=wait_longer
            )
    elif check is Check.RETRY_WITHOUT_RESTART:
        # this should succeed
        # this also checks that delete can be retried even when timeline is in Broken state
        ps_http.configure_failpoints((failpoint, "off"))

        timeline_delete_wait_completed(
            ps_http, env.initial_tenant, timeline_id, wait_longer=wait_longer
        )

    # Check remote is impty
    if remote_storage_kind is RemoteStorageKind.MOCK_S3:
        assert_prefix_empty(
            neon_env_builder,
            prefix="/".join(
                (
                    "tenants",
                    str(env.initial_tenant),
                    "timelines",
                    str(timeline_id),
                )
            ),
        )

    timeline_dir = env.timeline_dir(env.initial_tenant, timeline_id)
    # Check local is empty
    assert not timeline_dir.exists()
    # Check no delete mark present
    assert not (timeline_dir.parent / f"{timeline_id}.___deleted").exists()


@pytest.mark.parametrize("remote_storage_kind", available_remote_storages())
@pytest.mark.parametrize("fill_branch", [True, False])
def test_timeline_resurrection_on_attach(
    neon_env_builder: NeonEnvBuilder,
    remote_storage_kind: RemoteStorageKind,
    fill_branch: bool,
):
    """
    After deleting a timeline it should never appear again.
    This test ensures that this invariant holds for detach+attach.
    Original issue: https://github.com/neondatabase/neon/issues/3560
    """

    neon_env_builder.enable_remote_storage(
        remote_storage_kind=remote_storage_kind,
        test_name="test_timeline_resurrection_on_attach",
    )

    ##### First start, insert data and upload it to the remote storage
    env = neon_env_builder.init_start()

    ps_http = env.pageserver.http_client()
    pg = env.endpoints.create_start("main")

    tenant_id = TenantId(pg.safe_psql("show neon.tenant_id")[0][0])
    main_timeline_id = TimelineId(pg.safe_psql("show neon.timeline_id")[0][0])

    with pg.cursor() as cur:
        cur.execute("CREATE TABLE f (i integer);")
        cur.execute("INSERT INTO f VALUES (generate_series(1,1000));")
        current_lsn = Lsn(query_scalar(cur, "SELECT pg_current_wal_flush_lsn()"))

        # wait until pageserver receives that data
        wait_for_last_record_lsn(ps_http, tenant_id, main_timeline_id, current_lsn)

        # run checkpoint manually to be sure that data landed in remote storage
        ps_http.timeline_checkpoint(tenant_id, main_timeline_id)

        # wait until pageserver successfully uploaded a checkpoint to remote storage
        log.info("waiting for checkpoint upload")
        wait_for_upload(ps_http, tenant_id, main_timeline_id, current_lsn)
        log.info("upload of checkpoint is done")

    branch_timeline_id = env.neon_cli.create_branch("new", "main")

    # Two variants of this test:
    # - In fill_branch=True, the deleted branch has layer files.
    # - In fill_branch=False, it doesn't, it just has the metadata file.
    # A broken implementation is conceivable that tries to "optimize" handling of empty branches, e.g.,
    # by skipping IndexPart uploads if the layer file set doesn't change. That would be wrong, catch those.
    if fill_branch:
        with env.endpoints.create_start("new") as new_pg:
            with new_pg.cursor() as cur:
                cur.execute("INSERT INTO f VALUES (generate_series(1,1000));")
                current_lsn = Lsn(query_scalar(cur, "SELECT pg_current_wal_flush_lsn()"))

                # wait until pageserver receives that data
                wait_for_last_record_lsn(ps_http, tenant_id, branch_timeline_id, current_lsn)

                # run checkpoint manually to be sure that data landed in remote storage
                ps_http.timeline_checkpoint(tenant_id, branch_timeline_id)

                # wait until pageserver successfully uploaded a checkpoint to remote storage
                log.info("waiting for checkpoint upload")
                wait_for_upload(ps_http, tenant_id, branch_timeline_id, current_lsn)
                log.info("upload of checkpoint is done")
    else:
        pass

    # delete new timeline
    timeline_delete_wait_completed(ps_http, tenant_id=tenant_id, timeline_id=branch_timeline_id)

    ##### Stop the pageserver instance, erase all its data
    env.endpoints.stop_all()
    env.pageserver.stop()

    dir_to_clear = Path(env.repo_dir) / "tenants"
    shutil.rmtree(dir_to_clear)
    os.mkdir(dir_to_clear)

    ##### Second start, restore the data and ensure that we see only timeline that wasnt deleted
    env.pageserver.start()

    ps_http.tenant_attach(tenant_id=tenant_id)

    wait_until_tenant_active(ps_http, tenant_id=tenant_id, iterations=10, period=0.5)

    timelines = ps_http.timeline_list(tenant_id=tenant_id)
    assert {TimelineId(tl["timeline_id"]) for tl in timelines} == {
        main_timeline_id
    }, "the deleted timeline should not have been resurrected"
    assert all([tl["state"] == "Active" for tl in timelines])


def assert_prefix_empty(neon_env_builder: NeonEnvBuilder, prefix: Optional[str] = None):
    # For local_fs we need to properly handle empty directories, which we currently dont, so for simplicity stick to s3 api.
    assert neon_env_builder.remote_storage_kind in (
        RemoteStorageKind.MOCK_S3,
        RemoteStorageKind.REAL_S3,
    )
    # For mypy
    assert isinstance(neon_env_builder.remote_storage, S3Storage)

    # Note that this doesnt use pagination, so list is not guaranteed to be exhaustive.
    response = neon_env_builder.remote_storage_client.list_objects_v2(
        Bucket=neon_env_builder.remote_storage.bucket_name,
        Prefix=prefix or neon_env_builder.remote_storage.prefix_in_bucket or "",
    )
    objects = response.get("Contents")
    assert (
        response["KeyCount"] == 0
    ), f"remote dir with prefix {prefix} is not empty after deletion: {objects}"


def test_timeline_delete_fail_before_local_delete(neon_env_builder: NeonEnvBuilder):
    """
    When deleting a timeline, if we succeed in setting the deleted flag remotely
    but fail to delete the local state, restarting the pageserver should resume
    the deletion of the local state.
    """

    neon_env_builder.enable_remote_storage(
        remote_storage_kind=RemoteStorageKind.MOCK_S3,
        test_name="test_timeline_delete_fail_before_local_delete",
    )

    env = neon_env_builder.init_start()

    env.pageserver.allowed_errors.append(".*failpoint: timeline-delete-before-rm")
    env.pageserver.allowed_errors.append(
        ".*Ignoring new state, equal to the existing one: Stopping"
    )
    # this happens, because the stuck timeline is visible to shutdown
    env.pageserver.allowed_errors.append(
        ".*freeze_and_flush_on_shutdown.+: failed to freeze and flush: cannot flush frozen layers when flush_loop is not running, state is Exited"
    )

    ps_http = env.pageserver.http_client()
    ps_http.configure_failpoints(("timeline-delete-before-rm", "return"))

    # construct pair of branches
    intermediate_timeline_id = env.neon_cli.create_branch(
        "test_timeline_delete_fail_before_local_delete"
    )

    leaf_timeline_id = env.neon_cli.create_branch(
        "test_timeline_delete_fail_before_local_delete1",
        "test_timeline_delete_fail_before_local_delete",
    )

    leaf_timeline_path = (
        env.repo_dir / "tenants" / str(env.initial_tenant) / "timelines" / str(leaf_timeline_id)
    )

    ps_http.timeline_delete(env.initial_tenant, leaf_timeline_id)
    wait_until_timeline_state(
        pageserver_http=ps_http,
        tenant_id=env.initial_tenant,
        timeline_id=leaf_timeline_id,
        expected_state="Broken",
        iterations=2,  # effectively try immediately and retry once in one second
    )

<<<<<<< HEAD
    assert timeline_info["state"]["Broken"]["reason"] == "failpoint: timeline-delete-before-rm"
=======
    # FIXME: #4719
    # timeline_info["state"]["Broken"]["reason"] == "failpoint: timeline-delete-after-rm"
>>>>>>> 27c73c87

    assert leaf_timeline_path.exists(), "the failpoint didn't work"

    env.pageserver.stop()
    env.pageserver.start()

    # Wait for tenant to finish loading.
    wait_until_tenant_active(ps_http, tenant_id=env.initial_tenant, iterations=10, period=1)

    try:
        data = ps_http.timeline_detail(env.initial_tenant, leaf_timeline_id)
        log.debug(f"detail {data}")
    except PageserverApiException as e:
        log.debug(e)
        if e.status_code != 404:
            raise
    else:
        raise Exception("detail succeeded (it should return 404)")

    assert (
        not leaf_timeline_path.exists()
    ), "timeline load procedure should have resumed the deletion interrupted by the failpoint"
    timelines = ps_http.timeline_list(env.initial_tenant)
    assert {TimelineId(tl["timeline_id"]) for tl in timelines} == {
        intermediate_timeline_id,
        env.initial_timeline,
    }, "other timelines should not have been affected"
    assert all([tl["state"] == "Active" for tl in timelines])

    assert_prefix_empty(
        neon_env_builder,
        prefix="/".join(
            (
                "tenants",
                str(env.initial_tenant),
                "timelines",
                str(leaf_timeline_id),
            )
        ),
    )

    assert env.initial_timeline is not None

    for timeline_id in (intermediate_timeline_id, env.initial_timeline):
        timeline_delete_wait_completed(
            ps_http, tenant_id=env.initial_tenant, timeline_id=timeline_id
        )

        assert_prefix_empty(
            neon_env_builder,
            prefix="/".join(
                (
                    "tenants",
                    str(env.initial_tenant),
                    "timelines",
                    str(timeline_id),
                )
            ),
        )

    # for some reason the check above doesnt immediately take effect for the below.
    # Assume it is mock server incosistency and check twice.
    wait_until(
        2,
        0.5,
        lambda: assert_prefix_empty(neon_env_builder),
    )


@pytest.mark.parametrize(
    "stuck_failpoint",
    ["persist_deleted_index_part", "in_progress_delete"],
)
def test_concurrent_timeline_delete_stuck_on(
    neon_env_builder: NeonEnvBuilder, stuck_failpoint: str
):
    """
    If delete is stuck console will eventually retry deletion.
    So we need to be sure that these requests wont interleave with each other.
    In this tests we check two places where we can spend a lot of time.
    This is a regression test because there was a bug when DeletionGuard wasnt propagated
    to the background task.

    Ensure that when retry comes if we're still stuck request will get an immediate error response,
    signalling to console that it should retry later.
    """

    neon_env_builder.enable_remote_storage(
        remote_storage_kind=RemoteStorageKind.MOCK_S3,
        test_name=f"concurrent_timeline_delete_stuck_on_{stuck_failpoint}",
    )

    env = neon_env_builder.init_start()

    child_timeline_id = env.neon_cli.create_branch("child", "main")

    ps_http = env.pageserver.http_client()

    # make the first call sleep practically forever
    ps_http.configure_failpoints((stuck_failpoint, "pause"))

    def first_call(result_queue):
        try:
            log.info("first call start")
            timeline_delete_wait_completed(
                ps_http, env.initial_tenant, child_timeline_id, timeout=10
            )
            log.info("first call success")
            result_queue.put("success")
        except Exception:
            log.exception("first call failed")
            result_queue.put("failure, see log for stack trace")

    first_call_result: queue.Queue[str] = queue.Queue()
    first_call_thread = threading.Thread(target=first_call, args=(first_call_result,))
    first_call_thread.start()

    try:

        def first_call_hit_failpoint():
            assert env.pageserver.log_contains(
                f".*{child_timeline_id}.*at failpoint {stuck_failpoint}"
            )

        wait_until(50, 0.1, first_call_hit_failpoint)

        # make the second call and assert behavior
        log.info("second call start")
        error_msg_re = "Timeline deletion is already in progress"
        with pytest.raises(PageserverApiException, match=error_msg_re) as second_call_err:
            ps_http.timeline_delete(env.initial_tenant, child_timeline_id)
        assert second_call_err.value.status_code == 409
        env.pageserver.allowed_errors.append(f".*{child_timeline_id}.*{error_msg_re}.*")
        # the second call will try to transition the timeline into Stopping state as well
        env.pageserver.allowed_errors.append(
            f".*{child_timeline_id}.*Ignoring new state, equal to the existing one: Stopping"
        )
        log.info("second call failed as expected")

        # ensure it is not 404 and stopping
        detail = ps_http.timeline_detail(env.initial_tenant, child_timeline_id)
        assert detail["state"] == "Stopping"

        # by now we know that the second call failed, let's ensure the first call will finish
        ps_http.configure_failpoints((stuck_failpoint, "off"))

        result = first_call_result.get()
        assert result == "success"

    finally:
        log.info("joining first call thread")
        # in any case, make sure the lifetime of the thread is bounded to this test
        first_call_thread.join()


def test_delete_timeline_client_hangup(neon_env_builder: NeonEnvBuilder):
    """
    If the client hangs up before we start the index part upload but after deletion is scheduled
    we mark it
    deleted in local memory, a subsequent delete_timeline call should be able to do

    another delete timeline operation.

    This tests cancel safety up to the given failpoint.
    """
    neon_env_builder.enable_remote_storage(
        remote_storage_kind=RemoteStorageKind.MOCK_S3,
        test_name="test_delete_timeline_client_hangup",
    )

    env = neon_env_builder.init_start()

    child_timeline_id = env.neon_cli.create_branch("child", "main")

    ps_http = env.pageserver.http_client()

    failpoint_name = "persist_deleted_index_part"
    ps_http.configure_failpoints((failpoint_name, "pause"))

    with pytest.raises(requests.exceptions.Timeout):
        ps_http.timeline_delete(env.initial_tenant, child_timeline_id, timeout=2)

    env.pageserver.allowed_errors.append(
        f".*{child_timeline_id}.*Timeline deletion is already in progress.*"
    )
    with pytest.raises(PageserverApiException, match="Timeline deletion is already in progress"):
        ps_http.timeline_delete(env.initial_tenant, child_timeline_id, timeout=2)

    # make sure the timeout was due to the failpoint
    at_failpoint_log_message = f".*{child_timeline_id}.*at failpoint {failpoint_name}.*"

    def hit_failpoint():
        assert env.pageserver.log_contains(at_failpoint_log_message)

    wait_until(50, 0.1, hit_failpoint)

    # we log this error if a client hangs up
    # might as well use it as another indicator that the test works
    hangup_log_message = f".*DELETE.*{child_timeline_id}.*request was dropped before completing"
    env.pageserver.allowed_errors.append(hangup_log_message)

    def got_hangup_log_message():
        assert env.pageserver.log_contains(hangup_log_message)

    wait_until(50, 0.1, got_hangup_log_message)

    # check that the timeline is still present
    ps_http.timeline_detail(env.initial_tenant, child_timeline_id)

    # ok, disable the failpoint to let the deletion finish
    ps_http.configure_failpoints((failpoint_name, "off"))

    def first_request_finished():
        message = f".*DELETE.*{child_timeline_id}.*Cancelled request finished"
        assert env.pageserver.log_contains(message)

    wait_until(50, 0.1, first_request_finished)

    # check that the timeline is gone
    wait_timeline_detail_404(ps_http, env.initial_tenant, child_timeline_id)


@pytest.mark.parametrize(
    "remote_storage_kind",
    list(
        filter(
            lambda s: s in (RemoteStorageKind.MOCK_S3, RemoteStorageKind.REAL_S3),
            available_remote_storages(),
        )
    ),
)
def test_timeline_delete_works_for_remote_smoke(
    neon_env_builder: NeonEnvBuilder,
    remote_storage_kind: RemoteStorageKind,
):
    neon_env_builder.enable_remote_storage(
        remote_storage_kind=remote_storage_kind,
        test_name="test_timeline_delete_works_for_remote_smoke",
    )

    env = neon_env_builder.init_start()

    ps_http = env.pageserver.http_client()
    pg = env.endpoints.create_start("main")

    tenant_id = TenantId(pg.safe_psql("show neon.tenant_id")[0][0])
    main_timeline_id = TimelineId(pg.safe_psql("show neon.timeline_id")[0][0])

    assert tenant_id == env.initial_tenant
    assert main_timeline_id == env.initial_timeline

    assert env.initial_timeline is not None
    timeline_ids = [env.initial_timeline]
    for i in range(2):
        branch_timeline_id = env.neon_cli.create_branch(f"new{i}", "main")
        pg = env.endpoints.create_start(f"new{i}")

        with pg.cursor() as cur:
            cur.execute("CREATE TABLE f (i integer);")
            cur.execute("INSERT INTO f VALUES (generate_series(1,1000));")
            current_lsn = Lsn(query_scalar(cur, "SELECT pg_current_wal_flush_lsn()"))

            # wait until pageserver receives that data
            wait_for_last_record_lsn(ps_http, tenant_id, branch_timeline_id, current_lsn)

            # run checkpoint manually to be sure that data landed in remote storage
            ps_http.timeline_checkpoint(tenant_id, branch_timeline_id)

            # wait until pageserver successfully uploaded a checkpoint to remote storage
            log.info("waiting for checkpoint upload")
            wait_for_upload(ps_http, tenant_id, branch_timeline_id, current_lsn)
            log.info("upload of checkpoint is done")
            timeline_id = TimelineId(pg.safe_psql("show neon.timeline_id")[0][0])

        timeline_ids.append(timeline_id)

    for timeline_id in reversed(timeline_ids):
        # note that we need to finish previous deletion before scheduling next one
        # otherwise we can get an "HasChildren" error if deletion is not fast enough (real_s3)
        timeline_delete_wait_completed(ps_http, tenant_id=tenant_id, timeline_id=timeline_id)

        assert_prefix_empty(
            neon_env_builder,
            prefix="/".join(
                (
                    "tenants",
                    str(env.initial_tenant),
                    "timelines",
                    str(timeline_id),
                )
            ),
        )

    # for some reason the check above doesnt immediately take effect for the below.
    # Assume it is mock server incosistency and check twice.
    wait_until(
        2,
        0.5,
        lambda: assert_prefix_empty(neon_env_builder),
    )<|MERGE_RESOLUTION|>--- conflicted
+++ resolved
@@ -251,7 +251,6 @@
         reason = timeline_info["state"]["Broken"]["reason"]
         log.info(f"timeline broken: {reason}")
 
-<<<<<<< HEAD
         # this does not always hold for the ones where reason == delete_all
         # assert reason == f"failpoint: {failpoint}"
 
@@ -261,19 +260,6 @@
         env.pageserver.start()
         if failpoint == "timeline-delete-before-index-deleted-at":
             # We crashed before persisting this to remote storage, need to retry delete request
-=======
-    ps_http.timeline_delete(env.initial_tenant, env.initial_timeline)
-    wait_until_timeline_state(
-        pageserver_http=ps_http,
-        tenant_id=env.initial_tenant,
-        timeline_id=env.initial_timeline,
-        expected_state="Broken",
-        iterations=2,  # effectively try immediately and retry once in one second
-    )
-
-    # FIXME: #4719
-    # timeline_info["state"]["Broken"]["reason"] == "failpoint: timeline-delete-after-rm"
->>>>>>> 27c73c87
 
             # Wait till tenant is loaded. Shouldnt take longer than 2 seconds (we shouldnt block tenant loading)
             wait_until_tenant_active(ps_http, env.initial_tenant, iterations=2)
@@ -477,12 +463,8 @@
         iterations=2,  # effectively try immediately and retry once in one second
     )
 
-<<<<<<< HEAD
-    assert timeline_info["state"]["Broken"]["reason"] == "failpoint: timeline-delete-before-rm"
-=======
     # FIXME: #4719
     # timeline_info["state"]["Broken"]["reason"] == "failpoint: timeline-delete-after-rm"
->>>>>>> 27c73c87
 
     assert leaf_timeline_path.exists(), "the failpoint didn't work"
 
