--- conflicted
+++ resolved
@@ -288,13 +288,6 @@
     expect_deleted(second_sk)
 
 
-<<<<<<< HEAD
-def test_abort_safekeeper_migration(neon_env_builder: NeonEnvBuilder):
-    """
-    Test that safekeeper migration can be aborted.
-    1. Insert failpoints and ensure the abort successfully reverts the timeline state.
-    2. Check that endpoint is operational after the abort.
-=======
 def test_safekeeper_migration_stale_timeline(neon_env_builder: NeonEnvBuilder):
     """
     Test that safekeeper migration handles stale timeline correctly by migrating to
@@ -304,7 +297,6 @@
     2. Check that we rely on last_log_term (and not the current term) when waiting for the
        sync_position on step 7.
     3. Check that migration succeeds if the compute is running.
->>>>>>> edd60730
     """
     neon_env_builder.num_safekeepers = 2
     neon_env_builder.storage_controller_config = {
@@ -313,81 +305,6 @@
     }
     env = neon_env_builder.init_start()
     env.pageserver.allowed_errors.extend(PAGESERVER_ALLOWED_ERRORS)
-<<<<<<< HEAD
-
-    mconf = env.storage_controller.timeline_locate(env.initial_tenant, env.initial_timeline)
-    assert len(mconf["sk_set"]) == 1
-    cur_sk = mconf["sk_set"][0]
-    cur_gen = 1
-
-    ep = env.endpoints.create("main", tenant_id=env.initial_tenant)
-    ep.start(safekeeper_generation=1, safekeepers=mconf["sk_set"])
-    ep.safe_psql("CREATE EXTENSION neon_test_utils;")
-    ep.safe_psql("CREATE TABLE t(a int)")
-    ep.safe_psql("INSERT INTO t VALUES (1)")
-
-    another_sk = [sk.id for sk in env.safekeepers if sk.id != cur_sk][0]
-
-    failpoints = [
-        "sk-migration-after-step-3",
-        "sk-migration-after-step-4",
-        "sk-migration-after-step-5",
-        "sk-migration-after-step-7",
-    ]
-
-    for fp in failpoints:
-        env.storage_controller.configure_failpoints((fp, "return(1)"))
-
-        with pytest.raises(StorageControllerApiException, match=f"failpoint {fp}"):
-            env.storage_controller.migrate_safekeepers(
-                env.initial_tenant, env.initial_timeline, [another_sk]
-            )
-        cur_gen += 1
-
-        env.storage_controller.configure_failpoints((fp, "off"))
-
-        # We should have a joint mconf after the failure.
-        mconf = env.storage_controller.timeline_locate(env.initial_tenant, env.initial_timeline)
-        assert mconf["generation"] == cur_gen
-        assert mconf["sk_set"] == [cur_sk]
-        assert mconf["new_sk_set"] == [another_sk]
-
-        env.storage_controller.abort_safekeeper_migration(env.initial_tenant, env.initial_timeline)
-        cur_gen += 1
-
-        # Abort should revert the timeline to the previous sk_set and increment the generation.
-        mconf = env.storage_controller.timeline_locate(env.initial_tenant, env.initial_timeline)
-        assert mconf["generation"] == cur_gen
-        assert mconf["sk_set"] == [cur_sk]
-        assert mconf["new_sk_set"] is None
-
-        assert ep.safe_psql("SHOW neon.safekeepers")[0][0].startswith(f"g#{cur_gen}:")
-        ep.safe_psql(f"INSERT INTO t VALUES ({cur_gen})")
-
-    # After step-8 the final mconf is committed and the migration is not abortable anymore.
-    # So the abort should not abort anything.
-    env.storage_controller.configure_failpoints(("sk-migration-after-step-8", "return(1)"))
-
-    with pytest.raises(StorageControllerApiException, match="failpoint sk-migration-after-step-8"):
-        env.storage_controller.migrate_safekeepers(
-            env.initial_tenant, env.initial_timeline, [another_sk]
-        )
-    cur_gen += 2
-
-    env.storage_controller.configure_failpoints((fp, "off"))
-
-    env.storage_controller.abort_safekeeper_migration(env.initial_tenant, env.initial_timeline)
-
-    # The migration is fully committed, no abort should have been performed.
-    mconf = env.storage_controller.timeline_locate(env.initial_tenant, env.initial_timeline)
-    assert mconf["generation"] == cur_gen
-    assert mconf["sk_set"] == [another_sk]
-    assert mconf["new_sk_set"] is None
-
-    ep.safe_psql(f"INSERT INTO t VALUES ({cur_gen})")
-    ep.clear_buffers()
-    assert ep.safe_psql("SELECT * FROM t") == [(i + 1,) for i in range(cur_gen) if i % 2 == 0]
-=======
     env.storage_controller.allowed_errors.append(".*not enough successful .* to reach quorum.*")
 
     mconf = env.storage_controller.timeline_locate(env.initial_tenant, env.initial_timeline)
@@ -543,4 +460,91 @@
 
     ep.start(safekeeper_generation=5, safekeepers=new_sk_set2)
     assert ep.safe_psql("SELECT * FROM t") == [(0,), (1,)]
->>>>>>> edd60730
+
+
+def test_abort_safekeeper_migration(neon_env_builder: NeonEnvBuilder):
+    """
+    Test that safekeeper migration can be aborted.
+    1. Insert failpoints and ensure the abort successfully reverts the timeline state.
+    2. Check that endpoint is operational after the abort.
+    """
+    neon_env_builder.num_safekeepers = 2
+    neon_env_builder.storage_controller_config = {
+        "timelines_onto_safekeepers": True,
+        "timeline_safekeeper_count": 1,
+    }
+    env = neon_env_builder.init_start()
+    env.pageserver.allowed_errors.extend(PAGESERVER_ALLOWED_ERRORS)
+
+    mconf = env.storage_controller.timeline_locate(env.initial_tenant, env.initial_timeline)
+    assert len(mconf["sk_set"]) == 1
+    cur_sk = mconf["sk_set"][0]
+    cur_gen = 1
+
+    ep = env.endpoints.create("main", tenant_id=env.initial_tenant)
+    ep.start(safekeeper_generation=1, safekeepers=mconf["sk_set"])
+    ep.safe_psql("CREATE EXTENSION neon_test_utils;")
+    ep.safe_psql("CREATE TABLE t(a int)")
+    ep.safe_psql("INSERT INTO t VALUES (1)")
+
+    another_sk = [sk.id for sk in env.safekeepers if sk.id != cur_sk][0]
+
+    failpoints = [
+        "sk-migration-after-step-3",
+        "sk-migration-after-step-4",
+        "sk-migration-after-step-5",
+        "sk-migration-after-step-7",
+    ]
+
+    for fp in failpoints:
+        env.storage_controller.configure_failpoints((fp, "return(1)"))
+
+        with pytest.raises(StorageControllerApiException, match=f"failpoint {fp}"):
+            env.storage_controller.migrate_safekeepers(
+                env.initial_tenant, env.initial_timeline, [another_sk]
+            )
+        cur_gen += 1
+
+        env.storage_controller.configure_failpoints((fp, "off"))
+
+        # We should have a joint mconf after the failure.
+        mconf = env.storage_controller.timeline_locate(env.initial_tenant, env.initial_timeline)
+        assert mconf["generation"] == cur_gen
+        assert mconf["sk_set"] == [cur_sk]
+        assert mconf["new_sk_set"] == [another_sk]
+
+        env.storage_controller.abort_safekeeper_migration(env.initial_tenant, env.initial_timeline)
+        cur_gen += 1
+
+        # Abort should revert the timeline to the previous sk_set and increment the generation.
+        mconf = env.storage_controller.timeline_locate(env.initial_tenant, env.initial_timeline)
+        assert mconf["generation"] == cur_gen
+        assert mconf["sk_set"] == [cur_sk]
+        assert mconf["new_sk_set"] is None
+
+        assert ep.safe_psql("SHOW neon.safekeepers")[0][0].startswith(f"g#{cur_gen}:")
+        ep.safe_psql(f"INSERT INTO t VALUES ({cur_gen})")
+
+    # After step-8 the final mconf is committed and the migration is not abortable anymore.
+    # So the abort should not abort anything.
+    env.storage_controller.configure_failpoints(("sk-migration-after-step-8", "return(1)"))
+
+    with pytest.raises(StorageControllerApiException, match="failpoint sk-migration-after-step-8"):
+        env.storage_controller.migrate_safekeepers(
+            env.initial_tenant, env.initial_timeline, [another_sk]
+        )
+    cur_gen += 2
+
+    env.storage_controller.configure_failpoints((fp, "off"))
+
+    env.storage_controller.abort_safekeeper_migration(env.initial_tenant, env.initial_timeline)
+
+    # The migration is fully committed, no abort should have been performed.
+    mconf = env.storage_controller.timeline_locate(env.initial_tenant, env.initial_timeline)
+    assert mconf["generation"] == cur_gen
+    assert mconf["sk_set"] == [another_sk]
+    assert mconf["new_sk_set"] is None
+
+    ep.safe_psql(f"INSERT INTO t VALUES ({cur_gen})")
+    ep.clear_buffers()
+    assert ep.safe_psql("SELECT * FROM t") == [(i + 1,) for i in range(cur_gen) if i % 2 == 0]