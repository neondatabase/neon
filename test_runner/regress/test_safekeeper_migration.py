--- conflicted
+++ resolved
@@ -3,11 +3,8 @@
 from typing import TYPE_CHECKING
 
 import pytest
-<<<<<<< HEAD
 import requests
 from fixtures.log_helper import log
-=======
->>>>>>> 8bb45fd5
 from fixtures.neon_fixtures import StorageControllerApiException
 
 if TYPE_CHECKING:
@@ -90,7 +87,41 @@
     assert ep.safe_psql("SELECT * FROM t") == [(i,) for i in range(1, 4)]
 
 
-<<<<<<< HEAD
+def test_new_sk_set_validation(neon_env_builder: NeonEnvBuilder):
+    """
+    Test that safekeeper_migrate validates the new_sk_set before starting the migration.
+    """
+    neon_env_builder.num_safekeepers = 3
+    neon_env_builder.storage_controller_config = {
+        "timelines_onto_safekeepers": True,
+        "timeline_safekeeper_count": 2,
+    }
+    env = neon_env_builder.init_start()
+
+    def expect_fail(sk_set: list[int], match: str):
+        with pytest.raises(StorageControllerApiException, match=match):
+            env.storage_controller.migrate_safekeepers(
+                env.initial_tenant, env.initial_timeline, sk_set
+            )
+        # Check that we failed before commiting to the database.
+        mconf = env.storage_controller.timeline_locate(env.initial_tenant, env.initial_timeline)
+        assert mconf["generation"] == 1
+
+    expect_fail([], "safekeeper set is empty")
+    expect_fail([1], "must have at least 2 safekeepers")
+    expect_fail([1, 1], "duplicate safekeeper")
+    expect_fail([1, 100500], "does not exist")
+
+    mconf = env.storage_controller.timeline_locate(env.initial_tenant, env.initial_timeline)
+    sk_set = mconf["sk_set"]
+    assert len(sk_set) == 2
+
+    decom_sk = [sk.id for sk in env.safekeepers if sk.id not in sk_set][0]
+    env.storage_controller.safekeeper_scheduling_policy(decom_sk, "Decomissioned")
+
+    expect_fail([sk_set[0], decom_sk], "decomissioned")
+
+
 def test_safekeeper_migration_common_set_failpoints(neon_env_builder: NeonEnvBuilder):
     """
     Test that safekeeper migration handles failures well.
@@ -164,39 +195,4 @@
     assert exc.value.response.status_code == 404
     assert (
         f"timeline {env.initial_tenant}/{env.initial_timeline} deleted" in exc.value.response.text
-    )
-=======
-def test_new_sk_set_validation(neon_env_builder: NeonEnvBuilder):
-    """
-    Test that safekeeper_migrate validates the new_sk_set before starting the migration.
-    """
-    neon_env_builder.num_safekeepers = 3
-    neon_env_builder.storage_controller_config = {
-        "timelines_onto_safekeepers": True,
-        "timeline_safekeeper_count": 2,
-    }
-    env = neon_env_builder.init_start()
-
-    def expect_fail(sk_set: list[int], match: str):
-        with pytest.raises(StorageControllerApiException, match=match):
-            env.storage_controller.migrate_safekeepers(
-                env.initial_tenant, env.initial_timeline, sk_set
-            )
-        # Check that we failed before commiting to the database.
-        mconf = env.storage_controller.timeline_locate(env.initial_tenant, env.initial_timeline)
-        assert mconf["generation"] == 1
-
-    expect_fail([], "safekeeper set is empty")
-    expect_fail([1], "must have at least 2 safekeepers")
-    expect_fail([1, 1], "duplicate safekeeper")
-    expect_fail([1, 100500], "does not exist")
-
-    mconf = env.storage_controller.timeline_locate(env.initial_tenant, env.initial_timeline)
-    sk_set = mconf["sk_set"]
-    assert len(sk_set) == 2
-
-    decom_sk = [sk.id for sk in env.safekeepers if sk.id not in sk_set][0]
-    env.storage_controller.safekeeper_scheduling_policy(decom_sk, "Decomissioned")
-
-    expect_fail([sk_set[0], decom_sk], "decomissioned")
->>>>>>> 8bb45fd5
+    )