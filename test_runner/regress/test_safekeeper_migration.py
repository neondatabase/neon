from __future__ import annotations

import re
from typing import TYPE_CHECKING

import pytest
import requests
from fixtures.log_helper import log
from fixtures.neon_fixtures import StorageControllerApiException

if TYPE_CHECKING:
    from fixtures.neon_fixtures import NeonEnvBuilder

# TODO(diko): pageserver spams with various errors during safekeeper migration.
# Fix the code so it handles the migration better.
PAGESERVER_ALLOWED_ERRORS = [
    ".*Timeline .* was cancelled and cannot be used anymore.*",
    ".*Timeline .* has been deleted.*",
    ".*Timeline .* was not found in global map.*",
    ".*wal receiver task finished with an error.*",
]


def test_safekeeper_migration_simple(neon_env_builder: NeonEnvBuilder):
    """
    Simple safekeeper migration test.
    Creates 3 safekeepers. The timeline is configuret to use only one safekeeper.
    1. Go through all safekeepers, migrate the timeline to it.
    2. Stop the other safekeepers. Validate that the insert is successful.
    3. Start the other safekeepers again and go to the next safekeeper.
    4. Validate that the table contains all inserted values.
    """
    neon_env_builder.num_safekeepers = 3
    neon_env_builder.storage_controller_config = {
        "timelines_onto_safekeepers": True,
        "timeline_safekeeper_count": 1,
    }
    env = neon_env_builder.init_start()
    env.pageserver.allowed_errors.extend(PAGESERVER_ALLOWED_ERRORS)

    ep = env.endpoints.create("main", tenant_id=env.initial_tenant)

    mconf = env.storage_controller.timeline_locate(env.initial_tenant, env.initial_timeline)
    assert mconf["new_sk_set"] is None
    assert len(mconf["sk_set"]) == 1
    assert mconf["generation"] == 1

    current_sk = mconf["sk_set"][0]

    ep.start(safekeeper_generation=1, safekeepers=mconf["sk_set"])
    ep.safe_psql("CREATE EXTENSION neon_test_utils;")
    ep.safe_psql("CREATE TABLE t(a int)")

    expected_gen = 1

    for active_sk in range(1, 4):
        env.storage_controller.migrate_safekeepers(
            env.initial_tenant, env.initial_timeline, [active_sk]
        )

        if active_sk != current_sk:
            expected_gen += 2
            current_sk = active_sk

        other_sks = [sk for sk in range(1, 4) if sk != active_sk]

        for sk in other_sks:
            env.safekeepers[sk - 1].stop()

        ep.safe_psql(f"INSERT INTO t VALUES ({active_sk})")

        for sk in other_sks:
            env.safekeepers[sk - 1].start()

    ep.clear_buffers()

    assert ep.safe_psql("SELECT * FROM t") == [(i,) for i in range(1, 4)]

    mconf = env.storage_controller.timeline_locate(env.initial_tenant, env.initial_timeline)
    assert mconf["generation"] == expected_gen

    assert ep.safe_psql("SHOW neon.safekeepers")[0][0].startswith(f"g#{expected_gen}:")

    # Restart and check again to make sure data is persistent.
    ep.stop()
    ep.start(safekeeper_generation=1, safekeepers=[3])

    assert ep.safe_psql("SELECT * FROM t") == [(i,) for i in range(1, 4)]


def test_new_sk_set_validation(neon_env_builder: NeonEnvBuilder):
    """
    Test that safekeeper_migrate validates the new_sk_set before starting the migration.
    """
    neon_env_builder.num_safekeepers = 3
    neon_env_builder.storage_controller_config = {
        "timelines_onto_safekeepers": True,
        "timeline_safekeeper_count": 2,
    }
    env = neon_env_builder.init_start()

    def expect_fail(sk_set: list[int], match: str):
        with pytest.raises(StorageControllerApiException, match=match):
            env.storage_controller.migrate_safekeepers(
                env.initial_tenant, env.initial_timeline, sk_set
            )
        # Check that we failed before commiting to the database.
        mconf = env.storage_controller.timeline_locate(env.initial_tenant, env.initial_timeline)
        assert mconf["generation"] == 1

    expect_fail([], "safekeeper set is empty")
    expect_fail([1], "must have at least 2 safekeepers")
    expect_fail([1, 1], "duplicate safekeeper")
    expect_fail([1, 100500], "does not exist")

    mconf = env.storage_controller.timeline_locate(env.initial_tenant, env.initial_timeline)
    sk_set = mconf["sk_set"]
    assert len(sk_set) == 2

    decom_sk = [sk.id for sk in env.safekeepers if sk.id not in sk_set][0]
    env.storage_controller.safekeeper_scheduling_policy(decom_sk, "Decomissioned")

    expect_fail([sk_set[0], decom_sk], "decomissioned")


def test_safekeeper_migration_common_set_failpoints(neon_env_builder: NeonEnvBuilder):
    """
    Test that safekeeper migration handles failures well.

    Two main conditions are checked:
    1. safekeeper migration handler can be retried on different failures.
    2. writes do not stuck if sk_set and new_sk_set have a quorum in common.
    """
    neon_env_builder.num_safekeepers = 4
    neon_env_builder.storage_controller_config = {
        "timelines_onto_safekeepers": True,
        "timeline_safekeeper_count": 3,
    }
    env = neon_env_builder.init_start()
    env.pageserver.allowed_errors.extend(PAGESERVER_ALLOWED_ERRORS)

    mconf = env.storage_controller.timeline_locate(env.initial_tenant, env.initial_timeline)
    assert len(mconf["sk_set"]) == 3
    assert mconf["generation"] == 1

    ep = env.endpoints.create("main", tenant_id=env.initial_tenant)
    ep.start(safekeeper_generation=1, safekeepers=mconf["sk_set"])
    ep.safe_psql("CREATE EXTENSION neon_test_utils;")
    ep.safe_psql("CREATE TABLE t(a int)")

    excluded_sk = mconf["sk_set"][-1]
    added_sk = [sk.id for sk in env.safekeepers if sk.id not in mconf["sk_set"]][0]
    new_sk_set = mconf["sk_set"][:-1] + [added_sk]
    log.info(f"migrating sk set from {mconf['sk_set']} to {new_sk_set}")

    failpoints = [
        "sk-migration-after-step-3",
        "sk-migration-after-step-4",
        "sk-migration-after-step-5",
        "sk-migration-after-step-7",
        "sk-migration-after-step-8",
        "sk-migration-step-9-after-set-membership",
        "sk-migration-step-9-mid-exclude",
        "sk-migration-step-9-after-exclude",
        "sk-migration-after-step-9",
    ]

    for i, fp in enumerate(failpoints):
        env.storage_controller.configure_failpoints((fp, "return(1)"))

        with pytest.raises(StorageControllerApiException, match=f"failpoint {fp}"):
            env.storage_controller.migrate_safekeepers(
                env.initial_tenant, env.initial_timeline, new_sk_set
            )
        ep.safe_psql(f"INSERT INTO t VALUES ({i})")

        env.storage_controller.configure_failpoints((fp, "off"))

    # No failpoints, migration should succeed.
    env.storage_controller.migrate_safekeepers(env.initial_tenant, env.initial_timeline, new_sk_set)

    mconf = env.storage_controller.timeline_locate(env.initial_tenant, env.initial_timeline)
    assert mconf["new_sk_set"] is None
    assert mconf["sk_set"] == new_sk_set
    assert mconf["generation"] == 3

    ep.clear_buffers()
    assert ep.safe_psql("SELECT * FROM t") == [(i,) for i in range(len(failpoints))]
    assert ep.safe_psql("SHOW neon.safekeepers")[0][0].startswith("g#3:")

    # Check that we didn't forget to remove the timeline on the excluded safekeeper.
    with pytest.raises(requests.exceptions.HTTPError) as exc:
        env.safekeepers[excluded_sk - 1].http_client().timeline_status(
            env.initial_tenant, env.initial_timeline
        )
    assert exc.value.response.status_code == 404
    assert (
        f"timeline {env.initial_tenant}/{env.initial_timeline} deleted" in exc.value.response.text
    )


<<<<<<< HEAD
def test_migrate_from_unavailable_sk(neon_env_builder: NeonEnvBuilder):
    """
    Test that we can migrate from an unavailable safekeeper
    if the quorum is still alive.
    """
    neon_env_builder.num_safekeepers = 4
    neon_env_builder.storage_controller_config = {
        "timelines_onto_safekeepers": True,
        "timeline_safekeeper_count": 3,
    }
    env = neon_env_builder.init_start()
    env.pageserver.allowed_errors.extend(ALLOWED_PAGESERVER_ERRORS)

    mconf = env.storage_controller.timeline_locate(env.initial_tenant, env.initial_timeline)
    assert len(mconf["sk_set"]) == 3

    another_sk = [sk.id for sk in env.safekeepers if sk.id not in mconf["sk_set"]][0]

    unavailable_sk = mconf["sk_set"][0]
    env.get_safekeeper(unavailable_sk).stop()

    new_sk_set = mconf["sk_set"][1:] + [another_sk]

    env.storage_controller.migrate_safekeepers(env.initial_tenant, env.initial_timeline, new_sk_set)

    mconf = env.storage_controller.timeline_locate(env.initial_tenant, env.initial_timeline)
    assert mconf["sk_set"] == new_sk_set
    assert mconf["generation"] == 3
=======
def test_sk_generation_aware_tombstones(neon_env_builder: NeonEnvBuilder):
    """
    Test that safekeeper respects generations:
    1. Check that migration back and forth between two safekeepers works.
    2. Check that sk refuses to execute requests with stale generation.
    """
    neon_env_builder.num_safekeepers = 3
    neon_env_builder.storage_controller_config = {
        "timelines_onto_safekeepers": True,
        "timeline_safekeeper_count": 1,
    }
    env = neon_env_builder.init_start()
    env.pageserver.allowed_errors.extend(PAGESERVER_ALLOWED_ERRORS)

    mconf = env.storage_controller.timeline_locate(env.initial_tenant, env.initial_timeline)
    assert mconf["new_sk_set"] is None
    assert len(mconf["sk_set"]) == 1
    cur_sk = mconf["sk_set"][0]

    second_sk, third_sk = [sk.id for sk in env.safekeepers if sk.id != cur_sk]
    cur_gen = 1

    # Pull the timeline manually to third_sk, so the timeline exists there with stale generation.
    # This is needed for the test later.
    env.get_safekeeper(third_sk).pull_timeline(
        [env.get_safekeeper(cur_sk)], env.initial_tenant, env.initial_timeline
    )

    def expect_deleted(sk_id: int):
        with pytest.raises(requests.exceptions.HTTPError, match="Not Found") as exc:
            env.get_safekeeper(sk_id).http_client().timeline_status(
                env.initial_tenant, env.initial_timeline
            )
        assert exc.value.response.status_code == 404
        assert re.match(r".*timeline .* deleted.*", exc.value.response.text)

    def get_mconf(sk_id: int):
        status = (
            env.get_safekeeper(sk_id)
            .http_client()
            .timeline_status(env.initial_tenant, env.initial_timeline)
        )
        assert status.mconf is not None
        return status.mconf

    def migrate():
        nonlocal cur_sk, second_sk, cur_gen
        env.storage_controller.migrate_safekeepers(
            env.initial_tenant, env.initial_timeline, [second_sk]
        )
        cur_sk, second_sk = second_sk, cur_sk
        cur_gen += 2

    # Migrate the timeline back and forth between cur_sk and second_sk.
    for _i in range(3):
        migrate()
        # Timeline should exist on cur_sk.
        assert get_mconf(cur_sk).generation == cur_gen
        # Timeline should be deleted on second_sk.
        expect_deleted(second_sk)

    # Remember current mconf.
    mconf = get_mconf(cur_sk)

    # Migrate the timeline one more time.
    # It increases the generation by 2.
    migrate()

    # Check that sk refuses to execute the exclude request with the old mconf.
    with pytest.raises(requests.exceptions.HTTPError, match="Conflict") as exc:
        env.get_safekeeper(cur_sk).http_client().timeline_exclude(
            env.initial_tenant, env.initial_timeline, mconf
        )
    assert re.match(r".*refused to switch into excluding mconf.*", exc.value.response.text)
    # We shouldn't have deleted the timeline.
    assert get_mconf(cur_sk).generation == cur_gen

    # Check that sk refuses to execute the pull_timeline request with the old mconf.
    # Note: we try to pull from third_sk, which has a timeline with stale generation.
    # Thus, we bypass some preliminary generation checks and actually test tombstones.
    with pytest.raises(requests.exceptions.HTTPError, match="Conflict") as exc:
        env.get_safekeeper(second_sk).pull_timeline(
            [env.get_safekeeper(third_sk)], env.initial_tenant, env.initial_timeline, mconf
        )
    assert re.match(r".*Timeline .* deleted.*", exc.value.response.text)
    # The timeline should remain deleted.
    expect_deleted(second_sk)
>>>>>>> 94cb9a79
<|MERGE_RESOLUTION|>--- conflicted
+++ resolved
@@ -199,36 +199,6 @@
     )
 
 
-<<<<<<< HEAD
-def test_migrate_from_unavailable_sk(neon_env_builder: NeonEnvBuilder):
-    """
-    Test that we can migrate from an unavailable safekeeper
-    if the quorum is still alive.
-    """
-    neon_env_builder.num_safekeepers = 4
-    neon_env_builder.storage_controller_config = {
-        "timelines_onto_safekeepers": True,
-        "timeline_safekeeper_count": 3,
-    }
-    env = neon_env_builder.init_start()
-    env.pageserver.allowed_errors.extend(ALLOWED_PAGESERVER_ERRORS)
-
-    mconf = env.storage_controller.timeline_locate(env.initial_tenant, env.initial_timeline)
-    assert len(mconf["sk_set"]) == 3
-
-    another_sk = [sk.id for sk in env.safekeepers if sk.id not in mconf["sk_set"]][0]
-
-    unavailable_sk = mconf["sk_set"][0]
-    env.get_safekeeper(unavailable_sk).stop()
-
-    new_sk_set = mconf["sk_set"][1:] + [another_sk]
-
-    env.storage_controller.migrate_safekeepers(env.initial_tenant, env.initial_timeline, new_sk_set)
-
-    mconf = env.storage_controller.timeline_locate(env.initial_tenant, env.initial_timeline)
-    assert mconf["sk_set"] == new_sk_set
-    assert mconf["generation"] == 3
-=======
 def test_sk_generation_aware_tombstones(neon_env_builder: NeonEnvBuilder):
     """
     Test that safekeeper respects generations:
@@ -316,4 +286,33 @@
     assert re.match(r".*Timeline .* deleted.*", exc.value.response.text)
     # The timeline should remain deleted.
     expect_deleted(second_sk)
->>>>>>> 94cb9a79
+
+
+def test_migrate_from_unavailable_sk(neon_env_builder: NeonEnvBuilder):
+    """
+    Test that we can migrate from an unavailable safekeeper
+    if the quorum is still alive.
+    """
+    neon_env_builder.num_safekeepers = 4
+    neon_env_builder.storage_controller_config = {
+        "timelines_onto_safekeepers": True,
+        "timeline_safekeeper_count": 3,
+    }
+    env = neon_env_builder.init_start()
+    env.pageserver.allowed_errors.extend(PAGESERVER_ALLOWED_ERRORS)
+
+    mconf = env.storage_controller.timeline_locate(env.initial_tenant, env.initial_timeline)
+    assert len(mconf["sk_set"]) == 3
+
+    another_sk = [sk.id for sk in env.safekeepers if sk.id not in mconf["sk_set"]][0]
+
+    unavailable_sk = mconf["sk_set"][0]
+    env.get_safekeeper(unavailable_sk).stop()
+
+    new_sk_set = mconf["sk_set"][1:] + [another_sk]
+
+    env.storage_controller.migrate_safekeepers(env.initial_tenant, env.initial_timeline, new_sk_set)
+
+    mconf = env.storage_controller.timeline_locate(env.initial_tenant, env.initial_timeline)
+    assert mconf["sk_set"] == new_sk_set
+    assert mconf["generation"] == 3