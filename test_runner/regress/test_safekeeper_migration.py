from __future__ import annotations

import re
from typing import TYPE_CHECKING

import pytest
import requests
<<<<<<< HEAD
=======
from fixtures.log_helper import log
>>>>>>> 133f16e9
from fixtures.neon_fixtures import StorageControllerApiException

if TYPE_CHECKING:
    from fixtures.neon_fixtures import NeonEnvBuilder

# TODO(diko): pageserver spams with various errors during safekeeper migration.
# Fix the code so it handles the migration better.
ALLOWED_PAGESERVER_ERRORS = [
    ".*Timeline .* was cancelled and cannot be used anymore.*",
    ".*Timeline .* has been deleted.*",
    ".*Timeline .* was not found in global map.*",
    ".*wal receiver task finished with an error.*",
]


PAGESERVER_ALLOWED_ERRORS = [
    ".*Timeline .* was cancelled and cannot be used anymore.*",
    ".*Timeline .* has been deleted.*",
    ".*Timeline .* was not found in global map.*",
    ".*wal receiver task finished with an error.*",
]


def test_safekeeper_migration_simple(neon_env_builder: NeonEnvBuilder):
    """
    Simple safekeeper migration test.
    Creates 3 safekeepers. The timeline is configuret to use only one safekeeper.
    1. Go through all safekeepers, migrate the timeline to it.
    2. Stop the other safekeepers. Validate that the insert is successful.
    3. Start the other safekeepers again and go to the next safekeeper.
    4. Validate that the table contains all inserted values.
    """
    neon_env_builder.num_safekeepers = 3
    neon_env_builder.storage_controller_config = {
        "timelines_onto_safekeepers": True,
        "timeline_safekeeper_count": 1,
    }
    env = neon_env_builder.init_start()
<<<<<<< HEAD
    # TODO(diko): pageserver spams with various errors during safekeeper migration.
    # Fix the code so it handles the migration better.
    env.pageserver.allowed_errors.extend(PAGESERVER_ALLOWED_ERRORS)
=======
    env.pageserver.allowed_errors.extend(ALLOWED_PAGESERVER_ERRORS)
>>>>>>> 133f16e9

    ep = env.endpoints.create("main", tenant_id=env.initial_tenant)

    mconf = env.storage_controller.timeline_locate(env.initial_tenant, env.initial_timeline)
    assert mconf["new_sk_set"] is None
    assert len(mconf["sk_set"]) == 1
    assert mconf["generation"] == 1

    current_sk = mconf["sk_set"][0]

    ep.start(safekeeper_generation=1, safekeepers=mconf["sk_set"])
    ep.safe_psql("CREATE EXTENSION neon_test_utils;")
    ep.safe_psql("CREATE TABLE t(a int)")

    expected_gen = 1

    for active_sk in range(1, 4):
        env.storage_controller.migrate_safekeepers(
            env.initial_tenant, env.initial_timeline, [active_sk]
        )

        if active_sk != current_sk:
            expected_gen += 2
            current_sk = active_sk

        other_sks = [sk for sk in range(1, 4) if sk != active_sk]

        for sk in other_sks:
            env.safekeepers[sk - 1].stop()

        ep.safe_psql(f"INSERT INTO t VALUES ({active_sk})")

        for sk in other_sks:
            env.safekeepers[sk - 1].start()

    ep.clear_buffers()

    assert ep.safe_psql("SELECT * FROM t") == [(i,) for i in range(1, 4)]

    mconf = env.storage_controller.timeline_locate(env.initial_tenant, env.initial_timeline)
    assert mconf["generation"] == expected_gen

    assert ep.safe_psql("SHOW neon.safekeepers")[0][0].startswith(f"g#{expected_gen}:")

    # Restart and check again to make sure data is persistent.
    ep.stop()
    ep.start(safekeeper_generation=1, safekeepers=[3])

    assert ep.safe_psql("SELECT * FROM t") == [(i,) for i in range(1, 4)]


def test_new_sk_set_validation(neon_env_builder: NeonEnvBuilder):
    """
    Test that safekeeper_migrate validates the new_sk_set before starting the migration.
    """
    neon_env_builder.num_safekeepers = 3
    neon_env_builder.storage_controller_config = {
        "timelines_onto_safekeepers": True,
        "timeline_safekeeper_count": 2,
    }
    env = neon_env_builder.init_start()

    def expect_fail(sk_set: list[int], match: str):
        with pytest.raises(StorageControllerApiException, match=match):
            env.storage_controller.migrate_safekeepers(
                env.initial_tenant, env.initial_timeline, sk_set
            )
        # Check that we failed before commiting to the database.
        mconf = env.storage_controller.timeline_locate(env.initial_tenant, env.initial_timeline)
        assert mconf["generation"] == 1

    expect_fail([], "safekeeper set is empty")
    expect_fail([1], "must have at least 2 safekeepers")
    expect_fail([1, 1], "duplicate safekeeper")
    expect_fail([1, 100500], "does not exist")

    mconf = env.storage_controller.timeline_locate(env.initial_tenant, env.initial_timeline)
    sk_set = mconf["sk_set"]
    assert len(sk_set) == 2

    decom_sk = [sk.id for sk in env.safekeepers if sk.id not in sk_set][0]
    env.storage_controller.safekeeper_scheduling_policy(decom_sk, "Decomissioned")

    expect_fail([sk_set[0], decom_sk], "decomissioned")


<<<<<<< HEAD
def test_sk_generation_aware_tombstones(neon_env_builder: NeonEnvBuilder):
    """
    Test that safekeeper respects generations:
    1. Check that migration back and forth between two safekeepers works.
    2. Check that sk refuses to execute requests with stale generation.
    """
    neon_env_builder.num_safekeepers = 3
    neon_env_builder.storage_controller_config = {
        "timelines_onto_safekeepers": True,
        "timeline_safekeeper_count": 1,
    }
    env = neon_env_builder.init_start()
    env.pageserver.allowed_errors.extend(PAGESERVER_ALLOWED_ERRORS)

    mconf = env.storage_controller.timeline_locate(env.initial_tenant, env.initial_timeline)
    assert mconf["new_sk_set"] is None
    assert len(mconf["sk_set"]) == 1
    cur_sk = mconf["sk_set"][0]

    second_sk, third_sk = [sk.id for sk in env.safekeepers if sk.id != cur_sk]
    cur_gen = 1

    # Pull the timeline manually to third_sk, so the timeline exists there with stale generation.
    # This is needed for the test later.
    env.get_safekeeper(third_sk).pull_timeline(
        [env.get_safekeeper(cur_sk)], env.initial_tenant, env.initial_timeline
    )

    def expect_deleted(sk_id: int):
        with pytest.raises(requests.exceptions.HTTPError, match="Not Found") as exc:
            env.get_safekeeper(sk_id).http_client().timeline_status(
                env.initial_tenant, env.initial_timeline
            )
        assert exc.value.response.status_code == 404
        assert re.match(r".*timeline .* deleted.*", exc.value.response.text)

    def get_mconf(sk_id: int):
        status = (
            env.get_safekeeper(sk_id)
            .http_client()
            .timeline_status(env.initial_tenant, env.initial_timeline)
        )
        assert status.mconf is not None
        return status.mconf

    def migrate():
        nonlocal cur_sk, second_sk, cur_gen
        env.storage_controller.migrate_safekeepers(
            env.initial_tenant, env.initial_timeline, [second_sk]
        )
        cur_sk, second_sk = second_sk, cur_sk
        cur_gen += 2

    # Migrate the timeline back and forth between cur_sk and second_sk.
    for _i in range(3):
        migrate()
        # Timeline should exist on cur_sk.
        assert get_mconf(cur_sk).generation == cur_gen
        # Timeline should be deleted on second_sk.
        expect_deleted(second_sk)

    # Remember current mconf.
    mconf = get_mconf(cur_sk)

    # Migrate the timeline one more time.
    # It increases the generation by 2.
    migrate()

    # Check that sk refuses to execute the exclude request with the old mconf.
    with pytest.raises(requests.exceptions.HTTPError, match="Conflict") as exc:
        env.get_safekeeper(cur_sk).http_client().timeline_exclude(
            env.initial_tenant, env.initial_timeline, mconf
        )
    assert re.match(r".*refused to switch into excluding mconf.*", exc.value.response.text)
    # We shouldn't have deleted the timeline.
    assert get_mconf(cur_sk).generation == cur_gen

    # Check that sk refuses to execute the pull_timeline request with the old mconf.
    # Note: we try to pull from third_sk, which has a timeline with stale generation.
    # Thus, we bypass some preliminary generation checks and actually test tombstones.
    with pytest.raises(requests.exceptions.HTTPError, match="Conflict") as exc:
        env.get_safekeeper(second_sk).pull_timeline(
            [env.get_safekeeper(third_sk)], env.initial_tenant, env.initial_timeline, mconf
        )
    assert re.match(r".*Timeline .* deleted.*", exc.value.response.text)
    # The timeline should remain deleted.
    expect_deleted(second_sk)
=======
def test_safekeeper_migration_common_set_failpoints(neon_env_builder: NeonEnvBuilder):
    """
    Test that safekeeper migration handles failures well.

    Two main conditions are checked:
    1. safekeeper migration handler can be retried on different failures.
    2. writes do not stuck if sk_set and new_sk_set have a quorum in common.
    """
    neon_env_builder.num_safekeepers = 4
    neon_env_builder.storage_controller_config = {
        "timelines_onto_safekeepers": True,
        "timeline_safekeeper_count": 3,
    }
    env = neon_env_builder.init_start()
    env.pageserver.allowed_errors.extend(ALLOWED_PAGESERVER_ERRORS)

    mconf = env.storage_controller.timeline_locate(env.initial_tenant, env.initial_timeline)
    assert len(mconf["sk_set"]) == 3
    assert mconf["generation"] == 1

    ep = env.endpoints.create("main", tenant_id=env.initial_tenant)
    ep.start(safekeeper_generation=1, safekeepers=mconf["sk_set"])
    ep.safe_psql("CREATE EXTENSION neon_test_utils;")
    ep.safe_psql("CREATE TABLE t(a int)")

    excluded_sk = mconf["sk_set"][-1]
    added_sk = [sk.id for sk in env.safekeepers if sk.id not in mconf["sk_set"]][0]
    new_sk_set = mconf["sk_set"][:-1] + [added_sk]
    log.info(f"migrating sk set from {mconf['sk_set']} to {new_sk_set}")

    failpoints = [
        "sk-migration-after-step-3",
        "sk-migration-after-step-4",
        "sk-migration-after-step-5",
        "sk-migration-after-step-7",
        "sk-migration-after-step-8",
        "sk-migration-step-9-after-set-membership",
        "sk-migration-step-9-mid-exclude",
        "sk-migration-step-9-after-exclude",
        "sk-migration-after-step-9",
    ]

    for i, fp in enumerate(failpoints):
        env.storage_controller.configure_failpoints((fp, "return(1)"))

        with pytest.raises(StorageControllerApiException, match=f"failpoint {fp}"):
            env.storage_controller.migrate_safekeepers(
                env.initial_tenant, env.initial_timeline, new_sk_set
            )
        ep.safe_psql(f"INSERT INTO t VALUES ({i})")

        env.storage_controller.configure_failpoints((fp, "off"))

    # No failpoints, migration should succeed.
    env.storage_controller.migrate_safekeepers(env.initial_tenant, env.initial_timeline, new_sk_set)

    mconf = env.storage_controller.timeline_locate(env.initial_tenant, env.initial_timeline)
    assert mconf["new_sk_set"] is None
    assert mconf["sk_set"] == new_sk_set
    assert mconf["generation"] == 3

    ep.clear_buffers()
    assert ep.safe_psql("SELECT * FROM t") == [(i,) for i in range(len(failpoints))]
    assert ep.safe_psql("SHOW neon.safekeepers")[0][0].startswith("g#3:")

    # Check that we didn't forget to remove the timeline on the excluded safekeeper.
    with pytest.raises(requests.exceptions.HTTPError) as exc:
        env.safekeepers[excluded_sk - 1].http_client().timeline_status(
            env.initial_tenant, env.initial_timeline
        )
    assert exc.value.response.status_code == 404
    assert (
        f"timeline {env.initial_tenant}/{env.initial_timeline} deleted" in exc.value.response.text
    )
>>>>>>> 133f16e9
<|MERGE_RESOLUTION|>--- conflicted
+++ resolved
@@ -5,10 +5,7 @@
 
 import pytest
 import requests
-<<<<<<< HEAD
-=======
 from fixtures.log_helper import log
->>>>>>> 133f16e9
 from fixtures.neon_fixtures import StorageControllerApiException
 
 if TYPE_CHECKING:
@@ -16,14 +13,6 @@
 
 # TODO(diko): pageserver spams with various errors during safekeeper migration.
 # Fix the code so it handles the migration better.
-ALLOWED_PAGESERVER_ERRORS = [
-    ".*Timeline .* was cancelled and cannot be used anymore.*",
-    ".*Timeline .* has been deleted.*",
-    ".*Timeline .* was not found in global map.*",
-    ".*wal receiver task finished with an error.*",
-]
-
-
 PAGESERVER_ALLOWED_ERRORS = [
     ".*Timeline .* was cancelled and cannot be used anymore.*",
     ".*Timeline .* has been deleted.*",
@@ -47,13 +36,7 @@
         "timeline_safekeeper_count": 1,
     }
     env = neon_env_builder.init_start()
-<<<<<<< HEAD
-    # TODO(diko): pageserver spams with various errors during safekeeper migration.
-    # Fix the code so it handles the migration better.
     env.pageserver.allowed_errors.extend(PAGESERVER_ALLOWED_ERRORS)
-=======
-    env.pageserver.allowed_errors.extend(ALLOWED_PAGESERVER_ERRORS)
->>>>>>> 133f16e9
 
     ep = env.endpoints.create("main", tenant_id=env.initial_tenant)
 
@@ -140,95 +123,6 @@
     expect_fail([sk_set[0], decom_sk], "decomissioned")
 
 
-<<<<<<< HEAD
-def test_sk_generation_aware_tombstones(neon_env_builder: NeonEnvBuilder):
-    """
-    Test that safekeeper respects generations:
-    1. Check that migration back and forth between two safekeepers works.
-    2. Check that sk refuses to execute requests with stale generation.
-    """
-    neon_env_builder.num_safekeepers = 3
-    neon_env_builder.storage_controller_config = {
-        "timelines_onto_safekeepers": True,
-        "timeline_safekeeper_count": 1,
-    }
-    env = neon_env_builder.init_start()
-    env.pageserver.allowed_errors.extend(PAGESERVER_ALLOWED_ERRORS)
-
-    mconf = env.storage_controller.timeline_locate(env.initial_tenant, env.initial_timeline)
-    assert mconf["new_sk_set"] is None
-    assert len(mconf["sk_set"]) == 1
-    cur_sk = mconf["sk_set"][0]
-
-    second_sk, third_sk = [sk.id for sk in env.safekeepers if sk.id != cur_sk]
-    cur_gen = 1
-
-    # Pull the timeline manually to third_sk, so the timeline exists there with stale generation.
-    # This is needed for the test later.
-    env.get_safekeeper(third_sk).pull_timeline(
-        [env.get_safekeeper(cur_sk)], env.initial_tenant, env.initial_timeline
-    )
-
-    def expect_deleted(sk_id: int):
-        with pytest.raises(requests.exceptions.HTTPError, match="Not Found") as exc:
-            env.get_safekeeper(sk_id).http_client().timeline_status(
-                env.initial_tenant, env.initial_timeline
-            )
-        assert exc.value.response.status_code == 404
-        assert re.match(r".*timeline .* deleted.*", exc.value.response.text)
-
-    def get_mconf(sk_id: int):
-        status = (
-            env.get_safekeeper(sk_id)
-            .http_client()
-            .timeline_status(env.initial_tenant, env.initial_timeline)
-        )
-        assert status.mconf is not None
-        return status.mconf
-
-    def migrate():
-        nonlocal cur_sk, second_sk, cur_gen
-        env.storage_controller.migrate_safekeepers(
-            env.initial_tenant, env.initial_timeline, [second_sk]
-        )
-        cur_sk, second_sk = second_sk, cur_sk
-        cur_gen += 2
-
-    # Migrate the timeline back and forth between cur_sk and second_sk.
-    for _i in range(3):
-        migrate()
-        # Timeline should exist on cur_sk.
-        assert get_mconf(cur_sk).generation == cur_gen
-        # Timeline should be deleted on second_sk.
-        expect_deleted(second_sk)
-
-    # Remember current mconf.
-    mconf = get_mconf(cur_sk)
-
-    # Migrate the timeline one more time.
-    # It increases the generation by 2.
-    migrate()
-
-    # Check that sk refuses to execute the exclude request with the old mconf.
-    with pytest.raises(requests.exceptions.HTTPError, match="Conflict") as exc:
-        env.get_safekeeper(cur_sk).http_client().timeline_exclude(
-            env.initial_tenant, env.initial_timeline, mconf
-        )
-    assert re.match(r".*refused to switch into excluding mconf.*", exc.value.response.text)
-    # We shouldn't have deleted the timeline.
-    assert get_mconf(cur_sk).generation == cur_gen
-
-    # Check that sk refuses to execute the pull_timeline request with the old mconf.
-    # Note: we try to pull from third_sk, which has a timeline with stale generation.
-    # Thus, we bypass some preliminary generation checks and actually test tombstones.
-    with pytest.raises(requests.exceptions.HTTPError, match="Conflict") as exc:
-        env.get_safekeeper(second_sk).pull_timeline(
-            [env.get_safekeeper(third_sk)], env.initial_tenant, env.initial_timeline, mconf
-        )
-    assert re.match(r".*Timeline .* deleted.*", exc.value.response.text)
-    # The timeline should remain deleted.
-    expect_deleted(second_sk)
-=======
 def test_safekeeper_migration_common_set_failpoints(neon_env_builder: NeonEnvBuilder):
     """
     Test that safekeeper migration handles failures well.
@@ -243,7 +137,7 @@
         "timeline_safekeeper_count": 3,
     }
     env = neon_env_builder.init_start()
-    env.pageserver.allowed_errors.extend(ALLOWED_PAGESERVER_ERRORS)
+    env.pageserver.allowed_errors.extend(PAGESERVER_ALLOWED_ERRORS)
 
     mconf = env.storage_controller.timeline_locate(env.initial_tenant, env.initial_timeline)
     assert len(mconf["sk_set"]) == 3
@@ -303,4 +197,92 @@
     assert (
         f"timeline {env.initial_tenant}/{env.initial_timeline} deleted" in exc.value.response.text
     )
->>>>>>> 133f16e9
+
+
+def test_sk_generation_aware_tombstones(neon_env_builder: NeonEnvBuilder):
+    """
+    Test that safekeeper respects generations:
+    1. Check that migration back and forth between two safekeepers works.
+    2. Check that sk refuses to execute requests with stale generation.
+    """
+    neon_env_builder.num_safekeepers = 3
+    neon_env_builder.storage_controller_config = {
+        "timelines_onto_safekeepers": True,
+        "timeline_safekeeper_count": 1,
+    }
+    env = neon_env_builder.init_start()
+    env.pageserver.allowed_errors.extend(PAGESERVER_ALLOWED_ERRORS)
+
+    mconf = env.storage_controller.timeline_locate(env.initial_tenant, env.initial_timeline)
+    assert mconf["new_sk_set"] is None
+    assert len(mconf["sk_set"]) == 1
+    cur_sk = mconf["sk_set"][0]
+
+    second_sk, third_sk = [sk.id for sk in env.safekeepers if sk.id != cur_sk]
+    cur_gen = 1
+
+    # Pull the timeline manually to third_sk, so the timeline exists there with stale generation.
+    # This is needed for the test later.
+    env.get_safekeeper(third_sk).pull_timeline(
+        [env.get_safekeeper(cur_sk)], env.initial_tenant, env.initial_timeline
+    )
+
+    def expect_deleted(sk_id: int):
+        with pytest.raises(requests.exceptions.HTTPError, match="Not Found") as exc:
+            env.get_safekeeper(sk_id).http_client().timeline_status(
+                env.initial_tenant, env.initial_timeline
+            )
+        assert exc.value.response.status_code == 404
+        assert re.match(r".*timeline .* deleted.*", exc.value.response.text)
+
+    def get_mconf(sk_id: int):
+        status = (
+            env.get_safekeeper(sk_id)
+            .http_client()
+            .timeline_status(env.initial_tenant, env.initial_timeline)
+        )
+        assert status.mconf is not None
+        return status.mconf
+
+    def migrate():
+        nonlocal cur_sk, second_sk, cur_gen
+        env.storage_controller.migrate_safekeepers(
+            env.initial_tenant, env.initial_timeline, [second_sk]
+        )
+        cur_sk, second_sk = second_sk, cur_sk
+        cur_gen += 2
+
+    # Migrate the timeline back and forth between cur_sk and second_sk.
+    for _i in range(3):
+        migrate()
+        # Timeline should exist on cur_sk.
+        assert get_mconf(cur_sk).generation == cur_gen
+        # Timeline should be deleted on second_sk.
+        expect_deleted(second_sk)
+
+    # Remember current mconf.
+    mconf = get_mconf(cur_sk)
+
+    # Migrate the timeline one more time.
+    # It increases the generation by 2.
+    migrate()
+
+    # Check that sk refuses to execute the exclude request with the old mconf.
+    with pytest.raises(requests.exceptions.HTTPError, match="Conflict") as exc:
+        env.get_safekeeper(cur_sk).http_client().timeline_exclude(
+            env.initial_tenant, env.initial_timeline, mconf
+        )
+    assert re.match(r".*refused to switch into excluding mconf.*", exc.value.response.text)
+    # We shouldn't have deleted the timeline.
+    assert get_mconf(cur_sk).generation == cur_gen
+
+    # Check that sk refuses to execute the pull_timeline request with the old mconf.
+    # Note: we try to pull from third_sk, which has a timeline with stale generation.
+    # Thus, we bypass some preliminary generation checks and actually test tombstones.
+    with pytest.raises(requests.exceptions.HTTPError, match="Conflict") as exc:
+        env.get_safekeeper(second_sk).pull_timeline(
+            [env.get_safekeeper(third_sk)], env.initial_tenant, env.initial_timeline, mconf
+        )
+    assert re.match(r".*Timeline .* deleted.*", exc.value.response.text)
+    # The timeline should remain deleted.
+    expect_deleted(second_sk)