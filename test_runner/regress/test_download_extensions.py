import os
import shutil
import threading
import uuid
from contextlib import closing
from pathlib import Path

import pytest
from _pytest.config import Config
from fixtures.broker import NeonBroker
from fixtures.log_helper import log
from fixtures.neon_fixtures import (
    NeonEnvBuilder,
)
from fixtures.pg_version import PgVersion
from fixtures.port_distributor import PortDistributor
from fixtures.remote_storage import (
    MockS3Server,
    RemoteStorageKind,
    available_s3_storages,
)


def upload_files(env):
    log.info("Uploading test files to mock bucket")
    os.chdir("test_runner/regress/data/extension_test")
    for path in os.walk("."):
        prefix, _, files = path
        for file in files:
            # the [2:] is to remove the leading "./"
            full_path = os.path.join(prefix, file)[2:]

            with open(full_path, "rb") as f:
                log.info(f"UPLOAD {full_path} to ext/{full_path}")
                env.remote_storage_client.upload_fileobj(
                    f,
                    env.ext_remote_storage.bucket_name,
                    f"ext/{full_path}",
                )
    os.chdir("../../../..")


# Test downloading remote extension.
@pytest.mark.parametrize("remote_storage_kind", available_s3_storages())
def test_remote_extensions(
    remote_storage_kind: RemoteStorageKind,
    pg_version: PgVersion,
    pytestconfig: Config,
    test_output_dir: Path,
    port_distributor: PortDistributor,
    mock_s3_server: MockS3Server,
    neon_binpath: Path,
    pg_distrib_dir: Path,
    default_broker: NeonBroker,
    run_id: uuid.UUID,
):
    alt_pgdir = test_output_dir / "pg_install"
    log.info(f"Copying {pg_distrib_dir} (which is big) to {alt_pgdir}.")
    shutil.copytree(pg_distrib_dir, alt_pgdir)

    neon_env_builder = NeonEnvBuilder(
        repo_dir=test_output_dir / "repo",
        port_distributor=port_distributor,
        mock_s3_server=mock_s3_server,
        neon_binpath=neon_binpath,
        pg_distrib_dir=alt_pgdir,
        pg_version=pg_version,
        broker=default_broker,
        run_id=run_id,
        preserve_database_files=pytestconfig.getoption("--preserve-database-files"),
    )

    neon_env_builder.enable_remote_storage(
        remote_storage_kind=remote_storage_kind,
        test_name="test_remote_extensions",
        enable_remote_extensions=True,
    )
    env = neon_env_builder.init_start()
    tenant_id, _ = env.neon_cli.create_tenant()
    env.neon_cli.create_timeline("test_remote_extensions", tenant_id=tenant_id)

    assert env.ext_remote_storage is not None  # satisfy mypy
    assert env.remote_storage_client is not None  # satisfy mypy

    # For MOCK_S3 we upload test files.
    # For REAL_S3 we use the files already in the bucket
    if remote_storage_kind == RemoteStorageKind.MOCK_S3:
        upload_files(env)

    # Start a compute node and check that it can download the extensions
    # and use them to CREATE EXTENSION and LOAD
    endpoint = env.endpoints.create_start(
        "test_remote_extensions",
        tenant_id=tenant_id,
        remote_ext_config=env.ext_remote_storage.to_string(),
        # config_lines=["log_min_messages=debug3"],
    )
    with closing(endpoint.connect()) as conn:
        with conn.cursor() as cur:
            # Check that appropriate control files were downloaded
            cur.execute("SELECT * FROM pg_available_extensions")
            all_extensions = [x[0] for x in cur.fetchall()]
            log.info(all_extensions)
            assert "anon" in all_extensions

            # postgis is on real s3 but not mock s3.
            # it's kind of a big file, would rather not upload to github
            if remote_storage_kind == RemoteStorageKind.REAL_S3:
                assert "postgis" in all_extensions
                # this may fail locally if dependency is missing
                # we don't really care about the error,
                # we just want to make sure it downloaded
                try:
                    cur.execute("CREATE EXTENSION postgis")
                except Exception as err:
                    log.info(f"(expected) error creating postgis extension: {err}")
                    # we do not check the error, so this is basically a NO-OP
                    # however checking the log you can make sure that it worked
                    # and also get valuable information about how long loading the extension took

            # If you create the extension it would fail unless you have the pgcrypto extension installed
            cur.execute("LOAD 'anon'")

    shutil.rmtree(alt_pgdir)


# # Test downloading remote library.
# @pytest.mark.parametrize("remote_storage_kind", available_s3_storages())
# def test_remote_library(
#     remote_storage_kind: RemoteStorageKind,
#     pg_version: PgVersion,
#     pytestconfig: Config,
#     test_output_dir: Path,
#     port_distributor: PortDistributor,
#     mock_s3_server: MockS3Server,
#     neon_binpath: Path,
#     pg_distrib_dir: Path,
#     default_broker: NeonBroker,
#     run_id: uuid.UUID,
# ):
#     alt_dir = test_output_dir / "pg_install"
#     log.info(f"Copying {pg_distrib_dir} (which is big) to {alt_dir}.")
#     shutil.copytree(pg_distrib_dir, alt_dir)

#     neon_env_builder = NeonEnvBuilder(
#         repo_dir=test_output_dir / "repo",
#         port_distributor=port_distributor,
#         mock_s3_server=mock_s3_server,
#         neon_binpath=neon_binpath,
#         pg_distrib_dir=alt_dir,
#         pg_version=pg_version,
#         broker=default_broker,
#         run_id=run_id,
#         preserve_database_files=pytestconfig.getoption("--preserve-database-files"),
#     )

#     neon_env_builder.enable_remote_storage(
#         remote_storage_kind=remote_storage_kind,
#         test_name="test_remote_library",
#         enable_remote_extensions=True,
#     )
#     env = neon_env_builder.init_start()
#     tenant_id, _ = env.neon_cli.create_tenant()
#     env.neon_cli.create_timeline("test_remote_library", tenant_id=tenant_id)

#     assert env.ext_remote_storage is not None  # satisfy mypy
#     assert env.remote_storage_client is not None  # satisfy mypy

#     # For MOCK_S3 we upload test files.
#     # For REAL_S3 we use the files already in the bucket
#     if remote_storage_kind == RemoteStorageKind.MOCK_S3:
#         upload_files(env)

#     # and use them to run LOAD library
#     endpoint = env.endpoints.create_start(
#         "test_remote_library",
#         tenant_id=tenant_id,
#         remote_ext_config=env.ext_remote_storage.to_string(),
#         # config_lines=["log_min_messages=debug3"],
#     )
#     with closing(endpoint.connect()) as conn:
#         with conn.cursor() as cur:
#             # try to load library
#             cur.execute("LOAD 'anon'")
#             # test library which name is different from extension name
#             # this may fail locally if dependency is missing
#             # however, it does successfully download the postgis archive
#             if remote_storage_kind == RemoteStorageKind.REAL_S3:
#                 try:
#                     cur.execute("LOAD 'postgis_topology-3'")
#                 except Exception as err:
#                     log.info("error loading postgis_topology-3")
#                     assert "No such file or directory" in str(
#                         err
#                     ), "unexpected error loading postgis_topology-3"


# # Here we test a complex extension
# # which has multiple extensions in one archive
# # using postgis as an example
# @pytest.mark.skipif(
#     RemoteStorageKind.REAL_S3 not in available_s3_storages(),
#     reason="skipping test because real s3 not enabled",
# )
<<<<<<< HEAD
@pytest.mark.skip(reason="https://github.com/neondatabase/neon/issues/4949")
def test_multiple_extensions_one_archive(
    neon_env_builder: NeonEnvBuilder,
    pg_version: PgVersion,
):
    neon_env_builder.enable_remote_storage(
        remote_storage_kind=RemoteStorageKind.REAL_S3,
        test_name="test_multiple_extensions_one_archive",
        enable_remote_extensions=True,
    )
    env = neon_env_builder.init_start()
    tenant_id, _ = env.neon_cli.create_tenant()
    env.neon_cli.create_timeline("test_multiple_extensions_one_archive", tenant_id=tenant_id)

    assert env.ext_remote_storage is not None  # satisfy mypy
    assert env.remote_storage_client is not None  # satisfy mypy

    endpoint = env.endpoints.create_start(
        "test_multiple_extensions_one_archive",
        tenant_id=tenant_id,
        remote_ext_config=env.ext_remote_storage.to_string(),
    )
    with closing(endpoint.connect()) as conn:
        with conn.cursor() as cur:
            cur.execute("CREATE EXTENSION address_standardizer;")
            cur.execute("CREATE EXTENSION address_standardizer_data_us;")
            # execute query to ensure that it works
            cur.execute(
                "SELECT house_num, name, suftype, city, country, state, unit \
                        FROM standardize_address('us_lex', 'us_gaz', 'us_rules', \
                        'One Rust Place, Boston, MA 02109');"
            )
            res = cur.fetchall()
            log.info(res)
            assert len(res) > 0

    cleanup(pg_version)


# Test that extension is downloaded after endpoint restart,
# when the library is used in the query.
#
# Run the test with mutliple simultaneous connections to an endpoint.
# to ensure that the extension is downloaded only once.
#
@pytest.mark.skip(reason="https://github.com/neondatabase/neon/issues/4949")
def test_extension_download_after_restart(
    neon_env_builder: NeonEnvBuilder,
    pg_version: PgVersion,
):
    if "15" in pg_version:  # SKIP v15 for now because test set only has extension built for v14
        return None

    neon_env_builder.enable_remote_storage(
        remote_storage_kind=RemoteStorageKind.MOCK_S3,
        test_name="test_extension_download_after_restart",
        enable_remote_extensions=True,
    )
    env = neon_env_builder.init_start()
    tenant_id, _ = env.neon_cli.create_tenant()
    env.neon_cli.create_timeline("test_extension_download_after_restart", tenant_id=tenant_id)

    assert env.ext_remote_storage is not None  # satisfy mypy
    assert env.remote_storage_client is not None  # satisfy mypy

    # For MOCK_S3 we upload test files.
    upload_files(env)

    endpoint = env.endpoints.create_start(
        "test_extension_download_after_restart",
        tenant_id=tenant_id,
        remote_ext_config=env.ext_remote_storage.to_string(),
        config_lines=["log_min_messages=debug3"],
    )
    with closing(endpoint.connect()) as conn:
        with conn.cursor() as cur:
            cur.execute("CREATE extension pg_buffercache;")
            cur.execute("SELECT * from pg_buffercache;")
            res = cur.fetchall()
            assert len(res) > 0
            log.info(res)

    # shutdown compute node
    endpoint.stop()
    # remove extension files locally
    cleanup(pg_version)

    # spin up compute node again (there are no extension files available, because compute is stateless)
    endpoint = env.endpoints.create_start(
        "test_extension_download_after_restart",
        tenant_id=tenant_id,
        remote_ext_config=env.ext_remote_storage.to_string(),
        config_lines=["log_min_messages=debug3"],
    )

    # connect to compute node and run the query
    # that will trigger the download of the extension
    def run_query(endpoint, thread_id: int):
        log.info("thread_id {%d} starting", thread_id)
        with closing(endpoint.connect()) as conn:
            with conn.cursor() as cur:
                cur.execute("SELECT * from pg_buffercache;")
                res = cur.fetchall()
                assert len(res) > 0
                log.info("thread_id {%d}, res = %s", thread_id, res)

    threads = [threading.Thread(target=run_query, args=(endpoint, i)) for i in range(2)]

    for thread in threads:
        thread.start()
    for thread in threads:
        thread.join()

    cleanup(pg_version)


# create extension weighted_mean;

# create temp table test as (
#   select a::numeric, b::numeric
#   from
#     generate_series(1, 100) as a(a),
#     generate_series(1, 100) as b(b));

# select weighted_mean(a,b) from test;

# update test set b = 0;

# select weighted_mean(a,b) from test;
=======
# def test_multiple_extensions_one_archive(
#     remote_storage_kind: RemoteStorageKind,
#     pg_version: PgVersion,
#     pytestconfig: Config,
#     test_output_dir: Path,
#     port_distributor: PortDistributor,
#     mock_s3_server: MockS3Server,
#     neon_binpath: Path,
#     pg_distrib_dir: Path,
#     default_broker: NeonBroker,
#     run_id: uuid.UUID,
# ):
#     alt_dir = test_output_dir / "pg_install"
#     log.info(f"Copying {pg_distrib_dir} (which is big) to {alt_dir}.")
#     shutil.copytree(pg_distrib_dir, alt_dir)

#     neon_env_builder = NeonEnvBuilder(
#         repo_dir=test_output_dir / "repo",
#         port_distributor=port_distributor,
#         mock_s3_server=mock_s3_server,
#         neon_binpath=neon_binpath,
#         pg_distrib_dir=alt_dir,
#         pg_version=pg_version,
#         broker=default_broker,
#         run_id=run_id,
#         preserve_database_files=pytestconfig.getoption("--preserve-database-files"),
#     )

#     neon_env_builder.enable_remote_storage(
#         remote_storage_kind=RemoteStorageKind.REAL_S3,
#         test_name="test_multiple_extensions_one_archive",
#         enable_remote_extensions=True,
#     )
#     env = neon_env_builder.init_start()
#     tenant_id, _ = env.neon_cli.create_tenant()
#     env.neon_cli.create_timeline("test_multiple_extensions_one_archive", tenant_id=tenant_id)

#     assert env.ext_remote_storage is not None  # satisfy mypy
#     assert env.remote_storage_client is not None  # satisfy mypy

#     endpoint = env.endpoints.create_start(
#         "test_multiple_extensions_one_archive",
#         tenant_id=tenant_id,
#         remote_ext_config=env.ext_remote_storage.to_string(),
#     )
#     with closing(endpoint.connect()) as conn:
#         with conn.cursor() as cur:
#             cur.execute("CREATE EXTENSION address_standardizer;")
#             cur.execute("CREATE EXTENSION address_standardizer_data_us;")
#             # execute query to ensure that it works
#             cur.execute(
#                 "SELECT house_num, name, suftype, city, country, state, unit \
#                         FROM standardize_address('us_lex', 'us_gaz', 'us_rules', \
#                         'One Rust Place, Boston, MA 02109');"
#             )
#             res = cur.fetchall()
#             log.info(res)
#             assert len(res) > 0


# # Test that extension is downloaded after endpoint restart,
# # when the library is used in the query.
# #
# # Run the test with mutliple simultaneous connections to an endpoint.
# # to ensure that the extension is downloaded only once.
# #
# def test_extension_download_after_restart(
#     remote_storage_kind: RemoteStorageKind,
#     pg_version: PgVersion,
#     pytestconfig: Config,
#     test_output_dir: Path,
#     port_distributor: PortDistributor,
#     mock_s3_server: MockS3Server,
#     neon_binpath: Path,
#     pg_distrib_dir: Path,
#     default_broker: NeonBroker,
#     run_id: uuid.UUID,
# ):
#     alt_dir = test_output_dir / "pg_install"
#     log.info(f"Copying {pg_distrib_dir} (which is big) to {alt_dir}.")
#     shutil.copytree(pg_distrib_dir, alt_dir)

#     neon_env_builder = NeonEnvBuilder(
#         repo_dir=test_output_dir / "repo",
#         port_distributor=port_distributor,
#         mock_s3_server=mock_s3_server,
#         neon_binpath=neon_binpath,
#         pg_distrib_dir=alt_dir,
#         pg_version=pg_version,
#         broker=default_broker,
#         run_id=run_id,
#         preserve_database_files=pytestconfig.getoption("--preserve-database-files"),
#     )

#     if "15" in pg_version:  # SKIP v15 for now because test set only has extension built for v14
#         return None

#     neon_env_builder.enable_remote_storage(
#         remote_storage_kind=RemoteStorageKind.MOCK_S3,
#         test_name="test_extension_download_after_restart",
#         enable_remote_extensions=True,
#     )
#     env = neon_env_builder.init_start()
#     tenant_id, _ = env.neon_cli.create_tenant()
#     env.neon_cli.create_timeline("test_extension_download_after_restart", tenant_id=tenant_id)

#     assert env.ext_remote_storage is not None  # satisfy mypy
#     assert env.remote_storage_client is not None  # satisfy mypy

#     # For MOCK_S3 we upload test files.
#     upload_files(env)

#     endpoint = env.endpoints.create_start(
#         "test_extension_download_after_restart",
#         tenant_id=tenant_id,
#         remote_ext_config=env.ext_remote_storage.to_string(),
#         config_lines=["log_min_messages=debug3"],
#     )
#     with closing(endpoint.connect()) as conn:
#         with conn.cursor() as cur:
#             cur.execute("CREATE extension pg_buffercache;")
#             cur.execute("SELECT * from pg_buffercache;")
#             res = cur.fetchall()
#             assert len(res) > 0
#             log.info(res)

#     # shutdown compute node
#     endpoint.stop()
#     # remove extension files locally
#     # TODO: fail the test right now, probably we need to bring back the cleanup logic...
#     assert 2 + 2 == 5
#     # cleanup(pg_version)

#     # spin up compute node again (there are no extension files available, because compute is stateless)
#     endpoint = env.endpoints.create_start(
#         "test_extension_download_after_restart",
#         tenant_id=tenant_id,
#         remote_ext_config=env.ext_remote_storage.to_string(),
#         config_lines=["log_min_messages=debug3"],
#     )

#     # connect to compute node and run the query
#     # that will trigger the download of the extension
#     def run_query(endpoint, thread_id: int):
#         log.info("thread_id {%d} starting", thread_id)
#         with closing(endpoint.connect()) as conn:
#             with conn.cursor() as cur:
#                 cur.execute("SELECT * from pg_buffercache;")
#                 res = cur.fetchall()
#                 assert len(res) > 0
#                 log.info("thread_id {%d}, res = %s", thread_id, res)

#     threads = [threading.Thread(target=run_query, args=(endpoint, i)) for i in range(2)]

#     for thread in threads:
#         thread.start()
#     for thread in threads:
#         thread.join()
>>>>>>> a10c565e
<|MERGE_RESOLUTION|>--- conflicted
+++ resolved
@@ -202,137 +202,6 @@
 #     RemoteStorageKind.REAL_S3 not in available_s3_storages(),
 #     reason="skipping test because real s3 not enabled",
 # )
-<<<<<<< HEAD
-@pytest.mark.skip(reason="https://github.com/neondatabase/neon/issues/4949")
-def test_multiple_extensions_one_archive(
-    neon_env_builder: NeonEnvBuilder,
-    pg_version: PgVersion,
-):
-    neon_env_builder.enable_remote_storage(
-        remote_storage_kind=RemoteStorageKind.REAL_S3,
-        test_name="test_multiple_extensions_one_archive",
-        enable_remote_extensions=True,
-    )
-    env = neon_env_builder.init_start()
-    tenant_id, _ = env.neon_cli.create_tenant()
-    env.neon_cli.create_timeline("test_multiple_extensions_one_archive", tenant_id=tenant_id)
-
-    assert env.ext_remote_storage is not None  # satisfy mypy
-    assert env.remote_storage_client is not None  # satisfy mypy
-
-    endpoint = env.endpoints.create_start(
-        "test_multiple_extensions_one_archive",
-        tenant_id=tenant_id,
-        remote_ext_config=env.ext_remote_storage.to_string(),
-    )
-    with closing(endpoint.connect()) as conn:
-        with conn.cursor() as cur:
-            cur.execute("CREATE EXTENSION address_standardizer;")
-            cur.execute("CREATE EXTENSION address_standardizer_data_us;")
-            # execute query to ensure that it works
-            cur.execute(
-                "SELECT house_num, name, suftype, city, country, state, unit \
-                        FROM standardize_address('us_lex', 'us_gaz', 'us_rules', \
-                        'One Rust Place, Boston, MA 02109');"
-            )
-            res = cur.fetchall()
-            log.info(res)
-            assert len(res) > 0
-
-    cleanup(pg_version)
-
-
-# Test that extension is downloaded after endpoint restart,
-# when the library is used in the query.
-#
-# Run the test with mutliple simultaneous connections to an endpoint.
-# to ensure that the extension is downloaded only once.
-#
-@pytest.mark.skip(reason="https://github.com/neondatabase/neon/issues/4949")
-def test_extension_download_after_restart(
-    neon_env_builder: NeonEnvBuilder,
-    pg_version: PgVersion,
-):
-    if "15" in pg_version:  # SKIP v15 for now because test set only has extension built for v14
-        return None
-
-    neon_env_builder.enable_remote_storage(
-        remote_storage_kind=RemoteStorageKind.MOCK_S3,
-        test_name="test_extension_download_after_restart",
-        enable_remote_extensions=True,
-    )
-    env = neon_env_builder.init_start()
-    tenant_id, _ = env.neon_cli.create_tenant()
-    env.neon_cli.create_timeline("test_extension_download_after_restart", tenant_id=tenant_id)
-
-    assert env.ext_remote_storage is not None  # satisfy mypy
-    assert env.remote_storage_client is not None  # satisfy mypy
-
-    # For MOCK_S3 we upload test files.
-    upload_files(env)
-
-    endpoint = env.endpoints.create_start(
-        "test_extension_download_after_restart",
-        tenant_id=tenant_id,
-        remote_ext_config=env.ext_remote_storage.to_string(),
-        config_lines=["log_min_messages=debug3"],
-    )
-    with closing(endpoint.connect()) as conn:
-        with conn.cursor() as cur:
-            cur.execute("CREATE extension pg_buffercache;")
-            cur.execute("SELECT * from pg_buffercache;")
-            res = cur.fetchall()
-            assert len(res) > 0
-            log.info(res)
-
-    # shutdown compute node
-    endpoint.stop()
-    # remove extension files locally
-    cleanup(pg_version)
-
-    # spin up compute node again (there are no extension files available, because compute is stateless)
-    endpoint = env.endpoints.create_start(
-        "test_extension_download_after_restart",
-        tenant_id=tenant_id,
-        remote_ext_config=env.ext_remote_storage.to_string(),
-        config_lines=["log_min_messages=debug3"],
-    )
-
-    # connect to compute node and run the query
-    # that will trigger the download of the extension
-    def run_query(endpoint, thread_id: int):
-        log.info("thread_id {%d} starting", thread_id)
-        with closing(endpoint.connect()) as conn:
-            with conn.cursor() as cur:
-                cur.execute("SELECT * from pg_buffercache;")
-                res = cur.fetchall()
-                assert len(res) > 0
-                log.info("thread_id {%d}, res = %s", thread_id, res)
-
-    threads = [threading.Thread(target=run_query, args=(endpoint, i)) for i in range(2)]
-
-    for thread in threads:
-        thread.start()
-    for thread in threads:
-        thread.join()
-
-    cleanup(pg_version)
-
-
-# create extension weighted_mean;
-
-# create temp table test as (
-#   select a::numeric, b::numeric
-#   from
-#     generate_series(1, 100) as a(a),
-#     generate_series(1, 100) as b(b));
-
-# select weighted_mean(a,b) from test;
-
-# update test set b = 0;
-
-# select weighted_mean(a,b) from test;
-=======
 # def test_multiple_extensions_one_archive(
 #     remote_storage_kind: RemoteStorageKind,
 #     pg_version: PgVersion,
@@ -490,5 +359,4 @@
 #     for thread in threads:
 #         thread.start()
 #     for thread in threads:
-#         thread.join()
->>>>>>> a10c565e
+#         thread.join()