from fixtures.log_helper import log
from fixtures.neon_fixtures import (
    NeonEnvBuilder,
    tenant_get_shards,
)
from fixtures.remote_storage import s3_storage
from fixtures.types import Lsn, TenantShardId, TimelineId
from fixtures.workload import Workload


def test_sharding_smoke(
    neon_env_builder: NeonEnvBuilder,
):
    """
    Test the basic lifecycle of a sharded tenant:
     - ingested data gets split up
     - page service reads
     - timeline creation and deletion
     - splits
    """

    shard_count = 4
    neon_env_builder.num_pageservers = shard_count

    # 1MiB stripes: enable getting some meaningful data distribution without
    # writing large quantities of data in this test.  The stripe size is given
    # in number of 8KiB pages.
    stripe_size = 128

    # Use S3-compatible remote storage so that we can scrub: this test validates
    # that the scrubber doesn't barf when it sees a sharded tenant.
    neon_env_builder.enable_pageserver_remote_storage(s3_storage())
    neon_env_builder.enable_scrub_on_exit()

    neon_env_builder.preserve_database_files = True

    env = neon_env_builder.init_start(
        initial_tenant_shard_count=shard_count, initial_tenant_shard_stripe_size=stripe_size
    )
    tenant_id = env.initial_tenant

    pageservers = dict((int(p.id), p) for p in env.pageservers)
    shards = env.attachment_service.locate(tenant_id)

    def get_sizes():
        sizes = {}
        for shard in shards:
            node_id = int(shard["node_id"])
            pageserver = pageservers[node_id]
            sizes[node_id] = pageserver.http_client().tenant_status(shard["shard_id"])[
                "current_physical_size"
            ]
        log.info(f"sizes = {sizes}")
        return sizes

    # Test that timeline creation works on a sharded tenant
    timeline_b = env.neon_cli.create_branch("branch_b", tenant_id=tenant_id)

    # Test that we can write data to a sharded tenant
    workload = Workload(env, tenant_id, timeline_b, branch_name="branch_b")
    workload.init()

    sizes_before = get_sizes()
    workload.write_rows(256)

    # Test that we can read data back from a sharded tenant
    workload.validate()

    # Validate that the data is spread across pageservers
    sizes_after = get_sizes()
    # Our sizes increased when we wrote data
    assert sum(sizes_after.values()) > sum(sizes_before.values())
    # That increase is present on all shards
    assert all(sizes_after[ps.id] > sizes_before[ps.id] for ps in env.pageservers)

    # Validate that timeline list API works properly on all shards
    for shard in shards:
        node_id = int(shard["node_id"])
        pageserver = pageservers[node_id]
        timelines = set(
            TimelineId(tl["timeline_id"])
            for tl in pageserver.http_client().timeline_list(shard["shard_id"])
        )
        assert timelines == {env.initial_timeline, timeline_b}

    env.attachment_service.consistency_check()


def test_sharding_split_unsharded(
    neon_env_builder: NeonEnvBuilder,
):
    """
    Test that shard splitting works on a tenant created as unsharded (i.e. with
    ShardCount(0)).
    """
    env = neon_env_builder.init_start()
    tenant_id = env.initial_tenant
    timeline_id = env.initial_timeline

    # Check that we created with an unsharded TenantShardId: this is the default,
    # but check it in case we change the default in future
    assert env.attachment_service.inspect(TenantShardId(tenant_id, 0, 0)) is not None

    workload = Workload(env, tenant_id, timeline_id, branch_name="main")
    workload.init()
    workload.write_rows(256)
    workload.validate()

    # Split one shard into two
    env.attachment_service.tenant_shard_split(tenant_id, shard_count=2)

    # Check we got the shard IDs we expected
    assert env.attachment_service.inspect(TenantShardId(tenant_id, 0, 2)) is not None
    assert env.attachment_service.inspect(TenantShardId(tenant_id, 1, 2)) is not None

    workload.validate()

    env.attachment_service.consistency_check()


def test_sharding_split_smoke(
    neon_env_builder: NeonEnvBuilder,
):
    """
    Test the basics of shard splitting:
    - The API results in more shards than we started with
    - The tenant's data remains readable

    """

    # We will start with 4 shards and split into 8, then migrate all those
    # 8 shards onto separate pageservers
    shard_count = 4
    split_shard_count = 8
    neon_env_builder.num_pageservers = split_shard_count

    # 1MiB stripes: enable getting some meaningful data distribution without
    # writing large quantities of data in this test.  The stripe size is given
    # in number of 8KiB pages.
    stripe_size = 128

    # Use S3-compatible remote storage so that we can scrub: this test validates
    # that the scrubber doesn't barf when it sees a sharded tenant.
    neon_env_builder.enable_pageserver_remote_storage(s3_storage())
    neon_env_builder.enable_scrub_on_exit()

    neon_env_builder.preserve_database_files = True

    env = neon_env_builder.init_start(
        initial_tenant_shard_count=shard_count, initial_tenant_shard_stripe_size=stripe_size
    )
    tenant_id = env.initial_tenant
    timeline_id = env.initial_timeline
    workload = Workload(env, tenant_id, timeline_id, branch_name="main")
    workload.init()

    # Initial data
    workload.write_rows(256)

    # Note which pageservers initially hold a shard after tenant creation
    pre_split_pageserver_ids = [loc["node_id"] for loc in env.attachment_service.locate(tenant_id)]

    # For pageservers holding a shard, validate their ingest statistics
    # reflect a proper splitting of the WAL.
    for pageserver in env.pageservers:
        if pageserver.id not in pre_split_pageserver_ids:
            continue

        metrics = pageserver.http_client().get_metrics_values(
            [
                "pageserver_wal_ingest_records_received_total",
                "pageserver_wal_ingest_records_committed_total",
                "pageserver_wal_ingest_records_filtered_total",
            ]
        )

        log.info(f"Pageserver {pageserver.id} metrics: {metrics}")

        # Not everything received was committed
        assert (
            metrics["pageserver_wal_ingest_records_received_total"]
            > metrics["pageserver_wal_ingest_records_committed_total"]
        )

        # Something was committed
        assert metrics["pageserver_wal_ingest_records_committed_total"] > 0

        # Counts are self consistent
        assert (
            metrics["pageserver_wal_ingest_records_received_total"]
            == metrics["pageserver_wal_ingest_records_committed_total"]
            + metrics["pageserver_wal_ingest_records_filtered_total"]
        )

    # TODO: validate that shards have different sizes

    workload.validate()

    assert len(pre_split_pageserver_ids) == 4

    def shards_on_disk(shard_ids):
        for pageserver in env.pageservers:
            for shard_id in shard_ids:
                if pageserver.tenant_dir(shard_id).exists():
                    return True

        return False

    old_shard_ids = [TenantShardId(tenant_id, i, shard_count) for i in range(0, shard_count)]
    # Before split, old shards exist
    assert shards_on_disk(old_shard_ids)

    env.attachment_service.tenant_shard_split(tenant_id, shard_count=split_shard_count)

    post_split_pageserver_ids = [loc["node_id"] for loc in env.attachment_service.locate(tenant_id)]
    # We should have split into 8 shards, on the same 4 pageservers we started on.
    assert len(post_split_pageserver_ids) == split_shard_count
    assert len(set(post_split_pageserver_ids)) == shard_count
    assert set(post_split_pageserver_ids) == set(pre_split_pageserver_ids)

    # The old parent shards should no longer exist on disk
    assert not shards_on_disk(old_shard_ids)

    workload.validate()

    workload.churn_rows(256)

    workload.validate()

    # Run GC on all new shards, to check they don't barf or delete anything that breaks reads
    # (compaction was already run as part of churn_rows)
    all_shards = tenant_get_shards(env, tenant_id)
    for tenant_shard_id, pageserver in all_shards:
        pageserver.http_client().timeline_gc(tenant_shard_id, timeline_id, None)
    workload.validate()

    migrate_to_pageserver_ids = list(
        set(p.id for p in env.pageservers) - set(pre_split_pageserver_ids)
    )
    assert len(migrate_to_pageserver_ids) == split_shard_count - shard_count

    # Migrate shards away from the node where the split happened
    for ps_id in pre_split_pageserver_ids:
        shards_here = [
            tenant_shard_id
            for (tenant_shard_id, pageserver) in all_shards
            if pageserver.id == ps_id
        ]
        assert len(shards_here) == 2
        migrate_shard = shards_here[0]
        destination = migrate_to_pageserver_ids.pop()

        log.info(f"Migrating shard {migrate_shard} from {ps_id} to {destination}")
        env.neon_cli.tenant_migrate(migrate_shard, destination, timeout_secs=10)

    workload.validate()

    # Check that we didn't do any spurious reconciliations.
    # Total number of reconciles should have been one per original shard, plus
    # one for each shard that was migrated.
    reconcile_ok = env.attachment_service.get_metric_value(
        "storage_controller_reconcile_complete_total", filter={"status": "ok"}
    )
    assert reconcile_ok == shard_count + split_shard_count // 2

    # Check that no cancelled or errored reconciliations occurred: this test does no
    # failure injection and should run clean.
    assert (
        env.attachment_service.get_metric_value(
            "storage_controller_reconcile_complete_total", filter={"status": "cancel"}
        )
        is None
    )
    assert (
        env.attachment_service.get_metric_value(
            "storage_controller_reconcile_complete_total", filter={"status": "error"}
        )
        is None
    )

    env.attachment_service.consistency_check()

<<<<<<< HEAD
    # Validate pageserver state
    shards_exist: list[TenantShardId] = []
    for pageserver in env.pageservers:
        locations = pageserver.http_client().tenant_list_locations()
        shards_exist.extend(TenantShardId.parse(s[0]) for s in locations["tenant_shards"])

    log.info("Shards after split: {shards_exist}")
    assert len(shards_exist) == split_shard_count

    # Ensure post-split pageserver locations survive a restart (i.e. the child shards
    # correctly wrote config to disk, and the storage controller responds correctly
    # to /re-attach)
    for pageserver in env.pageservers:
        pageserver.stop()
        pageserver.start()

    shards_exist = []
    for pageserver in env.pageservers:
        locations = pageserver.http_client().tenant_list_locations()
        shards_exist.extend(TenantShardId.parse(s[0]) for s in locations["tenant_shards"])

    log.info("Shards after restart: {shards_exist}")
    assert len(shards_exist) == split_shard_count

    workload.validate()
=======

def test_sharding_ingest(
    neon_env_builder: NeonEnvBuilder,
):
    """
    Check behaviors related to ingest:
    - That we generate properly sized layers
    - TODO: that updates to remote_consistent_lsn are made correctly via safekeepers
    """

    # Set a small stripe size and checkpoint distance, so that we can exercise rolling logic
    # without writing a lot of data.
    expect_layer_size = 131072
    TENANT_CONF = {
        # small checkpointing and compaction targets to ensure we generate many upload operations
        "checkpoint_distance": f"{expect_layer_size}",
        "compaction_target_size": f"{expect_layer_size}",
    }
    shard_count = 4
    neon_env_builder.num_pageservers = shard_count
    env = neon_env_builder.init_start(
        initial_tenant_conf=TENANT_CONF,
        initial_tenant_shard_count=shard_count,
        # A stripe size the same order of magnitude as layer size: this ensures that
        # within checkpoint_distance some shards will have no data to ingest, if LSN
        # contains sequential page writes.  This test checks that this kind of
        # scenario doesn't result in some shards emitting empty/tiny layers.
        initial_tenant_shard_stripe_size=expect_layer_size // 8192,
    )
    tenant_id = env.initial_tenant
    timeline_id = env.initial_timeline

    workload = Workload(env, tenant_id, timeline_id)
    workload.init()
    workload.write_rows(512, upload=False)
    workload.write_rows(512, upload=False)
    workload.write_rows(512, upload=False)
    workload.write_rows(512, upload=False)
    workload.validate()

    small_layer_count = 0
    ok_layer_count = 0
    huge_layer_count = 0

    # Inspect the resulting layer map, count how many layers are undersized.
    for shard in env.attachment_service.locate(tenant_id):
        pageserver = env.get_pageserver(shard["node_id"])
        shard_id = shard["shard_id"]
        layer_map = pageserver.http_client().layer_map_info(shard_id, timeline_id)

        for layer in layer_map.historic_layers:
            assert layer.layer_file_size is not None
            if layer.layer_file_size < expect_layer_size // 2:
                classification = "Small"
                small_layer_count += 1
            elif layer.layer_file_size > expect_layer_size * 2:
                classification = "Huge "
                huge_layer_count += 1
            else:
                classification = "OK   "
                ok_layer_count += 1

            if layer.kind == "Delta":
                assert layer.lsn_end is not None
                lsn_size = Lsn(layer.lsn_end) - Lsn(layer.lsn_start)
            else:
                lsn_size = 0

            log.info(
                f"{classification} layer[{pageserver.id}]: {layer.layer_file_name} (size {layer.layer_file_size}, LSN distance {lsn_size})"
            )

    # Why an inexact check?
    # - Because we roll layers on checkpoint_distance * shard_count, we expect to obey the target
    #   layer size on average, but it is still possible to write some tiny layers.
    log.info(f"Totals: {small_layer_count} small layers, {ok_layer_count} ok layers")
    assert float(small_layer_count) / float(ok_layer_count) < 0.25

    # Each shard may emit up to one huge layer, because initdb ingest doesn't respect checkpoint_distance.
    assert huge_layer_count <= shard_count
>>>>>>> 532b0fa5
<|MERGE_RESOLUTION|>--- conflicted
+++ resolved
@@ -280,7 +280,6 @@
 
     env.attachment_service.consistency_check()
 
-<<<<<<< HEAD
     # Validate pageserver state
     shards_exist: list[TenantShardId] = []
     for pageserver in env.pageservers:
@@ -306,7 +305,7 @@
     assert len(shards_exist) == split_shard_count
 
     workload.validate()
-=======
+
 
 def test_sharding_ingest(
     neon_env_builder: NeonEnvBuilder,
@@ -386,5 +385,4 @@
     assert float(small_layer_count) / float(ok_layer_count) < 0.25
 
     # Each shard may emit up to one huge layer, because initdb ingest doesn't respect checkpoint_distance.
-    assert huge_layer_count <= shard_count
->>>>>>> 532b0fa5
+    assert huge_layer_count <= shard_count