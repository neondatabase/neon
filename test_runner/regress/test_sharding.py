from __future__ import annotations

import os
import time
from collections import defaultdict
from typing import TYPE_CHECKING, Any

import pytest
import requests
from fixtures.common_types import Lsn, TenantId, TenantShardId, TimelineArchivalState, TimelineId
from fixtures.compute_reconfigure import ComputeReconfigure
from fixtures.log_helper import log
from fixtures.neon_fixtures import (
    DEFAULT_AZ_ID,
    NeonEnv,
    NeonEnvBuilder,
    StorageControllerApiException,
    last_flush_lsn_upload,
    tenant_get_shards,
    wait_for_last_flush_lsn,
)
from fixtures.pageserver.utils import assert_prefix_empty, assert_prefix_not_empty
from fixtures.remote_storage import LocalFsStorage, RemoteStorageKind, s3_storage
from fixtures.utils import skip_in_debug_build, wait_until
from fixtures.workload import Workload
from pytest_httpserver import HTTPServer
from typing_extensions import override
from werkzeug.wrappers.request import Request
from werkzeug.wrappers.response import Response

if TYPE_CHECKING:
    from fixtures.httpserver import ListenAddress


def test_sharding_smoke(
    neon_env_builder: NeonEnvBuilder,
):
    """
    Test the basic lifecycle of a sharded tenant:
     - ingested data gets split up
     - page service reads
     - timeline creation and deletion
     - splits
    """

    shard_count = 4
    neon_env_builder.num_pageservers = shard_count

    # 1MiB stripes: enable getting some meaningful data distribution without
    # writing large quantities of data in this test.  The stripe size is given
    # in number of 8KiB pages.
    stripe_size = 128

    # Use S3-compatible remote storage so that we can scrub: this test validates
    # that the scrubber doesn't barf when it sees a sharded tenant.
    neon_env_builder.enable_pageserver_remote_storage(s3_storage())

    env = neon_env_builder.init_start(
        initial_tenant_shard_count=shard_count, initial_tenant_shard_stripe_size=stripe_size
    )
    tenant_id = env.initial_tenant

    pageservers = dict((int(p.id), p) for p in env.pageservers)
    shards = env.storage_controller.locate(tenant_id)

    def get_sizes():
        sizes = {}
        for shard in shards:
            node_id = int(shard["node_id"])
            pageserver = pageservers[node_id]
            sizes[node_id] = pageserver.http_client().tenant_status(shard["shard_id"])[
                "current_physical_size"
            ]
        log.info(f"sizes = {sizes}")
        return sizes

    # The imported initdb for timeline creation should
    # not be fully imported on every shard.  We use a 1MB strripe size so expect
    # pretty good distribution: no one shard should have more than half the data
    sizes = get_sizes()
    physical_initdb_total = sum(sizes.values())
    expect_initdb_size = 20 * 1024 * 1024
    assert physical_initdb_total > expect_initdb_size
    assert all(s < expect_initdb_size // 2 for s in sizes.values())

    # Test that timeline creation works on a sharded tenant
    timeline_b = env.create_branch("branch_b", tenant_id=tenant_id)

    # Test that we can write data to a sharded tenant
    workload = Workload(env, tenant_id, timeline_b, branch_name="branch_b")
    workload.init()

    sizes_before = get_sizes()
<<<<<<< HEAD
    workload.write_rows(32768)
=======
    workload.write_rows(65536)
>>>>>>> ec354884

    # Test that we can read data back from a sharded tenant
    workload.validate()

    # Validate that the data is spread across pageservers
    sizes_after = get_sizes()
    # Our sizes increased when we wrote data
    assert sum(sizes_after.values()) > sum(sizes_before.values())
    # That increase is present on all shards
    assert all(sizes_after[ps.id] > sizes_before[ps.id] for ps in env.pageservers)

    # Validate that timeline list API works properly on all shards
    for shard in shards:
        node_id = int(shard["node_id"])
        pageserver = pageservers[node_id]
        timelines = set(
            TimelineId(tl["timeline_id"])
            for tl in pageserver.http_client().timeline_list(shard["shard_id"])
        )
        assert timelines == {env.initial_timeline, timeline_b}

    env.storage_controller.consistency_check()

    # Validate that deleting a sharded tenant removes all files in the prefix

    # Before deleting, stop the client and check we have some objects to delete
    workload.stop()
    assert_prefix_not_empty(
        neon_env_builder.pageserver_remote_storage,
        prefix="/".join(
            (
                "tenants",
                str(tenant_id),
            )
        ),
    )

    # Check the scrubber isn't confused by sharded content, then disable
    # it during teardown because we'll have deleted by then
    healthy, _ = env.storage_scrubber.scan_metadata()
    assert healthy

    env.storage_controller.pageserver_api().tenant_delete(tenant_id)
    assert_prefix_empty(
        neon_env_builder.pageserver_remote_storage,
        prefix="/".join(
            (
                "tenants",
                str(tenant_id),
            )
        ),
    )

    env.storage_controller.consistency_check()


def test_sharding_split_unsharded(
    neon_env_builder: NeonEnvBuilder,
):
    """
    Test that shard splitting works on a tenant created as unsharded (i.e. with
    ShardCount(0)).
    """
    env = neon_env_builder.init_start()
    tenant_id = env.initial_tenant
    timeline_id = env.initial_timeline

    # Check that we created with an unsharded TenantShardId: this is the default,
    # but check it in case we change the default in future
    assert env.storage_controller.inspect(TenantShardId(tenant_id, 0, 0)) is not None

    workload = Workload(env, tenant_id, timeline_id, branch_name="main")
    workload.init()
    workload.write_rows(256)
    workload.validate()

    # Split one shard into two
    env.storage_controller.tenant_shard_split(tenant_id, shard_count=2)

    # Check we got the shard IDs we expected
    assert env.storage_controller.inspect(TenantShardId(tenant_id, 0, 2)) is not None
    assert env.storage_controller.inspect(TenantShardId(tenant_id, 1, 2)) is not None

    workload.validate()

    env.storage_controller.consistency_check()


@pytest.mark.parametrize(
    "failpoint",
    [
        None,
        "compact-shard-ancestors-localonly",
        "compact-shard-ancestors-enqueued",
        "compact-shard-ancestors-persistent",
    ],
)
def test_sharding_split_compaction(
    neon_env_builder: NeonEnvBuilder, failpoint: str | None, build_type: str
):
    """
    Test that after a split, we clean up parent layer data in the child shards via compaction.
    """

    TENANT_CONF = {
        # small checkpointing and compaction targets to ensure we generate many upload operations
        "checkpoint_distance": 128 * 1024,
        "compaction_threshold": 1,
        "compaction_target_size": 128 * 1024,
        # no PITR horizon, we specify the horizon when we request on-demand GC
        "pitr_interval": "3600s",
        # disable background compaction and GC. We invoke it manually when we want it to happen.
        "gc_period": "0s",
        "compaction_period": "0s",
        # Disable automatic creation of image layers, as we will create them explicitly when we want them
        "image_creation_threshold": 9999,
        "image_layer_creation_check_threshold": 0,
        "lsn_lease_length": "0s",
    }

    neon_env_builder.storage_controller_config = {
        # Default neon_local uses a small timeout: use a longer one to tolerate longer pageserver restarts.
        "max_offline": "30s",
        "max_warming_up": "300s",
    }

    env = neon_env_builder.init_start(initial_tenant_conf=TENANT_CONF)
    tenant_id = env.initial_tenant
    timeline_id = env.initial_timeline

    # Check that we created with an unsharded TenantShardId: this is the default,
    # but check it in case we change the default in future
    assert env.storage_controller.inspect(TenantShardId(tenant_id, 0, 0)) is not None

    workload = Workload(env, tenant_id, timeline_id, branch_name="main")
    workload.init()
    workload.write_rows(256)
    workload.validate()
    workload.stop()

    # Do a full image layer generation before splitting, so that when we compact after splitting
    # we should only see sizes decrease (from post-split drops/rewrites), not increase (from image layer generation)
    env.get_tenant_pageserver(tenant_id).http_client().timeline_checkpoint(
        tenant_id, timeline_id, force_image_layer_creation=True, wait_until_uploaded=True
    )

    # Split one shard into two
    shards = env.storage_controller.tenant_shard_split(tenant_id, shard_count=2)

    # Let all shards move into their stable locations, so that during subsequent steps we
    # don't have reconciles in progress (simpler to reason about what messages we expect in logs)
    env.storage_controller.reconcile_until_idle()

    # Check we got the shard IDs we expected
    assert env.storage_controller.inspect(TenantShardId(tenant_id, 0, 2)) is not None
    assert env.storage_controller.inspect(TenantShardId(tenant_id, 1, 2)) is not None

    workload.validate()
    workload.stop()

    env.storage_controller.consistency_check()

    # Cleanup part 1: while layers are still in PITR window, we should only drop layers that are fully redundant
    for shard in shards:
        ps = env.get_tenant_pageserver(shard)
        assert ps is not None

        # Invoke compaction: this should drop any layers that don't overlap with the shard's key stripes
        detail_before = ps.http_client().timeline_detail(shard, timeline_id)
        ps.http_client().timeline_compact(shard, timeline_id)
        detail_after = ps.http_client().timeline_detail(shard, timeline_id)

        # Physical size should shrink because some layers have been dropped
        assert detail_after["current_physical_size"] < detail_before["current_physical_size"]

    # Compaction shouldn't make anything unreadable
    workload.validate()

    # Force a generation increase: layer rewrites are a long-term thing and only happen after
    # the generation has increased.
    env.pageserver.stop()
    env.pageserver.start()

    # Cleanup part 2: once layers are outside the PITR window, they will be rewritten if they are partially redundant
    updated_conf = TENANT_CONF.copy()
    updated_conf["pitr_interval"] = "0s"
    env.storage_controller.pageserver_api().set_tenant_config(tenant_id, updated_conf)
    env.storage_controller.reconcile_until_idle()

    for shard in shards:
        ps = env.get_tenant_pageserver(shard)

        # Apply failpoints for the layer-rewriting phase: this is the area of code that has sensitive behavior
        # across restarts, as we will have local layer files that temporarily disagree with the remote metadata
        # for the same local layer file name.
        if failpoint is not None:
            ps.http_client().configure_failpoints((failpoint, "exit"))

        # Do a GC to update gc_info (compaction uses this to decide whether a layer is to be rewritten)
        # Set gc_horizon=0 to let PITR horizon control GC cutoff exclusively.
        ps.http_client().timeline_gc(shard, timeline_id, gc_horizon=0)

        # We will compare stats before + after compaction
        detail_before = ps.http_client().timeline_detail(shard, timeline_id)

        # Invoke compaction: this should rewrite layers that are behind the pitr horizon
        try:
            ps.http_client().timeline_compact(shard, timeline_id)
        except requests.ConnectionError as e:
            if failpoint is None:
                raise e
            else:
                log.info(f"Compaction failed (failpoint={failpoint}): {e}")

            if failpoint in (
                "compact-shard-ancestors-localonly",
                "compact-shard-ancestors-enqueued",
            ):
                # If we left local files that don't match remote metadata, we expect warnings on next startup
                env.pageserver.allowed_errors.append(
                    ".*removing local file .+ because it has unexpected length.*"
                )

            # Post-failpoint: we check that the pageserver comes back online happily.
            env.pageserver.running = False
            env.pageserver.start()
        else:
            assert failpoint is None  # We shouldn't reach success path if a failpoint was set

            detail_after = ps.http_client().timeline_detail(shard, timeline_id)

            # Physical size should shrink because layers are smaller
            assert detail_after["current_physical_size"] < detail_before["current_physical_size"]

    # Validate filtering compaction actually happened
    for shard in shards:
        ps = env.get_tenant_pageserver(shard)

        log.info("scan all layer files for disposable keys, there shouldn't be any")
        result = ps.timeline_scan_no_disposable_keys(shard, timeline_id)
        tally = result.tally
        raw_page_count = tally.not_disposable_count + tally.disposable_count
        assert tally.not_disposable_count > (
            raw_page_count // 2
        ), "compaction doesn't rewrite layers that are >=50pct local"

        log.info("check sizes")
        timeline_info = ps.http_client().timeline_detail(shard, timeline_id)
        reported_size = timeline_info["current_physical_size"]
        layer_paths = ps.list_layers(shard, timeline_id)
        measured_size = 0
        for p in layer_paths:
            abs_path = ps.timeline_dir(shard, timeline_id) / p
            measured_size += os.stat(abs_path).st_size

        log.info(
            f"shard {shard} reported size {reported_size}, measured size {measured_size} ({len(layer_paths)} layers)"
        )

        if failpoint in (
            "compact-shard-ancestors-localonly",
            "compact-shard-ancestors-enqueued",
        ):
            # If we injected a failure between local rewrite and remote upload, then after
            # restart we may end up with neither version of the file on local disk (the new file
            # is cleaned up because it doesn't matchc remote metadata).  So local size isn't
            # necessarily going to match remote physical size.
            continue

        assert measured_size == reported_size

    # Compaction shouldn't make anything unreadable
    workload.validate()


def test_sharding_split_offloading(neon_env_builder: NeonEnvBuilder):
    """
    Test that during a split, we don't miss archived and offloaded timelines.
    """

    TENANT_CONF = {
        # small checkpointing and compaction targets to ensure we generate many upload operations
        "checkpoint_distance": 128 * 1024,
        "compaction_threshold": 1,
        "compaction_target_size": 128 * 1024,
        # no PITR horizon, we specify the horizon when we request on-demand GC
        "pitr_interval": "3600s",
        # disable background compaction, GC and offloading. We invoke it manually when we want it to happen.
        "gc_period": "0s",
        "compaction_period": "0s",
        # Disable automatic creation of image layers, as we will create them explicitly when we want them
        "image_creation_threshold": 9999,
        "image_layer_creation_check_threshold": 0,
        "lsn_lease_length": "0s",
    }

    neon_env_builder.storage_controller_config = {
        # Default neon_local uses a small timeout: use a longer one to tolerate longer pageserver restarts.
        "max_offline": "30s",
        "max_warming_up": "300s",
    }

    env = neon_env_builder.init_start(initial_tenant_conf=TENANT_CONF)
    tenant_id = env.initial_tenant
    timeline_id_main = env.initial_timeline

    # Check that we created with an unsharded TenantShardId: this is the default,
    # but check it in case we change the default in future
    assert env.storage_controller.inspect(TenantShardId(tenant_id, 0, 0)) is not None

    workload_main = Workload(env, tenant_id, timeline_id_main, branch_name="main")
    workload_main.init()
    workload_main.write_rows(256)
    workload_main.validate()
    workload_main.stop()

    # Create two timelines, archive one, offload the other
    timeline_id_archived = env.create_branch("archived_not_offloaded")
    timeline_id_offloaded = env.create_branch("archived_offloaded")

    def timeline_id_set_for(list: list[dict[str, Any]]) -> set[TimelineId]:
        return set(
            map(
                lambda t: TimelineId(t["timeline_id"]),
                list,
            )
        )

    expected_offloaded_set = {timeline_id_offloaded}
    expected_timeline_set = {timeline_id_main, timeline_id_archived}

    with env.get_tenant_pageserver(tenant_id).http_client() as http_client:
        http_client.timeline_archival_config(
            tenant_id, timeline_id_archived, TimelineArchivalState.ARCHIVED
        )
        http_client.timeline_archival_config(
            tenant_id, timeline_id_offloaded, TimelineArchivalState.ARCHIVED
        )
        http_client.timeline_offload(tenant_id, timeline_id_offloaded)
        list = http_client.timeline_and_offloaded_list(tenant_id)
        assert timeline_id_set_for(list.offloaded) == expected_offloaded_set
        assert timeline_id_set_for(list.timelines) == expected_timeline_set

        # Do a full image layer generation before splitting
        http_client.timeline_checkpoint(
            tenant_id, timeline_id_main, force_image_layer_creation=True, wait_until_uploaded=True
        )

    # Split one shard into two
    shards = env.storage_controller.tenant_shard_split(tenant_id, shard_count=2)

    # Let all shards move into their stable locations, so that during subsequent steps we
    # don't have reconciles in progress (simpler to reason about what messages we expect in logs)
    env.storage_controller.reconcile_until_idle()

    # Check we got the shard IDs we expected
    assert env.storage_controller.inspect(TenantShardId(tenant_id, 0, 2)) is not None
    assert env.storage_controller.inspect(TenantShardId(tenant_id, 1, 2)) is not None

    workload_main.validate()
    workload_main.stop()

    env.storage_controller.consistency_check()

    # Ensure each shard has the same list of timelines and offloaded timelines
    for shard in shards:
        ps = env.get_tenant_pageserver(shard)

        list = ps.http_client().timeline_and_offloaded_list(shard)
        assert timeline_id_set_for(list.offloaded) == expected_offloaded_set
        assert timeline_id_set_for(list.timelines) == expected_timeline_set

        ps.http_client().timeline_compact(shard, timeline_id_main)

    # Check that we can still read all the data
    workload_main.validate()

    # Force a restart, which requires the state to be persisted.
    env.pageserver.stop()
    env.pageserver.start()

    # Ensure each shard has the same list of timelines and offloaded timelines
    for shard in shards:
        ps = env.get_tenant_pageserver(shard)

        list = ps.http_client().timeline_and_offloaded_list(shard)
        assert timeline_id_set_for(list.offloaded) == expected_offloaded_set
        assert timeline_id_set_for(list.timelines) == expected_timeline_set

        ps.http_client().timeline_compact(shard, timeline_id_main)

    # Compaction shouldn't make anything unreadable
    workload_main.validate()

    # Do sharded unarchival
    env.storage_controller.timeline_archival_config(
        tenant_id, timeline_id_offloaded, TimelineArchivalState.UNARCHIVED
    )
    env.storage_controller.timeline_archival_config(
        tenant_id, timeline_id_archived, TimelineArchivalState.UNARCHIVED
    )

    for shard in shards:
        ps = env.get_tenant_pageserver(shard)

        list = ps.http_client().timeline_and_offloaded_list(shard)
        assert timeline_id_set_for(list.offloaded) == set()
        assert timeline_id_set_for(list.timelines) == {
            timeline_id_main,
            timeline_id_archived,
            timeline_id_offloaded,
        }


def test_sharding_split_smoke(
    neon_env_builder: NeonEnvBuilder,
):
    """
    Test the basics of shard splitting:
    - The API results in more shards than we started with
    - The tenant's data remains readable

    """

    # Shard count we start with
    shard_count = 2
    # Shard count we split into
    split_shard_count = 4
    # In preferred AZ & other AZ we will end up with one shard per pageserver
    neon_env_builder.num_pageservers = split_shard_count * 2

    # Two AZs
    def assign_az(ps_cfg):
        az = f"az-{(ps_cfg['id'] - 1) % 2}"
        ps_cfg["availability_zone"] = az

        # We will run more pageservers than tests usually do, so give them tiny page caches
        # in case we're on a test node under memory pressure.
        ps_cfg["page_cache_size"] = 128

    neon_env_builder.pageserver_config_override = assign_az

    # 1MiB stripes: enable getting some meaningful data distribution without
    # writing large quantities of data in this test.  The stripe size is given
    # in number of 8KiB pages.
    stripe_size = 128

    # Use S3-compatible remote storage so that we can scrub: this test validates
    # that the scrubber doesn't barf when it sees a sharded tenant.
    neon_env_builder.enable_pageserver_remote_storage(s3_storage())

    non_default_tenant_config = {"gc_horizon": 77 * 1024 * 1024}

    env = neon_env_builder.init_configs(True)
    env.start()
    tenant_id = TenantId.generate()
    timeline_id = TimelineId.generate()
    env.create_tenant(
        tenant_id,
        timeline_id,
        shard_count=shard_count,
        shard_stripe_size=stripe_size,
        placement_policy='{"Attached": 1}',
        conf=non_default_tenant_config,
    )

    workload = Workload(env, tenant_id, timeline_id, branch_name="main")
    workload.init()

    # Initial data
    workload.write_rows(256)

    # Note which pageservers initially hold a shard after tenant creation
    pre_split_pageserver_ids = dict()
    for loc in env.storage_controller.locate(tenant_id):
        shard_no = TenantShardId.parse(loc["shard_id"]).shard_number
        pre_split_pageserver_ids[loc["node_id"]] = shard_no
    log.info(f"Pre-split pageservers: {pre_split_pageserver_ids}")

    # For pageservers holding a shard, validate their ingest statistics
    # reflect a proper splitting of the WAL.

    observed_on_shard_zero = 0
    received_on_non_zero_shard = 0
    for pageserver in env.pageservers:
        if pageserver.id not in pre_split_pageserver_ids:
            continue

        metrics = pageserver.http_client().get_metrics_values(
            [
                "pageserver_wal_ingest_records_received_total",
                "pageserver_wal_ingest_records_observed_total",
            ]
        )

        log.info(f"Pageserver {pageserver.id} metrics: {metrics}")

        received = metrics["pageserver_wal_ingest_records_received_total"]
        observed = metrics["pageserver_wal_ingest_records_observed_total"]

        shard_number: int | None = pre_split_pageserver_ids.get(pageserver.id, None)
        if shard_number is None:
            assert received == 0
            assert observed == 0
        elif shard_number == 0:
            # Shard 0 receives its own records and observes records of other shards
            # for relation size tracking.
            assert observed > 0
            assert received > 0
            observed_on_shard_zero = int(observed)
        else:
            # Non zero shards do not observe any records, but only receive their own.
            assert observed == 0
            assert received > 0
            received_on_non_zero_shard += int(received)

    # Some records are sent to multiple shards and some shard 0 records include both value observations
    # and other metadata. Hence, we do a sanity check below that shard 0 observes the majority of records
    # received by other shards.
    assert (
        observed_on_shard_zero <= received_on_non_zero_shard
        and observed_on_shard_zero >= received_on_non_zero_shard // 2
    )

    # TODO: validate that shards have different sizes

    workload.validate()

    assert len(pre_split_pageserver_ids) == shard_count

    def shards_on_disk(shard_ids):
        for pageserver in env.pageservers:
            for shard_id in shard_ids:
                if pageserver.tenant_dir(shard_id).exists():
                    return True

        return False

    old_shard_ids = [TenantShardId(tenant_id, i, shard_count) for i in range(0, shard_count)]
    # Before split, old shards exist
    assert shards_on_disk(old_shard_ids)

    # Before split, we have done one reconcile for each shard
    assert (
        env.storage_controller.get_metric_value(
            "storage_controller_reconcile_complete_total", filter={"status": "ok"}
        )
        == shard_count
    )

    # Make secondary downloads slow: this exercises the storage controller logic for not migrating an attachment
    # during post-split optimization until the secondary is ready
    for ps in env.pageservers:
        ps.http_client().configure_failpoints([("secondary-layer-download-sleep", "return(1000)")])

    env.storage_controller.tenant_shard_split(tenant_id, shard_count=split_shard_count)

    post_split_pageserver_ids = [loc["node_id"] for loc in env.storage_controller.locate(tenant_id)]
    # We should have split into 8 shards, on the same 4 pageservers we started on.
    assert len(post_split_pageserver_ids) == split_shard_count
    assert len(set(post_split_pageserver_ids)) == shard_count
    assert set(post_split_pageserver_ids) == set(pre_split_pageserver_ids.keys())

    # The old parent shards should no longer exist on disk
    assert not shards_on_disk(old_shard_ids)

    # Enough background reconciliations should result in the shards being properly distributed.
    # Run this before the workload, because its LSN-waiting code presumes stable locations.
    env.storage_controller.reconcile_until_idle(timeout_secs=60)

    workload.validate()

    workload.churn_rows(256)

    workload.validate()

    # Run GC on all new shards, to check they don't barf or delete anything that breaks reads
    # (compaction was already run as part of churn_rows)
    all_shards = tenant_get_shards(env, tenant_id)
    for tenant_shard_id, pageserver in all_shards:
        pageserver.http_client().timeline_gc(tenant_shard_id, timeline_id, None)
    workload.validate()

    # Assert on how many reconciles happened during the process.  This is something of an
    # implementation detail, but it is useful to detect any bugs that might generate spurious
    # extra reconcile iterations.
    #
    # We'll have:
    # - shard_count reconciles for the original setup of the tenant
    # - shard_count reconciles for detaching the original secondary locations during split
    # - split_shard_count reconciles during shard splitting, for setting up secondaries.
    # - split_shard_count/2 reconciles to migrate shards to their temporary secondaries
    expect_reconciles = shard_count * 2 + split_shard_count + 3 * (split_shard_count / 2)

    reconcile_ok = env.storage_controller.get_metric_value(
        "storage_controller_reconcile_complete_total", filter={"status": "ok"}
    )
    assert reconcile_ok == expect_reconciles

    # Check that no cancelled or errored reconciliations occurred: this test does no
    # failure injection and should run clean.
    cancelled_reconciles = env.storage_controller.get_metric_value(
        "storage_controller_reconcile_complete_total", filter={"status": "cancel"}
    )
    errored_reconciles = env.storage_controller.get_metric_value(
        "storage_controller_reconcile_complete_total", filter={"status": "error"}
    )
    assert cancelled_reconciles is not None and int(cancelled_reconciles) == 0
    assert errored_reconciles is not None and int(errored_reconciles) == 0

    # We should see that the migration of shards after the split waited for secondaries to warm up
    # before happening
    assert env.storage_controller.log_contains(".*Skipping.*because secondary isn't ready.*")

    env.storage_controller.consistency_check()

    def get_node_shard_counts(env: NeonEnv, tenant_ids):
        total: defaultdict[int, int] = defaultdict(int)
        attached: defaultdict[int, int] = defaultdict(int)
        for tid in tenant_ids:
            for shard in env.storage_controller.tenant_describe(tid)["shards"]:
                log.info(
                    f"{shard['tenant_shard_id']}: attached={shard['node_attached']}, secondary={shard['node_secondary']} "
                )
                for node in shard["node_secondary"]:
                    total[int(node)] += 1
                attached[int(shard["node_attached"])] += 1
                total[int(shard["node_attached"])] += 1

        return total, attached

    def check_effective_tenant_config():
        # Expect our custom tenant configs to have survived the split
        for shard in env.storage_controller.tenant_describe(tenant_id)["shards"]:
            node = env.get_pageserver(int(shard["node_attached"]))
            config = node.http_client().tenant_config(TenantShardId.parse(shard["tenant_shard_id"]))
            for k, v in non_default_tenant_config.items():
                assert config.effective_config[k] == v

            # Check that heatmap uploads remain enabled after shard split
            # (https://github.com/neondatabase/neon/issues/8189)
            assert (
                config.effective_config["heatmap_period"]
                and config.effective_config["heatmap_period"] != "0s"
            )

    # Validate pageserver state: expect every child shard to have an attached and secondary location
    (total, attached) = get_node_shard_counts(env, tenant_ids=[tenant_id])
    assert sum(attached.values()) == split_shard_count
    assert sum(total.values()) == split_shard_count * 2
    check_effective_tenant_config()

    # More specific check: that we are fully balanced.  It is deterministic that we will get exactly
    # one shard on each pageserver, because for these small shards the utilization metric is
    # dominated by shard count.
    log.info(f"total: {total}")
    assert total == {
        1: 1,
        2: 1,
        3: 1,
        4: 1,
        5: 1,
        6: 1,
        7: 1,
        8: 1,
    }

    # The controller is not required to lay out the attached locations in any particular way, but
    # all the pageservers that originally held an attached shard should still hold one, otherwise
    # it would indicate that we had done some unnecessary migration.
    log.info(f"attached: {attached}")
    for ps_id in pre_split_pageserver_ids.keys():
        log.info("Pre-split pageserver {ps_id} should still hold an attached location")
        assert ps_id in attached

    # Ensure post-split pageserver locations survive a restart (i.e. the child shards
    # correctly wrote config to disk, and the storage controller responds correctly
    # to /re-attach)
    for pageserver in env.pageservers:
        pageserver.stop()
        pageserver.start()

    # Validate pageserver state: expect every child shard to have an attached and secondary location
    (total, attached) = get_node_shard_counts(env, tenant_ids=[tenant_id])
    assert sum(attached.values()) == split_shard_count
    assert sum(total.values()) == split_shard_count * 2
    check_effective_tenant_config()

    workload.validate()


@pytest.mark.parametrize("initial_stripe_size", [None, 65536])
def test_sharding_split_stripe_size(
    neon_env_builder: NeonEnvBuilder,
    httpserver: HTTPServer,
    httpserver_listen_address: ListenAddress,
    initial_stripe_size: int,
):
    """
    Check that modifying stripe size inline with a shard split works as expected
    """
    (host, port) = httpserver_listen_address
    neon_env_builder.control_plane_compute_hook_api = f"http://{host}:{port}/notify"
    neon_env_builder.num_pageservers = 1

    # Set up fake HTTP notify endpoint: we will use this to validate that we receive
    # the correct stripe size after split.
    notifications = []

    def handler(request: Request):
        log.info(f"Notify request: {request}")
        notifications.append(request.json)
        return Response(status=200)

    httpserver.expect_request("/notify", method="PUT").respond_with_handler(handler)

    env = neon_env_builder.init_start(
        initial_tenant_shard_count=1, initial_tenant_shard_stripe_size=initial_stripe_size
    )
    tenant_id = env.initial_tenant

    assert len(notifications) == 1
    expect: dict[str, list[dict[str, int]] | str | None | int] = {
        "tenant_id": str(env.initial_tenant),
        "stripe_size": None,
        "shards": [{"node_id": int(env.pageservers[0].id), "shard_number": 0}],
        "preferred_az": DEFAULT_AZ_ID,
    }
    assert notifications[0] == expect

    new_stripe_size = 2048
    env.storage_controller.tenant_shard_split(
        tenant_id, shard_count=2, shard_stripe_size=new_stripe_size
    )
    env.storage_controller.reconcile_until_idle()

    # Check that we ended up with the stripe size that we expected, both on the pageserver
    # and in the notifications to compute
    assert len(notifications) == 2
    expect_after: dict[str, list[dict[str, int]] | str | None | int] = {
        "tenant_id": str(env.initial_tenant),
        "stripe_size": new_stripe_size,
        "shards": [
            {"node_id": int(env.pageservers[0].id), "shard_number": 0},
            {"node_id": int(env.pageservers[0].id), "shard_number": 1},
        ],
        "preferred_az": DEFAULT_AZ_ID,
    }
    log.info(f"Got notification: {notifications[1]}")
    assert notifications[1] == expect_after

    # Inspect the stripe size on the pageserver
    shard_0_loc = (
        env.pageservers[0].http_client().tenant_get_location(TenantShardId(tenant_id, 0, 2))
    )
    assert shard_0_loc["shard_stripe_size"] == new_stripe_size
    shard_1_loc = (
        env.pageservers[0].http_client().tenant_get_location(TenantShardId(tenant_id, 1, 2))
    )
    assert shard_1_loc["shard_stripe_size"] == new_stripe_size

    # Ensure stripe size survives a pageserver restart
    env.pageservers[0].stop()
    env.pageservers[0].start()
    shard_0_loc = (
        env.pageservers[0].http_client().tenant_get_location(TenantShardId(tenant_id, 0, 2))
    )
    assert shard_0_loc["shard_stripe_size"] == new_stripe_size
    shard_1_loc = (
        env.pageservers[0].http_client().tenant_get_location(TenantShardId(tenant_id, 1, 2))
    )
    assert shard_1_loc["shard_stripe_size"] == new_stripe_size

    # Ensure stripe size survives a storage controller restart
    env.storage_controller.stop()
    env.storage_controller.start()

    def assert_restart_notification():
        assert len(notifications) == 3
        assert notifications[2] == expect_after

    wait_until(assert_restart_notification)


# The quantity of data isn't huge, but debug can be _very_ slow, and the things we're
# validating in this test don't benefit much from debug assertions.
@skip_in_debug_build("Avoid running bulkier ingest tests in debug mode")
def test_sharding_ingest_layer_sizes(
    neon_env_builder: NeonEnvBuilder,
):
    """
    Check that when ingesting data to a sharded tenant, we properly respect layer size limts.
    """

    # Set a small stripe size and checkpoint distance, so that we can exercise rolling logic
    # without writing a lot of data.
    expect_layer_size = 131072
    TENANT_CONF = {
        # small checkpointing and compaction targets to ensure we generate many upload operations
        "checkpoint_distance": f"{expect_layer_size}",
        "compaction_target_size": f"{expect_layer_size}",
        # aim to reduce flakyness, we are not doing explicit checkpointing
        "compaction_period": "0s",
        "gc_period": "0s",
    }
    shard_count = 4
    neon_env_builder.num_pageservers = shard_count
    env = neon_env_builder.init_start(
        initial_tenant_conf=TENANT_CONF,
        initial_tenant_shard_count=shard_count,
        # A stripe size the same order of magnitude as layer size: this ensures that
        # within checkpoint_distance some shards will have no data to ingest, if LSN
        # contains sequential page writes.  This test checks that this kind of
        # scenario doesn't result in some shards emitting empty/tiny layers.
        initial_tenant_shard_stripe_size=expect_layer_size // 8192,
    )
    tenant_id = env.initial_tenant
    timeline_id = env.initial_timeline

    # ignore the initdb layer(s) for the purposes of the size comparison as a initdb image layer optimization
    # will produce a lot more smaller layers.
    initial_layers_per_shard = {}
    log.info("initdb distribution (not asserted on):")
    for shard in env.storage_controller.locate(tenant_id):
        pageserver = env.get_pageserver(shard["node_id"])
        shard_id = shard["shard_id"]
        layers = (
            env.get_pageserver(shard["node_id"]).http_client().layer_map_info(shard_id, timeline_id)
        )
        for layer in layers.historic_layers:
            log.info(
                f"layer[{pageserver.id}]: {layer.layer_file_name} (size {layer.layer_file_size})"
            )

        initial_layers_per_shard[shard_id] = set(layers.historic_layers)

    workload = Workload(env, tenant_id, timeline_id)
    workload.init()
    workload.write_rows(4096, upload=False)
    workload.write_rows(4096, upload=False)
    workload.write_rows(4096, upload=False)
    workload.write_rows(4096, upload=False)

    workload.validate()

    small_layer_count = 0
    ok_layer_count = 0
    huge_layer_count = 0

    # Inspect the resulting layer map, count how many layers are undersized.
    for shard in env.storage_controller.locate(tenant_id):
        pageserver = env.get_pageserver(shard["node_id"])
        shard_id = shard["shard_id"]
        layer_map = pageserver.http_client().layer_map_info(shard_id, timeline_id)

        historic_layers = sorted(layer_map.historic_layers, key=lambda layer: layer.lsn_start)

        initial_layers = initial_layers_per_shard[shard_id]

        for layer in historic_layers:
            if layer in initial_layers:
                # ignore the initdb image layers for the size histogram
                continue

            if layer.layer_file_size < expect_layer_size // 2:
                classification = "Small"
                small_layer_count += 1
            elif layer.layer_file_size > expect_layer_size * 2:
                classification = "Huge "
                huge_layer_count += 1
            else:
                classification = "OK   "
                ok_layer_count += 1

            if layer.kind == "Delta":
                assert layer.lsn_end is not None
                lsn_size = Lsn(layer.lsn_end) - Lsn(layer.lsn_start)
            else:
                lsn_size = 0

            log.info(
                f"{classification} layer[{pageserver.id}]: {layer.layer_file_name} (size {layer.layer_file_size}, LSN distance {lsn_size})"
            )

    # Why an inexact check?
    # - Because we roll layers on checkpoint_distance * shard_count, we expect to obey the target
    #   layer size on average, but it is still possible to write some tiny layers.
    log.info(f"Totals: {small_layer_count} small layers, {ok_layer_count} ok layers")
    if small_layer_count <= shard_count:
        # If each shard has <= 1 small layer
        pass
    else:
        # General case:
        # old limit was 0.25 but pg14 is right at the limit with 7/28
        assert float(small_layer_count) / float(ok_layer_count) < 0.3

    # Each shard may emit up to one huge layer, because initdb ingest doesn't respect checkpoint_distance.
    assert huge_layer_count <= shard_count


def test_sharding_ingest_gaps(
    neon_env_builder: NeonEnvBuilder,
):
    """
    Check ingest behavior when the incoming data results in some shards having gaps where
    no data is ingested: they should advance their disk_consistent_lsn and remote_consistent_lsn
    even if they aren't writing out layers.
    """

    # Set a small stripe size and checkpoint distance, so that we can exercise rolling logic
    # without writing a lot of data.
    expect_layer_size = 131072
    checkpoint_interval_secs = 5
    TENANT_CONF = {
        # small checkpointing and compaction targets to ensure we generate many upload operations
        "checkpoint_distance": f"{expect_layer_size}",
        "compaction_target_size": f"{expect_layer_size}",
        # Set a short checkpoint interval as we will wait for uploads to happen
        "checkpoint_timeout": f"{checkpoint_interval_secs}s",
        # Background checkpointing is done from compaction loop, so set that interval short too
        "compaction_period": "1s",
    }
    shard_count = 4
    neon_env_builder.num_pageservers = shard_count
    env = neon_env_builder.init_start(
        initial_tenant_conf=TENANT_CONF,
        initial_tenant_shard_count=shard_count,
        initial_tenant_shard_stripe_size=128,
    )
    tenant_id = env.initial_tenant
    timeline_id = env.initial_timeline

    # Just a few writes: we aim to produce a situation where some shards are skipping
    # ingesting some records and thereby won't have layer files that advance their
    # consistent LSNs, to exercise the code paths that explicitly handle this case by
    # advancing consistent LSNs in the background if there is no open layer.
    workload = Workload(env, tenant_id, timeline_id)
    workload.init()
    workload.write_rows(128, upload=False)
    workload.churn_rows(128, upload=False)

    # Checkpoint, so that we won't get a background checkpoint happening during the next step
    workload.endpoint().safe_psql("checkpoint")
    # Freeze + flush, so that subsequent writes will start from a position of no open layers
    last_flush_lsn_upload(env, workload.endpoint(), tenant_id, timeline_id)

    # This write is tiny: at least some of the shards should find they don't have any
    # data to ingest.  This will exercise how they handle that.
    workload.churn_rows(1, upload=False)

    # The LSN that has reached pageservers, but may not have been flushed to historic layers yet
    expect_lsn = wait_for_last_flush_lsn(env, workload.endpoint(), tenant_id, timeline_id)

    # Don't leave the endpoint running, we don't want it writing in the background
    workload.stop()

    log.info(f"Waiting for shards' consistent LSNs to reach {expect_lsn}")

    shards = tenant_get_shards(env, tenant_id, None)

    def assert_all_disk_consistent():
        """
        Assert that all the shards' disk_consistent_lsns have reached expect_lsn
        """
        for tenant_shard_id, pageserver in shards:
            timeline_detail = pageserver.http_client().timeline_detail(tenant_shard_id, timeline_id)
            log.info(f"{tenant_shard_id} (ps {pageserver.id}) detail: {timeline_detail}")
            assert Lsn(timeline_detail["disk_consistent_lsn"]) >= expect_lsn

    # We set a short checkpoint timeout: expect things to get frozen+flushed within that
    wait_until(assert_all_disk_consistent, timeout=3 * checkpoint_interval_secs)

    def assert_all_remote_consistent():
        """
        Assert that all the shards' remote_consistent_lsns have reached expect_lsn
        """
        for tenant_shard_id, pageserver in shards:
            timeline_detail = pageserver.http_client().timeline_detail(tenant_shard_id, timeline_id)
            log.info(f"{tenant_shard_id} (ps {pageserver.id}) detail: {timeline_detail}")
            assert Lsn(timeline_detail["remote_consistent_lsn"]) >= expect_lsn

    # We set a short checkpoint timeout: expect things to get frozen+flushed within that
    wait_until(assert_all_remote_consistent, timeout=3 * checkpoint_interval_secs)

    workload.validate()


class Failure:
    pageserver_id: int | None

    def apply(self, env: NeonEnv):
        raise NotImplementedError()

    def clear(self, env: NeonEnv):
        """
        Clear the failure, in a way that should enable the system to proceed
        to a totally clean state (all nodes online and reconciled)
        """
        raise NotImplementedError()

    def expect_available(self):
        raise NotImplementedError()

    def can_mitigate(self):
        """Whether Self.mitigate is available for use"""
        return False

    def mitigate(self, env: NeonEnv):
        """
        Mitigate the failure in a way that should allow shard split to
        complete and service to resume, but does not guarantee to leave
        the whole world in a clean state (e.g. an Offline node might have
        junk LocationConfigs on it)
        """
        raise NotImplementedError()

    def fails_forward(self, env: NeonEnv):
        """
        If true, this failure results in a state that eventualy completes the split.
        """
        return False

    def expect_exception(self):
        """
        How do we expect a call to the split API to fail?
        """
        return StorageControllerApiException


class PageserverFailpoint(Failure):
    def __init__(self, failpoint, pageserver_id, mitigate):
        self.failpoint = failpoint
        self.pageserver_id = pageserver_id
        self._mitigate = mitigate

    @override
    def apply(self, env: NeonEnv):
        pageserver = env.get_pageserver(self.pageserver_id)
        pageserver.allowed_errors.extend(
            [".*failpoint.*", ".*Resetting.*after shard split failure.*"]
        )
        pageserver.http_client().configure_failpoints((self.failpoint, "return(1)"))

    @override
    def clear(self, env: NeonEnv):
        pageserver = env.get_pageserver(self.pageserver_id)
        pageserver.http_client().configure_failpoints((self.failpoint, "off"))
        if self._mitigate:
            env.storage_controller.node_configure(self.pageserver_id, {"availability": "Active"})

    @override
    def expect_available(self):
        return True

    @override
    def can_mitigate(self):
        return self._mitigate

    @override
    def mitigate(self, env: NeonEnv):
        env.storage_controller.node_configure(self.pageserver_id, {"availability": "Offline"})


class StorageControllerFailpoint(Failure):
    def __init__(self, failpoint, action):
        self.failpoint = failpoint
        self.pageserver_id = None
        self.action = action

    @override
    def apply(self, env: NeonEnv):
        env.storage_controller.configure_failpoints((self.failpoint, self.action))

    @override
    def clear(self, env: NeonEnv):
        if "panic" in self.action:
            log.info("Restarting storage controller after panic")
            env.storage_controller.stop()
            env.storage_controller.start()
        else:
            env.storage_controller.configure_failpoints((self.failpoint, "off"))

    @override
    def expect_available(self):
        # Controller panics _do_ leave pageservers available, but our test code relies
        # on using the locate API to update configurations in Workload, so we must skip
        # these actions when the controller has been panicked.
        return "panic" not in self.action

    @override
    def can_mitigate(self):
        return False

    @override
    def fails_forward(self, env: NeonEnv):
        # Edge case: the very last failpoint that simulates a DB connection error, where
        # the abort path will fail-forward and result in a complete split.
        fail_forward = self.failpoint == "shard-split-post-complete"

        # If the failure was a panic, then if we expect split to eventually (after restart)
        # complete, we must restart before checking that.
        if fail_forward and "panic" in self.action:
            log.info("Restarting storage controller after panic")
            env.storage_controller.stop()
            env.storage_controller.start()

        return fail_forward

    @override
    def expect_exception(self):
        if "panic" in self.action:
            return requests.exceptions.ConnectionError
        else:
            return StorageControllerApiException


class NodeKill(Failure):
    def __init__(self, pageserver_id, mitigate):
        self.pageserver_id = pageserver_id
        self._mitigate = mitigate

    @override
    def apply(self, env: NeonEnv):
        pageserver = env.get_pageserver(self.pageserver_id)
        pageserver.stop(immediate=True)

    @override
    def clear(self, env: NeonEnv):
        pageserver = env.get_pageserver(self.pageserver_id)
        pageserver.start()

    @override
    def expect_available(self):
        return False

    @override
    def mitigate(self, env: NeonEnv):
        env.storage_controller.node_configure(self.pageserver_id, {"availability": "Offline"})


class CompositeFailure(Failure):
    """
    Wrapper for failures in multiple components (e.g. a failpoint in the storage controller, *and*
    stop a pageserver to interfere with rollback)
    """

    def __init__(self, failures: list[Failure]):
        self.failures = failures

        self.pageserver_id = None
        for f in failures:
            if f.pageserver_id is not None:
                self.pageserver_id = f.pageserver_id
                break

    @override
    def apply(self, env: NeonEnv):
        for f in self.failures:
            f.apply(env)

    @override
    def clear(self, env: NeonEnv):
        for f in self.failures:
            f.clear(env)

    @override
    def expect_available(self):
        return all(f.expect_available() for f in self.failures)

    @override
    def mitigate(self, env: NeonEnv):
        for f in self.failures:
            f.mitigate(env)

    @override
    def expect_exception(self):
        expect = set(f.expect_exception() for f in self.failures)

        # We can't give a sensible response if our failures have different expectations
        assert len(expect) == 1

        return list(expect)[0]


@pytest.mark.parametrize(
    "failure",
    [
        PageserverFailpoint("api-500", 1, False),
        NodeKill(1, False),
        PageserverFailpoint("api-500", 1, True),
        NodeKill(1, True),
        PageserverFailpoint("shard-split-pre-prepare", 1, False),
        PageserverFailpoint("shard-split-post-prepare", 1, False),
        PageserverFailpoint("shard-split-pre-hardlink", 1, False),
        PageserverFailpoint("shard-split-post-hardlink", 1, False),
        PageserverFailpoint("shard-split-post-child-conf", 1, False),
        PageserverFailpoint("shard-split-lsn-wait", 1, False),
        PageserverFailpoint("shard-split-pre-finish", 1, False),
        StorageControllerFailpoint("shard-split-validation", "return(1)"),
        StorageControllerFailpoint("shard-split-post-begin", "return(1)"),
        StorageControllerFailpoint("shard-split-post-remote", "return(1)"),
        StorageControllerFailpoint("shard-split-post-complete", "return(1)"),
        StorageControllerFailpoint("shard-split-validation", "panic(failpoint)"),
        StorageControllerFailpoint("shard-split-post-begin", "panic(failpoint)"),
        StorageControllerFailpoint("shard-split-post-remote", "panic(failpoint)"),
        StorageControllerFailpoint("shard-split-post-complete", "panic(failpoint)"),
        CompositeFailure(
            [NodeKill(1, True), StorageControllerFailpoint("shard-split-post-begin", "return(1)")]
        ),
        CompositeFailure(
            [NodeKill(1, False), StorageControllerFailpoint("shard-split-post-begin", "return(1)")]
        ),
    ],
)
def test_sharding_split_failures(
    neon_env_builder: NeonEnvBuilder,
    compute_reconfigure_listener: ComputeReconfigure,
    failure: Failure,
):
    neon_env_builder.num_pageservers = 4
    neon_env_builder.control_plane_compute_hook_api = (
        compute_reconfigure_listener.control_plane_compute_hook_api
    )
    initial_shard_count = 2
    split_shard_count = 4

    env = neon_env_builder.init_configs()
    env.start()

    tenant_id = TenantId.generate()
    timeline_id = TimelineId.generate()

    # Create a tenant with secondary locations enabled
    env.create_tenant(
        tenant_id, timeline_id, shard_count=initial_shard_count, placement_policy='{"Attached":1}'
    )

    env.storage_controller.allowed_errors.extend(
        [
            # All split failures log a warning when then enqueue the abort operation
            ".*Enqueuing background abort.*",
            # We exercise failure cases where abort itself will also fail (node offline)
            ".*abort_tenant_shard_split.*",
            ".*Failed to abort.*",
            # Tolerate any error lots that mention a failpoint
            ".*failpoint.*",
            # Node offline cases will fail to send requests
            ".*Reconcile error: receive body: error sending request for url.*",
            # Node offline cases will fail inside reconciler when detaching secondaries
            ".*Reconcile error on shard.*: receive body: error sending request for url.*",
            # Node offline cases may eventually cancel reconcilers when the heartbeater realizes nodes are offline
            ".*Reconcile error.*Cancelled.*",
            # While parent shard's client is stopped during split, flush loop updating LSNs will emit this warning
            ".*Failed to schedule metadata upload after updating disk_consistent_lsn.*",
        ]
    )

    for ps in env.pageservers:
        # If we're using a failure that will panic the storage controller, all background
        # upcalls from the pageserver can fail
        ps.allowed_errors.append(".*calling control plane generation validation API failed.*")

    # Make sure the node we're failing has a shard on it, otherwise the test isn't testing anything
    assert (
        failure.pageserver_id is None
        or len(
            env.get_pageserver(failure.pageserver_id)
            .http_client()
            .tenant_list_locations()["tenant_shards"]
        )
        > 0
    )

    workload = Workload(env, tenant_id, timeline_id)
    workload.init()
    workload.write_rows(100)
    compute_reconfigure_listener.register_workload(workload)

    # Put the environment into a failing state (exact meaning depends on `failure`)
    failure.apply(env)

    with pytest.raises(failure.expect_exception()):
        env.storage_controller.tenant_shard_split(tenant_id, shard_count=4)

    # We expect that the overall operation will fail, but some split requests
    # will have succeeded: the net result should be to return to a clean state, including
    # detaching any child shards.
    def assert_rolled_back(exclude_ps_id=None) -> None:
        secondary_count = 0
        attached_count = 0
        for ps in env.pageservers:
            if exclude_ps_id is not None and ps.id == exclude_ps_id:
                continue

            locations = ps.http_client().tenant_list_locations()["tenant_shards"]
            for loc in locations:
                tenant_shard_id = TenantShardId.parse(loc[0])
                log.info(f"Shard {tenant_shard_id} seen on node {ps.id} in mode {loc[1]['mode']}")
                assert tenant_shard_id.shard_count == initial_shard_count
                if loc[1]["mode"] == "Secondary":
                    secondary_count += 1
                else:
                    attached_count += 1

        assert secondary_count == initial_shard_count
        assert attached_count == initial_shard_count

    def assert_split_done(exclude_ps_id: int | None = None) -> None:
        secondary_count = 0
        attached_count = 0
        for ps in env.pageservers:
            if exclude_ps_id is not None and ps.id == exclude_ps_id:
                continue

            locations = ps.http_client().tenant_list_locations()["tenant_shards"]
            for loc in locations:
                tenant_shard_id = TenantShardId.parse(loc[0])
                log.info(f"Shard {tenant_shard_id} seen on node {ps.id} in mode {loc[1]['mode']}")
                assert tenant_shard_id.shard_count == split_shard_count
                if loc[1]["mode"] == "Secondary":
                    secondary_count += 1
                else:
                    attached_count += 1
        assert attached_count == split_shard_count
        assert secondary_count == split_shard_count

    def finish_split():
        # Having failed+rolled back, we should be able to split again
        # No failures this time; it will succeed
        env.storage_controller.tenant_shard_split(tenant_id, shard_count=split_shard_count)
        env.storage_controller.reconcile_until_idle(timeout_secs=30)

        workload.churn_rows(10)
        workload.validate()

    if failure.expect_available():
        # Even though the split failed partway through, this should not leave the tenant in
        # an unavailable state.
        # - Disable waiting for pageservers in the workload helper, because our
        #   failpoints may prevent API access. This only applies for failure modes that
        #   leave pageserver page_service API available.
        # - This is a wait_until because clients may see transient errors in some split error cases,
        #   e.g. while waiting for a storage controller to re-attach a parent shard if we failed
        #   inside the pageserver and the storage controller responds by detaching children and attaching
        #   parents concurrently (https://github.com/neondatabase/neon/issues/7148)
        wait_until(lambda: workload.churn_rows(10, upload=False, ingest=False))

        workload.validate()

    if failure.fails_forward(env):
        log.info("Fail-forward failure, checking split eventually completes...")
        # A failure type which results in eventual completion of the split
        wait_until(assert_split_done)
    elif failure.can_mitigate():
        log.info("Mitigating failure...")
        # Mitigation phase: we expect to be able to proceed with a successful shard split
        failure.mitigate(env)

        # The split should appear to be rolled back from the point of view of all pageservers
        # apart from the one that is offline
        wait_until(lambda: assert_rolled_back(exclude_ps_id=failure.pageserver_id))

        finish_split()
        wait_until(lambda: assert_split_done(exclude_ps_id=failure.pageserver_id))

        # Having cleared the failure, everything should converge to a pristine state
        failure.clear(env)
        wait_until(assert_split_done)
    else:
        # Once we restore the faulty pageserver's API to good health, rollback should
        # eventually complete.
        log.info("Clearing failure...")
        failure.clear(env)

        wait_until(assert_rolled_back)

        # Having rolled back, the tenant should be working
        workload.churn_rows(10)
        workload.validate()

        # Splitting again should work, since we cleared the failure
        finish_split()
        assert_split_done()

    if isinstance(failure, StorageControllerFailpoint) and "post-complete" in failure.failpoint:
        # On a post-complete failure, the controller will recover the post-split state
        # after restart, but it will have missed the optimization part of the split function
        # where secondary downloads are kicked off.  This means that reconcile_until_idle
        # will take a very long time if we wait for all optimizations to complete, because
        # those optimizations will wait for secondary downloads.
        #
        # Avoid that by configuring the tenant into Essential scheduling mode, so that it will
        # skip optimizations when we're exercising this particular failpoint.
        env.storage_controller.tenant_policy_update(tenant_id, {"scheduling": "Essential"})

    # Having completed the split, pump the background reconciles to ensure that
    # the scheduler reaches an idle state
    env.storage_controller.reconcile_until_idle(timeout_secs=30)

    env.storage_controller.consistency_check()


def test_sharding_backpressure(neon_env_builder: NeonEnvBuilder):
    """
    Check a scenario when one of the shards is much slower than others.
    Without backpressure, this would lead to the slow shard falling behind
    and eventually causing WAL timeouts.
    """

    shard_count = 4
    neon_env_builder.num_pageservers = shard_count

    # 256KiB stripes: enable getting some meaningful data distribution without
    # writing large quantities of data in this test.  The stripe size is given
    # in number of 8KiB pages.
    stripe_size = 32

    env = neon_env_builder.init_start(
        initial_tenant_shard_count=shard_count, initial_tenant_shard_stripe_size=stripe_size
    )
    tenant_id = env.initial_tenant
    timeline_id = env.initial_timeline

    pageservers = dict((int(p.id), p) for p in env.pageservers)
    shards = env.storage_controller.locate(tenant_id)

    # Slow down one of the shards, around ~1MB/s
    pageservers[4].http_client().configure_failpoints(("wal-ingest-record-sleep", "5%sleep(1)"))

    def shards_info():
        infos = []
        for shard in shards:
            node_id = int(shard["node_id"])
            pageserver = pageservers[node_id]
            shard_info = pageserver.http_client().timeline_detail(shard["shard_id"], timeline_id)
            infos.append(shard_info)
            last_record_lsn = shard_info["last_record_lsn"]
            current_physical_size = shard_info["current_physical_size"]
            log.info(
                f"Shard on pageserver {node_id}: lsn={last_record_lsn}, size={current_physical_size}"
            )
        return infos

    shards_info()

    workload = Workload(
        env,
        tenant_id,
        timeline_id,
        branch_name="main",
        endpoint_opts={
            "config_lines": [
                # Tip: set to 100MB to make the test fail
                "max_replication_write_lag=1MB",
            ],
            # We need `neon` extension for calling backpressure functions,
            # this flag instructs `compute_ctl` to pre-install it.
            "update_catalog": True,
        },
    )
    workload.init()

    endpoint = workload.endpoint()

    # on 2024-03-05, the default config on prod was [15MB, 10GB, null]
    res = endpoint.safe_psql_many(
        [
            "SHOW max_replication_write_lag",
            "SHOW max_replication_flush_lag",
            "SHOW max_replication_apply_lag",
        ]
    )
    log.info(f"backpressure config: {res}")

    last_flush_lsn = None
    last_timestamp = None

    def update_write_lsn():
        nonlocal last_flush_lsn
        nonlocal last_timestamp

        res = endpoint.safe_psql(
            """
            SELECT
                pg_wal_lsn_diff(pg_current_wal_flush_lsn(), received_lsn) as received_lsn_lag,
                received_lsn,
                pg_current_wal_flush_lsn() as flush_lsn,
                neon.backpressure_throttling_time() as throttling_time
            FROM neon.backpressure_lsns();
            """,
            dbname="postgres",
        )[0]
        log.info(
            f"received_lsn_lag = {res[0]}, received_lsn = {res[1]}, flush_lsn = {res[2]}, throttling_time = {res[3]}"
        )

        lsn = Lsn(res[2])
        now = time.time()

        if last_timestamp is not None:
            delta = now - last_timestamp
            delta_bytes = lsn - last_flush_lsn
            avg_speed = delta_bytes / delta / 1024 / 1024
            log.info(
                f"flush_lsn {lsn}, written {delta_bytes/1024}kb for {delta:.3f}s, avg_speed {avg_speed:.3f} MiB/s"
            )

        last_flush_lsn = lsn
        last_timestamp = now

    update_write_lsn()

    workload.write_rows(4096, upload=False)
    workload.write_rows(4096, upload=False)
    workload.write_rows(4096, upload=False)
    workload.write_rows(4096, upload=False)
    workload.validate()

    update_write_lsn()
    shards_info()

    for _write_iter in range(30):
        # approximately 1MB of data
        workload.write_rows(8000, upload=False)
        update_write_lsn()
        infos = shards_info()
        min_lsn = min(Lsn(info["last_record_lsn"]) for info in infos)
        max_lsn = max(Lsn(info["last_record_lsn"]) for info in infos)
        diff = max_lsn - min_lsn
        assert diff < 2 * 1024 * 1024, f"LSN diff={diff}, expected diff < 2MB due to backpressure"


def test_sharding_unlogged_relation(neon_env_builder: NeonEnvBuilder):
    """
    Check that an unlogged relation is handled properly on a sharded tenant

    Reproducer for https://github.com/neondatabase/neon/issues/7451
    """

    neon_env_builder.num_pageservers = 2
    env = neon_env_builder.init_configs()
    env.start()

    tenant_id = TenantId.generate()
    timeline_id = TimelineId.generate()
    env.create_tenant(tenant_id, timeline_id, shard_count=8)

    # We will create many tables to ensure it's overwhelmingly likely that at least one
    # of them doesn't land on shard 0
    table_names = [f"my_unlogged_{i}" for i in range(0, 16)]

    with env.endpoints.create_start("main", tenant_id=tenant_id) as ep:
        for table_name in table_names:
            ep.safe_psql(f"CREATE UNLOGGED TABLE {table_name} (id integer, value varchar(64));")
            ep.safe_psql(f"INSERT INTO {table_name} VALUES (1, 'foo')")
            result = ep.safe_psql(f"SELECT * from {table_name};")
            assert result == [(1, "foo")]
            ep.safe_psql(f"CREATE INDEX ON {table_name} USING btree (value);")

        wait_for_last_flush_lsn(env, ep, tenant_id, timeline_id)

    with env.endpoints.create_start("main", tenant_id=tenant_id) as ep:
        for table_name in table_names:
            # Check that table works: we can select and insert
            result = ep.safe_psql(f"SELECT * from {table_name};")
            assert result == []
            ep.safe_psql(f"INSERT INTO {table_name} VALUES (2, 'bar');")
            result = ep.safe_psql(f"SELECT * from {table_name};")
            assert result == [(2, "bar")]

        # Ensure that post-endpoint-restart modifications are ingested happily by pageserver
        wait_for_last_flush_lsn(env, ep, tenant_id, timeline_id)


def test_top_tenants(neon_env_builder: NeonEnvBuilder):
    """
    The top_tenants API is used in shard auto-splitting to find candidates.
    """

    env = neon_env_builder.init_configs()
    env.start()

    tenants = []
    n_tenants = 8
    for i in range(0, n_tenants):
        tenant_id = TenantId.generate()
        timeline_id = TimelineId.generate()
        env.create_tenant(tenant_id, timeline_id)

        # Write a different amount of data to each tenant
        w = Workload(env, tenant_id, timeline_id)
        w.init()
        w.write_rows(i * 1000)
        w.stop()

        logical_size = env.pageserver.http_client().timeline_detail(tenant_id, timeline_id)[
            "current_logical_size"
        ]
        tenants.append((tenant_id, timeline_id, logical_size))

        log.info(f"Created {tenant_id}/{timeline_id} with size {logical_size}")

    # Ask for 1 largest tenant
    top_1 = env.pageserver.http_client().top_tenants("max_logical_size", 1, 8, 0)
    assert len(top_1["shards"]) == 1
    assert top_1["shards"][0]["id"] == str(tenants[-1][0])
    assert top_1["shards"][0]["max_logical_size"] == tenants[-1][2]

    # Apply a lower bound limit
    top = env.pageserver.http_client().top_tenants(
        "max_logical_size", 100, 8, where_gt=tenants[3][2]
    )
    assert len(top["shards"]) == n_tenants - 4
    assert set(i["id"] for i in top["shards"]) == set(str(i[0]) for i in tenants[4:])


def test_sharding_gc(
    neon_env_builder: NeonEnvBuilder,
):
    """
    Exercise GC in a sharded tenant: because only shard 0 holds SLRU content, it acts as
    the "leader" for GC, and other shards read its index to learn what LSN they should
    GC up to.
    """

    shard_count = 4
    neon_env_builder.num_pageservers = shard_count
    neon_env_builder.enable_pageserver_remote_storage(RemoteStorageKind.LOCAL_FS)

    TENANT_CONF = {
        # small checkpointing and compaction targets to ensure we generate many upload operations
        "checkpoint_distance": 128 * 1024,
        "compaction_threshold": 1,
        "compaction_target_size": 128 * 1024,
        # A short PITR horizon, so that we won't have to sleep too long in the test to wait for it to
        # happen.
        "pitr_interval": "1s",
        # disable background compaction and GC. We invoke it manually when we want it to happen.
        "gc_period": "0s",
        "compaction_period": "0s",
        # Disable automatic creation of image layers, as we will create them explicitly when we want them
        "image_creation_threshold": 9999,
        "image_layer_creation_check_threshold": 0,
        "lsn_lease_length": "0s",
    }
    env = neon_env_builder.init_start(
        initial_tenant_shard_count=shard_count, initial_tenant_conf=TENANT_CONF
    )

    tenant_id = env.initial_tenant
    timeline_id = env.initial_timeline

    # Create a branch and write some data
    workload = Workload(env, tenant_id, timeline_id)
    initial_lsn = Lsn(workload.endpoint().safe_psql("SELECT pg_current_wal_lsn()")[0][0])
    log.info(f"Started at LSN: {initial_lsn}")

    workload.init()

    # Write enough data to generate multiple layers
    for _i in range(10):
        last_lsn = workload.write_rows(32)

    assert last_lsn > initial_lsn

    log.info(f"Wrote up to last LSN: {last_lsn}")

    # Do full image layer generation. When we subsequently wait for PITR, all historic deltas
    # should be GC-able
    for shard_number in range(shard_count):
        shard = TenantShardId(tenant_id, shard_number, shard_count)
        env.get_tenant_pageserver(shard).http_client().timeline_compact(
            shard, timeline_id, force_image_layer_creation=True
        )

    workload.churn_rows(32)

    time.sleep(5)

    # Invoke GC on a non-zero shard and verify its GC cutoff LSN does not advance
    shard_one = TenantShardId(tenant_id, 1, shard_count)
    env.get_tenant_pageserver(shard_one).http_client().timeline_gc(
        shard_one, timeline_id, gc_horizon=None
    )

    # Check shard 1's index - GC cutoff LSN should not have advanced
    assert isinstance(env.pageserver_remote_storage, LocalFsStorage)
    shard_1_index = env.pageserver_remote_storage.index_content(
        tenant_id=shard_one, timeline_id=timeline_id
    )
    shard_1_gc_cutoff_lsn = Lsn(shard_1_index["metadata_bytes"]["latest_gc_cutoff_lsn"])
    log.info(f"Shard 1 cutoff LSN: {shard_1_gc_cutoff_lsn}")
    assert shard_1_gc_cutoff_lsn <= last_lsn

    shard_zero = TenantShardId(tenant_id, 0, shard_count)
    env.get_tenant_pageserver(shard_zero).http_client().timeline_gc(
        shard_zero, timeline_id, gc_horizon=None
    )

    # TODO: observe that GC LSN of shard 0 has moved forward in remote storage
    assert isinstance(env.pageserver_remote_storage, LocalFsStorage)
    shard_0_index = env.pageserver_remote_storage.index_content(
        tenant_id=shard_zero, timeline_id=timeline_id
    )
    shard_0_gc_cutoff_lsn = Lsn(shard_0_index["metadata_bytes"]["latest_gc_cutoff_lsn"])
    log.info(f"Shard 0 cutoff LSN: {shard_0_gc_cutoff_lsn}")
    assert shard_0_gc_cutoff_lsn >= last_lsn

    # Invoke GC on all other shards and verify their GC cutoff LSNs
    for shard_number in range(1, shard_count):
        shard = TenantShardId(tenant_id, shard_number, shard_count)
        env.get_tenant_pageserver(shard).http_client().timeline_gc(
            shard, timeline_id, gc_horizon=None
        )

        # Verify GC cutoff LSN advanced to match shard 0
        shard_index = env.pageserver_remote_storage.index_content(
            tenant_id=shard, timeline_id=timeline_id
        )
        shard_gc_cutoff_lsn = Lsn(shard_index["metadata_bytes"]["latest_gc_cutoff_lsn"])
        log.info(f"Shard {shard_number} cutoff LSN: {shard_gc_cutoff_lsn}")
<<<<<<< HEAD
        assert shard_gc_cutoff_lsn == shard_0_gc_cutoff_lsn
=======
        assert shard_gc_cutoff_lsn == shard_0_gc_cutoff_lsn

    for ps in env.pageservers:
        # This is not okay, but it's not a scrubber bug: it's a pageserver issue that is exposed by
        # the specific pattern of aggressive checkpointing+image layer generation + GC that this test does.
        # TODO: remove when https://github.com/neondatabase/neon/issues/10720 is fixed
        ps.allowed_errors.extend(
            [
                ".*could not find data for key 020000000000000000000000000000000000.*",
                ".*could not ingest record.*",
            ]
        )
>>>>>>> ec354884
<|MERGE_RESOLUTION|>--- conflicted
+++ resolved
@@ -91,11 +91,7 @@
     workload.init()
 
     sizes_before = get_sizes()
-<<<<<<< HEAD
-    workload.write_rows(32768)
-=======
     workload.write_rows(65536)
->>>>>>> ec354884
 
     # Test that we can read data back from a sharded tenant
     workload.validate()
@@ -1817,9 +1813,6 @@
         )
         shard_gc_cutoff_lsn = Lsn(shard_index["metadata_bytes"]["latest_gc_cutoff_lsn"])
         log.info(f"Shard {shard_number} cutoff LSN: {shard_gc_cutoff_lsn}")
-<<<<<<< HEAD
-        assert shard_gc_cutoff_lsn == shard_0_gc_cutoff_lsn
-=======
         assert shard_gc_cutoff_lsn == shard_0_gc_cutoff_lsn
 
     for ps in env.pageservers:
@@ -1831,5 +1824,4 @@
                 ".*could not find data for key 020000000000000000000000000000000000.*",
                 ".*could not ingest record.*",
             ]
-        )
->>>>>>> ec354884
+        )