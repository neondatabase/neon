import os
<<<<<<< HEAD
from typing import Optional
=======
from typing import Dict, List, Union
>>>>>>> 0554bee0

import pytest
import requests
from fixtures.compute_reconfigure import ComputeReconfigure
from fixtures.log_helper import log
from fixtures.neon_fixtures import (
    AttachmentServiceApiException,
    NeonEnv,
    NeonEnvBuilder,
    tenant_get_shards,
)
from fixtures.remote_storage import s3_storage
from fixtures.types import Lsn, TenantShardId, TimelineId
from fixtures.utils import wait_until
from fixtures.workload import Workload
from pytest_httpserver import HTTPServer
from werkzeug.wrappers.request import Request
from werkzeug.wrappers.response import Response


def test_sharding_smoke(
    neon_env_builder: NeonEnvBuilder,
):
    """
    Test the basic lifecycle of a sharded tenant:
     - ingested data gets split up
     - page service reads
     - timeline creation and deletion
     - splits
    """

    shard_count = 4
    neon_env_builder.num_pageservers = shard_count

    # 1MiB stripes: enable getting some meaningful data distribution without
    # writing large quantities of data in this test.  The stripe size is given
    # in number of 8KiB pages.
    stripe_size = 128

    # Use S3-compatible remote storage so that we can scrub: this test validates
    # that the scrubber doesn't barf when it sees a sharded tenant.
    neon_env_builder.enable_pageserver_remote_storage(s3_storage())
    neon_env_builder.enable_scrub_on_exit()

    neon_env_builder.preserve_database_files = True

    env = neon_env_builder.init_start(
        initial_tenant_shard_count=shard_count, initial_tenant_shard_stripe_size=stripe_size
    )
    tenant_id = env.initial_tenant

    pageservers = dict((int(p.id), p) for p in env.pageservers)
    shards = env.storage_controller.locate(tenant_id)

    def get_sizes():
        sizes = {}
        for shard in shards:
            node_id = int(shard["node_id"])
            pageserver = pageservers[node_id]
            sizes[node_id] = pageserver.http_client().tenant_status(shard["shard_id"])[
                "current_physical_size"
            ]
        log.info(f"sizes = {sizes}")
        return sizes

    # Test that timeline creation works on a sharded tenant
    timeline_b = env.neon_cli.create_branch("branch_b", tenant_id=tenant_id)

    # Test that we can write data to a sharded tenant
    workload = Workload(env, tenant_id, timeline_b, branch_name="branch_b")
    workload.init()

    sizes_before = get_sizes()
    workload.write_rows(256)

    # Test that we can read data back from a sharded tenant
    workload.validate()

    # Validate that the data is spread across pageservers
    sizes_after = get_sizes()
    # Our sizes increased when we wrote data
    assert sum(sizes_after.values()) > sum(sizes_before.values())
    # That increase is present on all shards
    assert all(sizes_after[ps.id] > sizes_before[ps.id] for ps in env.pageservers)

    # Validate that timeline list API works properly on all shards
    for shard in shards:
        node_id = int(shard["node_id"])
        pageserver = pageservers[node_id]
        timelines = set(
            TimelineId(tl["timeline_id"])
            for tl in pageserver.http_client().timeline_list(shard["shard_id"])
        )
        assert timelines == {env.initial_timeline, timeline_b}

    env.storage_controller.consistency_check()


def test_sharding_split_unsharded(
    neon_env_builder: NeonEnvBuilder,
):
    """
    Test that shard splitting works on a tenant created as unsharded (i.e. with
    ShardCount(0)).
    """
    env = neon_env_builder.init_start()
    tenant_id = env.initial_tenant
    timeline_id = env.initial_timeline

    # Check that we created with an unsharded TenantShardId: this is the default,
    # but check it in case we change the default in future
    assert env.storage_controller.inspect(TenantShardId(tenant_id, 0, 0)) is not None

    workload = Workload(env, tenant_id, timeline_id, branch_name="main")
    workload.init()
    workload.write_rows(256)
    workload.validate()

    # Split one shard into two
    env.storage_controller.tenant_shard_split(tenant_id, shard_count=2)

    # Check we got the shard IDs we expected
    assert env.storage_controller.inspect(TenantShardId(tenant_id, 0, 2)) is not None
    assert env.storage_controller.inspect(TenantShardId(tenant_id, 1, 2)) is not None

    workload.validate()

    env.storage_controller.consistency_check()


def test_sharding_split_smoke(
    neon_env_builder: NeonEnvBuilder,
):
    """
    Test the basics of shard splitting:
    - The API results in more shards than we started with
    - The tenant's data remains readable

    """

    # We will start with 4 shards and split into 8, then migrate all those
    # 8 shards onto separate pageservers
    shard_count = 4
    split_shard_count = 8
    neon_env_builder.num_pageservers = split_shard_count

    # 1MiB stripes: enable getting some meaningful data distribution without
    # writing large quantities of data in this test.  The stripe size is given
    # in number of 8KiB pages.
    stripe_size = 128

    # Use S3-compatible remote storage so that we can scrub: this test validates
    # that the scrubber doesn't barf when it sees a sharded tenant.
    neon_env_builder.enable_pageserver_remote_storage(s3_storage())
    neon_env_builder.enable_scrub_on_exit()

    neon_env_builder.preserve_database_files = True

    env = neon_env_builder.init_start(
        initial_tenant_shard_count=shard_count, initial_tenant_shard_stripe_size=stripe_size
    )
    tenant_id = env.initial_tenant
    timeline_id = env.initial_timeline
    workload = Workload(env, tenant_id, timeline_id, branch_name="main")
    workload.init()

    # Initial data
    workload.write_rows(256)

    # Note which pageservers initially hold a shard after tenant creation
    pre_split_pageserver_ids = [loc["node_id"] for loc in env.storage_controller.locate(tenant_id)]

    # For pageservers holding a shard, validate their ingest statistics
    # reflect a proper splitting of the WAL.
    for pageserver in env.pageservers:
        if pageserver.id not in pre_split_pageserver_ids:
            continue

        metrics = pageserver.http_client().get_metrics_values(
            [
                "pageserver_wal_ingest_records_received_total",
                "pageserver_wal_ingest_records_committed_total",
                "pageserver_wal_ingest_records_filtered_total",
            ]
        )

        log.info(f"Pageserver {pageserver.id} metrics: {metrics}")

        # Not everything received was committed
        assert (
            metrics["pageserver_wal_ingest_records_received_total"]
            > metrics["pageserver_wal_ingest_records_committed_total"]
        )

        # Something was committed
        assert metrics["pageserver_wal_ingest_records_committed_total"] > 0

        # Counts are self consistent
        assert (
            metrics["pageserver_wal_ingest_records_received_total"]
            == metrics["pageserver_wal_ingest_records_committed_total"]
            + metrics["pageserver_wal_ingest_records_filtered_total"]
        )

    # TODO: validate that shards have different sizes

    workload.validate()

    assert len(pre_split_pageserver_ids) == 4

    def shards_on_disk(shard_ids):
        for pageserver in env.pageservers:
            for shard_id in shard_ids:
                if pageserver.tenant_dir(shard_id).exists():
                    return True

        return False

    old_shard_ids = [TenantShardId(tenant_id, i, shard_count) for i in range(0, shard_count)]
    # Before split, old shards exist
    assert shards_on_disk(old_shard_ids)

    env.storage_controller.tenant_shard_split(tenant_id, shard_count=split_shard_count)

    post_split_pageserver_ids = [loc["node_id"] for loc in env.storage_controller.locate(tenant_id)]
    # We should have split into 8 shards, on the same 4 pageservers we started on.
    assert len(post_split_pageserver_ids) == split_shard_count
    assert len(set(post_split_pageserver_ids)) == shard_count
    assert set(post_split_pageserver_ids) == set(pre_split_pageserver_ids)

    # The old parent shards should no longer exist on disk
    assert not shards_on_disk(old_shard_ids)

    workload.validate()

    workload.churn_rows(256)

    workload.validate()

    # Run GC on all new shards, to check they don't barf or delete anything that breaks reads
    # (compaction was already run as part of churn_rows)
    all_shards = tenant_get_shards(env, tenant_id)
    for tenant_shard_id, pageserver in all_shards:
        pageserver.http_client().timeline_gc(tenant_shard_id, timeline_id, None)
    workload.validate()

    migrate_to_pageserver_ids = list(
        set(p.id for p in env.pageservers) - set(pre_split_pageserver_ids)
    )
    assert len(migrate_to_pageserver_ids) == split_shard_count - shard_count

    # Migrate shards away from the node where the split happened
    for ps_id in pre_split_pageserver_ids:
        shards_here = [
            tenant_shard_id
            for (tenant_shard_id, pageserver) in all_shards
            if pageserver.id == ps_id
        ]
        assert len(shards_here) == 2
        migrate_shard = shards_here[0]
        destination = migrate_to_pageserver_ids.pop()

        log.info(f"Migrating shard {migrate_shard} from {ps_id} to {destination}")
        env.neon_cli.tenant_migrate(migrate_shard, destination, timeout_secs=10)

    workload.validate()

    # Check that we didn't do any spurious reconciliations.
    # Total number of reconciles should have been one per original shard, plus
    # one for each shard that was migrated.
    reconcile_ok = env.storage_controller.get_metric_value(
        "storage_controller_reconcile_complete_total", filter={"status": "ok"}
    )
    assert reconcile_ok == shard_count + split_shard_count // 2

    # Check that no cancelled or errored reconciliations occurred: this test does no
    # failure injection and should run clean.
    assert (
        env.storage_controller.get_metric_value(
            "storage_controller_reconcile_complete_total", filter={"status": "cancel"}
        )
        is None
    )
    assert (
        env.storage_controller.get_metric_value(
            "storage_controller_reconcile_complete_total", filter={"status": "error"}
        )
        is None
    )

    env.storage_controller.consistency_check()

    # Validate pageserver state
    shards_exist: list[TenantShardId] = []
    for pageserver in env.pageservers:
        locations = pageserver.http_client().tenant_list_locations()
        shards_exist.extend(TenantShardId.parse(s[0]) for s in locations["tenant_shards"])

    log.info("Shards after split: {shards_exist}")
    assert len(shards_exist) == split_shard_count

    # Ensure post-split pageserver locations survive a restart (i.e. the child shards
    # correctly wrote config to disk, and the storage controller responds correctly
    # to /re-attach)
    for pageserver in env.pageservers:
        pageserver.stop()
        pageserver.start()

    shards_exist = []
    for pageserver in env.pageservers:
        locations = pageserver.http_client().tenant_list_locations()
        shards_exist.extend(TenantShardId.parse(s[0]) for s in locations["tenant_shards"])

    log.info("Shards after restart: {shards_exist}")
    assert len(shards_exist) == split_shard_count

    workload.validate()


@pytest.mark.parametrize("initial_stripe_size", [None, 65536])
def test_sharding_split_stripe_size(
    neon_env_builder: NeonEnvBuilder,
    httpserver: HTTPServer,
    httpserver_listen_address,
    initial_stripe_size: int,
):
    """
    Check that modifying stripe size inline with a shard split works as expected
    """
    (host, port) = httpserver_listen_address
    neon_env_builder.control_plane_compute_hook_api = f"http://{host}:{port}/notify"
    neon_env_builder.num_pageservers = 1

    # Set up fake HTTP notify endpoint: we will use this to validate that we receive
    # the correct stripe size after split.
    notifications = []

    def handler(request: Request):
        log.info(f"Notify request: {request}")
        notifications.append(request.json)
        return Response(status=200)

    httpserver.expect_request("/notify", method="PUT").respond_with_handler(handler)

    env = neon_env_builder.init_start(
        initial_tenant_shard_count=1, initial_tenant_shard_stripe_size=initial_stripe_size
    )
    tenant_id = env.initial_tenant

    assert len(notifications) == 1
    expect: Dict[str, Union[List[Dict[str, int]], str, None, int]] = {
        "tenant_id": str(env.initial_tenant),
        "stripe_size": None,
        "shards": [{"node_id": int(env.pageservers[0].id), "shard_number": 0}],
    }
    assert notifications[0] == expect

    new_stripe_size = 2048
    env.storage_controller.tenant_shard_split(
        tenant_id, shard_count=2, shard_stripe_size=new_stripe_size
    )

    # Check that we ended up with the stripe size that we expected, both on the pageserver
    # and in the notifications to compute
    assert len(notifications) == 2
    expect_after: Dict[str, Union[List[Dict[str, int]], str, None, int]] = {
        "tenant_id": str(env.initial_tenant),
        "stripe_size": new_stripe_size,
        "shards": [
            {"node_id": int(env.pageservers[0].id), "shard_number": 0},
            {"node_id": int(env.pageservers[0].id), "shard_number": 1},
        ],
    }
    log.info(f"Got notification: {notifications[1]}")
    assert notifications[1] == expect_after

    # Inspect the stripe size on the pageserver
    shard_0_loc = (
        env.pageservers[0].http_client().tenant_get_location(TenantShardId(tenant_id, 0, 2))
    )
    assert shard_0_loc["shard_stripe_size"] == new_stripe_size
    shard_1_loc = (
        env.pageservers[0].http_client().tenant_get_location(TenantShardId(tenant_id, 1, 2))
    )
    assert shard_1_loc["shard_stripe_size"] == new_stripe_size

    # Ensure stripe size survives a pageserver restart
    env.pageservers[0].stop()
    env.pageservers[0].start()
    shard_0_loc = (
        env.pageservers[0].http_client().tenant_get_location(TenantShardId(tenant_id, 0, 2))
    )
    assert shard_0_loc["shard_stripe_size"] == new_stripe_size
    shard_1_loc = (
        env.pageservers[0].http_client().tenant_get_location(TenantShardId(tenant_id, 1, 2))
    )
    assert shard_1_loc["shard_stripe_size"] == new_stripe_size

    # Ensure stripe size survives a storage controller restart
    env.storage_controller.stop()
    env.storage_controller.start()

    def assert_restart_notification():
        assert len(notifications) == 3
        assert notifications[2] == expect_after

    wait_until(10, 1, assert_restart_notification)


@pytest.mark.skipif(
    # The quantity of data isn't huge, but debug can be _very_ slow, and the things we're
    # validating in this test don't benefit much from debug assertions.
    os.getenv("BUILD_TYPE") == "debug",
    reason="Avoid running bulkier ingest tests in debug mode",
)
def test_sharding_ingest(
    neon_env_builder: NeonEnvBuilder,
):
    """
    Check behaviors related to ingest:
    - That we generate properly sized layers
    - TODO: that updates to remote_consistent_lsn are made correctly via safekeepers
    """

    # Set a small stripe size and checkpoint distance, so that we can exercise rolling logic
    # without writing a lot of data.
    expect_layer_size = 131072
    TENANT_CONF = {
        # small checkpointing and compaction targets to ensure we generate many upload operations
        "checkpoint_distance": f"{expect_layer_size}",
        "compaction_target_size": f"{expect_layer_size}",
    }
    shard_count = 4
    neon_env_builder.num_pageservers = shard_count
    env = neon_env_builder.init_start(
        initial_tenant_conf=TENANT_CONF,
        initial_tenant_shard_count=shard_count,
        # A stripe size the same order of magnitude as layer size: this ensures that
        # within checkpoint_distance some shards will have no data to ingest, if LSN
        # contains sequential page writes.  This test checks that this kind of
        # scenario doesn't result in some shards emitting empty/tiny layers.
        initial_tenant_shard_stripe_size=expect_layer_size // 8192,
    )
    tenant_id = env.initial_tenant
    timeline_id = env.initial_timeline

    workload = Workload(env, tenant_id, timeline_id)
    workload.init()
    workload.write_rows(4096, upload=False)
    workload.write_rows(4096, upload=False)
    workload.write_rows(4096, upload=False)
    workload.write_rows(4096, upload=False)
    workload.validate()

    small_layer_count = 0
    ok_layer_count = 0
    huge_layer_count = 0

    # Inspect the resulting layer map, count how many layers are undersized.
    for shard in env.storage_controller.locate(tenant_id):
        pageserver = env.get_pageserver(shard["node_id"])
        shard_id = shard["shard_id"]
        layer_map = pageserver.http_client().layer_map_info(shard_id, timeline_id)

        for layer in layer_map.historic_layers:
            assert layer.layer_file_size is not None
            if layer.layer_file_size < expect_layer_size // 2:
                classification = "Small"
                small_layer_count += 1
            elif layer.layer_file_size > expect_layer_size * 2:
                classification = "Huge "
                huge_layer_count += 1
            else:
                classification = "OK   "
                ok_layer_count += 1

            if layer.kind == "Delta":
                assert layer.lsn_end is not None
                lsn_size = Lsn(layer.lsn_end) - Lsn(layer.lsn_start)
            else:
                lsn_size = 0

            log.info(
                f"{classification} layer[{pageserver.id}]: {layer.layer_file_name} (size {layer.layer_file_size}, LSN distance {lsn_size})"
            )

    # Why an inexact check?
    # - Because we roll layers on checkpoint_distance * shard_count, we expect to obey the target
    #   layer size on average, but it is still possible to write some tiny layers.
    log.info(f"Totals: {small_layer_count} small layers, {ok_layer_count} ok layers")
    if small_layer_count <= shard_count:
        # If each shard has <= 1 small layer
        pass
    else:
        # General case:
        assert float(small_layer_count) / float(ok_layer_count) < 0.25

    # Each shard may emit up to one huge layer, because initdb ingest doesn't respect checkpoint_distance.
    assert huge_layer_count <= shard_count


class Failure:
    pageserver_id: Optional[int]

    def apply(self, env: NeonEnv):
        raise NotImplementedError()

    def clear(self, env: NeonEnv):
        """
        Clear the failure, in a way that should enable the system to proceed
        to a totally clean state (all nodes online and reconciled)
        """
        raise NotImplementedError()

    def expect_available(self):
        raise NotImplementedError()

    def can_mitigate(self):
        """Whether Self.mitigate is available for use"""
        return False

    def mitigate(self, env: NeonEnv):
        """
        Mitigate the failure in a way that should allow shard split to
        complete and service to resume, but does not guarantee to leave
        the whole world in a clean state (e.g. an Offline node might have
        junk LocationConfigs on it)
        """
        raise NotImplementedError()

    def fails_forward(self, env: NeonEnv):
        """
        If true, this failure results in a state that eventualy completes the split.
        """
        return False

    def expect_exception(self):
        """
        How do we expect a call to the split API to fail?
        """
        return AttachmentServiceApiException


class PageserverFailpoint(Failure):
    def __init__(self, failpoint, pageserver_id, mitigate):
        self.failpoint = failpoint
        self.pageserver_id = pageserver_id
        self._mitigate = mitigate

    def apply(self, env: NeonEnv):
        pageserver = env.get_pageserver(self.pageserver_id)
        pageserver.allowed_errors.extend(
            [".*failpoint.*", ".*Resetting.*after shard split failure.*"]
        )
        pageserver.http_client().configure_failpoints((self.failpoint, "return(1)"))

    def clear(self, env: NeonEnv):
        pageserver = env.get_pageserver(self.pageserver_id)
        pageserver.http_client().configure_failpoints((self.failpoint, "off"))
        if self._mitigate:
            env.attachment_service.node_configure(self.pageserver_id, {"availability": "Active"})

    def expect_available(self):
        return True

    def can_mitigate(self):
        return self._mitigate

    def mitigate(self, env):
        env.attachment_service.node_configure(self.pageserver_id, {"availability": "Offline"})


class StorageControllerFailpoint(Failure):
    def __init__(self, failpoint, action):
        self.failpoint = failpoint
        self.pageserver_id = None
        self.action = action

    def apply(self, env: NeonEnv):
        env.attachment_service.configure_failpoints((self.failpoint, self.action))

    def clear(self, env: NeonEnv):
        if "panic" in self.action:
            log.info("Restarting storage controller after panic")
            env.attachment_service.stop()
            env.attachment_service.start()
        else:
            env.attachment_service.configure_failpoints((self.failpoint, "off"))

    def expect_available(self):
        # Controller panics _do_ leave pageservers available, but our test code relies
        # on using the locate API to update configurations in Workload, so we must skip
        # these actions when the controller has been panicked.
        return "panic" not in self.action

    def can_mitigate(self):
        return False

    def fails_forward(self, env):
        # Edge case: the very last failpoint that simulates a DB connection error, where
        # the abort path will fail-forward and result in a complete split.
        fail_forward = self.failpoint == "shard-split-post-complete"

        # If the failure was a panic, then if we expect split to eventually (after restart)
        # complete, we must restart before checking that.
        if fail_forward and "panic" in self.action:
            log.info("Restarting storage controller after panic")
            env.attachment_service.stop()
            env.attachment_service.start()

        return fail_forward

    def expect_exception(self):
        if "panic" in self.action:
            return requests.exceptions.ConnectionError
        else:
            return AttachmentServiceApiException


class NodeKill(Failure):
    def __init__(self, pageserver_id, mitigate):
        self.pageserver_id = pageserver_id
        self._mitigate = mitigate

    def apply(self, env: NeonEnv):
        pageserver = env.get_pageserver(self.pageserver_id)
        pageserver.stop(immediate=True)

    def clear(self, env: NeonEnv):
        pageserver = env.get_pageserver(self.pageserver_id)
        pageserver.start()

    def expect_available(self):
        return False

    def mitigate(self, env):
        env.attachment_service.node_configure(self.pageserver_id, {"availability": "Offline"})


@pytest.mark.parametrize(
    "failure",
    [
        PageserverFailpoint("api-500", 1, False),
        NodeKill(1, False),
        PageserverFailpoint("api-500", 1, True),
        NodeKill(1, True),
        PageserverFailpoint("shard-split-pre-prepare", 1, False),
        PageserverFailpoint("shard-split-post-prepare", 1, False),
        PageserverFailpoint("shard-split-pre-hardlink", 1, False),
        PageserverFailpoint("shard-split-post-hardlink", 1, False),
        PageserverFailpoint("shard-split-post-child-conf", 1, False),
        PageserverFailpoint("shard-split-lsn-wait", 1, False),
        PageserverFailpoint("shard-split-pre-finish", 1, False),
        StorageControllerFailpoint("shard-split-validation", "return(1)"),
        StorageControllerFailpoint("shard-split-post-begin", "return(1)"),
        StorageControllerFailpoint("shard-split-post-remote", "return(1)"),
        StorageControllerFailpoint("shard-split-post-complete", "return(1)"),
        StorageControllerFailpoint("shard-split-validation", "panic(failpoint)"),
        StorageControllerFailpoint("shard-split-post-begin", "panic(failpoint)"),
        StorageControllerFailpoint("shard-split-post-remote", "panic(failpoint)"),
        StorageControllerFailpoint("shard-split-post-complete", "panic(failpoint)"),
    ],
)
def test_sharding_split_failures(
    neon_env_builder: NeonEnvBuilder,
    compute_reconfigure_listener: ComputeReconfigure,
    failure: Failure,
):
    neon_env_builder.num_pageservers = 4
    neon_env_builder.control_plane_compute_hook_api = (
        compute_reconfigure_listener.control_plane_compute_hook_api
    )
    initial_shard_count = 2
    split_shard_count = 4

    env = neon_env_builder.init_start(initial_tenant_shard_count=initial_shard_count)
    tenant_id = env.initial_tenant
    timeline_id = env.initial_timeline

    for ps in env.pageservers:
        # When we do node failures and abandon a shard, it will de-facto have old generation and
        # thereby be unable to publish remote consistent LSN updates
        ps.allowed_errors.append(".*Dropped remote consistent LSN updates.*")

    # Make sure the node we're failing has a shard on it, otherwise the test isn't testing anything
    assert (
        failure.pageserver_id is None
        or len(
            env.get_pageserver(failure.pageserver_id)
            .http_client()
            .tenant_list_locations()["tenant_shards"]
        )
        > 0
    )

    workload = Workload(env, tenant_id, timeline_id)
    workload.init()
    workload.write_rows(100)

    # Put the environment into a failing state (exact meaning depends on `failure`)
    failure.apply(env)

    with pytest.raises(failure.expect_exception()):
        env.attachment_service.tenant_shard_split(tenant_id, shard_count=4)

    # We expect that the overall operation will fail, but some split requests
    # will have succeeded: the net result should be to return to a clean state, including
    # detaching any child shards.
    def assert_rolled_back(exclude_ps_id=None) -> None:
        count = 0
        for ps in env.pageservers:
            if exclude_ps_id is not None and ps.id == exclude_ps_id:
                continue

            locations = ps.http_client().tenant_list_locations()["tenant_shards"]
            for loc in locations:
                tenant_shard_id = TenantShardId.parse(loc[0])
                log.info(f"Shard {tenant_shard_id} seen on node {ps.id}")
                assert tenant_shard_id.shard_count == initial_shard_count
                count += 1
        assert count == initial_shard_count

    def assert_split_done(exclude_ps_id=None) -> None:
        count = 0
        for ps in env.pageservers:
            if exclude_ps_id is not None and ps.id == exclude_ps_id:
                continue

            locations = ps.http_client().tenant_list_locations()["tenant_shards"]
            for loc in locations:
                tenant_shard_id = TenantShardId.parse(loc[0])
                log.info(f"Shard {tenant_shard_id} seen on node {ps.id}")
                assert tenant_shard_id.shard_count == split_shard_count
                count += 1
        assert count == split_shard_count

    def finish_split():
        # Having failed+rolled back, we should be able to split again
        # No failures this time; it will succeed
        env.attachment_service.tenant_shard_split(tenant_id, shard_count=split_shard_count)

        workload.churn_rows(10)
        workload.validate()

    if failure.expect_available():
        # Even though the split failed partway through, this should not have interrupted
        # clients.  Disable waiting for pageservers in the workload helper, because our
        # failpoints may prevent API access.
        # This only applies for failure modes that leave pageserver page_service API available.
        workload.churn_rows(10, upload=False, ingest=False)
        workload.validate()

    if failure.fails_forward(env):
        log.info("Fail-forward failure, checking split eventually completes...")
        # A failure type which results in eventual completion of the split
        wait_until(30, 1, assert_split_done)
    elif failure.can_mitigate():
        log.info("Mitigating failure...")
        # Mitigation phase: we expect to be able to proceed with a successful shard split
        failure.mitigate(env)

        # The split should appear to be rolled back from the point of view of all pageservers
        # apart from the one that is offline
        wait_until(30, 1, lambda: assert_rolled_back(exclude_ps_id=failure.pageserver_id))

        finish_split()
        wait_until(30, 1, lambda: assert_split_done(exclude_ps_id=failure.pageserver_id))

        # Having cleared the failure, everything should converge to a pristine state
        failure.clear(env)
        wait_until(30, 1, assert_split_done)
    else:
        # Once we restore the faulty pageserver's API to good health, rollback should
        # eventually complete.
        log.info("Clearing failure...")
        failure.clear(env)

        wait_until(30, 1, assert_rolled_back)

        # Having rolled back, the tenant should be working
        workload.churn_rows(10)
        workload.validate()

        # Splitting again should work, since we cleared the failure
        finish_split()
        assert_split_done()

    env.attachment_service.consistency_check()<|MERGE_RESOLUTION|>--- conflicted
+++ resolved
@@ -1,18 +1,14 @@
 import os
-<<<<<<< HEAD
-from typing import Optional
-=======
-from typing import Dict, List, Union
->>>>>>> 0554bee0
+from typing import Dict, List, Optional, Union
 
 import pytest
 import requests
 from fixtures.compute_reconfigure import ComputeReconfigure
 from fixtures.log_helper import log
 from fixtures.neon_fixtures import (
-    AttachmentServiceApiException,
     NeonEnv,
     NeonEnvBuilder,
+    StorageControllerApiException,
     tenant_get_shards,
 )
 from fixtures.remote_storage import s3_storage
@@ -544,7 +540,7 @@
         """
         How do we expect a call to the split API to fail?
         """
-        return AttachmentServiceApiException
+        return StorageControllerApiException
 
 
 class PageserverFailpoint(Failure):
@@ -564,7 +560,7 @@
         pageserver = env.get_pageserver(self.pageserver_id)
         pageserver.http_client().configure_failpoints((self.failpoint, "off"))
         if self._mitigate:
-            env.attachment_service.node_configure(self.pageserver_id, {"availability": "Active"})
+            env.storage_controller.node_configure(self.pageserver_id, {"availability": "Active"})
 
     def expect_available(self):
         return True
@@ -573,7 +569,7 @@
         return self._mitigate
 
     def mitigate(self, env):
-        env.attachment_service.node_configure(self.pageserver_id, {"availability": "Offline"})
+        env.storage_controller.node_configure(self.pageserver_id, {"availability": "Offline"})
 
 
 class StorageControllerFailpoint(Failure):
@@ -583,15 +579,15 @@
         self.action = action
 
     def apply(self, env: NeonEnv):
-        env.attachment_service.configure_failpoints((self.failpoint, self.action))
+        env.storage_controller.configure_failpoints((self.failpoint, self.action))
 
     def clear(self, env: NeonEnv):
         if "panic" in self.action:
             log.info("Restarting storage controller after panic")
-            env.attachment_service.stop()
-            env.attachment_service.start()
+            env.storage_controller.stop()
+            env.storage_controller.start()
         else:
-            env.attachment_service.configure_failpoints((self.failpoint, "off"))
+            env.storage_controller.configure_failpoints((self.failpoint, "off"))
 
     def expect_available(self):
         # Controller panics _do_ leave pageservers available, but our test code relies
@@ -611,8 +607,8 @@
         # complete, we must restart before checking that.
         if fail_forward and "panic" in self.action:
             log.info("Restarting storage controller after panic")
-            env.attachment_service.stop()
-            env.attachment_service.start()
+            env.storage_controller.stop()
+            env.storage_controller.start()
 
         return fail_forward
 
@@ -620,7 +616,7 @@
         if "panic" in self.action:
             return requests.exceptions.ConnectionError
         else:
-            return AttachmentServiceApiException
+            return StorageControllerApiException
 
 
 class NodeKill(Failure):
@@ -640,7 +636,7 @@
         return False
 
     def mitigate(self, env):
-        env.attachment_service.node_configure(self.pageserver_id, {"availability": "Offline"})
+        env.storage_controller.node_configure(self.pageserver_id, {"availability": "Offline"})
 
 
 @pytest.mark.parametrize(
@@ -707,7 +703,7 @@
     failure.apply(env)
 
     with pytest.raises(failure.expect_exception()):
-        env.attachment_service.tenant_shard_split(tenant_id, shard_count=4)
+        env.storage_controller.tenant_shard_split(tenant_id, shard_count=4)
 
     # We expect that the overall operation will fail, but some split requests
     # will have succeeded: the net result should be to return to a clean state, including
@@ -743,7 +739,7 @@
     def finish_split():
         # Having failed+rolled back, we should be able to split again
         # No failures this time; it will succeed
-        env.attachment_service.tenant_shard_split(tenant_id, shard_count=split_shard_count)
+        env.storage_controller.tenant_shard_split(tenant_id, shard_count=split_shard_count)
 
         workload.churn_rows(10)
         workload.validate()
@@ -791,4 +787,4 @@
         finish_split()
         assert_split_done()
 
-    env.attachment_service.consistency_check()+    env.storage_controller.consistency_check()