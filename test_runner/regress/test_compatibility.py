import copy
import os
import shutil
import subprocess
import tempfile
from pathlib import Path
from typing import Any, List, Optional

import pytest
import toml  # TODO: replace with tomllib for Python >= 3.11
from fixtures.log_helper import log
from fixtures.neon_fixtures import (
    NeonCli,
    NeonEnvBuilder,
    PgBin,
)
from fixtures.pageserver.http import PageserverHttpClient
from fixtures.pageserver.utils import (
    timeline_delete_wait_completed,
    wait_for_last_record_lsn,
    wait_for_upload,
)
from fixtures.pg_version import PgVersion
from fixtures.port_distributor import PortDistributor
from fixtures.remote_storage import LocalFsStorage, RemoteStorageKind, RemoteStorageUser
from fixtures.types import Lsn
from pytest import FixtureRequest

#
# A test suite that help to prevent unintentionally breaking backward or forward compatibility between Neon releases.
# - `test_create_snapshot` a script wrapped in a test that creates a data snapshot.
# - `test_backward_compatibility` checks that the current version of Neon can start/read/interract with a data snapshot created by the previous version.
#   The path to the snapshot is configured by COMPATIBILITY_SNAPSHOT_DIR environment variable.
#   If the breakage is intentional, the test can be xfaild with setting ALLOW_BACKWARD_COMPATIBILITY_BREAKAGE=true.
# - `test_forward_compatibility` checks that a snapshot created by the current version can be started/read/interracted by the previous version of Neon.
#   Paths to Neon and Postgres are configured by COMPATIBILITY_NEON_BIN and COMPATIBILITY_POSTGRES_DISTRIB_DIR environment variables.
#   If the breakage is intentional, the test can be xfaild with setting ALLOW_FORWARD_COMPATIBILITY_BREAKAGE=true.
#
# The file contains a couple of helper functions:
# - prepare_snapshot copies the snapshot, cleans it up and makes it ready for the current version of Neon (replaces paths and ports in config files).
# - check_neon_works performs the test itself, feel free to add more checks there.
#

check_ondisk_data_compatibility_if_enabled = pytest.mark.skipif(
    os.environ.get("CHECK_ONDISK_DATA_COMPATIBILITY") is None,
    reason="CHECK_ONDISK_DATA_COMPATIBILITY env is not set",
)


@pytest.mark.xdist_group("compatibility")
@pytest.mark.order(before="test_forward_compatibility")
def test_create_snapshot(
    neon_env_builder: NeonEnvBuilder,
    pg_bin: PgBin,
    top_output_dir: Path,
    test_output_dir: Path,
    pg_version: PgVersion,
):
    # The test doesn't really test anything
    # it creates a new snapshot for releases after we tested the current version against the previous snapshot in `test_backward_compatibility`.
    #
    # There's no cleanup here, it allows to adjust the data in `test_backward_compatibility` itself without re-collecting it.
    neon_env_builder.pg_version = pg_version
    neon_env_builder.num_safekeepers = 3
    neon_env_builder.enable_pageserver_remote_storage(RemoteStorageKind.LOCAL_FS)

    env = neon_env_builder.init_start()
    endpoint = env.endpoints.create_start("main")

    # FIXME: Is this expected?
    env.pageserver.allowed_errors.append(
        ".*init_tenant_mgr: marking .* as locally complete, while it doesnt exist in remote index.*"
    )

    pg_bin.run_capture(["pgbench", "--initialize", "--scale=10", endpoint.connstr()])
    pg_bin.run_capture(["pgbench", "--time=60", "--progress=2", endpoint.connstr()])
    pg_bin.run_capture(
        ["pg_dumpall", f"--dbname={endpoint.connstr()}", f"--file={test_output_dir / 'dump.sql'}"]
    )

    snapshot_config = toml.load(test_output_dir / "repo" / "config")
    tenant_id = snapshot_config["default_tenant_id"]
    timeline_id = dict(snapshot_config["branch_name_mappings"]["main"])[tenant_id]

    pageserver_http = env.pageserver.http_client()
    lsn = Lsn(endpoint.safe_psql("SELECT pg_current_wal_flush_lsn()")[0][0])

    wait_for_last_record_lsn(pageserver_http, tenant_id, timeline_id, lsn)
    pageserver_http.timeline_checkpoint(tenant_id, timeline_id)
    wait_for_upload(pageserver_http, tenant_id, timeline_id, lsn)

    env.endpoints.stop_all()
    for sk in env.safekeepers:
        sk.stop()
    env.pageserver.stop()

    # Directory `compatibility_snapshot_dir` is uploaded to S3 in a workflow, keep the name in sync with it
    compatibility_snapshot_dir = (
        top_output_dir / f"compatibility_snapshot_pg{pg_version.v_prefixed}"
    )
    if compatibility_snapshot_dir.exists():
        shutil.rmtree(compatibility_snapshot_dir)
    shutil.copytree(test_output_dir, compatibility_snapshot_dir)


@check_ondisk_data_compatibility_if_enabled
@pytest.mark.xdist_group("compatibility")
@pytest.mark.order(after="test_create_snapshot")
def test_backward_compatibility(
    pg_bin: PgBin,
    port_distributor: PortDistributor,
    test_output_dir: Path,
    neon_binpath: Path,
    pg_distrib_dir: Path,
    pg_version: PgVersion,
    request: FixtureRequest,
):
    """
    Test that the new binaries can read old data
    """
    compatibility_snapshot_dir_env = os.environ.get("COMPATIBILITY_SNAPSHOT_DIR")
    assert (
        compatibility_snapshot_dir_env is not None
    ), f"COMPATIBILITY_SNAPSHOT_DIR is not set. It should be set to `compatibility_snapshot_pg{pg_version.v_prefixed}` path generateted by test_create_snapshot (ideally generated by the previous version of Neon)"
    compatibility_snapshot_dir = Path(compatibility_snapshot_dir_env).resolve()

    breaking_changes_allowed = (
        os.environ.get("ALLOW_BACKWARD_COMPATIBILITY_BREAKAGE", "false").lower() == "true"
    )

    try:
        # Copy the snapshot to current directory, and prepare for the test
        prepare_snapshot(
            from_dir=compatibility_snapshot_dir,
            to_dir=test_output_dir / "compatibility_snapshot",
            port_distributor=port_distributor,
        )

        check_neon_works(
            test_output_dir / "compatibility_snapshot" / "repo",
            neon_binpath,
            neon_binpath,
            pg_distrib_dir,
            pg_version,
            port_distributor,
            test_output_dir,
            pg_bin,
            request,
        )
    except Exception:
        if breaking_changes_allowed:
            pytest.xfail(
                "Breaking changes are allowed by ALLOW_BACKWARD_COMPATIBILITY_BREAKAGE env var"
            )
        else:
            raise

    assert (
        not breaking_changes_allowed
    ), "Breaking changes are allowed by ALLOW_BACKWARD_COMPATIBILITY_BREAKAGE, but the test has passed without any breakage"


@check_ondisk_data_compatibility_if_enabled
@pytest.mark.xdist_group("compatibility")
@pytest.mark.order(after="test_create_snapshot")
def test_forward_compatibility(
    test_output_dir: Path,
    top_output_dir: Path,
    port_distributor: PortDistributor,
    pg_version: PgVersion,
    request: FixtureRequest,
    neon_binpath: Path,
):
    """
    Test that the old binaries can read new data
    """
    compatibility_neon_bin_env = os.environ.get("COMPATIBILITY_NEON_BIN")
    assert compatibility_neon_bin_env is not None, (
        "COMPATIBILITY_NEON_BIN is not set. It should be set to a path with Neon binaries "
        "(ideally generated by the previous version of Neon)"
    )
    compatibility_neon_bin = Path(compatibility_neon_bin_env).resolve()

    compatibility_postgres_distrib_dir_env = os.environ.get("COMPATIBILITY_POSTGRES_DISTRIB_DIR")
    assert (
        compatibility_postgres_distrib_dir_env is not None
    ), "COMPATIBILITY_POSTGRES_DISTRIB_DIR is not set. It should be set to a pg_install directrory (ideally generated by the previous version of Neon)"
    compatibility_postgres_distrib_dir = Path(compatibility_postgres_distrib_dir_env).resolve()

    compatibility_snapshot_dir = (
        top_output_dir / f"compatibility_snapshot_pg{pg_version.v_prefixed}"
    )

    breaking_changes_allowed = (
        os.environ.get("ALLOW_FORWARD_COMPATIBILITY_BREAKAGE", "false").lower() == "true"
    )

    try:
        # Copy the snapshot to current directory, and prepare for the test
        prepare_snapshot(
            from_dir=compatibility_snapshot_dir,
            to_dir=test_output_dir / "compatibility_snapshot",
            port_distributor=port_distributor,
            pg_distrib_dir=compatibility_postgres_distrib_dir,
        )

        check_neon_works(
            test_output_dir / "compatibility_snapshot" / "repo",
            compatibility_neon_bin,
            neon_binpath,
            compatibility_postgres_distrib_dir,
            pg_version,
            port_distributor,
            test_output_dir,
            PgBin(test_output_dir, compatibility_postgres_distrib_dir, pg_version),
            request,
        )
    except Exception:
        if breaking_changes_allowed:
            pytest.xfail(
                "Breaking changes are allowed by ALLOW_FORWARD_COMPATIBILITY_BREAKAGE env var"
            )
        else:
            raise

    assert (
        not breaking_changes_allowed
    ), "Breaking changes are allowed by ALLOW_FORWARD_COMPATIBILITY_BREAKAGE, but the test has passed without any breakage"


def prepare_snapshot(
    from_dir: Path,
    to_dir: Path,
    port_distributor: PortDistributor,
    pg_distrib_dir: Optional[Path] = None,
):
    assert from_dir.exists(), f"Snapshot '{from_dir}' doesn't exist"
    assert (from_dir / "repo").exists(), f"Snapshot '{from_dir}' doesn't contain a repo directory"
    assert (from_dir / "dump.sql").exists(), f"Snapshot '{from_dir}' doesn't contain a dump.sql"

    log.info(f"Copying snapshot from {from_dir} to {to_dir}")
    shutil.copytree(from_dir, to_dir)

    repo_dir = to_dir / "repo"

    snapshot_config_toml = repo_dir / "config"
    snapshot_config = toml.load(snapshot_config_toml)

    # Remove old logs to avoid confusion in test artifacts
    for logfile in repo_dir.glob("**/*.log"):
        logfile.unlink()

    # Remove old computes in 'endpoints'. Old versions of the control plane used a directory
    # called "pgdatadirs". Delete it, too.
    if (repo_dir / "endpoints").exists():
        shutil.rmtree(repo_dir / "endpoints")
    if (repo_dir / "pgdatadirs").exists():
        shutil.rmtree(repo_dir / "pgdatadirs")
    os.mkdir(repo_dir / "endpoints")

    # Update paths and ports in config files
<<<<<<< HEAD
    legacy_pageserver_toml = repo_dir / "pageserver.toml"
    legacy_bundle = os.path.exists(legacy_pageserver_toml)

    path_to_config: dict[Path, dict[Any, Any]] = {}
    if legacy_bundle:
        os.mkdir(repo_dir / "pageserver_1")
        path_to_config[repo_dir / "pageserver_1" / "pageserver.toml"] = toml.load(
            legacy_pageserver_toml
        )
        os.remove(legacy_pageserver_toml)
        os.rename(repo_dir / "tenants", repo_dir / "pageserver_1" / "tenants")
    else:
        for ps_conf in snapshot_config["pageservers"]:
            config_path = repo_dir / f"pageserver_{ps_conf['id']}" / "pageserver.toml"
            path_to_config[config_path] = toml.load(config_path)

    # For each pageserver config, edit it and rewrite
    for config_path, pageserver_config in path_to_config.items():
        pageserver_config["remote_storage"]["local_path"] = str(
            repo_dir / "local_fs_remote_storage"
        )
        for param in ("listen_http_addr", "listen_pg_addr", "broker_endpoint"):
            pageserver_config[param] = port_distributor.replace_with_new_port(
                pageserver_config[param]
            )
=======
    pageserver_toml = repo_dir / "pageserver.toml"
    pageserver_config = toml.load(pageserver_toml)
    pageserver_config["remote_storage"]["local_path"] = LocalFsStorage.component_path(
        repo_dir, RemoteStorageUser.PAGESERVER
    )
    for param in ("listen_http_addr", "listen_pg_addr", "broker_endpoint"):
        pageserver_config[param] = port_distributor.replace_with_new_port(pageserver_config[param])
>>>>>>> ff87fc56

        # We don't use authentication in compatibility tests
        # so just remove authentication related settings.
        pageserver_config.pop("pg_auth_type", None)
        pageserver_config.pop("http_auth_type", None)

        if pg_distrib_dir:
            pageserver_config["pg_distrib_dir"] = str(pg_distrib_dir)

        with config_path.open("w") as f:
            toml.dump(pageserver_config, f)

    # neon_local config doesn't have to be backward compatible.  If we're using a dump from before
    # it supported multiple pageservers, fix it up.
    if "pageservers" not in snapshot_config:
        snapshot_config["pageservers"] = [snapshot_config["pageserver"]]
        del snapshot_config["pageserver"]

    for param in ("listen_http_addr", "listen_pg_addr"):
        for pageserver in snapshot_config["pageservers"]:
            pageserver[param] = port_distributor.replace_with_new_port(pageserver[param])
    snapshot_config["broker"]["listen_addr"] = port_distributor.replace_with_new_port(
        snapshot_config["broker"]["listen_addr"]
    )
    for sk in snapshot_config["safekeepers"]:
        for param in ("http_port", "pg_port", "pg_tenant_only_port"):
            sk[param] = port_distributor.replace_with_new_port(sk[param])

    if pg_distrib_dir:
        snapshot_config["pg_distrib_dir"] = str(pg_distrib_dir)

    with snapshot_config_toml.open("w") as f:
        toml.dump(snapshot_config, f)

    # Ensure that snapshot doesn't contain references to the original path
    rv = subprocess.run(
        [
            "grep",
            "--recursive",
            "--binary-file=without-match",
            "--files-with-matches",
            "test_create_snapshot/repo",
            str(repo_dir),
        ],
        capture_output=True,
        text=True,
    )
    assert (
        rv.returncode != 0
    ), f"there're files referencing `test_create_snapshot/repo`, this path should be replaced with {repo_dir}:\n{rv.stdout}"


def check_neon_works(
    repo_dir: Path,
    neon_target_binpath: Path,
    neon_current_binpath: Path,
    pg_distrib_dir: Path,
    pg_version: PgVersion,
    port_distributor: PortDistributor,
    test_output_dir: Path,
    pg_bin: PgBin,
    request: FixtureRequest,
):
    snapshot_config_toml = repo_dir / "config"
    snapshot_config = toml.load(snapshot_config_toml)
    snapshot_config["neon_distrib_dir"] = str(neon_target_binpath)
    snapshot_config["postgres_distrib_dir"] = str(pg_distrib_dir)
    with (snapshot_config_toml).open("w") as f:
        toml.dump(snapshot_config, f)

    # TODO: replace with NeonEnvBuilder / NeonEnv
    config: Any = type("NeonEnvStub", (object,), {})
    config.rust_log_override = None
    config.repo_dir = repo_dir
    config.pg_version = pg_version
    config.initial_tenant = snapshot_config["default_tenant_id"]
    config.pg_distrib_dir = pg_distrib_dir
    config.remote_storage = None
    config.ext_remote_storage = None
    config.sk_remote_storage = None

    # Use the "target" binaries to launch the storage nodes
    config_target = config
    config_target.neon_binpath = neon_target_binpath
    # We are using maybe-old binaries for neon services, but want to use current
    # binaries for test utilities like neon_local
    config_target.neon_local_binpath = neon_current_binpath
    cli_target = NeonCli(config_target)

    # And the current binaries to launch computes
    snapshot_config["neon_distrib_dir"] = str(neon_current_binpath)
    with (snapshot_config_toml).open("w") as f:
        toml.dump(snapshot_config, f)
    config_current = copy.copy(config)
    config_current.neon_binpath = neon_current_binpath
    cli_current = NeonCli(config_current)

    cli_target.raw_cli(["start"])
    request.addfinalizer(lambda: cli_target.raw_cli(["stop"]))

    pg_port = port_distributor.get_port()
    http_port = port_distributor.get_port()
    cli_current.endpoint_start("main", pg_port=pg_port, http_port=http_port)
    request.addfinalizer(lambda: cli_current.endpoint_stop("main"))

    connstr = f"host=127.0.0.1 port={pg_port} user=cloud_admin dbname=postgres"
    pg_bin.run_capture(
        ["pg_dumpall", f"--dbname={connstr}", f"--file={test_output_dir / 'dump.sql'}"]
    )
    initial_dump_differs = dump_differs(
        repo_dir.parent / "dump.sql",
        test_output_dir / "dump.sql",
        test_output_dir / "dump.filediff",
    )

    # Check that project can be recovered from WAL
    # loosely based on https://github.com/neondatabase/cloud/wiki/Recovery-from-WAL
    tenant_id = snapshot_config["default_tenant_id"]
    timeline_id = dict(snapshot_config["branch_name_mappings"]["main"])[tenant_id]
    pageserver_port = snapshot_config["pageservers"][0]["listen_http_addr"].split(":")[-1]
    pageserver_http = PageserverHttpClient(
        port=pageserver_port,
        is_testing_enabled_or_skip=lambda: True,  # TODO: check if testing really enabled
    )

    shutil.rmtree(repo_dir / "local_fs_remote_storage")
    timeline_delete_wait_completed(pageserver_http, tenant_id, timeline_id)
    pageserver_http.timeline_create(pg_version, tenant_id, timeline_id)
    pg_bin.run_capture(
        ["pg_dumpall", f"--dbname={connstr}", f"--file={test_output_dir / 'dump-from-wal.sql'}"]
    )
    # The assert itself deferred to the end of the test
    # to allow us to perform checks that change data before failing
    dump_from_wal_differs = dump_differs(
        test_output_dir / "dump.sql",
        test_output_dir / "dump-from-wal.sql",
        test_output_dir / "dump-from-wal.filediff",
    )

    pg_bin.run_capture(["pg_amcheck", connstr, "--install-missing", "--verbose"])

    # Check that we can interract with the data
    pg_bin.run_capture(["pgbench", "--time=10", "--progress=2", connstr])

    assert not dump_from_wal_differs, "dump from WAL differs"
    assert not initial_dump_differs, "initial dump differs"


def dump_differs(
    first: Path, second: Path, output: Path, allowed_diffs: Optional[List[str]] = None
) -> bool:
    """
    Runs diff(1) command on two SQL dumps and write the output to the given output file.
    The function supports allowed diffs, if the diff is in the allowed_diffs list, it's not considered as a difference.
    See the example of it in https://github.com/neondatabase/neon/pull/4425/files#diff-15c5bfdd1d5cc1411b9221091511a60dd13a9edf672bdfbb57dd2ef8bb7815d6

    Returns True if the dumps differ and produced diff is not allowed, False otherwise (in most cases we want it to return False).
    """

    with output.open("w") as stdout:
        res = subprocess.run(
            [
                "diff",
                "--unified",  # Make diff output more readable
                "--ignore-matching-lines=^--",  # Ignore changes in comments
                "--ignore-blank-lines",
                str(first),
                str(second),
            ],
            stdout=stdout,
        )

    differs = res.returncode != 0

    allowed_diffs = allowed_diffs or []
    if differs and len(allowed_diffs) > 0:
        for allowed_diff in allowed_diffs:
            with tempfile.NamedTemporaryFile(mode="w") as tmp:
                tmp.write(allowed_diff)
                tmp.flush()

                allowed = subprocess.run(
                    [
                        "diff",
                        "--unified",  # Make diff output more readable
                        r"--ignore-matching-lines=^---",  # Ignore diff headers
                        r"--ignore-matching-lines=^\+\+\+",  # Ignore diff headers
                        "--ignore-matching-lines=^@@",  # Ignore diff blocks location
                        "--ignore-matching-lines=^ *$",  # Ignore lines with only spaces
                        "--ignore-matching-lines=^ --.*",  # Ignore SQL comments in diff
                        "--ignore-blank-lines",
                        str(output),
                        str(tmp.name),
                    ],
                )

                differs = allowed.returncode != 0
                if not differs:
                    break

    return differs<|MERGE_RESOLUTION|>--- conflicted
+++ resolved
@@ -259,7 +259,6 @@
     os.mkdir(repo_dir / "endpoints")
 
     # Update paths and ports in config files
-<<<<<<< HEAD
     legacy_pageserver_toml = repo_dir / "pageserver.toml"
     legacy_bundle = os.path.exists(legacy_pageserver_toml)
 
@@ -278,22 +277,13 @@
 
     # For each pageserver config, edit it and rewrite
     for config_path, pageserver_config in path_to_config.items():
-        pageserver_config["remote_storage"]["local_path"] = str(
-            repo_dir / "local_fs_remote_storage"
-        )
+        pageserver_config["remote_storage"]["local_path"] = LocalFsStorage.component_path(
+            repo_dir, RemoteStorageUser.PAGESERVER)
+
         for param in ("listen_http_addr", "listen_pg_addr", "broker_endpoint"):
             pageserver_config[param] = port_distributor.replace_with_new_port(
                 pageserver_config[param]
             )
-=======
-    pageserver_toml = repo_dir / "pageserver.toml"
-    pageserver_config = toml.load(pageserver_toml)
-    pageserver_config["remote_storage"]["local_path"] = LocalFsStorage.component_path(
-        repo_dir, RemoteStorageUser.PAGESERVER
-    )
-    for param in ("listen_http_addr", "listen_pg_addr", "broker_endpoint"):
-        pageserver_config[param] = port_distributor.replace_with_new_port(pageserver_config[param])
->>>>>>> ff87fc56
 
         # We don't use authentication in compatibility tests
         # so just remove authentication related settings.
