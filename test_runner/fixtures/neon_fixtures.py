from __future__ import annotations

import abc
import asyncio
import concurrent.futures
import dataclasses
import filecmp
import json
import os
import re
import shutil
import subprocess
import threading
import time
import uuid
from collections import defaultdict
from collections.abc import Mapping
from contextlib import closing, contextmanager
from dataclasses import dataclass
from datetime import datetime
from enum import StrEnum
from functools import cached_property
from pathlib import Path
from typing import TYPE_CHECKING, cast
from urllib.parse import quote, urlparse

import asyncpg
import backoff
import boto3
import httpx
import psycopg2
import psycopg2.sql
import pytest
import requests
import toml
from jwcrypto import jwk

# Type-related stuff
from psycopg2.extensions import connection as PgConnection
from psycopg2.extensions import cursor as PgCursor
from psycopg2.extensions import make_dsn, parse_dsn

from fixtures import overlayfs
from fixtures.auth_tokens import AuthKeys, TokenScope
from fixtures.common_types import (
    Lsn,
    NodeId,
    TenantId,
    TenantShardId,
    TimelineArchivalState,
    TimelineId,
)
from fixtures.compute_migrations import NUM_COMPUTE_MIGRATIONS
from fixtures.endpoint.http import ComputeClaimsScope, EndpointHttpClient
from fixtures.log_helper import log
from fixtures.metrics import Metrics, MetricsGetter, parse_metrics
from fixtures.neon_cli import NeonLocalCli, Pagectl
from fixtures.pageserver.allowed_errors import (
    DEFAULT_PAGESERVER_ALLOWED_ERRORS,
    DEFAULT_STORAGE_CONTROLLER_ALLOWED_ERRORS,
)
from fixtures.pageserver.common_types import LayerName, parse_layer_file_name
from fixtures.pageserver.http import (
    HistoricLayerInfo,
    PageserverHttpClient,
    ScanDisposableKeysResponse,
)
from fixtures.pageserver.utils import (
    wait_for_last_record_lsn,
)
from fixtures.paths import get_test_repo_dir, shared_snapshot_dir
from fixtures.port_distributor import PortDistributor
from fixtures.remote_storage import (
    LocalFsStorage,
    MockS3Server,
    RemoteStorage,
    RemoteStorageKind,
    RemoteStorageUser,
    S3Storage,
    default_remote_storage,
    remote_storage_to_toml_dict,
)
from fixtures.safekeeper.http import (
    MembershipConfiguration,
    SafekeeperHttpClient,
    SafekeeperId,
    TimelineCreateRequest,
)
from fixtures.safekeeper.utils import wait_walreceivers_absent
from fixtures.utils import (
    ATTACHMENT_NAME_REGEX,
    COMPONENT_BINARIES,
    USE_LFC,
    allure_add_grafana_link,
    assert_no_errors,
    get_dir_size,
    print_gc_result,
    size_to_bytes,
    subprocess_capture,
    wait_until,
)

from .neon_api import NeonAPI, NeonApiEndpoint

if TYPE_CHECKING:
    from collections.abc import Callable, Iterable, Iterator
    from types import TracebackType
    from typing import Any, Self, TypeVar

    from _pytest.config import Config
    from _pytest.config.argparsing import Parser
    from _pytest.fixtures import FixtureRequest
    from mypy_boto3_kms import KMSClient
    from mypy_boto3_s3 import S3Client
    from pytest_httpserver import HTTPServer
    from urllib3.util.retry import Retry

    from fixtures.h2server import H2Server
    from fixtures.paths import SnapshotDirLocked
    from fixtures.pg_version import PgVersion

    T = TypeVar("T")


"""
This file contains pytest fixtures. A fixture is a test resource that can be
summoned by placing its name in the test's arguments.

A fixture is created with the decorator @pytest.fixture decorator.
See docs: https://docs.pytest.org/en/6.2.x/fixture.html

There are several environment variables that can control the running of tests:
NEON_BIN, POSTGRES_DISTRIB_DIR, etc. See README.md for more information.

There's no need to import this file to use it. It should be declared as a plugin
inside conftest.py, and that makes it available to all tests.

Don't import functions from this file, or pytest will emit warnings. Instead
put directly-importable functions into utils.py or another separate file.
"""

Env = dict[str, str]

DEFAULT_BRANCH_NAME: str = "main"

BASE_PORT: int = 15000

# By default we create pageservers with this phony AZ
DEFAULT_AZ_ID: str = "us-east-2a"


@pytest.fixture(scope="session")
def neon_api_key() -> str:
    api_key = os.getenv("NEON_API_KEY")
    if not api_key:
        raise AssertionError("Set the NEON_API_KEY environment variable")

    return api_key


@pytest.fixture(scope="session")
def neon_api_base_url() -> str:
    return os.getenv("NEON_API_BASE_URL", "https://console-stage.neon.build/api/v2")


@pytest.fixture(scope="session")
def neon_api(neon_api_key: str, neon_api_base_url: str) -> NeonAPI:
    return NeonAPI(neon_api_key, neon_api_base_url)


@pytest.fixture(scope="session")
def worker_port_num():
    return (32768 - BASE_PORT) // int(os.environ.get("PYTEST_XDIST_WORKER_COUNT", "1"))


@pytest.fixture(scope="session")
def worker_seq_no(worker_id: str) -> int:
    # worker_id is a pytest-xdist fixture
    # it can be master or gw<number>
    # parse it to always get a number
    if worker_id == "master":
        return 0
    assert worker_id.startswith("gw")
    return int(worker_id[2:])


@pytest.fixture(scope="session")
def worker_base_port(worker_seq_no: int, worker_port_num: int) -> int:
    # so we divide ports in ranges of ports
    # so workers have disjoint set of ports for services
    return BASE_PORT + worker_seq_no * worker_port_num


@pytest.fixture(scope="session")
def port_distributor(worker_base_port: int, worker_port_num: int) -> PortDistributor:
    return PortDistributor(base_port=worker_base_port, port_number=worker_port_num)


@pytest.fixture(scope="session")
def run_id() -> Iterator[uuid.UUID]:
    yield uuid.uuid4()


@pytest.fixture(scope="session")
def mock_s3_server(port_distributor: PortDistributor) -> Iterator[MockS3Server]:
    mock_s3_server = MockS3Server(port_distributor.get_port())
    yield mock_s3_server
    mock_s3_server.kill()


@pytest.fixture(scope="session")
def mock_kms(mock_s3_server: MockS3Server) -> Iterator[KMSClient]:
    yield boto3.client(
        "kms",
        endpoint_url=mock_s3_server.endpoint(),
        region_name=mock_s3_server.region(),
        aws_access_key_id=mock_s3_server.access_key(),
        aws_secret_access_key=mock_s3_server.secret_key(),
        aws_session_token=mock_s3_server.session_token(),
    )


@pytest.fixture(scope="session")
def mock_s3_client(mock_s3_server: MockS3Server) -> Iterator[S3Client]:
    yield boto3.client(
        "s3",
        endpoint_url=mock_s3_server.endpoint(),
        region_name=mock_s3_server.region(),
        aws_access_key_id=mock_s3_server.access_key(),
        aws_secret_access_key=mock_s3_server.secret_key(),
        aws_session_token=mock_s3_server.session_token(),
    )


class PgProtocol:
    """Reusable connection logic"""

    def __init__(self, **kwargs: Any):
        self.default_options = kwargs

    def connstr(self, **kwargs: Any) -> str:
        """
        Build a libpq connection string for the Postgres instance.
        """
        return str(make_dsn(**self.conn_options(**kwargs)))

    def conn_options(self, **kwargs: Any) -> dict[str, Any]:
        """
        Construct a dictionary of connection options from default values and extra parameters.
        An option can be dropped from the returning dictionary by None-valued extra parameter.
        """
        result = self.default_options.copy()
        if "dsn" in kwargs:
            result.update(parse_dsn(kwargs["dsn"]))
        result.update(kwargs)
        result = {k: v for k, v in result.items() if v is not None}

        # Individual statement timeout in seconds. 2 minutes should be
        # enough for our tests, but if you need a longer, you can
        # change it by calling "SET statement_timeout" after
        # connecting.
        # pooler does not support statement_timeout
        # Check if the hostname contains the string 'pooler'
        hostname = result.get("host", "")
        log.info(f"Hostname: {hostname}")
        options = result.get("options", "")
        if "statement_timeout" not in options and "pooler" not in hostname:
            options = f"-cstatement_timeout=120s {options}"
        result["options"] = options

        return result

    # autocommit=True here by default because that's what we need most of the time
    def connect(self, autocommit: bool = True, **kwargs: Any) -> PgConnection:
        """
        Connect to the node.
        Returns psycopg2's connection object.
        This method passes all extra params to connstr.
        """
        conn: PgConnection = psycopg2.connect(**self.conn_options(**kwargs))

        # WARNING: this setting affects *all* tests!
        conn.autocommit = autocommit
        return conn

    @contextmanager
    def cursor(self, autocommit: bool = True, **kwargs: Any) -> Iterator[PgCursor]:
        """
        Shorthand for pg.connect().cursor().
        The cursor and connection are closed when the context is exited.
        """
        with closing(self.connect(autocommit=autocommit, **kwargs)) as conn:
            yield conn.cursor()

    async def connect_async(self, **kwargs: Any) -> asyncpg.Connection:
        """
        Connect to the node from async python.
        Returns asyncpg's connection object.
        """

        # asyncpg takes slightly different options than psycopg2. Try
        # to convert the defaults from the psycopg2 format.

        # The psycopg2 option 'dbname' is called 'database' is asyncpg
        conn_options = self.conn_options(**kwargs)
        if "dbname" in conn_options:
            conn_options["database"] = conn_options.pop("dbname")

        # Convert options='-c<key>=<val>' to server_settings
        if "options" in conn_options:
            options = conn_options.pop("options")
            for match in re.finditer(r"-c(\w*)=(\w*)", options):
                key = match.group(1)
                val = match.group(2)
                if "server_settings" in conn_options:
                    conn_options["server_settings"].update({key: val})
                else:
                    conn_options["server_settings"] = {key: val}
        return await asyncpg.connect(**conn_options)

    def safe_psql(self, query: str, **kwargs: Any) -> list[tuple[Any, ...]]:
        """
        Execute query against the node and return all rows.
        This method passes all extra params to connstr.
        """
        return self.safe_psql_many([query], **kwargs)[0]

    def safe_psql_many(
        self, queries: Iterable[str], log_query: bool = True, **kwargs: Any
    ) -> list[list[tuple[Any, ...]]]:
        """
        Execute queries against the node and return all rows.
        This method passes all extra params to connstr.
        """
        result: list[list[Any]] = []
        with closing(self.connect(**kwargs)) as conn:
            with conn.cursor() as cur:
                for query in queries:
                    if log_query:
                        log.info(f"Executing query: {query}")
                    cur.execute(query)

                    if cur.description is None:
                        result.append([])  # query didn't return data
                    else:
                        result.append(cur.fetchall())
        return result

    def safe_psql_scalar(self, query: str, log_query: bool = True) -> Any:
        """
        Execute query returning single row with single column.
        """
        return self.safe_psql(query, log_query=log_query)[0][0]

    def show_timeline_id(self) -> TimelineId:
        """SHOW neon.timeline_id"""
        return TimelineId(cast("str", self.safe_psql("show neon.timeline_id")[0][0]))


@dataclass
class PageserverTracingConfig:
    sampling_ratio: tuple[int, int]
    endpoint: str
    protocol: str
    timeout: str

    def to_config_key_value(self) -> tuple[str, dict[str, Any]]:
        value = {
            "sampling_ratio": {
                "numerator": self.sampling_ratio[0],
                "denominator": self.sampling_ratio[1],
            },
            "export_config": {
                "endpoint": self.endpoint,
                "protocol": self.protocol,
                "timeout": self.timeout,
            },
        }
        return ("tracing", value)


@dataclass
class PageserverImportConfig:
    import_job_concurrency: int
    import_job_soft_size_limit: int
    import_job_checkpoint_threshold: int

    @staticmethod
    def default() -> PageserverImportConfig:
        return PageserverImportConfig(
            import_job_concurrency=4,
            import_job_soft_size_limit=512 * 1024,
            import_job_checkpoint_threshold=4,
        )

    def to_config_key_value(self) -> tuple[str, dict[str, Any]]:
        value = {
            "import_job_concurrency": self.import_job_concurrency,
            "import_job_soft_size_limit": self.import_job_soft_size_limit,
            "import_job_checkpoint_threshold": self.import_job_checkpoint_threshold,
            "import_job_max_byte_range_size": 4 * 1024 * 1024,  # Pageserver default
        }
        return ("timeline_import_config", value)


class NeonEnvBuilder:
    """
    Builder object to create a Neon runtime environment

    You should use the `neon_env_builder` or `neon_simple_env` pytest
    fixture to create the NeonEnv object. That way, the repository is
    created in the right directory, based on the test name, and it's properly
    cleaned up after the test has finished.
    """

    def __init__(
        self,
        repo_dir: Path,
        port_distributor: PortDistributor,
        run_id: uuid.UUID,
        mock_s3_server: MockS3Server,
        neon_binpath: Path,
        compatibility_neon_binpath: Path,
        pg_distrib_dir: Path,
        compatibility_pg_distrib_dir: Path,
        pg_version: PgVersion,
        test_name: str,
        top_output_dir: Path,
        test_output_dir: Path,
        combination,
        test_overlay_dir: Path | None = None,
        pageserver_remote_storage: RemoteStorage | None = None,
        # toml that will be decomposed into `--config-override` flags during `pageserver --init`
        pageserver_config_override: str | Callable[[dict[str, Any]], None] | None = None,
        num_safekeepers: int = 1,
        num_pageservers: int = 1,
        num_azs: int = 1,
        # Use non-standard SK ids to check for various parsing bugs
        safekeepers_id_start: int = 0,
        # fsync is disabled by default to make the tests go faster
        safekeepers_enable_fsync: bool = False,
        auth_enabled: bool = False,
        rust_log_override: str | None = None,
        default_branch_name: str = DEFAULT_BRANCH_NAME,
        preserve_database_files: bool = False,
        initial_tenant: TenantId | None = None,
        initial_timeline: TimelineId | None = None,
        pageserver_virtual_file_io_engine: str | None = None,
        pageserver_default_tenant_config_compaction_algorithm: dict[str, Any] | None = None,
        safekeeper_extra_opts: list[str] | None = None,
        storage_controller_port_override: int | None = None,
        pageserver_virtual_file_io_mode: str | None = None,
        pageserver_get_vectored_concurrent_io: str | None = None,
        pageserver_tracing_config: PageserverTracingConfig | None = None,
        pageserver_import_config: PageserverImportConfig | None = None,
        storcon_kick_secondary_downloads: bool | None = True,
    ):
        self.repo_dir = repo_dir
        self.rust_log_override = rust_log_override
        self.port_distributor = port_distributor

        # Pageserver remote storage
        self.pageserver_remote_storage = pageserver_remote_storage
        # Safekeepers remote storage
        self.safekeepers_remote_storage: RemoteStorage | None = None

        self.run_id = run_id
        self.mock_s3_server: MockS3Server = mock_s3_server
        self.pageserver_config_override = pageserver_config_override
        self.num_safekeepers = num_safekeepers
        self.num_pageservers = num_pageservers
        self.num_azs = num_azs
        self.safekeepers_id_start = safekeepers_id_start
        self.safekeepers_enable_fsync = safekeepers_enable_fsync
        self.auth_enabled = auth_enabled
        self.default_branch_name = default_branch_name
        self.env: NeonEnv | None = None
        self.keep_remote_storage_contents: bool = True
        self.neon_binpath = neon_binpath
        self.neon_local_binpath = neon_binpath
        self.pg_distrib_dir = pg_distrib_dir
        self.pg_version = pg_version
        self.preserve_database_files = preserve_database_files
        self.initial_tenant = initial_tenant or TenantId.generate()
        self.initial_timeline = initial_timeline or TimelineId.generate()
        self.enable_scrub_on_exit = True
        self.test_output_dir = test_output_dir
        self.test_overlay_dir = test_overlay_dir
        self.overlay_mounts_created_by_us: list[tuple[str, Path]] = []
        self.config_init_force: str | None = None
        self.top_output_dir = top_output_dir
        self.control_plane_hooks_api: str | None = None
        self.storage_controller_config: dict[Any, Any] | None = {
            "timelines_onto_safekeepers": True,
        }

        # Flag to enable https listener in pageserver, generate local ssl certs,
        # and force storage controller to use https for pageserver api.
        self.use_https_pageserver_api: bool = False
        # Flag to enable https listener in safekeeper, generate local ssl certs,
        # and force storage controller to use https for safekeeper api.
        self.use_https_safekeeper_api: bool = False
        # Flag to use https listener in storage controller, generate local ssl certs,
        # and force pageservers and neon_local to use https for storage controller api.
        self.use_https_storage_controller_api: bool = False
        # Flag to use https listener in storage broker, generate local ssl certs,
        # and force pageservers and safekeepers to use https for storage broker api.
        self.use_https_storage_broker_api: bool = False

        self.pageserver_virtual_file_io_engine: str | None = pageserver_virtual_file_io_engine
        self.pageserver_get_vectored_concurrent_io: str | None = (
            pageserver_get_vectored_concurrent_io
        )

        self.pageserver_tracing_config = pageserver_tracing_config
        self.pageserver_import_config = pageserver_import_config

        self.storcon_kick_secondary_downloads = storcon_kick_secondary_downloads

        self.pageserver_default_tenant_config_compaction_algorithm: dict[str, Any] | None = (
            pageserver_default_tenant_config_compaction_algorithm
        )
        if self.pageserver_default_tenant_config_compaction_algorithm is not None:
            log.debug(
                f"Overriding pageserver default compaction algorithm to {self.pageserver_default_tenant_config_compaction_algorithm}"
            )

        self.safekeeper_extra_opts = safekeeper_extra_opts

        self.storage_controller_port_override = storage_controller_port_override

        self.pageserver_virtual_file_io_mode = pageserver_virtual_file_io_mode

        assert test_name.startswith("test_"), (
            "Unexpectedly instantiated from outside a test function"
        )
        self.test_name = test_name
        self.compatibility_neon_binpath = compatibility_neon_binpath
        self.compatibility_pg_distrib_dir = compatibility_pg_distrib_dir
        self.test_may_use_compatibility_snapshot_binaries = False
        self.version_combination = combination
        self.mixdir = self.test_output_dir / "mixdir_neon"

        if self.version_combination is not None:
            assert self.compatibility_neon_binpath is not None, (
                "the environment variable COMPATIBILITY_NEON_BIN is required when using mixed versions"
            )
            assert self.compatibility_pg_distrib_dir is not None, (
                "the environment variable COMPATIBILITY_POSTGRES_DISTRIB_DIR is required when using mixed versions"
            )
            self.mixdir.mkdir(mode=0o755, exist_ok=True)
            self._mix_versions()
            self.test_may_use_compatibility_snapshot_binaries = True

    def init_configs(self, default_remote_storage_if_missing: bool = True) -> NeonEnv:
        # Cannot create more than one environment from one builder
        assert self.env is None, "environment already initialized"
        if default_remote_storage_if_missing and self.pageserver_remote_storage is None:
            self.enable_pageserver_remote_storage(default_remote_storage())
        self.env = NeonEnv(self)
        return self.env

    def init_start(
        self,
        initial_tenant_conf: dict[str, Any] | None = None,
        default_remote_storage_if_missing: bool = True,
        initial_tenant_shard_count: int | None = None,
        initial_tenant_shard_stripe_size: int | None = None,
    ) -> NeonEnv:
        """
        Default way to create and start NeonEnv. Also creates the initial_tenant with root initial_timeline.

        To avoid creating initial_tenant, call init_configs to setup the environment.

        Configuring pageserver with remote storage is now the default. There will be a warning if pageserver is created without one.
        """
        env = self.init_configs(default_remote_storage_if_missing=default_remote_storage_if_missing)
        env.start()

        # Prepare the default branch to start the postgres on later.
        # Pageserver itself does not create tenants and timelines, until started first and asked via HTTP API.
        log.debug(
            f"Services started, creating initial tenant {env.initial_tenant} and its initial timeline"
        )
        initial_tenant, initial_timeline = env.create_tenant(
            tenant_id=env.initial_tenant,
            conf=initial_tenant_conf,
            timeline_id=env.initial_timeline,
            shard_count=initial_tenant_shard_count,
            shard_stripe_size=initial_tenant_shard_stripe_size,
        )
        assert env.initial_tenant == initial_tenant
        assert env.initial_timeline == initial_timeline
        log.info(f"Initial timeline {initial_tenant}/{initial_timeline} created successfully")

        return env

    def build_and_use_snapshot(
        self, global_ident: str, create_env_for_snapshot: Callable[[NeonEnvBuilder], NeonEnv]
    ) -> NeonEnv:
        if os.getenv("CI", "false") == "true":
            log.info("do not use snapshots in ephemeral CI environment")
            env = create_env_for_snapshot(self)
            env.stop(immediate=True, ps_assert_metric_no_errors=False)
            return env

        with shared_snapshot_dir(self.top_output_dir, global_ident) as snapshot_dir:
            if not snapshot_dir.is_initialized():
                self._build_and_use_snapshot_impl(snapshot_dir, create_env_for_snapshot)
                assert snapshot_dir.is_initialized()

            return self.from_repo_dir(snapshot_dir.path)

    def _build_and_use_snapshot_impl(
        self,
        snapshot_dir: SnapshotDirLocked,
        create_env_for_snapshot: Callable[[NeonEnvBuilder], NeonEnv],
    ):
        if snapshot_dir.path.exists():
            shutil.rmtree(snapshot_dir.path)

        if self.test_overlay_dir is not None:
            # Make repo_dir an overlayfs mount with lowerdir being the empty snapshot_dir.
            # When we're done filling up repo_dir, tear everything down, unmount the overlayfs, and use
            # the upperdir as the snapshot. This is equivalent to docker `FROM scratch`.
            assert not self.repo_dir.exists()
            assert self.repo_dir.parent.exists()
            snapshot_dir.path.mkdir()
            self.overlay_mount("create-snapshot-repo-dir", snapshot_dir.path, self.repo_dir)
            self.config_init_force = "empty-dir-ok"

        env = create_env_for_snapshot(self)
        assert self.env is not None
        assert self.env == env

        # shut down everything for snapshot
        env.stop(immediate=True, ps_assert_metric_no_errors=True)

        # TODO: all kinds of assertions to ensure the env is unused

        if self.test_overlay_dir is None:
            log.info("take snapshot by moving repo dir")
            env.repo_dir.rename(snapshot_dir.path)
        else:
            log.info("take snapshot by using overlayfs upperdir")
            self.overlay_unmount_and_move("create-snapshot-repo-dir", snapshot_dir.path)
            log.info("remove empty repo_dir (previously mountpoint) for snapshot overlay_mount")
            env.repo_dir.rmdir()
            # TODO from here on, we should be able to reset / goto top where snapshot_dir.is_initialized()
            log.info("make repo_dir an overlayfs mount of the snapshot we just created")
        assert not env.repo_dir.exists(), "both branches above should remove it"
        snapshot_dir.set_initialized()

        self.env = None  # so that from_repo_dir works again

    def from_repo_dir(
        self,
        repo_dir: Path,
    ) -> NeonEnv:
        """
        A simple method to import data into the current NeonEnvBuilder from a snapshot of a repo dir.
        """

        # Get the initial tenant and timeline from the snapshot config
        snapshot_config_toml = repo_dir / "config"
        with snapshot_config_toml.open("r") as f:
            snapshot_config = toml.load(f)

        self.initial_tenant = TenantId(snapshot_config["default_tenant_id"])
        self.initial_timeline = TimelineId(
            dict(snapshot_config["branch_name_mappings"][DEFAULT_BRANCH_NAME])[
                str(self.initial_tenant)
            ]
        )
        self.env = self.init_configs()

        for ps_dir in repo_dir.glob("pageserver_*"):
            tenants_from_dir = ps_dir / "tenants"
            tenants_to_dir = self.repo_dir / ps_dir.name / "tenants"

            if self.test_overlay_dir is None:
                log.info(
                    f"Copying pageserver tenants directory {tenants_from_dir} to {tenants_to_dir}"
                )
                subprocess.run(["cp", "-a", tenants_from_dir, tenants_to_dir], check=True)
            else:
                log.info(
                    f"Creating overlayfs mount of pageserver tenants directory {tenants_from_dir} to {tenants_to_dir}"
                )
                self.overlay_mount(f"{ps_dir.name}:tenants", tenants_from_dir, tenants_to_dir)

        for sk_from_dir in (repo_dir / "safekeepers").glob("sk*"):
            sk_to_dir = self.repo_dir / "safekeepers" / sk_from_dir.name
            log.info(f"Copying safekeeper directory {sk_from_dir} to {sk_to_dir}")
            sk_to_dir.rmdir()
            shutil.copytree(sk_from_dir, sk_to_dir, ignore=shutil.ignore_patterns("*.log", "*.pid"))

        shutil.rmtree(self.repo_dir / "local_fs_remote_storage", ignore_errors=True)
        if self.test_overlay_dir is None:
            log.info("Copying local_fs_remote_storage directory from snapshot")
            subprocess.run(
                ["cp", "-a", f"{repo_dir / 'local_fs_remote_storage'}", f"{self.repo_dir}"],
                check=True,
            )
        else:
            log.info("Creating overlayfs mount of local_fs_remote_storage directory from snapshot")
            self.overlay_mount(
                "local_fs_remote_storage",
                repo_dir / "local_fs_remote_storage",
                self.repo_dir / "local_fs_remote_storage",
            )

        # restore storage controller (the db is small, don't bother with overlayfs)
        storcon_db_from_dir = repo_dir / "storage_controller_db"
        storcon_db_to_dir = self.repo_dir / "storage_controller_db"
        log.info(f"Copying storage_controller_db from {storcon_db_from_dir} to {storcon_db_to_dir}")
        assert storcon_db_from_dir.is_dir()
        assert not storcon_db_to_dir.exists()

        def ignore_postgres_log(path: str, _names):
            if Path(path) == storcon_db_from_dir:
                return {"postgres.log"}
            return set()

        shutil.copytree(storcon_db_from_dir, storcon_db_to_dir, ignore=ignore_postgres_log)
        assert not (storcon_db_to_dir / "postgres.log").exists()

        # NB: neon_local rewrites postgresql.conf on each start based on neon_local config. No need to patch it.
        # However, in this new NeonEnv, the pageservers and safekeepers listen on different ports, and the storage
        # controller will currently reject re-attach requests from them because the NodeMetadata isn't identical.
        # So, from_repo_dir patches up the storcon database.
        patch_script_path = self.repo_dir / "storage_controller_db.startup.sql"
        assert not patch_script_path.exists()
        patch_script = ""

        for ps in self.env.pageservers:
            patch_script += f"UPDATE nodes SET listen_http_port={ps.service_port.http}, listen_pg_port={ps.service_port.pg}  WHERE node_id = '{ps.id}';\n"

        for sk in self.env.safekeepers:
            patch_script += f"UPDATE safekeepers SET http_port={sk.port.http}, port={sk.port.pg} WHERE id = '{sk.id}';\n"

        patch_script_path.write_text(patch_script)

        # Update the config with info about tenants and timelines
        with (self.repo_dir / "config").open("r") as f:
            config = toml.load(f)

        config["default_tenant_id"] = snapshot_config["default_tenant_id"]
        config["branch_name_mappings"] = snapshot_config["branch_name_mappings"]

        # Update the config with new neon + postgres path in case of compat test
        config["pg_distrib_dir"] = str(self.pg_distrib_dir)
        config["neon_distrib_dir"] = str(self.neon_binpath)

        with (self.repo_dir / "config").open("w") as f:
            toml.dump(config, f)

        return self.env

    def _mix_versions(self):
        assert self.version_combination is not None, "version combination must be set"

        # Always use a newer version of `neon_local`
        (self.mixdir / "neon_local").hardlink_to(self.neon_binpath / "neon_local")
        self.neon_local_binpath = self.mixdir

        for component, paths in COMPONENT_BINARIES.items():
            directory = (
                self.neon_binpath
                if self.version_combination[component] == "new"
                else self.compatibility_neon_binpath
            )
            for filename in paths:
                destination = self.mixdir / filename
                destination.hardlink_to(directory / filename)
        self.neon_binpath = self.mixdir

        if self.version_combination["compute"] == "old":
            self.pg_distrib_dir = self.compatibility_pg_distrib_dir

    def overlay_mount(self, ident: str, srcdir: Path, dstdir: Path):
        """
        Mount `srcdir` as an overlayfs mount at `dstdir`.
        The overlayfs `upperdir` and `workdir` will be placed in test_overlay_dir.
        """
        assert self.test_overlay_dir
        assert (
            self.test_output_dir in dstdir.parents
        )  # so that teardown & test_overlay_dir fixture work
        assert srcdir.is_dir()
        dstdir.mkdir(exist_ok=False, parents=False)
        ident_state_dir = self.test_overlay_dir / ident
        upper = ident_state_dir / "upper"
        work = ident_state_dir / "work"
        ident_state_dir.mkdir(
            exist_ok=False, parents=False
        )  # exists_ok=False also checks uniqueness in self.overlay_mounts
        upper.mkdir()
        work.mkdir()
        cmd = [
            "sudo",
            "mount",
            "-t",
            "overlay",
            "overlay",
            "-o",
            f"lowerdir={srcdir},upperdir={upper},workdir={work}",
            str(dstdir),
        ]
        log.info(f"Mounting overlayfs srcdir={srcdir} dstdir={dstdir}: {cmd}")
        subprocess_capture(
            self.test_output_dir, cmd, check=True, echo_stderr=True, echo_stdout=True
        )
        self.overlay_mounts_created_by_us.append((ident, dstdir))

    def _overlay_umount(self, mountpoint: Path):
        cmd = ["sudo", "umount", str(mountpoint)]
        assert mountpoint.is_mount()
        subprocess_capture(
            self.test_output_dir, cmd, check=True, echo_stderr=True, echo_stdout=True
        )

    def overlay_unmount_and_move(self, ident: str, dst: Path):
        """
        Unmount previously established overlayfs mount at `dstdir` and move the upperdir contents to `dst`.
        If `dst` is an empty directory, it gets replaced.
        Caller is responsible for ensuring the unmount will succeed, i.e., that there aren't any nested mounts.

        Raises exception if self.test_overlay_dir is None
        """
        assert self.test_overlay_dir is not None
        # not mutating state yet, make checks
        ident_state_dir = self.test_overlay_dir / ident
        assert ident_state_dir.is_dir()
        upper = ident_state_dir / "upper"
        work = ident_state_dir / "work"
        assert upper.is_dir()
        assert work.is_dir()
        assert self.test_overlay_dir not in dst.parents, (
            "otherwise workdir cleanup below wouldn't work"
        )
        # find index, still not mutating state
        idxmap = {
            existing_ident: idx
            for idx, (existing_ident, _) in enumerate(self.overlay_mounts_created_by_us)
        }
        idx = idxmap.get(ident)
        if idx is None:
            raise RuntimeError(f"cannot find mount for ident {ident}")

        if dst.is_dir():
            dst.rmdir()  # raises exception if not empty, which is what we want

        _, mountpoint = self.overlay_mounts_created_by_us.pop(idx)
        self._overlay_umount(mountpoint)
        upper.rename(dst)
        # we moved the upperdir, clean up workdir and then its parent ident_state_dir
        cmd = ["sudo", "rm", "-rf", str(work)]
        subprocess_capture(
            self.test_output_dir, cmd, check=True, echo_stderr=True, echo_stdout=True
        )
        ident_state_dir.rmdir()  # should be empty since we moved `upper` out

    def disable_scrub_on_exit(self):
        """
        Some tests intentionally leave the remote storage contents empty or corrupt,
        so it doesn't make sense to do the usual scrub at the end of the test.
        """
        self.enable_scrub_on_exit = False

    def overlay_cleanup_teardown(self):
        """
        Unmount the overlayfs mounts created by `self.overlay_mount()`.
        Supposed to be called during env teardown.
        """
        if self.test_overlay_dir is None:
            return
        while len(self.overlay_mounts_created_by_us) > 0:
            (ident, mountpoint) = self.overlay_mounts_created_by_us.pop()
            ident_state_dir = self.test_overlay_dir / ident
            log.info(
                f"Unmounting overlayfs mount created during setup for ident {ident} at {mountpoint}"
            )
            self._overlay_umount(mountpoint)
            log.info(
                f"Cleaning up overlayfs state dir (owned by root user) for ident {ident} at {ident_state_dir}"
            )
            cmd = ["sudo", "rm", "-rf", str(ident_state_dir)]
            subprocess_capture(
                self.test_output_dir, cmd, check=True, echo_stderr=True, echo_stdout=True
            )

        # assert all overlayfs mounts in our test directory are gone
        assert [] == list(overlayfs.iter_mounts_beneath(self.test_overlay_dir))

    def enable_pageserver_remote_storage(
        self,
        remote_storage_kind: RemoteStorageKind,
    ):
        assert self.pageserver_remote_storage is None, "remote storage is enabled already"
        ret = self._configure_and_create_remote_storage(
            remote_storage_kind, RemoteStorageUser.PAGESERVER
        )
        self.pageserver_remote_storage = ret

    def enable_safekeeper_remote_storage(self, kind: RemoteStorageKind):
        assert self.safekeepers_remote_storage is None, (
            "safekeepers_remote_storage already configured"
        )

        self.safekeepers_remote_storage = self._configure_and_create_remote_storage(
            kind, RemoteStorageUser.SAFEKEEPER
        )

    def _configure_and_create_remote_storage(
        self,
        kind: RemoteStorageKind,
        user: RemoteStorageUser,
        bucket_name: str | None = None,
        bucket_region: str | None = None,
    ) -> RemoteStorage:
        ret = kind.configure(
            self.repo_dir,
            self.mock_s3_server,
            str(self.run_id),
            self.test_name,
            user,
            bucket_name=bucket_name,
            bucket_region=bucket_region,
        )

        if kind == RemoteStorageKind.MOCK_S3:
            assert isinstance(ret, S3Storage)
            ret.client.create_bucket(Bucket=ret.bucket_name)
        elif kind == RemoteStorageKind.REAL_S3:
            assert isinstance(ret, S3Storage)
            assert ret.cleanup, "we should not leave files in REAL_S3"

        return ret

    def cleanup_local_storage(self):
        if self.preserve_database_files:
            return

        overlayfs_mounts = {mountpoint for _, mountpoint in self.overlay_mounts_created_by_us}

        directories_to_clean: list[Path] = []
        for test_entry in Path(self.repo_dir).glob("**/*"):
            if test_entry in overlayfs_mounts:
                continue
            for parent in test_entry.parents:
                if parent in overlayfs_mounts:
                    continue
            if test_entry.is_file():
                test_file = test_entry
                if ATTACHMENT_NAME_REGEX.fullmatch(test_file.name):
                    continue
                if SMALL_DB_FILE_NAME_REGEX.fullmatch(test_file.name):
                    continue
                log.debug(f"Removing large database {test_file} file")
                test_file.unlink()
            elif test_entry.is_dir():
                directories_to_clean.append(test_entry)

        for directory_to_clean in reversed(directories_to_clean):
            if not os.listdir(directory_to_clean):
                log.debug(f"Removing empty directory {directory_to_clean}")
                try:
                    directory_to_clean.rmdir()
                except Exception as e:
                    log.error(f"Error removing empty directory {directory_to_clean}: {e}")

    def cleanup_remote_storage(self):
        for x in [self.pageserver_remote_storage, self.safekeepers_remote_storage]:
            if isinstance(x, S3Storage):
                x.do_cleanup()

    def __enter__(self) -> Self:
        return self

    def __exit__(
        self,
        exc_type: type[BaseException] | None,
        exc_value: BaseException | None,
        traceback: TracebackType | None,
    ):
        # Stop all the nodes.
        if self.env:
            log.info("Cleaning up all storage and compute nodes")
            self.env.stop(
                immediate=False,
                # if the test threw an exception, don't check for errors
                # as a failing assertion would cause the cleanup below to fail
                ps_assert_metric_no_errors=(exc_type is None),
                # do not fail on endpoint errors to allow the rest of cleanup to proceed
                fail_on_endpoint_errors=False,
            )
            cleanup_error = None

            # If we are running with S3Storage (required by the scrubber), check that whatever the test
            # did does not generate any corruption
            if (
                isinstance(self.env.pageserver_remote_storage, S3Storage)
                and self.enable_scrub_on_exit
            ):
                try:
                    healthy, _ = self.env.storage_scrubber.scan_metadata()
                    if not healthy:
                        e = Exception("Remote storage metadata corrupted")
                        cleanup_error = e
                except Exception as e:
                    log.error(f"Error during remote storage scrub: {e}")
                    cleanup_error = e

            try:
                self.cleanup_remote_storage()
            except Exception as e:
                log.error(f"Error during remote storage cleanup: {e}")
                if cleanup_error is not None:
                    cleanup_error = e

            try:
                self.cleanup_local_storage()
            except Exception as e:
                log.error(f"Error during local storage cleanup: {e}")
                if cleanup_error is not None:
                    cleanup_error = e

            if cleanup_error is not None:
                raise cleanup_error

            for pageserver in self.env.pageservers:
                pageserver.assert_no_errors()

            for safekeeper in self.env.safekeepers:
                safekeeper.assert_no_errors()

            self.env.storage_controller.assert_no_errors()

            self.env.broker.assert_no_errors()

            self.env.endpoint_storage.assert_no_errors()

        try:
            self.overlay_cleanup_teardown()
        except Exception as e:
            log.error(f"Error cleaning up overlay state: {e}")
            if cleanup_error is not None:
                cleanup_error = e


class NeonEnv:
    """
    An object representing the Neon runtime environment. It consists of
    the page server, 0-N safekeepers, and the compute nodes.

    NeonEnv contains functions for stopping/starting nodes in the
    environment, checking their status, creating tenants, connecting to the
    nodes, creating and destroying compute nodes, etc. The page server and
    the safekeepers are considered fixed in the environment, you cannot
    create or destroy them after the environment is initialized. (That will
    likely change in the future, as we start supporting multiple page
    servers and adding/removing safekeepers on the fly).

    Some notable functions and fields in NeonEnv:

    endpoints - A factory object for creating postgres compute nodes.

    pageservers - An array containing objects representing the pageservers

    safekeepers - An array containing objects representing the safekeepers

    initial_tenant - tenant ID of the initial tenant created in the repository

    neon_cli - can be used to run the 'neon_local' CLI tool

    create_tenant() - initializes a new tenant and an initial empty timeline on it,
        returns the tenant and timeline id

    create_branch() - branch a new timeline from an existing one, returns
        the new timeline id

    create_timeline() - initializes a new timeline by running initdb, returns
        the new timeline id
    """

    BASE_PAGESERVER_ID = 1
    storage_controller: NeonStorageController | NeonProxiedStorageController

    def __init__(self, config: NeonEnvBuilder):
        self.repo_dir = config.repo_dir
        self.rust_log_override = config.rust_log_override
        self.port_distributor = config.port_distributor
        self.s3_mock_server = config.mock_s3_server
        self.endpoints = EndpointFactory(self)
        self.safekeepers: list[Safekeeper] = []
        self.pageservers: list[NeonPageserver] = []
        self.num_azs = config.num_azs
        self.broker = NeonBroker(self, config.use_https_storage_broker_api)
        self.pageserver_remote_storage = config.pageserver_remote_storage
        self.safekeepers_remote_storage = config.safekeepers_remote_storage
        self.pg_version = config.pg_version
        # Binary path for pageserver, safekeeper, etc
        self.neon_binpath = config.neon_binpath
        # Binary path for neon_local test-specific binaries
        self.neon_local_binpath = config.neon_local_binpath
        if self.neon_local_binpath is None:
            self.neon_local_binpath = self.neon_binpath
        self.pg_distrib_dir = config.pg_distrib_dir
        self.endpoint_counter = 0
        self.storage_controller_config = config.storage_controller_config
        self.initial_tenant = config.initial_tenant
        self.initial_timeline = config.initial_timeline

        self.generate_local_ssl_certs = (
            config.use_https_pageserver_api
            or config.use_https_safekeeper_api
            or config.use_https_storage_controller_api
            or config.use_https_storage_broker_api
        )
        self.ssl_ca_file = (
            self.repo_dir.joinpath("rootCA.crt") if self.generate_local_ssl_certs else None
        )

        neon_local_env_vars = {}
        if self.rust_log_override is not None:
            neon_local_env_vars["RUST_LOG"] = self.rust_log_override
        self.neon_cli = NeonLocalCli(
            extra_env=neon_local_env_vars,
            binpath=self.neon_local_binpath,
            repo_dir=self.repo_dir,
            pg_distrib_dir=self.pg_distrib_dir,
        )

        pagectl_env_vars = {}
        if self.rust_log_override is not None:
            pagectl_env_vars["RUST_LOG"] = self.rust_log_override
        self.pagectl = Pagectl(extra_env=pagectl_env_vars, binpath=self.neon_binpath)

        self.endpoint_storage = EndpointStorage(self)

        # The URL for the pageserver to use as its control_plane_api config
        if config.storage_controller_port_override is not None:
            log.info(
                f"Using storage controller api override {config.storage_controller_port_override}"
            )

            self.storage_controller_port = config.storage_controller_port_override
            self.storage_controller = NeonProxiedStorageController(
                self,
                config.storage_controller_port_override,
                config.auth_enabled,
                config.use_https_storage_controller_api,
            )
        else:
            # Find two adjacent ports for storage controller and its postgres DB.  This
            # loop would eventually throw from get_port() if we run out of ports (extremely
            # unlikely): usually we find two adjacent free ports on the first iteration.
            while True:
                storage_controller_port = self.port_distributor.get_port()
                storage_controller_pg_port = self.port_distributor.get_port()
                if storage_controller_pg_port == storage_controller_port + 1:
                    break

            self.storage_controller_port = storage_controller_port
            self.storage_controller = NeonStorageController(
                self,
                storage_controller_port,
                config.auth_enabled,
                config.use_https_storage_controller_api,
            )

            log.info(
                f"Using generated control_plane_api: {self.storage_controller.upcall_api_endpoint()}"
            )

        self.storage_controller_api: str = self.storage_controller.api_root()
        self.control_plane_api: str = self.storage_controller.upcall_api_endpoint()

        # For testing this with a fake HTTP server, enable passing through a URL from config
        self.control_plane_hooks_api = config.control_plane_hooks_api

        self.pageserver_virtual_file_io_engine = config.pageserver_virtual_file_io_engine
        self.pageserver_virtual_file_io_mode = config.pageserver_virtual_file_io_mode
        self.pageserver_get_vectored_concurrent_io = config.pageserver_get_vectored_concurrent_io
        self.pageserver_tracing_config = config.pageserver_tracing_config
        if config.pageserver_import_config is None:
            self.pageserver_import_config = PageserverImportConfig.default()
        else:
            self.pageserver_import_config = config.pageserver_import_config

        # Create the neon_local's `NeonLocalInitConf`
        cfg: dict[str, Any] = {
            "default_tenant_id": str(self.initial_tenant),
            "broker": {},
            "safekeepers": [],
            "pageservers": [],
            "endpoint_storage": {
                "listen_addr": f"127.0.0.1:{self.port_distributor.get_port()}",
            },
            "generate_local_ssl_certs": self.generate_local_ssl_certs,
        }

        if config.use_https_storage_broker_api:
            cfg["broker"]["listen_https_addr"] = self.broker.listen_addr()
        else:
            cfg["broker"]["listen_addr"] = self.broker.listen_addr()

        cfg["control_plane_api"] = self.control_plane_api

        if self.control_plane_hooks_api is not None:
            cfg["control_plane_hooks_api"] = self.control_plane_hooks_api

        storage_controller_config = self.storage_controller_config

        if config.use_https_pageserver_api:
            storage_controller_config = storage_controller_config or {}
            storage_controller_config["use_https_pageserver_api"] = True

        if config.use_https_safekeeper_api:
            storage_controller_config = storage_controller_config or {}
            storage_controller_config["use_https_safekeeper_api"] = True

        # TODO(diko): uncomment when timeline_safekeeper_count option is in the release branch,
        # so the compat tests will not fail bacause of it presence.
        # if config.num_safekeepers < 3:
        #     storage_controller_config = storage_controller_config or {}
        #     if "timeline_safekeeper_count" not in storage_controller_config:
        #         storage_controller_config["timeline_safekeeper_count"] = config.num_safekeepers

        if storage_controller_config is not None:
            cfg["storage_controller"] = storage_controller_config

        if config.test_may_use_compatibility_snapshot_binaries:
            if "storage_controller" in cfg:
                cfg["storage_controller"]["use_local_compute_notifications"] = False
            else:
                cfg["storage_controller"] = {"use_local_compute_notifications": False}

        if config.storcon_kick_secondary_downloads is not None:
            # Configure whether storage controller should actively kick off secondary downloads
            if "storage_controller" not in cfg:
                cfg["storage_controller"] = {}
            cfg["storage_controller"]["kick_secondary_downloads"] = (
                config.storcon_kick_secondary_downloads
            )

        # Create config for pageserver
        http_auth_type = "NeonJWT" if config.auth_enabled else "Trust"
        pg_auth_type = "NeonJWT" if config.auth_enabled else "Trust"
        grpc_auth_type = "NeonJWT" if config.auth_enabled else "Trust"
        for ps_id in range(
            self.BASE_PAGESERVER_ID, self.BASE_PAGESERVER_ID + config.num_pageservers
        ):
            pageserver_port = PageserverPort(
                pg=self.port_distributor.get_port(),
                grpc=self.port_distributor.get_port(),
                http=self.port_distributor.get_port(),
                https=self.port_distributor.get_port() if config.use_https_pageserver_api else None,
            )

            # Availabilty zones may also be configured manually with `NeonEnvBuilder.pageserver_config_override`
            if self.num_azs > 1:
                # Round-robin assignment of AZ names like us-east-2a, us-east-2b, etc.
                az_prefix = DEFAULT_AZ_ID[:-1]
                availability_zone = f"{az_prefix}{chr(ord('a') + (ps_id - 1) % self.num_azs)}"
            else:
                availability_zone = DEFAULT_AZ_ID

            ps_cfg: dict[str, Any] = {
                "id": ps_id,
                "listen_pg_addr": f"localhost:{pageserver_port.pg}",
                "listen_grpc_addr": f"localhost:{pageserver_port.grpc}",
                "listen_http_addr": f"localhost:{pageserver_port.http}",
                "listen_https_addr": f"localhost:{pageserver_port.https}"
                if config.use_https_pageserver_api
                else None,
                "pg_auth_type": pg_auth_type,
                "grpc_auth_type": grpc_auth_type,
                "http_auth_type": http_auth_type,
                "availability_zone": availability_zone,
                # Disable pageserver disk syncs in tests: when running tests concurrently, this avoids
                # the pageserver taking a long time to start up due to syncfs flushing other tests' data
                "no_sync": True,
                # Look for gaps in WAL received from safekeepeers
                "validate_wal_contiguity": True,
            }

            # Batching (https://github.com/neondatabase/neon/issues/9377):
            # enable batching by default in tests and benchmarks.
            ps_cfg["page_service_pipelining"] = {
                "mode": "pipelined",
                "execution": "concurrent-futures",
                "max_batch_size": 32,
                "batching": "scattered-lsn",
            }

            get_vectored_concurrent_io = self.pageserver_get_vectored_concurrent_io
            if get_vectored_concurrent_io is not None:
                ps_cfg["get_vectored_concurrent_io"] = {
                    "mode": self.pageserver_get_vectored_concurrent_io,
                }

            if self.pageserver_virtual_file_io_engine is not None:
                ps_cfg["virtual_file_io_engine"] = self.pageserver_virtual_file_io_engine
            if self.pageserver_virtual_file_io_mode is not None:
                ps_cfg["virtual_file_io_mode"] = self.pageserver_virtual_file_io_mode
            if config.pageserver_default_tenant_config_compaction_algorithm is not None:
                tenant_config = ps_cfg.setdefault("tenant_config", {})
                tenant_config["compaction_algorithm"] = (
                    config.pageserver_default_tenant_config_compaction_algorithm
                )

            tenant_config = ps_cfg.setdefault("tenant_config", {})
            # This feature is pending rollout.
            # tenant_config["rel_size_v2_enabled"] = True

            # Test authors tend to forget about the default 10min initial lease deadline
            # when writing tests, which turns their immediate gc requests via mgmt API
            # into no-ops. Override the binary default here, such that there is no initial
            # lease deadline by default in tests. Tests that care can always override it
            # themselves.
            # Cf https://databricks.atlassian.net/browse/LKB-92?focusedCommentId=6722329
            tenant_config["lsn_lease_length"] = "0s"
            # Same argument applies to the initial standby_horizon lease deadline.
            tenant_config["standby_horizon_lease_length"] = "0s"

            if self.pageserver_remote_storage is not None:
                ps_cfg["remote_storage"] = remote_storage_to_toml_dict(
                    self.pageserver_remote_storage
                )

            if config.pageserver_config_override is not None:
                if callable(config.pageserver_config_override):
                    config.pageserver_config_override(ps_cfg)
                else:
                    assert isinstance(config.pageserver_config_override, str)
                    for o in config.pageserver_config_override.split(";"):
                        override = toml.loads(o)
                        for key, value in override.items():
                            ps_cfg[key] = value

            if self.pageserver_tracing_config is not None:
                key, value = self.pageserver_tracing_config.to_config_key_value()

                if key not in ps_cfg:
                    ps_cfg[key] = value

                ps_cfg[key] = value

            if self.pageserver_import_config is not None:
                key, value = self.pageserver_import_config.to_config_key_value()

                if key not in ps_cfg:
                    ps_cfg[key] = value

            # Create a corresponding NeonPageserver object
            ps = NeonPageserver(
                self, ps_id, port=pageserver_port, az_id=ps_cfg["availability_zone"]
            )

            if config.test_may_use_compatibility_snapshot_binaries:
                # New features gated by pageserver config usually get rolled out in the
                # test suite first, by enabling it in the `ps_cfg` abve.
                # Compatibility tests run with old binaries that predate feature code & config.
                # So, old binaries will warn about the flag's presence.
                # Silence those warnings categorically.
                log.info("test may use old binaries, ignoring warnings about unknown config items")
                ps.allowed_errors.append(".*ignoring unknown configuration item.*")

            self.pageservers.append(ps)
            cfg["pageservers"].append(ps_cfg)

        # Create config and a Safekeeper object for each safekeeper
        for i in range(1, config.num_safekeepers + 1):
            port = SafekeeperPort(
                pg=self.port_distributor.get_port(),
                pg_tenant_only=self.port_distributor.get_port(),
                http=self.port_distributor.get_port(),
                https=self.port_distributor.get_port() if config.use_https_safekeeper_api else None,
            )
            id = config.safekeepers_id_start + i  # assign ids sequentially
            sk_cfg: dict[str, Any] = {
                "id": id,
                "pg_port": port.pg,
                "pg_tenant_only_port": port.pg_tenant_only,
                "http_port": port.http,
                "https_port": port.https,
                "sync": config.safekeepers_enable_fsync,
                "use_https_safekeeper_api": config.use_https_safekeeper_api,
            }
            if config.auth_enabled:
                sk_cfg["auth_enabled"] = True
            if self.safekeepers_remote_storage is not None:
                sk_cfg["remote_storage"] = (
                    self.safekeepers_remote_storage.to_toml_inline_table().strip()
                )
            self.safekeepers.append(
                Safekeeper(env=self, id=id, port=port, extra_opts=config.safekeeper_extra_opts)
            )
            cfg["safekeepers"].append(sk_cfg)

        # Scrubber instance for tests that use it, and for use during teardown checks
        self.storage_scrubber = StorageScrubber(self, log_dir=config.test_output_dir)

        log.info(f"Config: {cfg}")
        self.neon_cli.init(
            cfg,
            force=config.config_init_force,
        )

    def start(
        self,
        timeout_in_seconds: int | None = None,
        extra_ps_env_vars: dict[str, str] | None = None,
    ):
        # Storage controller starts first, so that pageserver /re-attach calls don't
        # bounce through retries on startup
        self.storage_controller.start(timeout_in_seconds=timeout_in_seconds)

        # Wait for storage controller readiness to prevent unnecessary post start-up
        # reconcile.
        self.storage_controller.wait_until_ready()

        # Start up broker, pageserver and all safekeepers
        futs = []
        with concurrent.futures.ThreadPoolExecutor(
            max_workers=2 + len(self.pageservers) + len(self.safekeepers)
        ) as executor:
            futs.append(executor.submit(lambda: self.broker.start()))

            for pageserver in self.pageservers:
                futs.append(
                    executor.submit(
                        lambda ps=pageserver: ps.start(  # type: ignore[misc]
                            extra_env_vars=extra_ps_env_vars or {},
                            timeout_in_seconds=timeout_in_seconds,
                        ),
                    )
                )

            for safekeeper in self.safekeepers:
                futs.append(
                    executor.submit(
                        lambda sk=safekeeper: sk.start(timeout_in_seconds=timeout_in_seconds)  # type: ignore[misc]
                    )
                )

        for f in futs:
            f.result()

        self.endpoint_storage.start(timeout_in_seconds=timeout_in_seconds)

    def stop(self, immediate=False, ps_assert_metric_no_errors=False, fail_on_endpoint_errors=True):
        """
        After this method returns, there should be no child processes running.

        Unless of course, some stopping failed, in that case, all remaining child processes are leaked.
        """

        # the commonly failing components have special try-except behavior,
        # trying to get us to actually shutdown all processes over easier error
        # reporting.

        raise_later = None
        try:
            self.endpoints.stop_all(fail_on_endpoint_errors)
        except Exception as e:
            raise_later = e

        self.endpoint_storage.stop(immediate=immediate)

        # Stop storage controller before pageservers: we don't want it to spuriously
        # detect a pageserver "failure" during test teardown
        self.storage_controller.stop(immediate=immediate)

        stop_later = []
        metric_errors = []

        for sk in self.safekeepers:
            sk.stop(immediate=immediate)
        for pageserver in self.pageservers:
            if ps_assert_metric_no_errors:
                try:
                    pageserver.assert_no_metric_errors()
                except Exception as e:
                    metric_errors.append(e)
                    log.error(f"metric validation failed on {pageserver.id}: {e}")

            try:
                pageserver.snapshot_final_metrics()
            except Exception as e:
                log.error(f"metric snapshot failed on {pageserver.id}: {e}")

            try:
                pageserver.stop(immediate=immediate)
            except RuntimeError:
                stop_later.append(pageserver)
        self.broker.stop()

        # TODO: for nice logging we need python 3.11 ExceptionGroup
        for ps in stop_later:
            ps.stop(immediate=True)

        if raise_later is not None:
            raise raise_later

        for error in metric_errors:
            raise error

        if len(stop_later) > 0:
            raise RuntimeError(
                f"{len(stop_later)} out of {len(self.pageservers)} pageservers failed to stop gracefully"
            )

    @property
    def pageserver(self) -> NeonPageserver:
        """
        For tests that are naive to multiple pageservers: give them the 1st in the list, and
        assert that there is only one. Tests with multiple pageservers should always use
        get_pageserver with an explicit ID.
        """
        assert len(self.pageservers) == 1, (
            "env.pageserver must only be used with single pageserver NeonEnv"
        )
        return self.pageservers[0]

    def get_pageserver(self, id: int | None) -> NeonPageserver:
        """
        Look up a pageserver by its node ID.

        As a convenience for tests that do not use multiple pageservers, passing None
        will yield the same default pageserver as `self.pageserver`.
        """

        if id is None:
            return self.pageserver

        for ps in self.pageservers:
            if ps.id == id:
                return ps

        raise RuntimeError(f"Pageserver with ID {id} not found")

    def get_tenant_pageserver(self, tenant_id: TenantId | TenantShardId):
        """
        Get the NeonPageserver where this tenant shard is currently attached, according
        to the storage controller.
        """
        meta = self.storage_controller.inspect(tenant_id)
        if meta is None:
            return None
        pageserver_id = meta[1]
        return self.get_pageserver(pageserver_id)

    def get_safekeeper_connstrs(self) -> str:
        """Get list of safekeeper endpoints suitable for safekeepers GUC"""
        return ",".join(f"localhost:{wa.port.pg}" for wa in self.safekeepers)

    def get_binary_version(self, binary_name: str) -> str:
        bin_pageserver = str(self.neon_binpath / binary_name)
        res = subprocess.run(
            [bin_pageserver, "--version"],
            check=True,
            text=True,
            capture_output=True,
        )
        return res.stdout

    @cached_property
    def auth_keys(self) -> AuthKeys:
        priv = (Path(self.repo_dir) / "auth_private_key.pem").read_text()
        return AuthKeys(priv=priv)

    def regenerate_keys_at(self, privkey_path: Path, pubkey_path: Path):
        # compare generate_auth_keys() in local_env.rs
        subprocess.run(
            ["openssl", "genpkey", "-algorithm", "ed25519", "-out", privkey_path],
            cwd=self.repo_dir,
            check=True,
        )

        subprocess.run(
            [
                "openssl",
                "pkey",
                "-in",
                privkey_path,
                "-pubout",
                "-out",
                pubkey_path,
            ],
            cwd=self.repo_dir,
            check=True,
        )
        del self.auth_keys

    def generate_endpoint_id(self) -> str:
        """
        Generate a unique endpoint ID
        """
        self.endpoint_counter += 1
        return "ep-" + str(self.endpoint_counter)

    def create_tenant(
        self,
        tenant_id: TenantId | None = None,
        timeline_id: TimelineId | None = None,
        conf: dict[str, Any] | None = None,
        shard_count: int | None = None,
        shard_stripe_size: int | None = None,
        placement_policy: str | None = None,
        set_default: bool = False,
    ) -> tuple[TenantId, TimelineId]:
        """
        Creates a new tenant, returns its id and its initial timeline's id.
        """
        tenant_id = tenant_id or TenantId.generate()
        timeline_id = timeline_id or TimelineId.generate()

        self.neon_cli.tenant_create(
            tenant_id=tenant_id,
            timeline_id=timeline_id,
            pg_version=self.pg_version,
            conf=conf,
            shard_count=shard_count,
            shard_stripe_size=shard_stripe_size,
            placement_policy=placement_policy,
            set_default=set_default,
        )

        return tenant_id, timeline_id

    def config_tenant(self, tenant_id: TenantId | None, conf: dict[str, str]):
        """
        Update tenant config.
        """
        tenant_id = tenant_id or self.initial_tenant
        self.neon_cli.tenant_config(tenant_id, conf)

    def create_branch(
        self,
        new_branch_name: str = DEFAULT_BRANCH_NAME,
        tenant_id: TenantId | None = None,
        ancestor_branch_name: str | None = None,
        ancestor_start_lsn: Lsn | None = None,
        new_timeline_id: TimelineId | None = None,
    ) -> TimelineId:
        new_timeline_id = new_timeline_id or TimelineId.generate()
        tenant_id = tenant_id or self.initial_tenant

        self.neon_cli.timeline_branch(
            tenant_id, new_timeline_id, new_branch_name, ancestor_branch_name, ancestor_start_lsn
        )

        return new_timeline_id

    def create_timeline(
        self,
        new_branch_name: str,
        tenant_id: TenantId | None = None,
        timeline_id: TimelineId | None = None,
    ) -> TimelineId:
        timeline_id = timeline_id or TimelineId.generate()
        tenant_id = tenant_id or self.initial_tenant

        self.neon_cli.timeline_create(new_branch_name, tenant_id, timeline_id, self.pg_version)

        return timeline_id


@pytest.fixture(scope="function")
def neon_simple_env(
    request: FixtureRequest,
    pytestconfig: Config,
    port_distributor: PortDistributor,
    mock_s3_server: MockS3Server,
    run_id: uuid.UUID,
    top_output_dir: Path,
    test_output_dir: Path,
    neon_binpath: Path,
    compatibility_neon_binpath: Path,
    pg_distrib_dir: Path,
    compatibility_pg_distrib_dir: Path,
    pg_version: PgVersion,
    pageserver_virtual_file_io_engine: str,
    pageserver_default_tenant_config_compaction_algorithm: dict[str, Any] | None,
    pageserver_virtual_file_io_mode: str | None,
    pageserver_get_vectored_concurrent_io: str | None,
) -> Iterator[NeonEnv]:
    """
    Simple Neon environment, with 1 safekeeper and 1 pageserver. No authentication, no fsync.

    This fixture will use RemoteStorageKind.LOCAL_FS with pageserver.
    """

    # Create the environment in the per-test output directory
    repo_dir = get_test_repo_dir(request, top_output_dir)
    combination = (
        request._pyfuncitem.callspec.params["combination"]
        if "combination" in request._pyfuncitem.callspec.params
        else None
    )

    with NeonEnvBuilder(
        top_output_dir=top_output_dir,
        repo_dir=repo_dir,
        port_distributor=port_distributor,
        mock_s3_server=mock_s3_server,
        neon_binpath=neon_binpath,
        compatibility_neon_binpath=compatibility_neon_binpath,
        pg_distrib_dir=pg_distrib_dir,
        compatibility_pg_distrib_dir=compatibility_pg_distrib_dir,
        pg_version=pg_version,
        run_id=run_id,
        preserve_database_files=cast("bool", pytestconfig.getoption("--preserve-database-files")),
        test_name=request.node.name,
        test_output_dir=test_output_dir,
        pageserver_virtual_file_io_engine=pageserver_virtual_file_io_engine,
        pageserver_default_tenant_config_compaction_algorithm=pageserver_default_tenant_config_compaction_algorithm,
        pageserver_virtual_file_io_mode=pageserver_virtual_file_io_mode,
        pageserver_get_vectored_concurrent_io=pageserver_get_vectored_concurrent_io,
        combination=combination,
    ) as builder:
        env = builder.init_start()

        yield env


@pytest.fixture(scope="function")
def neon_env_builder(
    pytestconfig: Config,
    test_output_dir: Path,
    port_distributor: PortDistributor,
    mock_s3_server: MockS3Server,
    neon_binpath: Path,
    compatibility_neon_binpath: Path,
    pg_distrib_dir: Path,
    compatibility_pg_distrib_dir: Path,
    pg_version: PgVersion,
    run_id: uuid.UUID,
    request: FixtureRequest,
    test_overlay_dir: Path,
    top_output_dir: Path,
    pageserver_virtual_file_io_engine: str,
    pageserver_default_tenant_config_compaction_algorithm: dict[str, Any] | None,
    record_property: Callable[[str, object], None],
    pageserver_virtual_file_io_mode: str | None,
    pageserver_get_vectored_concurrent_io: str | None,
) -> Iterator[NeonEnvBuilder]:
    """
    Fixture to create a Neon environment for test.

    To use, define 'neon_env_builder' fixture in your test to get access to the
    builder object. Set properties on it to describe the environment.
    Finally, initialize and start up the environment by calling
    neon_env_builder.init_start().

    After the initialization, you can launch compute nodes by calling
    the functions in the 'env.endpoints' factory object, stop/start the
    nodes, etc.
    """

    # Create the environment in the test-specific output dir
    repo_dir = os.path.join(test_output_dir, "repo")
    combination = (
        request._pyfuncitem.callspec.params["combination"]
        if "combination" in request._pyfuncitem.callspec.params
        else None
    )

    # Return the builder to the caller
    with NeonEnvBuilder(
        top_output_dir=top_output_dir,
        repo_dir=Path(repo_dir),
        port_distributor=port_distributor,
        mock_s3_server=mock_s3_server,
        neon_binpath=neon_binpath,
        compatibility_neon_binpath=compatibility_neon_binpath,
        pg_distrib_dir=pg_distrib_dir,
        compatibility_pg_distrib_dir=compatibility_pg_distrib_dir,
        combination=combination,
        pg_version=pg_version,
        run_id=run_id,
        preserve_database_files=cast("bool", pytestconfig.getoption("--preserve-database-files")),
        pageserver_virtual_file_io_engine=pageserver_virtual_file_io_engine,
        test_name=request.node.name,
        test_output_dir=test_output_dir,
        test_overlay_dir=test_overlay_dir,
        pageserver_default_tenant_config_compaction_algorithm=pageserver_default_tenant_config_compaction_algorithm,
        pageserver_virtual_file_io_mode=pageserver_virtual_file_io_mode,
        pageserver_get_vectored_concurrent_io=pageserver_get_vectored_concurrent_io,
    ) as builder:
        yield builder
        # Propogate `preserve_database_files` to make it possible to use in other fixtures,
        # like `test_output_dir` fixture for attaching all database files to Allure report.
        record_property("preserve_database_files", builder.preserve_database_files)


@pytest.fixture(scope="function")
def neon_env_builder_local(
    neon_env_builder: NeonEnvBuilder,
    test_output_dir: Path,
    pg_distrib_dir: Path,
) -> NeonEnvBuilder:
    """
    Fixture to create a Neon environment for test with its own pg_install copy.

    This allows the test to edit the list of available extensions in the
    local instance of Postgres used for the test, and install extensions via
    downloading them when a remote extension is tested, for instance, or
    copying files around for local extension testing.
    """
    test_local_pginstall = test_output_dir / "pg_install"
    log.info(f"copy {pg_distrib_dir} to {test_local_pginstall}")

    # We can't copy only the version that we are currently testing because other
    # binaries like the storage controller need specific Postgres versions.
    shutil.copytree(pg_distrib_dir, test_local_pginstall)

    neon_env_builder.pg_distrib_dir = test_local_pginstall
    log.info(f"local neon_env_builder.pg_distrib_dir: {neon_env_builder.pg_distrib_dir}")

    return neon_env_builder


@dataclass
class PageserverPort:
    pg: int
    grpc: int
    http: int
    https: int | None = None


class LogUtils:
    """
    A mixin class which provides utilities for inspecting the logs of a service.
    """

    def __init__(self, logfile: Path) -> None:
        self.logfile = logfile

    def assert_log_contains(
        self, pattern: str, offset: None | LogCursor = None
    ) -> tuple[str, LogCursor]:
        """Convenient for use inside wait_until()"""

        res = self.log_contains(pattern, offset=offset)
        assert res is not None
        return res

    def log_contains(
        self, pattern: str, offset: None | LogCursor = None
    ) -> tuple[str, LogCursor] | None:
        """Check that the log contains a line that matches the given regex"""
        logfile = self.logfile
        if not logfile.exists():
            log.warning(f"Skipping log check: {logfile} does not exist")
            return None

        log.info(f"Checking log {logfile} for pattern '{pattern}'")

        contains_re = re.compile(pattern)

        # XXX: Our rust logging machinery buffers the messages, so if you
        # call this function immediately after it's been logged, there is
        # no guarantee it is already present in the log file. This hasn't
        # been a problem in practice, our python tests are not fast enough
        # to hit that race condition.
        skip_until_line_no = 0 if offset is None else offset._line_no
        cur_line_no = 0
        with logfile.open("r") as f:
            for line in f:
                if cur_line_no < skip_until_line_no:
                    cur_line_no += 1
                    continue
                elif contains_re.search(line):
                    # found it!
                    cur_line_no += 1
                    return (line, LogCursor(cur_line_no))
                else:
                    cur_line_no += 1
        return None


class StorageControllerApiException(Exception):
    def __init__(self, message, status_code: int):
        super().__init__(message)
        self.message = message
        self.status_code = status_code


# See libs/pageserver_api/src/controller_api.rs
# for the rust definitions of the enums below
class PageserverAvailability(StrEnum):
    ACTIVE = "Active"
    UNAVAILABLE = "Unavailable"
    OFFLINE = "Offline"


class PageserverSchedulingPolicy(StrEnum):
    ACTIVE = "Active"
    DRAINING = "Draining"
    FILLING = "Filling"
    PAUSE = "Pause"
    PAUSE_FOR_RESTART = "PauseForRestart"
    DELETING = "Deleting"


class StorageControllerLeadershipStatus(StrEnum):
    LEADER = "leader"
    STEPPED_DOWN = "stepped_down"
    CANDIDATE = "candidate"


@dataclass
class StorageControllerMigrationConfig:
    # Unlike the API itself, tests default to prewarm=False because it's a simpler API and doesn't
    # require the test to go poll for the migration actually completing.
    prewarm: bool = False
    override_scheduler: bool = False
    secondary_warmup_timeout: str | None = None
    secondary_download_request_timeout: str | None = None


class NeonStorageController(MetricsGetter, LogUtils):
    def __init__(self, env: NeonEnv, port: int, auth_enabled: bool, use_https: bool):
        self.env = env
        self.port: int = port
        scheme = "https" if use_https else "http"
        self.api: str = f"{scheme}://127.0.0.1:{port}"
        self.running = False
        self.auth_enabled = auth_enabled
        self.allowed_errors: list[str] = DEFAULT_STORAGE_CONTROLLER_ALLOWED_ERRORS
        self.logfile = self.env.repo_dir / "storage_controller_1" / "storage_controller.log"
        self.ssl_ca_file = env.ssl_ca_file

    def start(
        self,
        timeout_in_seconds: int | None = None,
        instance_id: int | None = None,
        base_port: int | None = None,
    ) -> Self:
        assert not self.running
        self.env.neon_cli.storage_controller_start(timeout_in_seconds, instance_id, base_port)
        self.running = True
        return self

    def stop(self, immediate: bool = False) -> Self:
        if self.running:
            self.env.neon_cli.storage_controller_stop(immediate)
            self.running = False
        return self

    def upcall_api_endpoint(self) -> str:
        return f"{self.api}/upcall/v1"

    def api_root(self) -> str:
        return self.api

    @staticmethod
    def retryable_node_operation(op, ps_id, max_attempts, backoff):
        while max_attempts > 0:
            try:
                op(ps_id)
                return
            except StorageControllerApiException as e:
                max_attempts -= 1
                log.info(f"Operation failed ({max_attempts} attempts left): {e}")

                if max_attempts == 0:
                    raise e

                time.sleep(backoff)

    @staticmethod
    def raise_api_exception(res: requests.Response):
        try:
            res.raise_for_status()
        except requests.RequestException as e:
            try:
                msg = res.json()["msg"]
            except:  # noqa: E722
                msg = ""
            raise StorageControllerApiException(msg, res.status_code) from e

    def assert_no_errors(self):
        assert_no_errors(
            self.logfile,
            "storage_controller",
            self.allowed_errors,
        )

    def pageserver_api(self, *args, **kwargs) -> PageserverHttpClient:
        """
        The storage controller implements a subset of the pageserver REST API, for mapping
        per-tenant actions into per-shard actions (e.g. timeline creation).  Tests should invoke those
        functions via the HttpClient, as an implicit check that these APIs remain compatible.
        """
        auth_token = None
        if self.auth_enabled:
            auth_token = self.env.auth_keys.generate_token(scope=TokenScope.PAGE_SERVER_API)
        return PageserverHttpClient(self.port, lambda: True, auth_token, *args, **kwargs)

    def request(self, method, *args, **kwargs) -> requests.Response:
        if self.ssl_ca_file is not None:
            kwargs["verify"] = self.ssl_ca_file
        resp = requests.request(method, *args, **kwargs)
        NeonStorageController.raise_api_exception(resp)

        return resp

    def headers(self, scope: TokenScope | None) -> dict[str, str]:
        headers = {}
        if self.auth_enabled and scope is not None:
            jwt_token = self.env.auth_keys.generate_token(scope=scope)
            headers["Authorization"] = f"Bearer {jwt_token}"

        return headers

    def get_metrics(self) -> Metrics:
        res = self.request("GET", f"{self.api}/metrics")
        return parse_metrics(res.text)

    def ready(self) -> bool:
        status = None
        try:
            resp = self.request("GET", f"{self.api}/ready")
            status = resp.status_code
        except StorageControllerApiException as e:
            status = e.status_code

        if status == 503:
            return False
        elif status == 200:
            return True
        else:
            raise RuntimeError(f"Unexpected status {status} from readiness endpoint")

    def wait_until_ready(self):
        t1 = time.time()

        def storage_controller_ready():
            assert self.ready() is True

        wait_until(storage_controller_ready)
        return time.time() - t1

    def attach_hook_issue(
        self,
        tenant_shard_id: TenantId | TenantShardId,
        pageserver_id: int,
        generation_override: int | None = None,
        config: None | dict[str, Any] = None,
    ) -> int:
        body = {"tenant_shard_id": str(tenant_shard_id), "node_id": pageserver_id}
        if generation_override is not None:
            body["generation_override"] = generation_override
        if config is not None:
            body["config"] = config

        response = self.request(
            "POST",
            f"{self.api}/debug/v1/attach-hook",
            json=body,
            headers=self.headers(TokenScope.ADMIN),
        )
        gen = response.json()["gen"]
        assert isinstance(gen, int)
        return gen

    def attach_hook_drop(self, tenant_shard_id: TenantId | TenantShardId):
        self.request(
            "POST",
            f"{self.api}/debug/v1/attach-hook",
            json={"tenant_shard_id": str(tenant_shard_id), "node_id": None},
            headers=self.headers(TokenScope.ADMIN),
        )

    def inspect(self, tenant_shard_id: TenantId | TenantShardId) -> tuple[int, int] | None:
        """
        :return: 2-tuple of (generation, pageserver id), or None if unknown
        """
        response = self.request(
            "POST",
            f"{self.api}/debug/v1/inspect",
            json={"tenant_shard_id": str(tenant_shard_id)},
            headers=self.headers(TokenScope.ADMIN),
        )
        json = response.json()
        log.info(f"Response: {json}")
        if json["attachment"]:
            # Explicit int() to make python type linter happy
            return (int(json["attachment"][0]), int(json["attachment"][1]))
        else:
            return None

    def node_register(self, node: NeonPageserver):
        body = {
            "node_id": int(node.id),
            "listen_http_addr": "localhost",
            "listen_http_port": node.service_port.http,
            "listen_https_port": node.service_port.https,
            "listen_pg_addr": "localhost",
            "listen_pg_port": node.service_port.pg,
            "availability_zone_id": node.az_id,
        }
        log.info(f"node_register({body})")
        self.request(
            "POST",
            f"{self.api}/control/v1/node",
            json=body,
            headers=self.headers(TokenScope.ADMIN),
        )

    def node_delete_old(self, node_id):
        log.info(f"node_delete_old({node_id})")
        self.request(
            "DELETE",
            f"{self.api}/control/v1/node/{node_id}",
            headers=self.headers(TokenScope.ADMIN),
        )

    def node_delete(self, node_id):
        log.info(f"node_delete({node_id})")
        self.request(
            "PUT",
            f"{self.api}/control/v1/node/{node_id}/delete",
            headers=self.headers(TokenScope.ADMIN),
        )

    def cancel_node_delete(self, node_id):
        log.info(f"cancel_node_delete({node_id})")
        self.request(
            "DELETE",
            f"{self.api}/control/v1/node/{node_id}/delete",
            headers=self.headers(TokenScope.ADMIN),
        )

    def tombstone_delete(self, node_id):
        log.info(f"tombstone_delete({node_id})")
        self.request(
            "DELETE",
            f"{self.api}/debug/v1/tombstone/{node_id}",
            headers=self.headers(TokenScope.ADMIN),
        )

    def node_drain(self, node_id):
        log.info(f"node_drain({node_id})")
        self.request(
            "PUT",
            f"{self.api}/control/v1/node/{node_id}/drain",
            headers=self.headers(TokenScope.INFRA),
        )

    def cancel_node_drain(self, node_id):
        log.info(f"cancel_node_drain({node_id})")
        self.request(
            "DELETE",
            f"{self.api}/control/v1/node/{node_id}/drain",
            headers=self.headers(TokenScope.INFRA),
        )

    def node_fill(self, node_id):
        log.info(f"node_fill({node_id})")
        self.request(
            "PUT",
            f"{self.api}/control/v1/node/{node_id}/fill",
            headers=self.headers(TokenScope.INFRA),
        )

    def cancel_node_fill(self, node_id):
        log.info(f"cancel_node_fill({node_id})")
        self.request(
            "DELETE",
            f"{self.api}/control/v1/node/{node_id}/fill",
            headers=self.headers(TokenScope.INFRA),
        )

    def node_status(self, node_id):
        response = self.request(
            "GET",
            f"{self.api}/control/v1/node/{node_id}",
            headers=self.headers(TokenScope.INFRA),
        )
        return response.json()

    def get_leader(self):
        response = self.request(
            "GET",
            f"{self.api}/control/v1/leader",
            headers=self.headers(TokenScope.ADMIN),
        )
        return response.json()

    def node_list(self):
        response = self.request(
            "GET",
            f"{self.api}/control/v1/node",
            headers=self.headers(TokenScope.INFRA),
        )
        return response.json()

    def tombstone_list(self):
        response = self.request(
            "GET",
            f"{self.api}/debug/v1/tombstone",
            headers=self.headers(TokenScope.ADMIN),
        )
        return response.json()

    def tenant_shard_dump(self):
        """
        Debug listing API: dumps the internal map of tenant shards
        """
        response = self.request(
            "GET",
            f"{self.api}/debug/v1/tenant",
            headers=self.headers(TokenScope.ADMIN),
        )
        return response.json()

    def tenant_list(self, **kwargs):
        """
        Control API tenant listing: a vector of the same content returned by tenant_describe
        """
        response = self.request(
            "GET",
            f"{self.api}/control/v1/tenant",
            headers=self.headers(TokenScope.ADMIN),
            params=kwargs,
        )
        return response.json()

    def node_configure(self, node_id, body: dict[str, Any]):
        log.info(f"node_configure({node_id}, {body})")
        body["node_id"] = node_id
        self.request(
            "PUT",
            f"{self.api}/control/v1/node/{node_id}/config",
            json=body,
            headers=self.headers(TokenScope.ADMIN),
        )

    def tenant_create(
        self,
        tenant_id: TenantId,
        shard_count: int | None = None,
        shard_stripe_size: int | None = None,
        tenant_config: dict[Any, Any] | None = None,
        placement_policy: dict[Any, Any] | str | None = None,
    ):
        """
        Use this rather than pageserver_api() when you need to include shard parameters
        """
        body: dict[str, Any] = {"new_tenant_id": str(tenant_id)}

        if shard_count is not None:
            shard_params = {"count": shard_count}
            if shard_stripe_size is not None:
                shard_params["stripe_size"] = shard_stripe_size
            else:
                shard_params["stripe_size"] = 32768

            body["shard_parameters"] = shard_params

        if tenant_config is not None:
            for k, v in tenant_config.items():
                body[k] = v

        body["placement_policy"] = placement_policy

        response = self.request(
            "POST",
            f"{self.api}/v1/tenant",
            json=body,
            headers=self.headers(TokenScope.PAGE_SERVER_API),
        )
        response.raise_for_status()
        log.info(f"tenant_create success: {response.json()}")

    def timeline_create(
        self,
        tenant_id: TenantId,
        body: dict[str, Any],
    ):
        response = self.request(
            "POST",
            f"{self.api}/v1/tenant/{tenant_id}/timeline",
            json=body,
            headers=self.headers(TokenScope.PAGE_SERVER_API),
        )
        response.raise_for_status()
        log.info(f"timeline_create success: {response.json()}")

    def migrate_safekeepers(
        self,
        tenant_id: TenantId,
        timeline_id: TimelineId,
        new_sk_set: list[int],
    ):
        response = self.request(
            "POST",
            f"{self.api}/v1/tenant/{tenant_id}/timeline/{timeline_id}/safekeeper_migrate",
            json={"new_sk_set": new_sk_set},
            headers=self.headers(TokenScope.PAGE_SERVER_API),
        )
        response.raise_for_status()
        log.info(f"migrate_safekeepers success: {response.json()}")

    def locate(self, tenant_id: TenantId) -> list[dict[str, Any]]:
        """
        :return: list of {"shard_id": "", "node_id": int, "listen_pg_addr": str, "listen_pg_port": int, "listen_http_addr": str, "listen_http_port": int}
        """
        response = self.request(
            "GET",
            f"{self.api}/debug/v1/tenant/{tenant_id}/locate",
            headers=self.headers(TokenScope.ADMIN),
        )
        body = response.json()
        shards: list[dict[str, Any]] = body["shards"]
        return shards

    def timeline_locate(self, tenant_id: TenantId, timeline_id: TimelineId):
        """
        :return: dict {"generation": int, "sk_set": [int], "new_sk_set": [int]}
        """
        response = self.request(
            "GET",
            f"{self.api}/debug/v1/tenant/{tenant_id}/timeline/{timeline_id}/locate",
            headers=self.headers(TokenScope.ADMIN),
        )
        return response.json()

    def tenant_describe(self, tenant_id: TenantId):
        """
        :return: list of {"shard_id": "", "node_id": int, "listen_pg_addr": str, "listen_pg_port": int, "listen_http_addr: str, "listen_http_port: int, preferred_az_id: str}
        """
        response = self.request(
            "GET",
            f"{self.api}/control/v1/tenant/{tenant_id}",
            headers=self.headers(TokenScope.ADMIN),
        )
        response.raise_for_status()
        return response.json()

    # HADRON
    def tenant_timeline_describe(
        self,
        tenant_id: TenantId,
        timeline_id: TimelineId,
    ):
        response = self.request(
            "GET",
            f"{self.api}/control/v1/tenant/{tenant_id}/timeline/{timeline_id}",
            headers=self.headers(TokenScope.ADMIN),
        )
        response.raise_for_status()
        return response.json()

    def nodes(self):
        """
        :return: list of {"id": ""}
        """
        response = self.request(
            "GET",
            f"{self.api}/control/v1/node",
            headers=self.headers(TokenScope.ADMIN),
        )
        response.raise_for_status()
        return response.json()

    def node_shards(self, node_id: NodeId):
        """
        :return: list of {"shard_id": "", "is_secondary": bool}
        """
        response = self.request(
            "GET",
            f"{self.api}/control/v1/node/{node_id}/shards",
            headers=self.headers(TokenScope.ADMIN),
        )
        response.raise_for_status()
        return response.json()

    def tenant_shard_split(
        self, tenant_id: TenantId, shard_count: int, shard_stripe_size: int | None = None
    ) -> list[TenantShardId]:
        response = self.request(
            "PUT",
            f"{self.api}/control/v1/tenant/{tenant_id}/shard_split",
            json={"new_shard_count": shard_count, "new_stripe_size": shard_stripe_size},
            headers=self.headers(TokenScope.ADMIN),
        )
        body = response.json()
        log.info(f"tenant_shard_split success: {body}")
        shards: list[TenantShardId] = body["new_shards"]
        return shards

    def tenant_shard_migrate(
        self,
        tenant_shard_id: TenantShardId,
        dest_ps_id: int,
        config: StorageControllerMigrationConfig | None = None,
    ):
        payload = {"tenant_shard_id": str(tenant_shard_id), "node_id": dest_ps_id}
        if config is None:
            config = StorageControllerMigrationConfig()

        payload["migration_config"] = dataclasses.asdict(config)

        self.request(
            "PUT",
            f"{self.api}/control/v1/tenant/{tenant_shard_id}/migrate",
            json=payload,
            headers=self.headers(TokenScope.ADMIN),
        )
        if config.prewarm:
            log.info(
                f"Started prewarm migration of tenant {tenant_shard_id} to pageserver {dest_ps_id}"
            )
        else:
            log.info(f"Migrated tenant {tenant_shard_id} to pageserver {dest_ps_id}")
            assert self.env.get_tenant_pageserver(tenant_shard_id).id == dest_ps_id

    def tenant_policy_update(self, tenant_id: TenantId, body: dict[str, Any]):
        log.info(f"tenant_policy_update({tenant_id}, {body})")
        self.request(
            "PUT",
            f"{self.api}/control/v1/tenant/{tenant_id}/policy",
            json=body,
            headers=self.headers(TokenScope.ADMIN),
        )

    def tenant_import(self, tenant_id: TenantId):
        self.request(
            "POST",
            f"{self.api}/debug/v1/tenant/{tenant_id}/import",
            headers=self.headers(TokenScope.ADMIN),
        )

    def import_status(
        self, tenant_shard_id: TenantShardId, timeline_id: TimelineId, generation: int
    ):
        payload = {
            "tenant_shard_id": str(tenant_shard_id),
            "timeline_id": str(timeline_id),
            "generation": generation,
        }

        self.request(
            "GET",
            f"{self.api}/upcall/v1/timeline_import_status",
            headers=self.headers(TokenScope.GENERATIONS_API),
            json=payload,
        )

    def reconcile_all(self):
        r = self.request(
            "POST",
            f"{self.api}/debug/v1/reconcile_all",
            headers=self.headers(TokenScope.ADMIN),
        )
        r.raise_for_status()
        n = r.json()
        log.info(f"reconcile_all waited for {n} shards")
        return n

    def reconcile_until_idle(self, timeout_secs=30, max_interval=5):
        start_at = time.time()
        n = 1
        delay_sec = 0.1
        delay_max = max_interval
        while n > 0:
            n = self.reconcile_all()

            if n == 0:
                break
            elif time.time() - start_at > timeout_secs:
                raise RuntimeError("Timeout in reconcile_until_idle")
            else:
                # Don't call again right away: if we're waiting for many reconciles that
                # are blocked on the concurrency limit, it slows things down to call
                # reconcile_all frequently.
                time.sleep(delay_sec)
                delay_sec *= 2
                delay_sec = min(delay_sec, delay_max)

    def consistency_check(self):
        """
        Throw an exception if the service finds any inconsistencies in its state
        """
        self.request(
            "POST",
            f"{self.api}/debug/v1/consistency_check",
            headers=self.headers(TokenScope.ADMIN),
        )
        log.info("storage controller passed consistency check")

    def node_registered(self, node_id: int) -> bool:
        """
        Returns true if the storage controller can confirm
        it knows of pageserver with 'node_id'
        """
        try:
            self.node_status(node_id)
        except StorageControllerApiException as e:
            if e.status_code == 404:
                return False
            else:
                raise e

        return True

    def poll_node_status(
        self,
        node_id: int,
        desired_availability: PageserverAvailability | None,
        desired_scheduling_policy: PageserverSchedulingPolicy | None,
        max_attempts: int,
        backoff: float,
    ):
        """
        Poll the node status until it reaches 'desired_scheduling_policy' and 'desired_availability'
        or 'max_attempts' have been exhausted
        """
        log.info(
            f"Polling {node_id} for {desired_scheduling_policy} scheduling policy and {desired_availability} availability"
        )
        while max_attempts > 0:
            try:
                status = self.node_status(node_id)
                policy = status["scheduling"]
                availability = status["availability"]
                if (desired_scheduling_policy is None or policy == desired_scheduling_policy) and (
                    desired_availability is None or availability == desired_availability
                ):
                    return
                else:
                    max_attempts -= 1
                    log.info(
                        f"Status call returned {policy=} {availability=} ({max_attempts} attempts left)"
                    )

                    if max_attempts == 0:
                        raise AssertionError(
                            f"Status for {node_id=} did not reach {desired_scheduling_policy=} {desired_availability=}"
                        )

                    time.sleep(backoff)
            except StorageControllerApiException as e:
                max_attempts -= 1
                log.info(f"Status call failed ({max_attempts} retries left): {e}")

                if max_attempts == 0:
                    raise e

                time.sleep(backoff)

    def metadata_health_update(self, healthy: list[TenantShardId], unhealthy: list[TenantShardId]):
        body: dict[str, Any] = {
            "healthy_tenant_shards": [str(t) for t in healthy],
            "unhealthy_tenant_shards": [str(t) for t in unhealthy],
        }

        self.request(
            "POST",
            f"{self.api}/control/v1/metadata_health/update",
            json=body,
            headers=self.headers(TokenScope.SCRUBBER),
        )

    def metadata_health_list_unhealthy(self):
        response = self.request(
            "GET",
            f"{self.api}/control/v1/metadata_health/unhealthy",
            headers=self.headers(TokenScope.ADMIN),
        )
        return response.json()

    def metadata_health_list_outdated(self, duration: str):
        body: dict[str, Any] = {"not_scrubbed_for": duration}

        response = self.request(
            "POST",
            f"{self.api}/control/v1/metadata_health/outdated",
            json=body,
            headers=self.headers(TokenScope.ADMIN),
        )
        return response.json()

    def metadata_health_is_healthy(self, outdated_duration: str = "1h") -> bool:
        """Metadata is healthy if there is no unhealthy or outdated health records."""

        unhealthy = self.metadata_health_list_unhealthy()
        outdated = self.metadata_health_list_outdated(outdated_duration)

        healthy = (
            len(unhealthy["unhealthy_tenant_shards"]) == 0 and len(outdated["health_records"]) == 0
        )
        if not healthy:
            log.info(f"{unhealthy=}, {outdated=}")
        return healthy

    def step_down(self):
        log.info("Asking storage controller to step down")
        response = self.request(
            "PUT",
            f"{self.api}/control/v1/step_down",
            headers=self.headers(TokenScope.ADMIN),
        )

        response.raise_for_status()
        return response.json()

    def timeline_archival_config(
        self,
        tenant_id: TenantId,
        timeline_id: TimelineId,
        state: TimelineArchivalState,
    ):
        config = {"state": state.value}
        log.info(
            f"requesting timeline archival config {config} for tenant {tenant_id} and timeline {timeline_id}"
        )
        res = self.request(
            "PUT",
            f"{self.api}/v1/tenant/{tenant_id}/timeline/{timeline_id}/archival_config",
            json=config,
            headers=self.headers(TokenScope.ADMIN),
        )
        return res.json()

    def configure_failpoints(self, config_strings: tuple[str, str] | list[tuple[str, str]]):
        if isinstance(config_strings, tuple):
            pairs = [config_strings]
        else:
            pairs = config_strings

        log.info(f"Requesting config failpoints: {repr(pairs)}")

        res = self.request(
            "PUT",
            f"{self.api}/debug/v1/failpoints",
            json=[{"name": name, "actions": actions} for name, actions in pairs],
            headers=self.headers(TokenScope.ADMIN),
        )
        log.info(f"Got failpoints request response code {res.status_code}")
        res.raise_for_status()

    def get_tenants_placement(self) -> defaultdict[str, dict[str, Any]]:
        """
        Get the intent and observed placements of all tenants known to the storage controller.
        """
        tenants = self.tenant_shard_dump()

        tenant_placement: defaultdict[str, dict[str, Any]] = defaultdict(
            lambda: {
                "observed": {"attached": None, "secondary": []},
                "intent": {"attached": None, "secondary": []},
            }
        )

        for t in tenants:
            for node_id, loc_state in t["observed"]["locations"].items():
                if (
                    loc_state is not None
                    and "conf" in loc_state
                    and loc_state["conf"] is not None
                    and loc_state["conf"]["mode"]
                    in set(["AttachedSingle", "AttachedMulti", "AttachedStale"])
                ):
                    tenant_placement[t["tenant_shard_id"]]["observed"]["attached"] = int(node_id)

                if (
                    loc_state is not None
                    and "conf" in loc_state
                    and loc_state["conf"] is not None
                    and loc_state["conf"]["mode"] == "Secondary"
                ):
                    tenant_placement[t["tenant_shard_id"]]["observed"]["secondary"].append(
                        int(node_id)
                    )

            if "attached" in t["intent"]:
                tenant_placement[t["tenant_shard_id"]]["intent"]["attached"] = t["intent"][
                    "attached"
                ]

            if "secondary" in t["intent"]:
                tenant_placement[t["tenant_shard_id"]]["intent"]["secondary"] += t["intent"][
                    "secondary"
                ]

        return tenant_placement

    def warm_up_all_secondaries(self):
        log.info("Warming up all secondary locations")

        tenant_placement = self.get_tenants_placement()
        for tid, placement in tenant_placement.items():
            assert placement["observed"]["attached"] is not None
            primary_id = placement["observed"]["attached"]

            assert len(placement["observed"]["secondary"]) == 1
            secondary_id = placement["observed"]["secondary"][0]

            parsed_tid = TenantShardId.parse(tid)
            self.env.get_pageserver(primary_id).http_client().tenant_heatmap_upload(parsed_tid)
            self.env.get_pageserver(secondary_id).http_client().tenant_secondary_download(
                parsed_tid, wait_ms=250
            )

    def get_leadership_status(self) -> StorageControllerLeadershipStatus:
        metric_values = {}
        for status in StorageControllerLeadershipStatus:
            metric_value = self.get_metric_value(
                "storage_controller_leadership_status", filter={"status": status}
            )
            metric_values[status] = metric_value

        assert list(metric_values.values()).count(1) == 1

        for status, metric_value in metric_values.items():
            if metric_value == 1:
                return status

        raise AssertionError("unreachable")

    def on_safekeeper_deploy(self, id: int, body: dict[str, Any]):
        self.request(
            "POST",
            f"{self.api}/control/v1/safekeeper/{id}",
            headers=self.headers(TokenScope.ADMIN),
            json=body,
        )

    def safekeeper_scheduling_policy(self, id: int, scheduling_policy: str):
        self.request(
            "POST",
            f"{self.api}/control/v1/safekeeper/{id}/scheduling_policy",
            headers=self.headers(TokenScope.ADMIN),
            json={"id": id, "scheduling_policy": scheduling_policy},
        )

    def get_safekeeper(self, id: int) -> dict[str, Any] | None:
        try:
            response = self.request(
                "GET",
                f"{self.api}/control/v1/safekeeper/{id}",
                headers=self.headers(TokenScope.ADMIN),
            )
            json = response.json()
            assert isinstance(json, dict)
            return json
        except StorageControllerApiException as e:
            if e.status_code == 404:
                return None
            raise e

    def get_safekeepers(self) -> list[dict[str, Any]]:
        response = self.request(
            "GET",
            f"{self.api}/control/v1/safekeeper",
            headers=self.headers(TokenScope.ADMIN),
        )
        json = response.json()
        assert isinstance(json, list)
        return json

    def set_preferred_azs(self, preferred_azs: dict[TenantShardId, str]) -> list[TenantShardId]:
        response = self.request(
            "PUT",
            f"{self.api}/control/v1/preferred_azs",
            headers=self.headers(TokenScope.ADMIN),
            json={str(tid): az for tid, az in preferred_azs.items()},
        )

        response.raise_for_status()
        return [TenantShardId.parse(tid) for tid in response.json()["updated"]]

    def download_heatmap_layers(
        self, tenant_shard_id: TenantShardId, timeline_id: TimelineId, recurse: bool | None = None
    ):
        url = (
            f"{self.api}/v1/tenant/{tenant_shard_id}/timeline/{timeline_id}/download_heatmap_layers"
        )
        if recurse is not None:
            url = url + f"?recurse={str(recurse).lower()}"

        response = self.request(
            "POST",
            url,
            headers=self.headers(TokenScope.ADMIN),
        )

        response.raise_for_status()

    def __enter__(self) -> Self:
        return self

    def __exit__(
        self,
        exc_type: type[BaseException] | None,
        exc: BaseException | None,
        tb: TracebackType | None,
    ):
        self.stop(immediate=True)


class EndpointStorage(LogUtils):
    def __init__(self, env: NeonEnv):
        service_dir = env.repo_dir / "endpoint_storage"
        super().__init__(logfile=service_dir / "endpoint_storage.log")
        self.conf_path = service_dir / "endpoint_storage.json"
        self.env = env

    def base_url(self):
        return json.loads(self.conf_path.read_text())["listen"]

    def start(self, timeout_in_seconds: int | None = None):
        self.env.neon_cli.endpoint_storage_start(timeout_in_seconds)

    def stop(self, immediate: bool = False):
        self.env.neon_cli.endpoint_storage_stop(immediate)

    def assert_no_errors(self):
        assert_no_errors(self.logfile, "endpoint_storage", [])


class NeonProxiedStorageController(NeonStorageController):
    def __init__(self, env: NeonEnv, proxy_port: int, auth_enabled: bool, use_https: bool):
        super().__init__(env, proxy_port, auth_enabled, use_https)
        self.instances: dict[int, dict[str, Any]] = {}

    def start(
        self,
        timeout_in_seconds: int | None = None,
        instance_id: int | None = None,
        base_port: int | None = None,
    ) -> Self:
        assert instance_id is not None and base_port is not None

        self.env.neon_cli.storage_controller_start(timeout_in_seconds, instance_id, base_port)
        self.instances[instance_id] = {"running": True}

        self.running = True
        return self

    def stop_instance(
        self, immediate: bool = False, instance_id: int | None = None
    ) -> NeonStorageController:
        assert instance_id in self.instances
        if self.instances[instance_id]["running"]:
            self.env.neon_cli.storage_controller_stop(immediate, instance_id)
            self.instances[instance_id]["running"] = False

        self.running = any(meta["running"] for meta in self.instances.values())
        return self

    def stop(self, immediate: bool = False) -> Self:
        for iid, details in self.instances.items():
            if details["running"]:
                self.env.neon_cli.storage_controller_stop(immediate, iid)
                self.instances[iid]["running"] = False

        self.running = False
        return self

    def instance_log_path(self, instance_id: int) -> Path:
        return self.env.repo_dir / f"storage_controller_{instance_id}" / "storage_controller.log"

    def assert_no_errors(self):
        for instance_id in self.instances.keys():
            assert_no_errors(
                self.instance_log_path(instance_id),
                "storage_controller",
                self.allowed_errors,
            )

    def log_contains(
        self, pattern: str, offset: None | LogCursor = None
    ) -> tuple[str, LogCursor] | None:
        for instance_id in self.instances.keys():
            log_path = self.instance_log_path(instance_id)
            checker = LogUtils(log_path)
            found = checker.log_contains(pattern, offset)
            if found is not None:
                return found

        return None


@dataclass
class LogCursor:
    _line_no: int


class NeonPageserver(PgProtocol, LogUtils):
    """
    An object representing a running pageserver.
    """

    TEMP_FILE_SUFFIX = "___temp"

    def __init__(self, env: NeonEnv, id: int, port: PageserverPort, az_id: str):
        super().__init__(host="localhost", port=port.pg, user="cloud_admin")
        self.env = env
        self.id = id
        self.az_id = az_id
        self.running = False
        self.service_port = port
        self.version = env.get_binary_version("pageserver")
        self.logfile = self.workdir / "pageserver.log"
        # After a test finishes, we will scrape the log to see if there are any
        # unexpected error messages. If your test expects an error, add it to
        # 'allowed_errors' in the test with something like:
        #
        # env.pageserver.allowed_errors.append(".*could not open garage door.*")
        #
        # The entries in the list are regular experessions.
        self.allowed_errors: list[str] = list(DEFAULT_PAGESERVER_ALLOWED_ERRORS)
        # Store persistent failpoints that should be reapplied on each start
        self._persistent_failpoints: dict[str, str] = {}

    def add_persistent_failpoint(self, name: str, action: str):
        """
        Add a failpoint that will be automatically reapplied each time the pageserver starts.
        The failpoint will be set immediately if the pageserver is running.
        """
        self._persistent_failpoints[name] = action
        if self.running:
            self.http_client().configure_failpoints([(name, action)])

    def clear_persistent_failpoint(self, name: str):
        del self._persistent_failpoints[name]
        if self.running:
            self.http_client().configure_failpoints([(name, "off")])

    def timeline_dir(
        self,
        tenant_shard_id: TenantId | TenantShardId,
        timeline_id: TimelineId | None = None,
    ) -> Path:
        """Get a timeline directory's path based on the repo directory of the test environment"""
        if timeline_id is None:
            return self.tenant_dir(tenant_shard_id) / "timelines"
        return self.tenant_dir(tenant_shard_id) / "timelines" / str(timeline_id)

    def tenant_dir(
        self,
        tenant_shard_id: TenantId | TenantShardId | None = None,
    ) -> Path:
        """Get a tenant directory's path based on the repo directory of the test environment"""
        if tenant_shard_id is None:
            return self.workdir / "tenants"
        return self.workdir / "tenants" / str(tenant_shard_id)

    @property
    def config_toml_path(self) -> Path:
        return self.workdir / "pageserver.toml"

    def edit_config_toml(self, edit_fn: Callable[[dict[str, Any]], T]) -> T:
        """
        Edit the pageserver's config toml file in place.
        """
        path = self.config_toml_path
        with open(path) as f:
            config = toml.load(f)
        res = edit_fn(config)
        with open(path, "w") as f:
            toml.dump(config, f)
        return res

    def patch_config_toml_nonrecursive(self, patch: dict[str, Any]) -> dict[str, Any]:
        """
        Non-recursively merge the given `patch` dict into the existing config toml, using `dict.update()`.
        Returns the replaced values.
        If there was no previous value, the key is mapped to None.
        This allows to restore the original value by calling this method with the returned dict.
        """
        replacements = {}

        def doit(config: dict[str, Any]):
            while len(patch) > 0:
                key, new = patch.popitem()
                old = config.get(key, None)
                config[key] = new
                replacements[key] = old

        self.edit_config_toml(doit)
        return replacements

    def start(
        self,
        extra_env_vars: dict[str, str] | None = None,
        timeout_in_seconds: int | None = None,
        await_active: bool = True,
    ) -> Self:
        """
        Start the page server.
        `overrides` allows to add some config to this pageserver start.
        Returns self.
        """
        assert self.running is False

        if self._persistent_failpoints:
            # Tests shouldn't use this mechanism _and_ set FAILPOINTS explicitly
            assert extra_env_vars is None or "FAILPOINTS" not in extra_env_vars
            if extra_env_vars is None:
                extra_env_vars = {}
            extra_env_vars["FAILPOINTS"] = ",".join(
                f"{k}={v}" for (k, v) in self._persistent_failpoints.items()
            )

        storage = self.env.pageserver_remote_storage
        if isinstance(storage, S3Storage):
            s3_env_vars = storage.access_env_vars()
            extra_env_vars = (extra_env_vars or {}) | s3_env_vars
        self.env.neon_cli.pageserver_start(
            self.id, extra_env_vars=extra_env_vars, timeout_in_seconds=timeout_in_seconds
        )
        self.running = True

        if (
            await_active
            and self.env.storage_controller.running
            and self.env.storage_controller.node_registered(self.id)
        ):
            self.env.storage_controller.poll_node_status(
                self.id, PageserverAvailability.ACTIVE, None, max_attempts=200, backoff=0.1
            )

        return self

    def stop(self, immediate: bool = False) -> Self:
        """
        Stop the page server.
        Returns self.
        """
        if self.running:
            self.env.neon_cli.pageserver_stop(self.id, immediate)
            self.running = False
        return self

    def restart(
        self,
        immediate: bool = False,
        timeout_in_seconds: int | None = None,
        extra_env_vars: dict[str, str] | None = None,
    ):
        """
        High level wrapper for restart: restarts the process, and waits for
        tenant state to stabilize.
        """
        self.stop(immediate=immediate)
        self.start(timeout_in_seconds=timeout_in_seconds, extra_env_vars=extra_env_vars)
        self.quiesce_tenants()

    def quiesce_tenants(self):
        """
        Wait for all tenants to enter a stable state (Active or Broken)

        Call this after restarting the pageserver, or after attaching a tenant,
        to ensure that it is ready for use.
        """

        stable_states = {"Active", "Broken"}

        client = self.http_client()

        def complete():
            log.info("Checking tenants...")
            tenants = client.tenant_list()
            log.info(f"Tenant list: {tenants}...")
            any_unstable = any((t["state"]["slug"] not in stable_states) for t in tenants)
            if any_unstable:
                for t in tenants:
                    log.info(f"Waiting for tenant {t['id']} in state {t['state']['slug']}")
            log.info(f"any_unstable={any_unstable}")
            assert not any_unstable

        wait_until(complete)

    def __enter__(self) -> Self:
        return self

    def __exit__(
        self,
        exc_type: type[BaseException] | None,
        exc: BaseException | None,
        tb: TracebackType | None,
    ):
        self.stop(immediate=True)

    def is_testing_enabled_or_skip(self):
        if '"testing"' not in self.version:
            pytest.skip("pageserver was built without 'testing' feature")

    def http_client(
        self, auth_token: str | None = None, retries: Retry | None = None
    ) -> PageserverHttpClient:
        return PageserverHttpClient(
            port=self.service_port.http,
            auth_token=auth_token,
            is_testing_enabled_or_skip=self.is_testing_enabled_or_skip,
            retries=retries,
        )

    @property
    def workdir(self) -> Path:
        return self.env.repo_dir / f"pageserver_{self.id}"

    def assert_no_errors(self):
        assert_no_errors(
            self.workdir / "pageserver.log", f"pageserver_{self.id}", self.allowed_errors
        )

    def assert_no_metric_errors(self):
        """
        Certain metrics should _always_ be zero: they track conditions that indicate a bug.
        """
        if not self.running:
            log.info(f"Skipping metrics check on pageserver {self.id}, it is not running")
            return

        for metric in [
            "pageserver_tenant_manager_unexpected_errors_total",
            "pageserver_deletion_queue_unexpected_errors_total",
        ]:
            value = self.http_client().get_metric_value(metric)
            assert value == 0, f"Nonzero {metric} == {value}"

    def snapshot_final_metrics(self):
        """
        Take a snapshot of this pageserver's metrics and stash in its work directory.
        """
        if not self.running:
            log.info(f"Skipping metrics snapshot on pageserver {self.id}, it is not running")
            return

        metrics = self.http_client().get_metrics_str()
        metrics_snapshot_path = self.workdir / "final_metrics.txt"

        with open(metrics_snapshot_path, "w") as f:
            f.write(metrics)

    def tenant_attach(
        self,
        tenant_id: TenantId,
        config: None | dict[str, Any] = None,
        generation: int | None = None,
        override_storage_controller_generation: bool = False,
    ):
        """
        Tenant attachment passes through here to acquire a generation number before proceeding
        to call into the pageserver HTTP client.
        """
        client = self.http_client()
        if generation is None or override_storage_controller_generation:
            generation = self.env.storage_controller.attach_hook_issue(
                tenant_id,
                self.id,
                generation_override=generation if override_storage_controller_generation else None,
                config=config,
            )
        return client.tenant_attach(
            tenant_id,
            generation,
            config,
        )

    def tenant_detach(self, tenant_id: TenantId):
        self.env.storage_controller.attach_hook_drop(tenant_id)

        client = self.http_client()
        return client.tenant_detach(tenant_id)

    def tenant_location_configure(self, tenant_id: TenantId, config: dict[str, Any], **kwargs):
        if config["mode"].startswith("Attached") and "generation" not in config:
            config["generation"] = self.env.storage_controller.attach_hook_issue(tenant_id, self.id)

        client = self.http_client()
        return client.tenant_location_conf(tenant_id, config, **kwargs)

    def read_tenant_location_conf(
        self, tenant_shard_id: TenantId | TenantShardId
    ) -> dict[str, Any]:
        path = self.tenant_dir(tenant_shard_id) / "config-v1"
        log.info(f"Reading location conf from {path}")
        bytes = open(path).read()
        try:
            decoded: dict[str, Any] = toml.loads(bytes)
            return decoded
        except:
            log.error(f"Failed to decode LocationConf, raw content ({len(bytes)} bytes): {bytes}")
            raise

    def heatmap_content(self, tenant_shard_id: TenantId | TenantShardId) -> Any:
        path = self.tenant_dir(tenant_shard_id) / "heatmap-v1.json"
        with open(path) as f:
            return json.load(f)

    def tenant_create(
        self,
        tenant_id: TenantId,
        conf: dict[str, Any] | None = None,
        auth_token: str | None = None,
        generation: int | None = None,
    ) -> TenantId:
        if generation is None:
            generation = self.env.storage_controller.attach_hook_issue(tenant_id, self.id)
        client = self.http_client(auth_token=auth_token)

        conf = conf or {}

        client.tenant_location_conf(
            tenant_id,
            {
                "mode": "AttachedSingle",
                "generation": generation,
                "tenant_conf": conf,
                "secondary_conf": None,
            },
        )
        return tenant_id

    def list_layers(
        self, tenant_id: TenantId | TenantShardId, timeline_id: TimelineId
    ) -> list[Path]:
        """
        Inspect local storage on a pageserver to discover which layer files are present.

        :return: list of relative paths to layers, from the timeline root.
        """
        timeline_path = self.timeline_dir(tenant_id, timeline_id)

        def relative(p: Path) -> Path:
            return p.relative_to(timeline_path)

        return sorted(
            list(
                map(
                    relative,
                    filter(
                        lambda path: path.name != "metadata"
                        and "ephemeral" not in path.name
                        and "temp" not in path.name,
                        timeline_path.glob("*"),
                    ),
                )
            )
        )

    def layer_exists(
        self, tenant_id: TenantId, timeline_id: TimelineId, layer_name: LayerName
    ) -> bool:
        layers = self.list_layers(tenant_id, timeline_id)
        return layer_name in [parse_layer_file_name(p.name) for p in layers]

    def timeline_scan_no_disposable_keys(
        self, tenant_shard_id: TenantShardId, timeline_id: TimelineId
    ) -> TimelineAssertNoDisposableKeysResult:
        """
        Scan all keys in all layers of the tenant/timeline for disposable keys.
        Disposable keys are keys that are present in a layer referenced by the shard
        but are not going to be accessed by the shard.
        For example, after shard split, the child shards will reference the parent's layer
        files until new data is ingested and/or compaction rewrites the layers.
        """

        ps_http = self.http_client()
        tally = ScanDisposableKeysResponse(0, 0)
        per_layer = []
        with concurrent.futures.ThreadPoolExecutor(max_workers=5) as executor:
            futs = []
            shard_layer_map = ps_http.layer_map_info(tenant_shard_id, timeline_id)
            for layer in shard_layer_map.historic_layers:

                def do_layer(
                    shard_ps_http: PageserverHttpClient,
                    tenant_shard_id: TenantShardId,
                    timeline_id: TimelineId,
                    layer: HistoricLayerInfo,
                ) -> tuple[HistoricLayerInfo, ScanDisposableKeysResponse]:
                    return (
                        layer,
                        shard_ps_http.timeline_layer_scan_disposable_keys(
                            tenant_shard_id, timeline_id, layer.layer_file_name
                        ),
                    )

                futs.append(executor.submit(do_layer, ps_http, tenant_shard_id, timeline_id, layer))
            for fut in futs:
                layer, result = fut.result()
                tally += result
                per_layer.append((layer, result))
        return TimelineAssertNoDisposableKeysResult(tally, per_layer)


@dataclass
class TimelineAssertNoDisposableKeysResult:
    tally: ScanDisposableKeysResponse
    per_layer: list[tuple[HistoricLayerInfo, ScanDisposableKeysResponse]]


class PgBin:
    """A helper class for executing postgres binaries"""

    def __init__(self, log_dir: Path, pg_distrib_dir: Path, pg_version: PgVersion):
        self.log_dir = log_dir
        self.pg_version = pg_version
        self.pg_bin_path = pg_distrib_dir / pg_version.v_prefixed / "bin"
        self.pg_lib_dir = pg_distrib_dir / pg_version.v_prefixed / "lib"
        self.env = os.environ.copy()
        self.env["LD_LIBRARY_PATH"] = str(self.pg_lib_dir)

    def _fixpath(self, command: list[str]):
        if "/" not in str(command[0]):
            command[0] = str(self.pg_bin_path / command[0])

    def _build_env(self, env_add: Env | None) -> Env:
        if env_add is None:
            return self.env
        env = self.env.copy()
        env.update(env_add)
        return env

    def _log_env(self, env: dict[str, str]) -> None:
        env_s = {}
        for k, v in env.items():
            if k.startswith("PG") and k != "PGPASSWORD":
                env_s[k] = v
        log.debug(f"Environment: {env_s}")

    def run_nonblocking(
        self,
        command: list[str],
        env: Env | None = None,
        cwd: str | Path | None = None,
        stderr_pipe: Any | None = None,
    ) -> subprocess.Popen[Any]:
        """
        Run one of the postgres binaries, not waiting for it to finish

        The command should be in list form, e.g. ['pgbench', '-p', '55432']

        All the necessary environment variables will be set.

        If the first argument (the command name) doesn't include a path (no '/'
        characters present), then it will be edited to include the correct path.

        If you want stdout/stderr captured to files, use `run_capture` instead.
        """
        self._fixpath(command)
        log.info(f"Running command '{' '.join(command)}'")
        env = self._build_env(env)
        self._log_env(env)
        return subprocess.Popen(
            command, env=env, cwd=cwd, stdout=subprocess.PIPE, stderr=stderr_pipe, text=True
        )

    def run(
        self,
        command: list[str],
        env: Env | None = None,
        cwd: str | Path | None = None,
    ) -> None:
        """
        Run one of the postgres binaries, waiting for it to finish

        The command should be in list form, e.g. ['pgbench', '-p', '55432']

        All the necessary environment variables will be set.

        If the first argument (the command name) doesn't include a path (no '/'
        characters present), then it will be edited to include the correct path.

        If you want stdout/stderr captured to files, use `run_capture` instead.
        """
        proc = self.run_nonblocking(command, env, cwd)
        proc.wait()
        if proc.returncode != 0:
            raise subprocess.CalledProcessError(proc.returncode, proc.args)

    def run_capture(
        self,
        command: list[str],
        env: Env | None = None,
        cwd: str | None = None,
        with_command_header=True,
        **popen_kwargs: Any,
    ) -> str:
        """
        Run one of the postgres binaries, with stderr and stdout redirected to a file.

        This is just like `run`, but for chatty programs. Returns basepath for files
        with captured output.
        """

        self._fixpath(command)
        log.info(f"Running command '{' '.join(command)}'")
        env = self._build_env(env)
        self._log_env(env)
        base_path, _, _ = subprocess_capture(
            self.log_dir,
            command,
            env=env,
            cwd=cwd,
            check=True,
            with_command_header=with_command_header,
            **popen_kwargs,
        )
        return base_path

    def get_pg_controldata_checkpoint_lsn(self, pgdata: Path) -> Lsn:
        """
        Run pg_controldata on given datadir and extract checkpoint lsn.
        """

        pg_controldata_path = self.pg_bin_path / "pg_controldata"
        cmd = f"{pg_controldata_path} -D {pgdata}"
        result = subprocess.run(cmd, capture_output=True, text=True, shell=True)
        checkpoint_lsn = re.findall(
            "Latest checkpoint location:\\s+([0-9A-F]+/[0-9A-F]+)", result.stdout
        )[0]
        log.info(f"last checkpoint at {checkpoint_lsn}")
        return Lsn(checkpoint_lsn)

    def take_fullbackup(
        self,
        pageserver: NeonPageserver,
        tenant: TenantId,
        timeline: TimelineId,
        lsn: Lsn,
        output: Path,
    ):
        """
        Request fullbackup from pageserver, store it at 'output'.
        """
        cmd = [
            "psql",
            "--no-psqlrc",
            pageserver.connstr(),
            "-c",
            f"fullbackup {tenant} {timeline} {lsn}",
            "-o",
            str(output),
        ]
        self.run_capture(cmd)


@pytest.fixture(scope="function")
def pg_bin(test_output_dir: Path, pg_distrib_dir: Path, pg_version: PgVersion) -> PgBin:
    """pg_bin.run() can be used to execute Postgres client binaries, like psql or pg_dump"""

    return PgBin(test_output_dir, pg_distrib_dir, pg_version)


# TODO make port an optional argument
class VanillaPostgres(PgProtocol):
    def __init__(self, pgdatadir: Path, pg_bin: PgBin, port: int, init: bool = True):
        super().__init__(host="localhost", port=port, dbname="postgres")
        self.pgdatadir = pgdatadir
        self.pg_bin = pg_bin
        self.running = False
        if init:
            self.pg_bin.run_capture(["initdb", "--pgdata", str(pgdatadir)])
        self.configure([f"port = {port}\n"])

    def enable_tls(self):
        assert not self.running
        # generate self-signed certificate
        subprocess.run(
            [
                "openssl",
                "req",
                "-new",
                "-x509",
                "-days",
                "365",
                "-nodes",
                "-text",
                "-out",
                self.pgdatadir / "server.crt",
                "-keyout",
                self.pgdatadir / "server.key",
                "-subj",
                "/CN=localhost",
            ]
        )
        # configure postgresql.conf
        self.configure(
            [
                "ssl = on",
                "ssl_cert_file = 'server.crt'",
                "ssl_key_file = 'server.key'",
            ]
        )

    def configure(self, options: list[str]):
        """Append lines into postgresql.conf file."""
        assert not self.running
        with open(os.path.join(self.pgdatadir, "postgresql.conf"), "a") as conf_file:
            conf_file.write("\n".join(options))
            conf_file.write("\n")

    def edit_hba(self, hba: list[str]):
        """Prepend hba lines into pg_hba.conf file."""
        assert not self.running
        with open(os.path.join(self.pgdatadir, "pg_hba.conf"), "r+") as conf_file:
            data = conf_file.read()
            conf_file.seek(0)
            conf_file.write("\n".join(hba) + "\n")
            conf_file.write(data)

    def start(self, log_path: str | None = None):
        assert not self.running
        self.running = True

        log_path = log_path or os.path.join(self.pgdatadir, "pg.log")

        self.pg_bin.run_capture(
            ["pg_ctl", "-w", "-D", str(self.pgdatadir), "-l", log_path, "start"]
        )

    def stop(self):
        assert self.running
        self.running = False
        self.pg_bin.run_capture(["pg_ctl", "-w", "-D", str(self.pgdatadir), "stop"])

    def get_subdir_size(self, subdir: Path) -> int:
        """Return size of pgdatadir subdirectory in bytes."""
        return get_dir_size(self.pgdatadir / subdir)

    def is_running(self) -> bool:
        return self.running

    def __enter__(self) -> Self:
        return self

    def __exit__(
        self,
        exc_type: type[BaseException] | None,
        exc: BaseException | None,
        tb: TracebackType | None,
    ):
        if self.running:
            self.stop()


@pytest.fixture(scope="function")
def vanilla_pg(
    test_output_dir: Path,
    port_distributor: PortDistributor,
    pg_distrib_dir: Path,
    pg_version: PgVersion,
) -> Iterator[VanillaPostgres]:
    pgdatadir = test_output_dir / "pgdata-vanilla"
    pg_bin = PgBin(test_output_dir, pg_distrib_dir, pg_version)
    port = port_distributor.get_port()
    with VanillaPostgres(pgdatadir, pg_bin, port) as vanilla_pg:
        vanilla_pg.configure(["shared_preload_libraries='neon_rmgr'"])
        yield vanilla_pg


class RemotePostgres(PgProtocol):
    def __init__(self, pg_bin: PgBin, remote_connstr: str):
        super().__init__(**parse_dsn(remote_connstr))
        self.pg_bin = pg_bin
        # The remote server is assumed to be running already
        self.running = True

    def configure(self, options: list[str]):
        raise Exception("cannot change configuration of remote Posgres instance")

    def start(self):
        raise Exception("cannot start a remote Postgres instance")

    def stop(self):
        raise Exception("cannot stop a remote Postgres instance")

    def get_subdir_size(self, subdir) -> int:
        # TODO: Could use the server's Generic File Access functions if superuser.
        # See https://www.postgresql.org/docs/14/functions-admin.html#FUNCTIONS-ADMIN-GENFILE
        raise Exception("cannot get size of a Postgres instance")

    def __enter__(self) -> Self:
        return self

    def __exit__(
        self,
        exc_type: type[BaseException] | None,
        exc: BaseException | None,
        tb: TracebackType | None,
    ):
        # do nothing
        pass


@pytest.fixture(scope="function")
def benchmark_project_pub(neon_api: NeonAPI, pg_version: PgVersion) -> NeonApiEndpoint:
    project_id = os.getenv("BENCHMARK_PROJECT_ID_PUB")
    return NeonApiEndpoint(neon_api, pg_version, project_id)


@pytest.fixture(scope="function")
def benchmark_project_sub(neon_api: NeonAPI, pg_version: PgVersion) -> NeonApiEndpoint:
    project_id = os.getenv("BENCHMARK_PROJECT_ID_SUB")
    return NeonApiEndpoint(neon_api, pg_version, project_id)


@pytest.fixture(scope="function")
def remote_pg(
    test_output_dir: Path, pg_distrib_dir: Path, pg_version: PgVersion
) -> Iterator[RemotePostgres]:
    pg_bin = PgBin(test_output_dir, pg_distrib_dir, pg_version)

    connstr = os.getenv("BENCHMARK_CONNSTR")
    if connstr is None:
        raise ValueError("no connstr provided, use BENCHMARK_CONNSTR environment variable")

    host = parse_dsn(connstr).get("host", "")
    is_neon = host.endswith(".neon.build")

    start_ms = int(datetime.utcnow().timestamp() * 1000)
    with RemotePostgres(pg_bin, connstr) as remote_pg:
        if is_neon:
            timeline_id = TimelineId(remote_pg.safe_psql("SHOW neon.timeline_id")[0][0])

        yield remote_pg

    end_ms = int(datetime.utcnow().timestamp() * 1000)
    if is_neon:
        # Add 10s margin to the start and end times
        allure_add_grafana_link(
            host,
            timeline_id,
            start_ms - 10_000,
            end_ms + 10_000,
        )


class PSQL:
    """
    Helper class to make it easier to run psql in the proxy tests.
    Copied and modified from PSQL from cloud/tests_e2e/common/psql.py
    """

    path: str
    database_url: str

    def __init__(
        self,
        path: str = "psql",
        host: str = "127.0.0.1",
        port: int = 5432,
    ):
        search_path = None
        if (d := os.getenv("POSTGRES_DISTRIB_DIR")) is not None and (
            v := os.getenv("DEFAULT_PG_VERSION")
        ) is not None:
            search_path = Path(d) / f"v{v}" / "bin"

        full_path = shutil.which(path, path=search_path)
        assert full_path is not None

        self.path = full_path
        self.database_url = f"postgres://{host}:{port}/main?options=project%3Dgeneric-project-name"

    async def run(self, query: str | None = None) -> asyncio.subprocess.Process:
        run_args = [self.path, "--no-psqlrc", "--quiet", "--tuples-only", self.database_url]
        if query is not None:
            run_args += ["--command", query]

        log.info(f"Run psql: {subprocess.list2cmdline(run_args)}")
        return await asyncio.create_subprocess_exec(
            *run_args,
            stdout=subprocess.PIPE,
            stderr=subprocess.PIPE,
            env={"LC_ALL": "C", **os.environ},  # one locale to rule them all
        )


def generate_proxy_tls_certs(common_name: str, key_path: Path, crt_path: Path):
    if not key_path.exists():
        r = subprocess.run(
            [
                "openssl",
                "req",
                "-new",
                "-x509",
                "-days",
                "365",
                "-nodes",
                "-text",
                "-out",
                str(crt_path),
                "-keyout",
                str(key_path),
                "-subj",
                f"/CN={common_name}",
                "-addext",
                f"subjectAltName = DNS:{common_name}",
            ]
        )
        assert r.returncode == 0


class NeonProxy(PgProtocol):
    link_auth_uri: str = "http://dummy-uri"

    class AuthBackend(abc.ABC):
        """All auth backends must inherit from this class"""

        @property
        def default_conn_url(self) -> str | None:
            return None

        @abc.abstractmethod
        def extra_args(self) -> list[str]:
            pass

    class Link(AuthBackend):
        def extra_args(self) -> list[str]:
            return [
                # Link auth backend params
                *["--auth-backend", "link"],
                *["--uri", NeonProxy.link_auth_uri],
            ]

    class ProxyV1(AuthBackend):
        def __init__(self, endpoint: str, fixed_rate_limit: int | None = None):
            self.endpoint = endpoint
            self.fixed_rate_limit = fixed_rate_limit

        def extra_args(self) -> list[str]:
            args = [
                # Console auth backend params
                *["--auth-backend", "cplane-v1"],
                *["--auth-endpoint", self.endpoint],
                *["--sql-over-http-pool-opt-in", "false"],
            ]
            if self.fixed_rate_limit is not None:
                args += [
                    *["--disable-dynamic-rate-limiter", "false"],
                    *["--rate-limit-algorithm", "aimd"],
                    *["--initial-limit", str(1)],
                    *["--rate-limiter-timeout", "1s"],
                    *["--aimd-min-limit", "0"],
                    *["--aimd-increase-by", "1"],
                    *["--wake-compute-cache", "size=0"],  # Disable cache to test rate limiter.
                ]
            return args

    @dataclass(frozen=True)
    class Postgres(AuthBackend):
        pg_conn_url: str

        @property
        def default_conn_url(self) -> str | None:
            return self.pg_conn_url

        def extra_args(self) -> list[str]:
            return [
                # Postgres auth backend params
                *["--auth-backend", "postgres"],
                *["--auth-endpoint", self.pg_conn_url],
            ]

    def __init__(
        self,
        neon_binpath: Path,
        test_output_dir: Path,
        proxy_port: int,
        http_port: int,
        mgmt_port: int,
        external_http_port: int,
        router_port: int,
        router_tls_port: int,
        auth_backend: NeonProxy.AuthBackend,
        metric_collection_endpoint: str | None = None,
        metric_collection_interval: str | None = None,
    ):
        host = "127.0.0.1"
        domain = "proxy.local.neon.build"  # resolves to 127.0.0.1
        super().__init__(dsn=auth_backend.default_conn_url, host=domain, port=proxy_port)

        self.domain = domain
        self.host = host
        self.http_port = http_port
        self.external_http_port = external_http_port
        self.neon_binpath = neon_binpath
        self.test_output_dir = test_output_dir
        self.proxy_port = proxy_port
        self.mgmt_port = mgmt_port
        self.router_port = router_port
        self.router_tls_port = router_tls_port
        self.auth_backend = auth_backend
        self.metric_collection_endpoint = metric_collection_endpoint
        self.metric_collection_interval = metric_collection_interval
        self.http_timeout_seconds = 15
        self._popen: subprocess.Popen[bytes] | None = None

    def start(self) -> Self:
        assert self._popen is None

        # generate key of it doesn't exist
        crt_path = self.test_output_dir / "proxy.crt"
        key_path = self.test_output_dir / "proxy.key"
        generate_proxy_tls_certs("*.local.neon.build", key_path, crt_path)

        # generate key for pg-sni-router.
        # endpoint.namespace.local.neon.build resolves to 127.0.0.1
        generate_proxy_tls_certs(
            "endpoint.namespace.local.neon.build",
            self.test_output_dir / "router.key",
            self.test_output_dir / "router.crt",
        )

        args = [
            str(self.neon_binpath / "proxy"),
            *["--http", f"{self.host}:{self.http_port}"],
            *["--proxy", f"{self.host}:{self.proxy_port}"],
            *["--mgmt", f"{self.host}:{self.mgmt_port}"],
            *["--wss", f"{self.host}:{self.external_http_port}"],
            *["--sql-over-http-timeout", f"{self.http_timeout_seconds}s"],
            *["-c", str(crt_path)],
            *["-k", str(key_path)],
            *["--sni-router-listen", f"{self.host}:{self.router_port}"],
            *["--sni-router-listen-tls", f"{self.host}:{self.router_tls_port}"],
            *["--sni-router-tls-cert", str(self.test_output_dir / "router.crt")],
            *["--sni-router-tls-key", str(self.test_output_dir / "router.key")],
            *["--sni-router-destination", "local.neon.build"],
            *self.auth_backend.extra_args(),
        ]

        if (
            self.metric_collection_endpoint is not None
            and self.metric_collection_interval is not None
        ):
            args += [
                *["--metric-collection-endpoint", self.metric_collection_endpoint],
                *["--metric-collection-interval", self.metric_collection_interval],
            ]

        logfile = open(self.test_output_dir / "proxy.log", "w")
        self._popen = subprocess.Popen(args, stdout=logfile, stderr=logfile)
        self._wait_until_ready()
        return self

    # Sends SIGTERM to the proxy if it has been started
    def terminate(self):
        if self._popen:
            self._popen.terminate()

    # Waits for proxy to exit if it has been opened with a default timeout of
    # two seconds. Raises subprocess.TimeoutExpired if the proxy does not exit in time.
    def wait_for_exit(self, timeout=2):
        if self._popen:
            self._popen.wait(timeout=timeout)

    @backoff.on_exception(backoff.expo, requests.exceptions.RequestException, max_time=10)
    def _wait_until_ready(self):
        assert self._popen and self._popen.poll() is None, (
            "Proxy exited unexpectedly. Check test log."
        )
        requests.get(f"http://{self.host}:{self.http_port}/v1/status")

    def http_query(self, query, args, **kwargs):
        # TODO maybe use default values if not provided
        user = quote(kwargs["user"])
        password = quote(kwargs["password"])
        expected_code = kwargs.get("expected_code")
        timeout = kwargs.get("timeout")

        log.info(f"Executing http query: {query}")

        connstr = f"postgresql://{user}:{password}@{self.domain}:{self.proxy_port}/postgres"
        response = requests.post(
            f"https://{self.domain}:{self.external_http_port}/sql",
            data=json.dumps({"query": query, "params": args}),
            headers={
                "Content-Type": "application/sql",
                "Neon-Connection-String": connstr,
                "Neon-Pool-Opt-In": "true",
            },
            verify=str(self.test_output_dir / "proxy.crt"),
            timeout=timeout,
        )

        if expected_code is not None:
            assert response.status_code == expected_code, f"response: {response.json()}"
        return response.json()

    async def http2_query(self, query, args, **kwargs):
        # TODO maybe use default values if not provided
        user = kwargs["user"]
        password = kwargs["password"]
        expected_code = kwargs.get("expected_code")

        log.info(f"Executing http2 query: {query}")

        connstr = f"postgresql://{user}:{password}@{self.domain}:{self.proxy_port}/postgres"
        async with httpx.AsyncClient(
            http2=True, verify=str(self.test_output_dir / "proxy.crt")
        ) as client:
            response = await client.post(
                f"https://{self.domain}:{self.external_http_port}/sql",
                json={"query": query, "params": args},
                headers={
                    "Content-Type": "application/sql",
                    "Neon-Connection-String": connstr,
                    "Neon-Pool-Opt-In": "true",
                },
            )
            assert response.http_version == "HTTP/2"

            if expected_code is not None:
                assert response.status_code == expected_code, f"response: {response.json()}"
            return response.json()

    def get_metrics(self) -> str:
        request_result = requests.get(f"http://{self.host}:{self.http_port}/metrics")
        return request_result.text

    @staticmethod
    def get_session_id(uri_prefix, uri_line):
        assert uri_prefix in uri_line

        url_parts = urlparse(uri_line)
        psql_session_id = url_parts.path[1:]
        assert psql_session_id.isalnum(), "session_id should only contain alphanumeric chars"

        return psql_session_id

    @staticmethod
    async def find_auth_link(link_auth_uri, proc):
        for _ in range(100):
            line = (await proc.stderr.readline()).decode("utf-8").strip()
            log.info(f"psql line: {line}")
            if link_auth_uri in line:
                log.info(f"SUCCESS, found auth url: {line}")
                return line

    def __enter__(self) -> Self:
        return self

    def __exit__(
        self,
        exc_type: type[BaseException] | None,
        exc: BaseException | None,
        tb: TracebackType | None,
    ):
        if self._popen is not None:
            self._popen.terminate()
            try:
                self._popen.wait(timeout=5)
            except subprocess.TimeoutExpired:
                log.warning("failed to gracefully terminate proxy; killing")
                self._popen.kill()

    @staticmethod
    async def activate_link_auth(
        local_vanilla_pg, proxy_with_metric_collector, psql_session_id, create_user=True
    ):
        pg_user = "proxy"

        if create_user:
            log.info("creating a new user for link auth test")
            local_vanilla_pg.enable_tls()
            local_vanilla_pg.start()
            local_vanilla_pg.safe_psql(f"create user {pg_user} with login superuser")

        db_info = json.dumps(
            {
                "session_id": psql_session_id,
                "result": {
                    "Success": {
                        "host": local_vanilla_pg.default_options["host"],
                        "port": local_vanilla_pg.default_options["port"],
                        "dbname": local_vanilla_pg.default_options["dbname"],
                        "user": pg_user,
                        "aux": {
                            "project_id": "test_project_id",
                            "endpoint_id": "test_endpoint_id",
                            "branch_id": "test_branch_id",
                            "compute_id": "test_compute_id",
                        },
                    }
                },
            }
        )

        log.info("sending session activation message")
        psql = await PSQL(
            host=proxy_with_metric_collector.host,
            port=proxy_with_metric_collector.mgmt_port,
        ).run(db_info)
        assert psql.stdout is not None
        out = (await psql.stdout.read()).decode("utf-8").strip()
        assert out == "ok"


class NeonAuthBroker:
    class ProxyV1:
        def __init__(self, endpoint: str):
            self.endpoint = endpoint

        def extra_args(self) -> list[str]:
            args = [
                *["--auth-backend", "cplane-v1"],
                *["--auth-endpoint", self.endpoint],
            ]
            return args

    def __init__(
        self,
        neon_binpath: Path,
        test_output_dir: Path,
        http_port: int,
        mgmt_port: int,
        external_http_port: int,
        auth_backend: NeonAuthBroker.ProxyV1,
    ):
        self.domain = "local.neon.build"  # resolves to 127.0.0.1
        self.host = "127.0.0.1"
        self.http_port = http_port
        self.external_http_port = external_http_port
        self.neon_binpath = neon_binpath
        self.test_output_dir = test_output_dir
        self.mgmt_port = mgmt_port
        self.auth_backend = auth_backend
        self.http_timeout_seconds = 15
        self._popen: subprocess.Popen[bytes] | None = None

    def start(self) -> Self:
        assert self._popen is None

        # generate key of it doesn't exist
        crt_path = self.test_output_dir / "proxy.crt"
        key_path = self.test_output_dir / "proxy.key"
        generate_proxy_tls_certs(f"apiauth.{self.domain}", key_path, crt_path)

        args = [
            str(self.neon_binpath / "proxy"),
            *["--http", f"{self.host}:{self.http_port}"],
            *["--mgmt", f"{self.host}:{self.mgmt_port}"],
            *["--wss", f"{self.host}:{self.external_http_port}"],
            *["-c", str(crt_path)],
            *["-k", str(key_path)],
            *["--sql-over-http-pool-opt-in", "false"],
            *["--is-auth-broker", "true"],
            *self.auth_backend.extra_args(),
        ]

        logfile = open(self.test_output_dir / "proxy.log", "w")
        self._popen = subprocess.Popen(args, stdout=logfile, stderr=logfile)
        self._wait_until_ready()
        return self

    # Sends SIGTERM to the proxy if it has been started
    def terminate(self):
        if self._popen:
            self._popen.terminate()

    # Waits for proxy to exit if it has been opened with a default timeout of
    # two seconds. Raises subprocess.TimeoutExpired if the proxy does not exit in time.
    def wait_for_exit(self, timeout=2):
        if self._popen:
            self._popen.wait(timeout=timeout)

    @backoff.on_exception(backoff.expo, requests.exceptions.RequestException, max_time=10)
    def _wait_until_ready(self):
        assert self._popen and self._popen.poll() is None, (
            "Proxy exited unexpectedly. Check test log."
        )
        requests.get(f"http://{self.host}:{self.http_port}/v1/status")

    async def query(self, query, args, **kwargs):
        user = kwargs["user"]
        token = kwargs["token"]
        expected_code = kwargs.get("expected_code")

        log.info(f"Executing http query: {query}")

        connstr = f"postgresql://{user}@ep-foo-bar-1234.{self.domain}/postgres"
        async with httpx.AsyncClient(verify=str(self.test_output_dir / "proxy.crt")) as client:
            response = await client.post(
                f"https://apiauth.{self.domain}:{self.external_http_port}/sql",
                json={"query": query, "params": args},
                headers={
                    "Neon-Connection-String": connstr,
                    "Authorization": f"Bearer {token}",
                },
            )

            if expected_code is not None:
                assert response.status_code == expected_code, f"response: {response.json()}"
            return response.json()

    def get_metrics(self) -> str:
        request_result = requests.get(f"http://{self.host}:{self.http_port}/metrics")
        return request_result.text

    def __enter__(self) -> Self:
        return self

    def __exit__(
        self,
        _exc_type: type[BaseException] | None,
        _exc_value: BaseException | None,
        _traceback: TracebackType | None,
    ):
        if self._popen is not None:
            self._popen.terminate()
            try:
                self._popen.wait(timeout=5)
            except subprocess.TimeoutExpired:
                log.warning("failed to gracefully terminate proxy; killing")
                self._popen.kill()


@pytest.fixture(scope="function")
def link_proxy(
    port_distributor: PortDistributor, neon_binpath: Path, test_output_dir: Path
) -> Iterator[NeonProxy]:
    """Neon proxy that routes through link auth."""

    http_port = port_distributor.get_port()
    proxy_port = port_distributor.get_port()
    mgmt_port = port_distributor.get_port()
    external_http_port = port_distributor.get_port()
    router_port = port_distributor.get_port()
    router_tls_port = port_distributor.get_port()

    with NeonProxy(
        neon_binpath=neon_binpath,
        test_output_dir=test_output_dir,
        proxy_port=proxy_port,
        http_port=http_port,
        mgmt_port=mgmt_port,
        router_port=router_port,
        router_tls_port=router_tls_port,
        external_http_port=external_http_port,
        auth_backend=NeonProxy.Link(),
    ) as proxy:
        proxy.start()
        yield proxy


@pytest.fixture(scope="function")
def static_proxy(
    vanilla_pg: VanillaPostgres,
    port_distributor: PortDistributor,
    neon_binpath: Path,
    test_output_dir: Path,
) -> Iterator[NeonProxy]:
    """Neon proxy that routes directly to vanilla postgres."""

    port = vanilla_pg.default_options["port"]
    host = vanilla_pg.default_options["host"]
    dbname = vanilla_pg.default_options["dbname"]
    auth_endpoint = f"postgres://proxy:password@{host}:{port}/{dbname}"

    # For simplicity, we use the same user for both `--auth-endpoint` and `safe_psql`
    vanilla_pg.start()
    vanilla_pg.safe_psql("create user proxy with login superuser password 'password'")
    vanilla_pg.safe_psql("CREATE SCHEMA IF NOT EXISTS neon_control_plane")
    vanilla_pg.safe_psql(
        "CREATE TABLE neon_control_plane.endpoints (endpoint_id VARCHAR(255) PRIMARY KEY, allowed_ips VARCHAR(255))"
    )

    vanilla_pg.stop()
    vanilla_pg.edit_hba(
        [
            "local all all              trust",
            "host  all all 127.0.0.1/32 scram-sha-256",
            "host  all all ::1/128      scram-sha-256",
        ]
    )
    vanilla_pg.start()

    proxy_port = port_distributor.get_port()
    mgmt_port = port_distributor.get_port()
    http_port = port_distributor.get_port()
    external_http_port = port_distributor.get_port()
    router_port = port_distributor.get_port()
    router_tls_port = port_distributor.get_port()

    with NeonProxy(
        neon_binpath=neon_binpath,
        test_output_dir=test_output_dir,
        proxy_port=proxy_port,
        http_port=http_port,
        mgmt_port=mgmt_port,
        router_port=router_port,
        router_tls_port=router_tls_port,
        external_http_port=external_http_port,
        auth_backend=NeonProxy.Postgres(auth_endpoint),
    ) as proxy:
        proxy.start()
        yield proxy


@pytest.fixture(scope="function")
def neon_authorize_jwk() -> jwk.JWK:
    kid = str(uuid.uuid4())
    key = jwk.JWK.generate(kty="RSA", size=2048, alg="RS256", use="sig", kid=kid)
    assert isinstance(key, jwk.JWK)
    return key


@pytest.fixture(scope="function")
def static_auth_broker(
    port_distributor: PortDistributor,
    neon_binpath: Path,
    test_output_dir: Path,
    httpserver: HTTPServer,
    neon_authorize_jwk: jwk.JWK,
    http2_echoserver: H2Server,
) -> Iterable[NeonAuthBroker]:
    """Neon Auth Broker that routes to a mocked local_proxy and a mocked cplane HTTP API."""

    local_proxy_addr = f"{http2_echoserver.host}:{http2_echoserver.port}"

    # return local_proxy addr on ProxyWakeCompute.
    httpserver.expect_request("/cplane/wake_compute").respond_with_json(
        {
            "address": local_proxy_addr,
            "aux": {
                "compute_id": "compute-foo-bar-1234-5678",
                "endpoint_id": "ep-foo-bar-1234",
                "branch_id": "br-foo-bar",
                "project_id": "foo-bar",
            },
        }
    )

    # return jwks mock addr on GetEndpointJwks
    httpserver.expect_request(re.compile("^/cplane/endpoints/.+/jwks$")).respond_with_json(
        {
            "jwks": [
                {
                    "id": "foo",
                    "jwks_url": httpserver.url_for("/authorize/jwks.json"),
                    "provider_name": "test",
                    "jwt_audience": None,
                    "role_names": ["anonymous", "authenticated"],
                }
            ]
        }
    )

    # return static fixture jwks.
    jwk = neon_authorize_jwk.export_public(as_dict=True)
    httpserver.expect_request("/authorize/jwks.json").respond_with_json({"keys": [jwk]})

    mgmt_port = port_distributor.get_port()
    http_port = port_distributor.get_port()
    external_http_port = port_distributor.get_port()

    with NeonAuthBroker(
        neon_binpath=neon_binpath,
        test_output_dir=test_output_dir,
        http_port=http_port,
        mgmt_port=mgmt_port,
        external_http_port=external_http_port,
        auth_backend=NeonAuthBroker.ProxyV1(httpserver.url_for("/cplane")),
    ) as proxy:
        proxy.start()
        yield proxy


class Endpoint(PgProtocol, LogUtils):
    """An object representing a Postgres compute endpoint managed by the control plane."""

    def __init__(
        self,
        env: NeonEnv,
        tenant_id: TenantId,
        pg_port: int,
        external_http_port: int,
        internal_http_port: int,
        check_stop_result: bool = True,
    ):
        super().__init__(host="localhost", port=pg_port, user="cloud_admin", dbname="postgres")
        self.env = env
        self.branch_name: str | None = None  # dubious
        self.endpoint_id: str | None = None  # dubious, see asserts below
        self.pgdata_dir: Path | None = None  # Path to computenode PGDATA
        self.tenant_id = tenant_id
        self.pg_port = pg_port
        self.external_http_port = external_http_port
        self.internal_http_port = internal_http_port
        self.check_stop_result = check_stop_result
        # passed to endpoint create and endpoint reconfigure
        self.active_safekeepers: list[int] = list(map(lambda sk: sk.id, env.safekeepers))
        # path to conf is <repo_dir>/endpoints/<endpoint_id>/pgdata/postgresql.conf

        # Semaphore is set to 1 when we start, and acquire'd back to zero when we stop
        #
        # We use a semaphore rather than a bool so that racing calls to stop() don't
        # try and stop the same process twice, as stop() is called by test teardown and
        # potentially by some __del__ chains in other threads.
        self._running = threading.Semaphore(0)
        self.__jwt: str | None = None

        self.terminate_flush_lsn: Lsn | None = None

    def http_client(self, retries: Retry | None = None) -> EndpointHttpClient:
        assert self.__jwt is not None
        return EndpointHttpClient(
            external_port=self.external_http_port,
            internal_port=self.internal_http_port,
            jwt=self.__jwt,
        )

    def create(
        self,
        branch_name: str,
        endpoint_id: str | None = None,
        grpc: bool | None = None,
        hot_standby: bool = False,
        lsn: Lsn | None = None,
        config_lines: list[str] | None = None,
        pageserver_id: int | None = None,
        allow_multiple: bool = False,
        update_catalog: bool = False,
<<<<<<< HEAD
        features: list[str] | None = None,
=======
        privileged_role_name: str | None = None,
>>>>>>> dd7fff65
    ) -> Self:
        """
        Create a new Postgres endpoint.
        Returns self.
        """

        if not config_lines:
            config_lines = []

        endpoint_id = endpoint_id or self.env.generate_endpoint_id()
        self.endpoint_id = endpoint_id
        self.branch_name = branch_name

        self.env.neon_cli.endpoint_create(
            branch_name,
            endpoint_id=self.endpoint_id,
            tenant_id=self.tenant_id,
            lsn=lsn,
            grpc=grpc,
            hot_standby=hot_standby,
            pg_port=self.pg_port,
            external_http_port=self.external_http_port,
            internal_http_port=self.internal_http_port,
            pg_version=self.env.pg_version,
            pageserver_id=pageserver_id,
            allow_multiple=allow_multiple,
            update_catalog=update_catalog,
<<<<<<< HEAD
            features=features,
=======
            privileged_role_name=privileged_role_name,
>>>>>>> dd7fff65
        )
        path = Path("endpoints") / self.endpoint_id / "pgdata"
        self.pgdata_dir = self.env.repo_dir / path
        self.logfile = self.endpoint_path() / "compute.log"

        # set small 'max_replication_write_lag' to enable backpressure
        # and make tests more stable.
        config_lines = ["max_replication_write_lag=15MB"] + config_lines

        # Delete file cache if it exists (and we're recreating the endpoint)
        if USE_LFC:
            if (lfc_path := Path(self.lfc_path())).exists():
                lfc_path.unlink()
            else:
                lfc_path.parent.mkdir(parents=True, exist_ok=True)
            for line in config_lines:
                if (
                    line.find("neon.max_file_cache_size") > -1
                    or line.find("neon.file_cache_size_limit") > -1
                ):
                    m = re.search(r"=\s*(\S+)", line)
                    assert m is not None, f"malformed config line {line}"
                    size = m.group(1)
                    assert size_to_bytes(size) >= size_to_bytes("1MB"), (
                        "LFC size cannot be set less than 1MB"
                    )
            lfc_path_escaped = str(lfc_path).replace("'", "''")
            config_lines = [
                f"neon.file_cache_path = '{lfc_path_escaped}'",
                # neon.max_file_cache_size and neon.file_cache size limits are
                # set to 1MB because small LFC is better for testing (helps to find more problems)
                "neon.max_file_cache_size = 1MB",
                "neon.file_cache_size_limit = 1MB",
            ] + config_lines
        else:
            for line in config_lines:
                assert line.find("neon.max_file_cache_size") == -1, (
                    "Setting LFC parameters is not allowed when LFC is disabled"
                )
                assert line.find("neon.file_cache_size_limit") == -1, (
                    "Setting LFC parameters is not allowed when LFC is disabled"
                )

        self.config(config_lines)

        self.__jwt = self.generate_jwt()

        return self

    def start(
        self,
        remote_ext_base_url: str | None = None,
        pageserver_id: int | None = None,
        safekeeper_generation: int | None = None,
        safekeepers: list[int] | None = None,
        allow_multiple: bool = False,
        create_test_user: bool = False,
        basebackup_request_tries: int | None = None,
        timeout: str | None = None,
        env: dict[str, str] | None = None,
        autoprewarm: bool = False,
        offload_lfc_interval_seconds: int | None = None,
    ) -> Self:
        """
        Start the Postgres instance.
        Returns self.
        """

        assert self.endpoint_id is not None

        # If `safekeepers` is not None, remember them as active and use in the
        # following commands.
        if safekeepers is not None:
            self.active_safekeepers = safekeepers

        self.env.neon_cli.endpoint_start(
            self.endpoint_id,
            safekeepers_generation=safekeeper_generation,
            safekeepers=self.active_safekeepers,
            remote_ext_base_url=remote_ext_base_url,
            pageserver_id=pageserver_id,
            allow_multiple=allow_multiple,
            create_test_user=create_test_user,
            basebackup_request_tries=basebackup_request_tries,
            timeout=timeout,
            env=env,
            autoprewarm=autoprewarm,
            offload_lfc_interval_seconds=offload_lfc_interval_seconds,
        )
        self._running.release(1)
        self.log_config_value("shared_buffers")
        self.log_config_value("neon.max_file_cache_size")
        self.log_config_value("neon.file_cache_size_limit")

        return self

    def generate_jwt(self, scope: ComputeClaimsScope | None = None) -> str:
        """
        Generate a JWT for making requests to the endpoint's external HTTP
        server.
        """
        assert self.endpoint_id is not None
        return self.env.neon_cli.endpoint_generate_jwt(self.endpoint_id, scope)

    def endpoint_path(self) -> Path:
        """Path to endpoint directory"""
        assert self.endpoint_id
        path = Path("endpoints") / self.endpoint_id
        return self.env.repo_dir / path

    def pg_data_dir_path(self) -> Path:
        """Path to Postgres data directory"""
        return self.endpoint_path() / "pgdata"

    def pg_xact_dir_path(self) -> Path:
        """Path to pg_xact dir"""
        return self.pg_data_dir_path() / "pg_xact"

    def pg_twophase_dir_path(self) -> Path:
        """Path to pg_twophase dir"""
        return self.pg_data_dir_path() / "pg_twophase"

    def config_file_path(self) -> Path:
        """Path to the postgresql.conf in the endpoint directory (not the one in pgdata)"""
        return self.endpoint_path() / "postgresql.conf"

    def lfc_path(self) -> Path:
        """Path to the lfc file"""
        return self.endpoint_path() / "file_cache" / "file.cache"

    def config(self, lines: list[str]) -> Self:
        """
        Add lines to postgresql.conf.
        Lines should be an array of valid postgresql.conf rows.
        Returns self.
        """

        with open(self.config_file_path(), "a") as conf:
            for line in lines:
                conf.write(line)
                conf.write("\n")

        return self

    def edit_hba(self, hba: list[str]):
        """Prepend hba lines into pg_hba.conf file."""
        with open(os.path.join(self.pg_data_dir_path(), "pg_hba.conf"), "r+") as conf_file:
            data = conf_file.read()
            conf_file.seek(0)
            conf_file.write("\n".join(hba) + "\n")
            conf_file.write(data)

        if self.is_running():
            self.safe_psql("SELECT pg_reload_conf()")

    def is_running(self):
        return self._running._value > 0

    def reconfigure(self, pageserver_id: int | None = None, safekeepers: list[int] | None = None):
        assert self.endpoint_id is not None
        # If `safekeepers` is not None, they are remember them as active and use
        # in the following commands.
        if safekeepers is not None:
            self.active_safekeepers = safekeepers
        self.env.neon_cli.endpoint_reconfigure(
            self.endpoint_id, self.tenant_id, pageserver_id, self.active_safekeepers
        )

    def respec(self, **kwargs: Any) -> None:
        """Update the endpoint.json file used by control_plane."""
        # Read config
        config_path = os.path.join(self.endpoint_path(), "endpoint.json")
        with open(config_path) as f:
            data_dict: dict[str, Any] = json.load(f)

        # Write it back updated
        with open(config_path, "w") as file:
            log.debug(json.dumps(dict(data_dict, **kwargs)))
            json.dump(dict(data_dict, **kwargs), file, indent=4)

    def respec_deep(self, **kwargs: Any) -> None:
        """
        Update the endpoint.json file taking into account nested keys.
        Distinct method from respec() to do not break existing functionality.
        NOTE: This method also updates the config.json file, not endpoint.json.
        We need it because neon_local also writes to config.json, so intended
        use-case is i) start endpoint with some config, ii) respec_deep(),
        iii) call reconfigure() to apply the changes.
        """

        def update(curr, patch):
            for k, v in patch.items():
                if isinstance(v, Mapping):
                    curr[k] = update(curr.get(k, {}), v)
                else:
                    curr[k] = v
            return curr

        config_path = os.path.join(self.endpoint_path(), "config.json")
        with open(config_path) as f:
            config: dict[str, Any] = json.load(f)

        log.debug("Current compute config: %s", json.dumps(config, indent=4))

        update(config, kwargs)

        with open(config_path, "w") as file:
            log.debug("Updating compute config to: %s", json.dumps(config, indent=4))
            json.dump(config, file, indent=4)

    def wait_for_migrations(self, wait_for: int = NUM_COMPUTE_MIGRATIONS) -> None:
        """
        Wait for all compute migrations to be ran. Remember that migrations only
        run if "pg_skip_catalog_updates" is set in the compute spec to false.
        """
        with self.cursor() as cur:

            def check_migrations_done():
                cur.execute("SELECT id FROM neon_migration.migration_id")
                migration_id: int = cur.fetchall()[0][0]
                assert migration_id >= wait_for

            wait_until(check_migrations_done)

    # Mock the extension part of spec passed from control plane for local testing
    # endpooint.rs adds content of this file as a part of the config.json
    def create_remote_extension_spec(self, spec: dict[str, Any]):
        """Create a remote extension spec file for the endpoint."""
        remote_extensions_spec_path = os.path.join(
            self.endpoint_path(), "remote_extensions_spec.json"
        )

        with open(remote_extensions_spec_path, "w") as file:
            json.dump(spec, file, indent=4)

    def stop(
        self,
        mode: str = "fast",
        sks_wait_walreceiver_gone: tuple[list[Safekeeper], TimelineId] | None = None,
    ) -> Self:
        """
        Stop the Postgres instance if it's running.

        Because test teardown might try and stop an endpoint concurrently with
        test code stopping the endpoint, this method is thread safe

        If sks_wait_walreceiever_gone is not None, wait for the safekeepers in
        this list to have no walreceivers, i.e. compute endpoint connection be
        gone. When endpoint is stopped in immediate mode and started again this
        avoids race of old connection delivering some data after
        sync-safekeepers check, which makes basebackup unusable. TimelineId is
        needed because endpoint doesn't know it.

        A better solution would be bump term when sync-safekeepers is skipped on
        start, see #9079.

        Returns self.
        """

        running = self._running.acquire(blocking=False)
        if running:
            assert self.endpoint_id is not None
            lsn, _ = self.env.neon_cli.endpoint_stop(
                self.endpoint_id, check_return_code=self.check_stop_result, mode=mode
            )
            self.terminate_flush_lsn = lsn

        if sks_wait_walreceiver_gone is not None:
            for sk in sks_wait_walreceiver_gone[0]:
                cli = sk.http_client()
                wait_walreceivers_absent(cli, self.tenant_id, sks_wait_walreceiver_gone[1])

        return self

    def stop_and_destroy(self, mode: str = "immediate") -> Self:
        """
        Stop the Postgres instance, then destroy the endpoint.
        Returns self.
        """

        running = self._running.acquire(blocking=False)
        if running:
            assert self.endpoint_id is not None
            lsn, _ = self.env.neon_cli.endpoint_stop(
                self.endpoint_id, True, check_return_code=self.check_stop_result, mode=mode
            )
            self.terminate_flush_lsn = lsn
            self.endpoint_id = None

        return self

    def create_start(
        self,
        branch_name: str,
        endpoint_id: str | None = None,
        grpc: bool | None = None,
        hot_standby: bool = False,
        lsn: Lsn | None = None,
        config_lines: list[str] | None = None,
        remote_ext_base_url: str | None = None,
        pageserver_id: int | None = None,
        allow_multiple: bool = False,
        basebackup_request_tries: int | None = None,
        autoprewarm: bool = False,
        offload_lfc_interval_seconds: int | None = None,
        features: list[str] | None = None,
    ) -> Self:
        """
        Create an endpoint, apply config, and start Postgres.
        Returns self.
        """

        self.create(
            branch_name=branch_name,
            endpoint_id=endpoint_id,
            config_lines=config_lines,
            grpc=grpc,
            hot_standby=hot_standby,
            lsn=lsn,
            pageserver_id=pageserver_id,
            allow_multiple=allow_multiple,
            features=features,
        ).start(
            remote_ext_base_url=remote_ext_base_url,
            pageserver_id=pageserver_id,
            allow_multiple=allow_multiple,
            basebackup_request_tries=basebackup_request_tries,
            autoprewarm=autoprewarm,
            offload_lfc_interval_seconds=offload_lfc_interval_seconds,
        )

        return self

    def __enter__(self) -> Self:
        return self

    def __exit__(
        self,
        exc_type: type[BaseException] | None,
        exc: BaseException | None,
        tb: TracebackType | None,
    ):
        self.stop()

    # Checkpoints running endpoint and returns pg_wal size in MB.
    def get_pg_wal_size(self):
        log.info(f"checkpointing at LSN {self.safe_psql('select pg_current_wal_lsn()')[0][0]}")
        self.safe_psql("checkpoint")
        assert self.pgdata_dir is not None  # please mypy
        return get_dir_size(self.pgdata_dir / "pg_wal") / 1024 / 1024

    def clear_buffers(self, cursor: Any | None = None):
        """
        Best-effort way to clear postgres buffers. Pinned buffers will not be 'cleared.'
        It clears LFC as well by setting neon.file_cache_size_limit to 0 and then returning it to the previous value,
        if LFC is enabled
        """
        if cursor is not None:
            cursor.execute("select clear_buffer_cache()")
            if not USE_LFC:
                return
            cursor.execute("SHOW neon.file_cache_size_limit")
            res = cursor.fetchone()
            assert res, "Cannot get neon.file_cache_size_limit"
            file_cache_size_limit = res[0]
            if file_cache_size_limit == 0:
                return
            cursor.execute("ALTER SYSTEM SET neon.file_cache_size_limit=0")
            cursor.execute("SELECT pg_reload_conf()")
            cursor.execute(f"ALTER SYSTEM SET neon.file_cache_size_limit='{file_cache_size_limit}'")
            cursor.execute("SELECT pg_reload_conf()")
        else:
            self.safe_psql("select clear_buffer_cache()")
            if not USE_LFC:
                return
            file_cache_size_limit = self.safe_psql_scalar(
                "SHOW neon.file_cache_size_limit", log_query=False
            )
            if file_cache_size_limit == 0:
                return
            self.safe_psql("ALTER SYSTEM SET neon.file_cache_size_limit=0")
            self.safe_psql("SELECT pg_reload_conf()")
            self.safe_psql(f"ALTER SYSTEM SET neon.file_cache_size_limit='{file_cache_size_limit}'")
            self.safe_psql("SELECT pg_reload_conf()")

    def log_config_value(self, param):
        """
        Writes the config value param to log
        """
        res = self.safe_psql_scalar(f"SHOW {param}", log_query=False)
        log.info("%s = %s", param, res)


class EndpointFactory:
    """An object representing multiple compute endpoints."""

    def __init__(self, env: NeonEnv):
        self.env = env
        self.num_instances: int = 0
        self.endpoints: list[Endpoint] = []

    def create_start(
        self,
        branch_name: str,
        endpoint_id: str | None = None,
        tenant_id: TenantId | None = None,
        lsn: Lsn | None = None,
        grpc: bool | None = None,
        hot_standby: bool = False,
        config_lines: list[str] | None = None,
        remote_ext_base_url: str | None = None,
        pageserver_id: int | None = None,
        basebackup_request_tries: int | None = None,
        autoprewarm: bool = False,
        offload_lfc_interval_seconds: int | None = None,
        features: list[str] | None = None,
    ) -> Endpoint:
        ep = Endpoint(
            self.env,
            tenant_id=tenant_id or self.env.initial_tenant,
            pg_port=self.env.port_distributor.get_port(),
            external_http_port=self.env.port_distributor.get_port(),
            internal_http_port=self.env.port_distributor.get_port(),
        )
        self.num_instances += 1
        self.endpoints.append(ep)

        return ep.create_start(
            branch_name=branch_name,
            endpoint_id=endpoint_id,
            grpc=grpc,
            hot_standby=hot_standby,
            config_lines=config_lines,
            lsn=lsn,
            remote_ext_base_url=remote_ext_base_url,
            pageserver_id=pageserver_id,
            basebackup_request_tries=basebackup_request_tries,
            autoprewarm=autoprewarm,
            offload_lfc_interval_seconds=offload_lfc_interval_seconds,
            features=features,
        )

    def create(
        self,
        branch_name: str,
        endpoint_id: str | None = None,
        tenant_id: TenantId | None = None,
        lsn: Lsn | None = None,
        grpc: bool | None = None,
        hot_standby: bool = False,
        config_lines: list[str] | None = None,
        pageserver_id: int | None = None,
        update_catalog: bool = False,
<<<<<<< HEAD
        features: list[str] | None = None,
=======
        privileged_role_name: str | None = None,
>>>>>>> dd7fff65
    ) -> Endpoint:
        ep = Endpoint(
            self.env,
            tenant_id=tenant_id or self.env.initial_tenant,
            pg_port=self.env.port_distributor.get_port(),
            external_http_port=self.env.port_distributor.get_port(),
            internal_http_port=self.env.port_distributor.get_port(),
        )

        endpoint_id = endpoint_id or self.env.generate_endpoint_id()

        self.num_instances += 1
        self.endpoints.append(ep)

        return ep.create(
            branch_name=branch_name,
            endpoint_id=endpoint_id,
            lsn=lsn,
            grpc=grpc,
            hot_standby=hot_standby,
            config_lines=config_lines,
            pageserver_id=pageserver_id,
            update_catalog=update_catalog,
<<<<<<< HEAD
            features=features,
=======
            privileged_role_name=privileged_role_name,
>>>>>>> dd7fff65
        )

    def stop_all(self, fail_on_error=True) -> Self:
        exception = None
        for ep in self.endpoints:
            try:
                ep.stop()
            except Exception as e:
                log.error(f"Failed to stop endpoint {ep.endpoint_id}: {e}")
                exception = e

        if fail_on_error and exception is not None:
            raise exception

        return self

    def new_replica(
        self,
        origin: Endpoint,
        endpoint_id: str | None = None,
        grpc: bool | None = None,
        config_lines: list[str] | None = None,
    ) -> Endpoint:
        branch_name = origin.branch_name
        assert origin in self.endpoints
        assert branch_name is not None

        return self.create(
            branch_name=branch_name,
            endpoint_id=endpoint_id,
            tenant_id=origin.tenant_id,
            lsn=None,
            grpc=grpc,
            hot_standby=True,
            config_lines=config_lines,
        )

    def new_replica_start(
        self,
        origin: Endpoint,
        endpoint_id: str | None = None,
        grpc: bool | None = None,
        config_lines: list[str] | None = None,
        features: list[str] | None = None,
    ) -> Endpoint:
        branch_name = origin.branch_name
        assert origin in self.endpoints
        assert branch_name is not None

        return self.create_start(
            branch_name=branch_name,
            endpoint_id=endpoint_id,
            tenant_id=origin.tenant_id,
            lsn=None,
            grpc=grpc,
            hot_standby=True,
            config_lines=config_lines,
            features=features,
        )


@dataclass
class SafekeeperPort:
    pg: int
    pg_tenant_only: int
    http: int
    https: int | None


@dataclass
class Safekeeper(LogUtils):
    """An object representing a running safekeeper daemon."""

    env: NeonEnv
    port: SafekeeperPort
    id: int
    running: bool = False

    def __init__(
        self,
        env: NeonEnv,
        port: SafekeeperPort,
        id: int,
        running: bool = False,
        extra_opts: list[str] | None = None,
    ):
        self.env = env
        self.port = port
        self.id = id
        self.running = running
        self.logfile = Path(self.data_dir) / f"safekeeper-{id}.log"

        if extra_opts is None:
            # Testing defaults: enable everything, and set short timeouts so that background
            # work will happen during short tests.
            # **Note**: Any test that explicitly sets extra_opts will not get these defaults.
            extra_opts = [
                "--enable-offload",
                "--delete-offloaded-wal",
                "--partial-backup-timeout",
                "10s",
                "--control-file-save-interval",
                "1s",
                "--eviction-min-resident",
                "10s",
                "--wal-reader-fanout",
            ]

        self.extra_opts = extra_opts

    def start(
        self, extra_opts: list[str] | None = None, timeout_in_seconds: int | None = None
    ) -> Self:
        if extra_opts is None:
            # Apply either the extra_opts passed in, or the ones from our constructor: we do not merge the two.
            extra_opts = self.extra_opts

        assert self.running is False

        s3_env_vars = None
        if isinstance(self.env.safekeepers_remote_storage, S3Storage):
            s3_env_vars = self.env.safekeepers_remote_storage.access_env_vars()

        self.env.neon_cli.safekeeper_start(
            self.id,
            extra_opts=extra_opts,
            timeout_in_seconds=timeout_in_seconds,
            extra_env_vars=s3_env_vars,
        )
        self.running = True
        # wait for wal acceptor start by checking its status
        started_at = time.time()
        while True:
            try:
                with self.http_client() as http_cli:
                    http_cli.check_status()
            except Exception as e:
                elapsed = time.time() - started_at
                if elapsed > 3:
                    raise RuntimeError(
                        f"timed out waiting {elapsed:.0f}s for wal acceptor start: {e}"
                    ) from e
                time.sleep(0.5)
            else:
                break  # success
        return self

    def stop(self, immediate: bool = False) -> Self:
        self.env.neon_cli.safekeeper_stop(self.id, immediate)
        self.running = False
        return self

    def assert_no_errors(self):
        not_allowed = [
            "manager task finished prematurely",
            "error while acquiring WalResidentTimeline guard",
            "timeout while acquiring WalResidentTimeline guard",
            "invalid xlog page header:",
            "WAL record crc mismatch at",
        ]
        for na in not_allowed:
            assert not self.log_contains(na)

    def http_client(
        self, auth_token: str | None = None, gen_sk_wide_token: bool = True
    ) -> SafekeeperHttpClient:
        """
        When auth_token is None but gen_sk_wide is True creates safekeeper wide
        token, which is a reasonable default.
        """
        if auth_token is None and gen_sk_wide_token:
            auth_token = self.env.auth_keys.generate_safekeeper_token()
        is_testing_enabled = '"testing"' in self.env.get_binary_version("safekeeper")
        return SafekeeperHttpClient(
            port=self.port.http, auth_token=auth_token, is_testing_enabled=is_testing_enabled
        )

    def get_timeline_start_lsn(self, tenant_id: TenantId, timeline_id: TimelineId) -> Lsn:
        timeline_status = self.http_client().timeline_status(tenant_id, timeline_id)
        timeline_start_lsn = timeline_status.timeline_start_lsn
        log.info(f"sk {self.id} timeline start LSN: {timeline_start_lsn}")
        return timeline_start_lsn

    def get_flush_lsn(self, tenant_id: TenantId, timeline_id: TimelineId) -> Lsn:
        timeline_status = self.http_client().timeline_status(tenant_id, timeline_id)
        flush_lsn = timeline_status.flush_lsn
        log.info(f"sk {self.id} flush LSN: {flush_lsn}")
        return flush_lsn

    def get_commit_lsn(self, tenant_id: TenantId, timeline_id: TimelineId) -> Lsn:
        timeline_status = self.http_client().timeline_status(tenant_id, timeline_id)
        return timeline_status.commit_lsn

    def pull_timeline(
        self, srcs: list[Safekeeper], tenant_id: TenantId, timeline_id: TimelineId
    ) -> dict[str, Any]:
        """
        pull_timeline from srcs to self.
        """
        src_https = [f"http://localhost:{sk.port.http}" for sk in srcs]
        res = self.http_client().pull_timeline(
            {"tenant_id": str(tenant_id), "timeline_id": str(timeline_id), "http_hosts": src_https}
        )
        src_ids = [sk.id for sk in srcs]
        log.info(f"finished pulling timeline from {src_ids} to {self.id}")
        return res

    def safekeeper_id(self) -> SafekeeperId:
        return SafekeeperId(self.id, "localhost", self.port.pg_tenant_only)

    @property
    def data_dir(self) -> Path:
        return self.env.repo_dir / "safekeepers" / f"sk{self.id}"

    def timeline_dir(self, tenant_id, timeline_id) -> Path:
        return self.data_dir / str(tenant_id) / str(timeline_id)

    # list partial uploaded segments of this safekeeper. Works only for
    # RemoteStorageKind.LOCAL_FS.
    def list_uploaded_segments(self, tenant_id: TenantId, timeline_id: TimelineId):
        tline_path = (
            self.env.repo_dir
            / "local_fs_remote_storage"
            / "safekeeper"
            / str(tenant_id)
            / str(timeline_id)
        )
        assert isinstance(self.env.safekeepers_remote_storage, LocalFsStorage)
        segs = self._list_segments_in_dir(
            tline_path, lambda name: ".metadata" not in name and ".___temp" not in name
        )
        mysegs = [s for s in segs if f"sk{self.id}" in s]
        return mysegs

    def list_segments(self, tenant_id, timeline_id) -> list[str]:
        """
        Get list of segment names of the given timeline.
        """
        tli_dir = self.timeline_dir(tenant_id, timeline_id)
        return self._list_segments_in_dir(
            tli_dir, lambda name: not name.startswith("safekeeper.control")
        )

    def _list_segments_in_dir(self, path: Path, keep_filter: Callable[[str], bool]) -> list[str]:
        segments = []
        for _, _, filenames in os.walk(path):
            segments.extend([f for f in filenames if keep_filter(f)])
        segments.sort()
        return segments

    def checkpoint_up_to(
        self, tenant_id: TenantId, timeline_id: TimelineId, lsn: Lsn, wait_wal_removal=True
    ):
        """
        Assuming pageserver(s) uploaded to s3 up to `lsn`,
        1) wait for remote_consistent_lsn and wal_backup_lsn on safekeeper to reach it.
        2) checkpoint timeline on safekeeper, which should remove WAL before this LSN; optionally wait for that.
        """
        client = self.http_client()

        target_segment_file = lsn.segment_name()

        def are_segments_removed():
            segments = self.list_segments(tenant_id, timeline_id)
            log.info(
                f"waiting for all segments before {target_segment_file} to be removed from sk {self.id}, current segments: {segments}"
            )
            assert all(target_segment_file <= s for s in segments)

        def are_lsns_advanced():
            stat = client.timeline_status(tenant_id, timeline_id)
            log.info(
                f"waiting for remote_consistent_lsn and backup_lsn on sk {self.id} to reach {lsn}, currently remote_consistent_lsn={stat.remote_consistent_lsn}, backup_lsn={stat.backup_lsn}"
            )
            assert stat.remote_consistent_lsn >= lsn and stat.backup_lsn >= lsn.segment_lsn()

        wait_until(are_lsns_advanced)
        client.checkpoint(tenant_id, timeline_id)
        if wait_wal_removal:
            wait_until(are_segments_removed)

    def wait_until_paused(self, failpoint: str):
        msg = f"at failpoint {failpoint}"

        def paused():
            log.info(f"waiting for hitting failpoint {failpoint}")
            self.assert_log_contains(msg)

        wait_until(paused)

    @staticmethod
    def sks_to_safekeeper_ids(sks: list[Safekeeper]) -> list[SafekeeperId]:
        return [SafekeeperId(sk.id, "localhost", sk.port.pg_tenant_only) for sk in sks]

    @staticmethod
    def mconf_sks(env: NeonEnv, mconf: MembershipConfiguration) -> list[Safekeeper]:
        """
        List of Safekeepers which are members in `mconf`.
        """
        members_ids = [m.id for m in mconf.members]
        new_members_ids = [m.id for m in mconf.new_members] if mconf.new_members is not None else []
        return [sk for sk in env.safekeepers if sk.id in members_ids or sk.id in new_members_ids]

    @staticmethod
    def create_timeline(
        tenant_id: TenantId,
        timeline_id: TimelineId,
        ps: NeonPageserver,
        mconf: MembershipConfiguration,
        members_sks: list[Safekeeper],
    ):
        """
        Manually create timeline on safekeepers with given (presumably inital)
        mconf: figure out LSN from pageserver, bake request and execute it on
        given safekeepers.

        Normally done by storcon, but some tests want to do it manually so far.
        """
        ps_http_cli = ps.http_client()
        # figure out initial LSN.
        ps_timeline_detail = ps_http_cli.timeline_detail(tenant_id, timeline_id)
        init_lsn = ps_timeline_detail["last_record_lsn"]
        log.info(f"initial LSN: {init_lsn}")
        # sk timeline creation request expects minor version
        pg_version = ps_timeline_detail["pg_version"] * 10000
        # create inital mconf
        create_r = TimelineCreateRequest(
            tenant_id, timeline_id, mconf, pg_version, Lsn(init_lsn), commit_lsn=None
        )
        log.info(f"sending timeline create: {create_r.to_json()}")

        for sk in members_sks:
            sk.http_client().timeline_create(create_r)


class NeonBroker(LogUtils):
    """An object managing storage_broker instance"""

    def __init__(self, env: NeonEnv, use_https: bool):
        super().__init__(logfile=env.repo_dir / "storage_broker" / "storage_broker.log")
        self.env = env
        self.scheme = "https" if use_https else "http"
        self.port: int = self.env.port_distributor.get_port()
        self.running = False

    def start(
        self,
        timeout_in_seconds: int | None = None,
    ) -> Self:
        assert not self.running
        self.env.neon_cli.storage_broker_start(timeout_in_seconds)
        self.running = True
        return self

    def stop(self) -> Self:
        if self.running:
            self.env.neon_cli.storage_broker_stop()
            self.running = False
        return self

    def listen_addr(self):
        return f"127.0.0.1:{self.port}"

    def client_url(self):
        return f"{self.scheme}://{self.listen_addr()}"

    def assert_no_errors(self):
        assert_no_errors(self.logfile, "storage_controller", [])


class NodeKind(StrEnum):
    PAGESERVER = "pageserver"
    SAFEKEEPER = "safekeeper"


class StorageScrubber:
    def __init__(self, env: NeonEnv, log_dir: Path):
        self.env = env
        self.log_dir = log_dir
        self.allowed_errors: list[str] = []

    def scrubber_cli(
        self, args: list[str], timeout, extra_env: dict[str, str] | None = None
    ) -> str:
        assert isinstance(self.env.pageserver_remote_storage, S3Storage)
        s3_storage = self.env.pageserver_remote_storage

        env = {
            "REGION": s3_storage.bucket_region,
            "BUCKET": s3_storage.bucket_name,
            "BUCKET_PREFIX": s3_storage.prefix_in_bucket,
            "RUST_LOG": "INFO",
            "PAGESERVER_DISABLE_FILE_LOGGING": "1",
        }
        env.update(s3_storage.access_env_vars())

        if s3_storage.endpoint is not None:
            env.update({"AWS_ENDPOINT_URL": s3_storage.endpoint})

        if extra_env is not None:
            env.update(extra_env)

        base_args = [
            str(self.env.neon_binpath / "storage_scrubber"),
            f"--controller-api={self.env.storage_controller.api_root()}",
        ]
        args = base_args + args

        log.info(f"Invoking scrubber command {args}")

        (output_path, stdout, status_code) = subprocess_capture(
            self.log_dir,
            args,
            env=env,
            check=True,
            capture_stdout=True,
            timeout=timeout,
        )
        if status_code:
            log.warning(f"Scrub command {args} failed")
            log.warning(f"Scrub environment: {env}")
            log.warning(f"Output at: {output_path}")

            raise RuntimeError(f"Scrubber failed while running {args}")

        assert stdout is not None
        return stdout

    def scan_metadata_safekeeper(
        self,
        timeline_lsns: list[dict[str, Any]],
        cloud_admin_api_url: str,
        cloud_admin_api_token: str,
    ) -> tuple[bool, Any]:
        extra_env = {
            "CLOUD_ADMIN_API_URL": cloud_admin_api_url,
            "CLOUD_ADMIN_API_TOKEN": cloud_admin_api_token,
        }
        return self.scan_metadata(
            node_kind=NodeKind.SAFEKEEPER, timeline_lsns=timeline_lsns, extra_env=extra_env
        )

    def scan_metadata(
        self,
        post_to_storage_controller: bool = False,
        node_kind: NodeKind = NodeKind.PAGESERVER,
        timeline_lsns: list[dict[str, Any]] | None = None,
        extra_env: dict[str, str] | None = None,
    ) -> tuple[bool, Any]:
        """
        Returns the health status and the metadata summary.
        """
        args = ["scan-metadata", "--node-kind", node_kind.value, "--json"]
        if post_to_storage_controller:
            args.append("--post")
        if timeline_lsns is not None:
            args.append("--timeline-lsns")
            args.append(json.dumps(timeline_lsns))
        if node_kind == NodeKind.PAGESERVER:
            args.append("--verbose")
        stdout = self.scrubber_cli(args, timeout=30, extra_env=extra_env)

        try:
            summary = json.loads(stdout)
            healthy = self._check_run_healthy(summary)
            return healthy, summary
        except:
            log.error("Failed to decode JSON output from `scan-metadata`.  Dumping stdout:")
            log.error(stdout)
            raise

    def _check_line_allowed(self, line: str) -> bool:
        for a in self.allowed_errors:
            try:
                if re.match(a, line):
                    return True
            except re.error:
                log.error(f"Invalid regex: '{a}'")
                raise
        return False

    def _check_line_list_allowed(self, lines: list[str]) -> bool:
        for line in lines:
            if not self._check_line_allowed(line):
                return False
        return True

    def _check_run_healthy(self, summary: dict[str, Any]) -> bool:
        # summary does not contain "with_warnings" if node_kind is the safekeeper
        healthy = True
        with_warnings = summary.get("with_warnings", None)
        if with_warnings is not None:
            if isinstance(with_warnings, list):
                if len(with_warnings) > 0:
                    # safekeeper scan_metadata output is a list of tenants
                    healthy = False
            else:
                for _, warnings in with_warnings.items():
                    assert len(warnings) > 0, (
                        "with_warnings value should not be empty, running without verbose mode?"
                    )
                    if not self._check_line_list_allowed(warnings):
                        healthy = False
                        break
        if not healthy:
            return healthy
        with_errors = summary.get("with_errors", None)
        if with_errors is not None:
            if isinstance(with_errors, list):
                if len(with_errors) > 0:
                    # safekeeper scan_metadata output is a list of tenants
                    healthy = False
            else:
                for _, errors in with_errors.items():
                    assert len(errors) > 0, (
                        "with_errors value should not be empty, running without verbose mode?"
                    )
                    if not self._check_line_list_allowed(errors):
                        healthy = False
                        break
        return healthy

    def tenant_snapshot(self, tenant_id: TenantId, output_path: Path):
        stdout = self.scrubber_cli(
            ["tenant-snapshot", "--tenant-id", str(tenant_id), "--output-path", str(output_path)],
            timeout=30,
        )
        log.info(f"tenant-snapshot output: {stdout}")

    def pageserver_physical_gc(
        self,
        min_age_secs: int,
        tenant_ids: list[TenantId] | None = None,
        mode: str | None = None,
    ):
        args = ["pageserver-physical-gc", "--min-age", f"{min_age_secs}s"]

        if tenant_ids is None:
            tenant_ids = []

        for tenant_id in tenant_ids:
            args.extend(["--tenant-id", str(tenant_id)])

        if mode is not None:
            args.extend(["--mode", mode])

        stdout = self.scrubber_cli(
            args,
            timeout=30,
        )
        try:
            return json.loads(stdout)
        except:
            log.error(
                "Failed to decode JSON output from `pageserver-physical_gc`.  Dumping stdout:"
            )
            log.error(stdout)
            raise


def pytest_addoption(parser: Parser):
    parser.addoption(
        "--preserve-database-files",
        action="store_true",
        default=False,
        help="Preserve timeline files after the test suite is over",
    )


SMALL_DB_FILE_NAME_REGEX: re.Pattern[str] = re.compile(
    r"config-v1|heatmap-v1|tenant-manifest|metadata|.+\.(?:toml|pid|json|sql|conf)"
)

SKIP_DIRS = frozenset(
    (
        "pg_wal",
        "pg_stat",
        "pg_stat_tmp",
        "pg_subtrans",
        "pg_logical",
        "pg_replslot/wal_proposer_slot",
    )
)

SKIP_FILES = frozenset(
    (
        "pg_internal.init",
        "pg.log",
        "neon.signal",
        "zenith.signal",
        "pg_hba.conf",
        "postgresql.conf",
        "postmaster.opts",
        "postmaster.pid",
        "pg_control",
        "pg_dynshmem",
    )
)


def should_skip_dir(dirname: str) -> bool:
    return dirname in SKIP_DIRS


def should_skip_file(filename: str) -> bool:
    if filename in SKIP_FILES:
        return True
    # check for temp table files according to https://www.postgresql.org/docs/current/storage-file-layout.html
    # i e "tBBB_FFF"
    if not filename.startswith("t"):
        return False

    tmp_name = filename[1:].split("_")
    if len(tmp_name) != 2:
        return False

    try:
        list(map(int, tmp_name))
    except:  # noqa: E722
        return False
    return True


#
# Test helpers
#
def list_files_to_compare(pgdata_dir: Path) -> list[str]:
    pgdata_files = []
    for root, _dirs, filenames in os.walk(pgdata_dir):
        for filename in filenames:
            rel_dir = os.path.relpath(root, pgdata_dir)
            # Skip some dirs and files we don't want to compare
            if should_skip_dir(rel_dir) or should_skip_file(filename):
                continue
            rel_file = os.path.join(rel_dir, filename)
            pgdata_files.append(rel_file)

    pgdata_files.sort()
    log.info(pgdata_files)
    return pgdata_files


# pg is the existing and running compute node, that we want to compare with a basebackup
def check_restored_datadir_content(
    test_output_dir: Path,
    env: NeonEnv,
    endpoint: Endpoint,
    ignored_files: list[str] | None = None,
):
    pg_bin = PgBin(test_output_dir, env.pg_distrib_dir, env.pg_version)

    # Get the timeline ID. We need it for the 'basebackup' command
    timeline_id = TimelineId(endpoint.safe_psql("SHOW neon.timeline_id")[0][0])

    # stop postgres to ensure that files won't change
    endpoint.stop()

    # Read the shutdown checkpoint's LSN
    checkpoint_lsn = pg_bin.get_pg_controldata_checkpoint_lsn(endpoint.pg_data_dir_path())

    # Take a basebackup from pageserver
    restored_dir_path = env.repo_dir / f"{endpoint.endpoint_id}_restored_datadir"
    restored_dir_path.mkdir(exist_ok=True)

    psql_path = os.path.join(pg_bin.pg_bin_path, "psql")

    pageserver_id = env.storage_controller.locate(endpoint.tenant_id)[0]["node_id"]
    cmd = rf"""
        {psql_path}                                    \
            --no-psqlrc                                \
            postgres://localhost:{env.get_pageserver(pageserver_id).service_port.pg}  \
            -c 'basebackup {endpoint.tenant_id} {timeline_id} {checkpoint_lsn}'  \
         | tar -x -C {restored_dir_path}
    """

    # Set LD_LIBRARY_PATH in the env properly, otherwise we may use the wrong libpq.
    # PgBin sets it automatically, but here we need to pipe psql output to the tar command.
    psql_env = {"LD_LIBRARY_PATH": pg_bin.pg_lib_dir}
    result = subprocess.run(cmd, env=psql_env, capture_output=True, text=True, shell=True)

    # Print captured stdout/stderr if basebackup cmd failed.
    if result.returncode != 0:
        log.error("Basebackup shell command failed with:")
        log.error(result.stdout)
        log.error(result.stderr)
    assert result.returncode == 0

    # list files we're going to compare
    assert endpoint.pgdata_dir
    pgdata_files = list_files_to_compare(Path(endpoint.pgdata_dir))

    restored_files = list_files_to_compare(restored_dir_path)

    # pg_notify files are always ignored
    pgdata_files = [f for f in pgdata_files if not f.startswith("pg_notify")]
    restored_files = [f for f in restored_files if not f.startswith("pg_notify")]

    # pg_xact and pg_multixact files are optional in basebackup: depending on our configuration they
    # may be omitted and loaded on demand.
    if pgdata_files != restored_files:
        pgdata_files = [
            f
            for f in pgdata_files
            if not f.startswith("pg_xact") and not f.startswith("pg_multixact")
        ]

    if ignored_files:
        pgdata_files = [f for f in pgdata_files if f not in ignored_files]
        restored_files = [f for f in restored_files if f not in ignored_files]

    # check that file sets are equal
    assert pgdata_files == restored_files

    # compare content of the files
    # filecmp returns (match, mismatch, error) lists
    # We've already filtered all mismatching files in list_files_to_compare(),
    # so here expect that the content is identical
    (match, mismatch, error) = filecmp.cmpfiles(
        endpoint.pgdata_dir, restored_dir_path, pgdata_files, shallow=False
    )
    log.info(f"filecmp result mismatch and error lists:\n\t mismatch={mismatch}\n\t error={error}")

    for f in mismatch:
        f1 = os.path.join(endpoint.pgdata_dir, f)
        f2 = os.path.join(restored_dir_path, f)
        stdout_filename = f"{f2}.filediff"

        with open(stdout_filename, "w") as stdout_f:
            subprocess.run(f"xxd -b {f1} > {f1}.hex ", shell=True)
            subprocess.run(f"xxd -b {f2} > {f2}.hex ", shell=True)

            cmd = f"diff {f1}.hex {f2}.hex"
            subprocess.run([cmd], stdout=stdout_f, shell=True)

    assert (mismatch, error) == ([], [])


# wait for subscriber to catch up with publisher
def logical_replication_sync(
    subscriber: PgProtocol,
    publisher: PgProtocol,
    # pass subname explicitly to avoid confusion
    # when multiple subscriptions are present
    subname: str,
    sub_dbname: str | None = None,
    pub_dbname: str | None = None,
):
    """Wait logical replication subscriber to sync with publisher."""

    def initial_sync():
        # first check if the subscription is active `s`=`synchronized`, `r` = `ready`
        query = f"""SELECT 1 FROM pg_subscription_rel join pg_catalog.pg_subscription
                    on pg_subscription_rel.srsubid = pg_subscription.oid
                    WHERE srsubstate NOT IN ('r', 's') and subname='{subname}'"""

        if sub_dbname is not None:
            res = subscriber.safe_psql(query, dbname=sub_dbname)
        else:
            res = subscriber.safe_psql(query)

        assert (res is None) or (len(res) == 0)

    wait_until(initial_sync)

    # wait for the subscription to catch up with current state of publisher
    # caller is responsible to call checkpoint before calling this function
    if pub_dbname is not None:
        publisher_lsn = Lsn(
            publisher.safe_psql("SELECT pg_current_wal_flush_lsn()", dbname=pub_dbname)[0][0]
        )
    else:
        publisher_lsn = Lsn(publisher.safe_psql("SELECT pg_current_wal_flush_lsn()")[0][0])

    def subscriber_catch_up():
        query = f"select latest_end_lsn from pg_catalog.pg_stat_subscription where latest_end_lsn is NOT NULL and subname='{subname}'"

        if sub_dbname is not None:
            res = subscriber.safe_psql(query, dbname=sub_dbname)
        else:
            res = subscriber.safe_psql(query)

        assert res is not None

        res_lsn = res[0][0]
        log.info(f"subscriber_lsn={res_lsn}")
        subscriber_lsn = Lsn(res_lsn)
        log.info(f"Subscriber LSN={subscriber_lsn}, publisher LSN={publisher_lsn}")
        assert subscriber_lsn >= publisher_lsn

    wait_until(subscriber_catch_up)


def tenant_get_shards(
    env: NeonEnv, tenant_id: TenantId, pageserver_id: int | None = None
) -> list[tuple[TenantShardId, NeonPageserver]]:
    """
    Helper for when you want to talk to one or more pageservers, and the
    caller _might_ have specified a pageserver, or they might leave it to
    us to figure out the shards for a tenant.

    If the caller provides `pageserver_id`, it will be used for all shards, even
    if the shard is indicated by storage controller to be on some other pageserver.
    If the storage controller is not running, assume an unsharded tenant.

    Caller should over the response to apply their per-pageserver action to
    each shard
    """
    if pageserver_id is not None:
        override_pageserver = [p for p in env.pageservers if p.id == pageserver_id][0]
    else:
        override_pageserver = None

    if not env.storage_controller.running and override_pageserver is not None:
        log.warning(f"storage controller not running, assuming unsharded tenant {tenant_id}")
        return [(TenantShardId(tenant_id, 0, 0), override_pageserver)]

    return [
        (
            TenantShardId.parse(s["shard_id"]),
            override_pageserver or env.get_pageserver(s["node_id"]),
        )
        for s in env.storage_controller.locate(tenant_id)
    ]


def wait_replica_caughtup(primary: Endpoint, secondary: Endpoint):
    primary_lsn = Lsn(
        primary.safe_psql_scalar("SELECT pg_current_wal_flush_lsn()", log_query=False)
    )
    while True:
        secondary_lsn = Lsn(
            secondary.safe_psql_scalar("SELECT pg_last_wal_replay_lsn()", log_query=False)
        )
        caught_up = secondary_lsn >= primary_lsn
        log.info(f"caughtup={caught_up}, primary_lsn={primary_lsn}, secondary_lsn={secondary_lsn}")
        if caught_up:
            return
        time.sleep(1)


def log_replica_lag(primary: Endpoint, secondary: Endpoint):
    last_replay_lsn = Lsn(
        secondary.safe_psql_scalar("SELECT pg_last_wal_replay_lsn()", log_query=False)
    )
    primary_lsn = Lsn(
        primary.safe_psql_scalar("SELECT pg_current_wal_flush_lsn()", log_query=False)
    )
    lag = primary_lsn - last_replay_lsn
    log.info(f"primary_lsn={primary_lsn}, replay_lsn={last_replay_lsn}, lag={lag}")


def wait_for_last_flush_lsn(
    env: NeonEnv,
    endpoint: Endpoint,
    tenant: TenantId,
    timeline: TimelineId,
    pageserver_id: int | None = None,
    auth_token: str | None = None,
    last_flush_lsn: Lsn | None = None,
) -> Lsn:
    """Wait for pageserver to catch up the latest flush LSN, returns the last observed lsn."""

    shards = tenant_get_shards(env, tenant, pageserver_id)

    if last_flush_lsn is None:
        last_flush_lsn = Lsn(endpoint.safe_psql("SELECT pg_current_wal_flush_lsn()")[0][0])
        # The last_flush_lsn may not correspond to a record boundary.
        # For example, if the compute flushed WAL on a page boundary,
        # the remaining part of the record might not be flushed for a long time.
        # This would prevent the pageserver from reaching last_flush_lsn promptly.
        # To ensure the rest of the record reaches the pageserver quickly,
        # we forcibly flush the WAL by using CHECKPOINT.
        endpoint.safe_psql("CHECKPOINT")

    results = []
    for tenant_shard_id, pageserver in shards:
        log.info(
            f"wait_for_last_flush_lsn: waiting for {last_flush_lsn} on shard {tenant_shard_id} on pageserver {pageserver.id})"
        )
        waited = wait_for_last_record_lsn(
            pageserver.http_client(auth_token=auth_token), tenant_shard_id, timeline, last_flush_lsn
        )

        assert waited >= last_flush_lsn
        results.append(waited)

    # Return the lowest LSN that has been ingested by all shards
    return min(results)


def wait_for_commit_lsn(
    env: NeonEnv,
    tenant: TenantId,
    timeline: TimelineId,
    lsn: Lsn,
) -> Lsn:
    # TODO: it would be better to poll this in the compute, but there's no API for it. See:
    # https://github.com/neondatabase/neon/issues/9758
    "Wait for the given LSN to be committed on any Safekeeper"

    max_commit_lsn = Lsn(0)
    for i in range(1000):
        for sk in env.safekeepers:
            commit_lsn = sk.get_commit_lsn(tenant, timeline)
            if commit_lsn >= lsn:
                log.info(f"{tenant}/{timeline} at commit_lsn {commit_lsn}")
                return commit_lsn
            max_commit_lsn = max(max_commit_lsn, commit_lsn)

        if i % 10 == 0:
            log.info(
                f"{tenant}/{timeline} waiting for commit_lsn to reach {lsn}, now {max_commit_lsn}"
            )
        time.sleep(0.1)
    raise Exception(f"timed out while waiting for commit_lsn to reach {lsn}, was {max_commit_lsn}")


def flush_ep_to_pageserver(
    env: NeonEnv,
    ep: Endpoint,
    tenant: TenantId,
    timeline: TimelineId,
    pageserver_id: int | None = None,
) -> Lsn:
    """
    Stop endpoint and wait until all committed WAL reaches the pageserver
    (last_record_lsn). This is for use by tests which want everything written so
    far to reach pageserver *and* expecting that no more data will arrive until
    endpoint starts again, so unlike wait_for_last_flush_lsn it polls
    safekeepers instead of compute to learn LSN.

    Returns the catch up LSN.
    """
    ep.stop()

    commit_lsn: Lsn = Lsn(0)
    # In principle in the absense of failures polling single sk would be enough.
    for sk in env.safekeepers:
        client = sk.http_client()
        # wait until compute connections are gone
        wait_walreceivers_absent(client, tenant, timeline)
        commit_lsn = max(client.get_commit_lsn(tenant, timeline), commit_lsn)

    # Note: depending on WAL filtering implementation, probably most shards
    # won't be able to reach commit_lsn (unless gaps are also ack'ed), so this
    # is broken in sharded case.
    shards = tenant_get_shards(env, tenant, pageserver_id)
    for tenant_shard_id, pageserver in shards:
        log.info(
            f"flush_ep_to_pageserver: waiting for {commit_lsn} on shard {tenant_shard_id} on pageserver {pageserver.id})"
        )
        waited = wait_for_last_record_lsn(
            pageserver.http_client(), tenant_shard_id, timeline, commit_lsn
        )

        assert waited >= commit_lsn

    return commit_lsn


def wait_for_wal_insert_lsn(
    env: NeonEnv,
    endpoint: Endpoint,
    tenant: TenantId,
    timeline: TimelineId,
    pageserver_id: int | None = None,
) -> Lsn:
    """Wait for pageserver to catch up the latest flush LSN, returns the last observed lsn."""
    last_flush_lsn = Lsn(endpoint.safe_psql("SELECT pg_current_wal_insert_lsn()")[0][0])
    result = None
    for tenant_shard_id, pageserver in tenant_get_shards(env, tenant, pageserver_id):
        shard_r = wait_for_last_record_lsn(
            pageserver.http_client(), tenant_shard_id, timeline, last_flush_lsn
        )
        if result is None:
            result = shard_r

    assert result is not None
    return result


def fork_at_current_lsn(
    env: NeonEnv,
    endpoint: Endpoint,
    new_branch_name: str,
    ancestor_branch_name: str,
    tenant_id: TenantId | None = None,
) -> TimelineId:
    """
    Create new branch at the last LSN of an existing branch.
    The "last LSN" is taken from the given Postgres instance. The pageserver will wait for all the
    the WAL up to that LSN to arrive in the pageserver before creating the branch.
    """
    current_lsn = endpoint.safe_psql("SELECT pg_current_wal_lsn()")[0][0]
    return env.create_branch(
        new_branch_name=new_branch_name,
        tenant_id=tenant_id,
        ancestor_branch_name=ancestor_branch_name,
        ancestor_start_lsn=current_lsn,
    )


def import_timeline_from_vanilla_postgres(
    test_output_dir: Path,
    env: NeonEnv,
    pg_bin: PgBin,
    tenant_id: TenantId,
    timeline_id: TimelineId,
    branch_name: str,
    vanilla_pg_connstr: str,
):
    """
    Create a new timeline, by importing an existing PostgreSQL cluster.

    This works by taking a physical backup of the running PostgreSQL cluster, and importing that.
    """

    # Take backup of the existing PostgreSQL server with pg_basebackup
    basebackup_dir = test_output_dir / "basebackup"
    base_tar = basebackup_dir / "base.tar"
    wal_tar = basebackup_dir / "pg_wal.tar"
    os.mkdir(basebackup_dir)
    pg_bin.run(
        [
            "pg_basebackup",
            "-F",
            "tar",
            "-d",
            vanilla_pg_connstr,
            "-D",
            str(basebackup_dir),
        ]
    )

    # Extract start_lsn and end_lsn form the backup manifest file
    with open(os.path.join(basebackup_dir, "backup_manifest")) as f:
        manifest = json.load(f)
        start_lsn = Lsn(manifest["WAL-Ranges"][0]["Start-LSN"])
        end_lsn = Lsn(manifest["WAL-Ranges"][0]["End-LSN"])

    # Import the backup tarballs into the pageserver
    env.neon_cli.timeline_import(
        tenant_id=tenant_id,
        timeline_id=timeline_id,
        new_branch_name=branch_name,
        base_lsn=start_lsn,
        base_tarfile=base_tar,
        end_lsn=end_lsn,
        wal_tarfile=wal_tar,
        pg_version=env.pg_version,
    )
    wait_for_last_record_lsn(env.pageserver.http_client(), tenant_id, timeline_id, end_lsn)


def last_flush_lsn_upload(
    env: NeonEnv,
    endpoint: Endpoint,
    tenant_id: TenantId,
    timeline_id: TimelineId,
    pageserver_id: int | None = None,
    auth_token: str | None = None,
    wait_until_uploaded: bool = True,
) -> Lsn:
    """
    Wait for pageserver to catch to the latest flush LSN of given endpoint,
    checkpoint pageserver, and wait for it to be uploaded (remote_consistent_lsn
    reaching flush LSN).
    """
    last_flush_lsn = wait_for_last_flush_lsn(
        env, endpoint, tenant_id, timeline_id, pageserver_id=pageserver_id, auth_token=auth_token
    )
    shards = tenant_get_shards(env, tenant_id, pageserver_id)
    for tenant_shard_id, pageserver in shards:
        ps_http = pageserver.http_client(auth_token=auth_token)
        wait_for_last_record_lsn(ps_http, tenant_shard_id, timeline_id, last_flush_lsn)
        ps_http.timeline_checkpoint(
            tenant_shard_id, timeline_id, wait_until_uploaded=wait_until_uploaded
        )
    return last_flush_lsn


def parse_project_git_version_output(s: str) -> str:
    """
    Parses the git commit hash out of the --version output supported at least by neon_local.

    The information is generated by utils::project_git_version!
    """
    res = re.search(r"git(-env)?:([0-9a-fA-F]{8,40})(-\S+)?", s)
    if res and (commit := res.group(2)):
        return commit

    raise ValueError(f"unable to parse --version output: '{s}'")


def generate_uploads_and_deletions(
    env: NeonEnv,
    *,
    init: bool = True,
    tenant_id: TenantId | None = None,
    timeline_id: TimelineId | None = None,
    data: str | None = None,
    pageserver: NeonPageserver,
    wait_until_uploaded: bool = True,
):
    """
    Using the environment's default tenant + timeline, generate a load pattern
    that results in some uploads and some deletions to remote storage.
    """

    if tenant_id is None:
        tenant_id = env.initial_tenant
    assert tenant_id is not None

    if timeline_id is None:
        timeline_id = env.initial_timeline
    assert timeline_id is not None

    ps_http = pageserver.http_client()

    with env.endpoints.create_start(
        "main", tenant_id=tenant_id, pageserver_id=pageserver.id
    ) as endpoint:
        if init:
            endpoint.safe_psql("CREATE TABLE foo (id INTEGER PRIMARY KEY, val text)")
            last_flush_lsn_upload(
                env,
                endpoint,
                tenant_id,
                timeline_id,
                pageserver_id=pageserver.id,
                wait_until_uploaded=wait_until_uploaded,
            )

        def churn(data):
            endpoint.safe_psql_many(
                [
                    f"""
                INSERT INTO foo (id, val)
                SELECT g, '{data}'
                FROM generate_series(1, 200) g
                ON CONFLICT (id) DO UPDATE
                SET val = EXCLUDED.val
                """,
                    # to ensure that GC can actually remove some layers
                    "VACUUM foo",
                ]
            )
            assert tenant_id is not None
            assert timeline_id is not None
            # We are waiting for uploads as well as local flush, in order to avoid leaving the system
            # in a state where there are "future layers" in remote storage that will generate deletions
            # after a restart.
            last_flush_lsn_upload(
                env,
                endpoint,
                tenant_id,
                timeline_id,
                pageserver_id=pageserver.id,
                wait_until_uploaded=wait_until_uploaded,
            )

        # Compaction should generate some GC-elegible layers
        for i in range(0, 2):
            churn(f"{i if data is None else data}")

        gc_result = ps_http.timeline_gc(tenant_id, timeline_id, 0)
        print_gc_result(gc_result)
        assert gc_result["layers_removed"] > 0

        # Stop endpoint and flush all data to pageserver, then checkpoint it: this
        # ensures that the pageserver is in a fully idle state: there will be no more
        # background ingest, no more uploads pending, and therefore no non-determinism
        # in subsequent actions like pageserver restarts.
        flush_ep_to_pageserver(env, endpoint, tenant_id, timeline_id, pageserver.id)
        ps_http.timeline_checkpoint(tenant_id, timeline_id, wait_until_uploaded=wait_until_uploaded)<|MERGE_RESOLUTION|>--- conflicted
+++ resolved
@@ -4326,11 +4326,8 @@
         pageserver_id: int | None = None,
         allow_multiple: bool = False,
         update_catalog: bool = False,
-<<<<<<< HEAD
+        privileged_role_name: str | None = None,
         features: list[str] | None = None,
-=======
-        privileged_role_name: str | None = None,
->>>>>>> dd7fff65
     ) -> Self:
         """
         Create a new Postgres endpoint.
@@ -4358,11 +4355,8 @@
             pageserver_id=pageserver_id,
             allow_multiple=allow_multiple,
             update_catalog=update_catalog,
-<<<<<<< HEAD
+            privileged_role_name=privileged_role_name,
             features=features,
-=======
-            privileged_role_name=privileged_role_name,
->>>>>>> dd7fff65
         )
         path = Path("endpoints") / self.endpoint_id / "pgdata"
         self.pgdata_dir = self.env.repo_dir / path
@@ -4816,11 +4810,8 @@
         config_lines: list[str] | None = None,
         pageserver_id: int | None = None,
         update_catalog: bool = False,
-<<<<<<< HEAD
+        privileged_role_name: str | None = None,
         features: list[str] | None = None,
-=======
-        privileged_role_name: str | None = None,
->>>>>>> dd7fff65
     ) -> Endpoint:
         ep = Endpoint(
             self.env,
@@ -4844,11 +4835,8 @@
             config_lines=config_lines,
             pageserver_id=pageserver_id,
             update_catalog=update_catalog,
-<<<<<<< HEAD
+            privileged_role_name=privileged_role_name,
             features=features,
-=======
-            privileged_role_name=privileged_role_name,
->>>>>>> dd7fff65
         )
 
     def stop_all(self, fail_on_error=True) -> Self:
