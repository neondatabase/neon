from __future__ import annotations

import abc
import asyncio
import concurrent.futures
import filecmp
import json
import os
import re
import shutil
import subprocess
import tempfile
import textwrap
import threading
import time
import uuid
from contextlib import closing, contextmanager
from dataclasses import dataclass, field
from datetime import datetime
from enum import Enum
from fcntl import LOCK_EX, LOCK_UN, flock
from functools import cached_property
from itertools import chain, product
from pathlib import Path
from types import TracebackType
from typing import Any, Callable, Dict, Iterator, List, Optional, Tuple, Type, Union, cast
from urllib.parse import quote, urlparse

import asyncpg
import backoff
import httpx
import jwt
import psycopg2
import pytest
import requests
import toml
from _pytest.config import Config
from _pytest.config.argparsing import Parser
from _pytest.fixtures import FixtureRequest

# Type-related stuff
from psycopg2.extensions import connection as PgConnection
from psycopg2.extensions import cursor as PgCursor
from psycopg2.extensions import make_dsn, parse_dsn
from typing_extensions import Literal
from urllib3.util.retry import Retry

from fixtures import overlayfs
from fixtures.broker import NeonBroker
from fixtures.log_helper import log
from fixtures.metrics import Metrics, MetricsGetter, parse_metrics
from fixtures.pageserver.allowed_errors import (
    DEFAULT_PAGESERVER_ALLOWED_ERRORS,
    scan_pageserver_log_for_errors,
)
from fixtures.pageserver.http import PageserverHttpClient
from fixtures.pageserver.types import IndexPartDump
from fixtures.pageserver.utils import (
    wait_for_last_record_lsn,
    wait_for_upload,
)
from fixtures.pg_version import PgVersion
from fixtures.port_distributor import PortDistributor
from fixtures.remote_storage import (
    MockS3Server,
    RemoteStorage,
    RemoteStorageKind,
    RemoteStorageUser,
    S3Storage,
    default_remote_storage,
    remote_storage_to_toml_inline_table,
)
from fixtures.types import Lsn, TenantId, TenantShardId, TimelineId
from fixtures.utils import (
    ATTACHMENT_NAME_REGEX,
    allure_add_grafana_links,
    allure_attach_from_dir,
    get_self_dir,
    subprocess_capture,
    wait_until,
)

"""
This file contains pytest fixtures. A fixture is a test resource that can be
summoned by placing its name in the test's arguments.

A fixture is created with the decorator @pytest.fixture decorator.
See docs: https://docs.pytest.org/en/6.2.x/fixture.html

There are several environment variables that can control the running of tests:
NEON_BIN, POSTGRES_DISTRIB_DIR, etc. See README.md for more information.

There's no need to import this file to use it. It should be declared as a plugin
inside conftest.py, and that makes it available to all tests.

Don't import functions from this file, or pytest will emit warnings. Instead
put directly-importable functions into utils.py or another separate file.
"""

Env = Dict[str, str]

DEFAULT_OUTPUT_DIR: str = "test_output"
DEFAULT_BRANCH_NAME: str = "main"

BASE_PORT: int = 15000


@pytest.fixture(scope="session")
def base_dir() -> Iterator[Path]:
    # find the base directory (currently this is the git root)
    base_dir = get_self_dir().parent.parent
    log.info(f"base_dir is {base_dir}")

    yield base_dir


@pytest.fixture(scope="function")
def neon_binpath(base_dir: Path, build_type: str) -> Iterator[Path]:
    if os.getenv("REMOTE_ENV"):
        # we are in remote env and do not have neon binaries locally
        # this is the case for benchmarks run on self-hosted runner
        return

    # Find the neon binaries.
    if env_neon_bin := os.environ.get("NEON_BIN"):
        binpath = Path(env_neon_bin)
    else:
        binpath = base_dir / "target" / build_type
    log.info(f"neon_binpath is {binpath}")

    if not (binpath / "pageserver").exists():
        raise Exception(f"neon binaries not found at '{binpath}'")

    yield binpath


@pytest.fixture(scope="function")
def pg_distrib_dir(base_dir: Path) -> Iterator[Path]:
    if env_postgres_bin := os.environ.get("POSTGRES_DISTRIB_DIR"):
        distrib_dir = Path(env_postgres_bin).resolve()
    else:
        distrib_dir = base_dir / "pg_install"

    log.info(f"pg_distrib_dir is {distrib_dir}")
    yield distrib_dir


@pytest.fixture(scope="session")
def top_output_dir(base_dir: Path) -> Iterator[Path]:
    # Compute the top-level directory for all tests.
    if env_test_output := os.environ.get("TEST_OUTPUT"):
        output_dir = Path(env_test_output).resolve()
    else:
        output_dir = base_dir / DEFAULT_OUTPUT_DIR
    output_dir.mkdir(exist_ok=True)

    log.info(f"top_output_dir is {output_dir}")
    yield output_dir


@pytest.fixture(scope="function")
def versioned_pg_distrib_dir(pg_distrib_dir: Path, pg_version: PgVersion) -> Iterator[Path]:
    versioned_dir = pg_distrib_dir / pg_version.v_prefixed

    psql_bin_path = versioned_dir / "bin/psql"
    postgres_bin_path = versioned_dir / "bin/postgres"

    if os.getenv("REMOTE_ENV"):
        # When testing against a remote server, we only need the client binary.
        if not psql_bin_path.exists():
            raise Exception(f"psql not found at '{psql_bin_path}'")
    else:
        if not postgres_bin_path.exists():
            raise Exception(f"postgres not found at '{postgres_bin_path}'")

    log.info(f"versioned_pg_distrib_dir is {versioned_dir}")
    yield versioned_dir


def shareable_scope(fixture_name: str, config: Config) -> Literal["session", "function"]:
    """Return either session of function scope, depending on TEST_SHARED_FIXTURES envvar.

    This function can be used as a scope like this:
    @pytest.fixture(scope=shareable_scope)
    def myfixture(...)
       ...
    """
    scope: Literal["session", "function"]

    if os.environ.get("TEST_SHARED_FIXTURES") is None:
        # Create the environment in the per-test output directory
        scope = "function"
    elif (
        os.environ.get("BUILD_TYPE") is not None
        and os.environ.get("DEFAULT_PG_VERSION") is not None
    ):
        scope = "session"
    else:
        pytest.fail(
            "Shared environment(TEST_SHARED_FIXTURES) requires BUILD_TYPE and DEFAULT_PG_VERSION to be set",
            pytrace=False,
        )

    return scope


@pytest.fixture(scope="session")
def worker_port_num():
    return (32768 - BASE_PORT) // int(os.environ.get("PYTEST_XDIST_WORKER_COUNT", "1"))


@pytest.fixture(scope="session")
def worker_seq_no(worker_id: str) -> int:
    # worker_id is a pytest-xdist fixture
    # it can be master or gw<number>
    # parse it to always get a number
    if worker_id == "master":
        return 0
    assert worker_id.startswith("gw")
    return int(worker_id[2:])


@pytest.fixture(scope="session")
def worker_base_port(worker_seq_no: int, worker_port_num: int) -> int:
    # so we divide ports in ranges of ports
    # so workers have disjoint set of ports for services
    return BASE_PORT + worker_seq_no * worker_port_num


def get_dir_size(path: str) -> int:
    """Return size in bytes."""
    totalbytes = 0
    for root, _dirs, files in os.walk(path):
        for name in files:
            totalbytes += os.path.getsize(os.path.join(root, name))

    return totalbytes


@pytest.fixture(scope="session")
def port_distributor(worker_base_port: int, worker_port_num: int) -> PortDistributor:
    return PortDistributor(base_port=worker_base_port, port_number=worker_port_num)


@pytest.fixture(scope="function")
def default_broker(
    port_distributor: PortDistributor,
    test_output_dir: Path,
    neon_binpath: Path,
) -> Iterator[NeonBroker]:
    # multiple pytest sessions could get launched in parallel, get them different ports/datadirs
    client_port = port_distributor.get_port()
    broker_logfile = test_output_dir / "repo" / "storage_broker.log"

    broker = NeonBroker(logfile=broker_logfile, port=client_port, neon_binpath=neon_binpath)
    yield broker
    broker.stop()


@pytest.fixture(scope="session")
def run_id() -> Iterator[uuid.UUID]:
    yield uuid.uuid4()


@pytest.fixture(scope="session")
def mock_s3_server(port_distributor: PortDistributor) -> Iterator[MockS3Server]:
    mock_s3_server = MockS3Server(port_distributor.get_port())
    yield mock_s3_server
    mock_s3_server.kill()


class PgProtocol:
    """Reusable connection logic"""

    def __init__(self, **kwargs: Any):
        self.default_options = kwargs

    def connstr(self, **kwargs: Any) -> str:
        """
        Build a libpq connection string for the Postgres instance.
        """
        return str(make_dsn(**self.conn_options(**kwargs)))

    def conn_options(self, **kwargs: Any) -> Dict[str, Any]:
        """
        Construct a dictionary of connection options from default values and extra parameters.
        An option can be dropped from the returning dictionary by None-valued extra parameter.
        """
        result = self.default_options.copy()
        if "dsn" in kwargs:
            result.update(parse_dsn(kwargs["dsn"]))
        result.update(kwargs)
        result = {k: v for k, v in result.items() if v is not None}

        # Individual statement timeout in seconds. 2 minutes should be
        # enough for our tests, but if you need a longer, you can
        # change it by calling "SET statement_timeout" after
        # connecting.
        options = result.get("options", "")
        if "statement_timeout" not in options:
            options = f"-cstatement_timeout=120s {options}"
        result["options"] = options
        return result

    # autocommit=True here by default because that's what we need most of the time
    def connect(self, autocommit: bool = True, **kwargs: Any) -> PgConnection:
        """
        Connect to the node.
        Returns psycopg2's connection object.
        This method passes all extra params to connstr.
        """
        conn: PgConnection = psycopg2.connect(**self.conn_options(**kwargs))

        # WARNING: this setting affects *all* tests!
        conn.autocommit = autocommit
        return conn

    @contextmanager
    def cursor(self, autocommit: bool = True, **kwargs: Any) -> Iterator[PgCursor]:
        """
        Shorthand for pg.connect().cursor().
        The cursor and connection are closed when the context is exited.
        """
        with closing(self.connect(autocommit=autocommit, **kwargs)) as conn:
            yield conn.cursor()

    async def connect_async(self, **kwargs: Any) -> asyncpg.Connection:
        """
        Connect to the node from async python.
        Returns asyncpg's connection object.
        """

        # asyncpg takes slightly different options than psycopg2. Try
        # to convert the defaults from the psycopg2 format.

        # The psycopg2 option 'dbname' is called 'database' is asyncpg
        conn_options = self.conn_options(**kwargs)
        if "dbname" in conn_options:
            conn_options["database"] = conn_options.pop("dbname")

        # Convert options='-c<key>=<val>' to server_settings
        if "options" in conn_options:
            options = conn_options.pop("options")
            for match in re.finditer(r"-c(\w*)=(\w*)", options):
                key = match.group(1)
                val = match.group(2)
                if "server_options" in conn_options:
                    conn_options["server_settings"].update({key: val})
                else:
                    conn_options["server_settings"] = {key: val}
        return await asyncpg.connect(**conn_options)

    def safe_psql(self, query: str, **kwargs: Any) -> List[Tuple[Any, ...]]:
        """
        Execute query against the node and return all rows.
        This method passes all extra params to connstr.
        """
        return self.safe_psql_many([query], **kwargs)[0]

    def safe_psql_many(
        self, queries: List[str], log_query=True, **kwargs: Any
    ) -> List[List[Tuple[Any, ...]]]:
        """
        Execute queries against the node and return all rows.
        This method passes all extra params to connstr.
        """
        result: List[List[Any]] = []
        with closing(self.connect(**kwargs)) as conn:
            with conn.cursor() as cur:
                for query in queries:
                    if log_query:
                        log.info(f"Executing query: {query}")
                    cur.execute(query)

                    if cur.description is None:
                        result.append([])  # query didn't return data
                    else:
                        result.append(cur.fetchall())
        return result

    def safe_psql_scalar(self, query, log_query=True) -> Any:
        """
        Execute query returning single row with single column.
        """
        return self.safe_psql(query, log_query=log_query)[0][0]


@dataclass
class AuthKeys:
    priv: str

    def generate_token(self, *, scope: TokenScope, **token_data: Any) -> str:
        token_data = {key: str(val) for key, val in token_data.items()}
        token = jwt.encode({"scope": scope, **token_data}, self.priv, algorithm="EdDSA")
        # cast(Any, self.priv)

        # jwt.encode can return 'bytes' or 'str', depending on Python version or type
        # hinting or something (not sure what). If it returned 'bytes', convert it to 'str'
        # explicitly.
        if isinstance(token, bytes):
            token = token.decode()

        return token

    def generate_pageserver_token(self) -> str:
        return self.generate_token(scope=TokenScope.PAGE_SERVER_API)

    def generate_safekeeper_token(self) -> str:
        return self.generate_token(scope=TokenScope.SAFEKEEPER_DATA)

    # generate token giving access to only one tenant
    def generate_tenant_token(self, tenant_id: TenantId) -> str:
        return self.generate_token(scope=TokenScope.TENANT, tenant_id=str(tenant_id))


# TODO: Replace with `StrEnum` when we upgrade to python 3.11
class TokenScope(str, Enum):
    ADMIN = "admin"
    PAGE_SERVER_API = "pageserverapi"
    GENERATIONS_API = "generations_api"
    SAFEKEEPER_DATA = "safekeeperdata"
    TENANT = "tenant"


class NeonEnvBuilder:
    """
    Builder object to create a Neon runtime environment

    You should use the `neon_env_builder` or `neon_simple_env` pytest
    fixture to create the NeonEnv object. That way, the repository is
    created in the right directory, based on the test name, and it's properly
    cleaned up after the test has finished.
    """

    def __init__(
        self,
        repo_dir: Path,
        port_distributor: PortDistributor,
        broker: NeonBroker,
        run_id: uuid.UUID,
        mock_s3_server: MockS3Server,
        neon_binpath: Path,
        pg_distrib_dir: Path,
        pg_version: PgVersion,
        test_name: str,
        top_output_dir: Path,
        test_output_dir: Path,
        test_overlay_dir: Optional[Path] = None,
        pageserver_remote_storage: Optional[RemoteStorage] = None,
        pageserver_config_override: Optional[str] = None,
        num_safekeepers: int = 1,
        num_pageservers: int = 1,
        # Use non-standard SK ids to check for various parsing bugs
        safekeepers_id_start: int = 0,
        # fsync is disabled by default to make the tests go faster
        safekeepers_enable_fsync: bool = False,
        auth_enabled: bool = False,
        rust_log_override: Optional[str] = None,
        default_branch_name: str = DEFAULT_BRANCH_NAME,
        preserve_database_files: bool = False,
        initial_tenant: Optional[TenantId] = None,
        initial_timeline: Optional[TimelineId] = None,
        pageserver_virtual_file_io_engine: Optional[str] = None,
    ):
        self.repo_dir = repo_dir
        self.rust_log_override = rust_log_override
        self.port_distributor = port_distributor

        # Pageserver remote storage
        self.pageserver_remote_storage = pageserver_remote_storage
        # Safekeepers remote storage
        self.safekeepers_remote_storage: Optional[RemoteStorage] = None

        self.broker = broker
        self.run_id = run_id
        self.mock_s3_server: MockS3Server = mock_s3_server
        self.pageserver_config_override = pageserver_config_override
        self.num_safekeepers = num_safekeepers
        self.num_pageservers = num_pageservers
        self.safekeepers_id_start = safekeepers_id_start
        self.safekeepers_enable_fsync = safekeepers_enable_fsync
        self.auth_enabled = auth_enabled
        self.default_branch_name = default_branch_name
        self.env: Optional[NeonEnv] = None
        self.keep_remote_storage_contents: bool = True
        self.neon_binpath = neon_binpath
        self.pg_distrib_dir = pg_distrib_dir
        self.pg_version = pg_version
        self.preserve_database_files = preserve_database_files
        self.initial_tenant = initial_tenant or TenantId.generate()
        self.initial_timeline = initial_timeline or TimelineId.generate()
        self.scrub_on_exit = False
        self.test_output_dir = test_output_dir
        self.test_overlay_dir = test_overlay_dir
        self.overlay_mounts_created_by_us: List[Tuple[str, Path]] = []
        self.config_init_force: Optional[str] = None
        self.top_output_dir = top_output_dir
        self.control_plane_compute_hook_api: Optional[str] = None

        self.pageserver_virtual_file_io_engine: Optional[str] = pageserver_virtual_file_io_engine

        self.pageserver_get_vectored_impl: Optional[str] = None
        if os.getenv("PAGESERVER_GET_VECTORED_IMPL", "") == "vectored":
            self.pageserver_get_vectored_impl = "vectored"
            log.debug('Overriding pageserver get_vectored_impl config to "vectored"')

        assert test_name.startswith(
            "test_"
        ), "Unexpectedly instantiated from outside a test function"
        self.test_name = test_name

    def init_configs(self, default_remote_storage_if_missing: bool = True) -> NeonEnv:
        # Cannot create more than one environment from one builder
        assert self.env is None, "environment already initialized"
        if default_remote_storage_if_missing and self.pageserver_remote_storage is None:
            self.enable_pageserver_remote_storage(default_remote_storage())
        self.env = NeonEnv(self)
        return self.env

    def start(self):
        assert self.env is not None, "environment is not already initialized, call init() first"
        self.env.start()

    def init_start(
        self,
        initial_tenant_conf: Optional[Dict[str, Any]] = None,
        default_remote_storage_if_missing: bool = True,
        initial_tenant_shard_count: Optional[int] = None,
        initial_tenant_shard_stripe_size: Optional[int] = None,
    ) -> NeonEnv:
        """
        Default way to create and start NeonEnv. Also creates the initial_tenant with root initial_timeline.

        To avoid creating initial_tenant, call init_configs to setup the environment.

        Configuring pageserver with remote storage is now the default. There will be a warning if pageserver is created without one.
        """
        env = self.init_configs(default_remote_storage_if_missing=default_remote_storage_if_missing)
        self.start()

        # Prepare the default branch to start the postgres on later.
        # Pageserver itself does not create tenants and timelines, until started first and asked via HTTP API.
        log.debug(
            f"Services started, creating initial tenant {env.initial_tenant} and its initial timeline"
        )
        initial_tenant, initial_timeline = env.neon_cli.create_tenant(
            tenant_id=env.initial_tenant,
            conf=initial_tenant_conf,
            timeline_id=env.initial_timeline,
            shard_count=initial_tenant_shard_count,
            shard_stripe_size=initial_tenant_shard_stripe_size,
        )
        assert env.initial_tenant == initial_tenant
        assert env.initial_timeline == initial_timeline
        log.info(f"Initial timeline {initial_tenant}/{initial_timeline} created successfully")

        return env

    def build_and_use_snapshot(
        self, global_ident: str, create_env_for_snapshot: Callable[[NeonEnvBuilder], NeonEnv]
    ) -> NeonEnv:
        if os.getenv("CI", "false") == "true":
            log.info("do not use snapshots in ephemeral CI environment")
            env = create_env_for_snapshot(self)
            env.stop(immediate=True, ps_assert_metric_no_errors=False)
            return env

        with shared_snapshot_dir(self.top_output_dir, global_ident) as snapshot_dir:
            if not snapshot_dir.is_initialized():
                self._build_and_use_snapshot_impl(snapshot_dir, create_env_for_snapshot)
                assert snapshot_dir.is_initialized()

            return self.from_repo_dir(snapshot_dir.path)

    def _build_and_use_snapshot_impl(
        self,
        snapshot_dir: SnapshotDirLocked,
        create_env_for_snapshot: Callable[[NeonEnvBuilder], NeonEnv],
    ):
        if snapshot_dir.path.exists():
            shutil.rmtree(snapshot_dir.path)

        if self.test_overlay_dir is not None:
            # Make repo_dir an overlayfs mount with lowerdir being the empty snapshot_dir.
            # When we're done filling up repo_dir, tear everything down, unmount the overlayfs, and use
            # the upperdir as the snapshot. This is equivalent to docker `FROM scratch`.
            assert not self.repo_dir.exists()
            assert self.repo_dir.parent.exists()
            snapshot_dir.path.mkdir()
            self.overlay_mount("create-snapshot-repo-dir", snapshot_dir.path, self.repo_dir)
            self.config_init_force = "empty-dir-ok"

        env = create_env_for_snapshot(self)
        assert self.env is not None
        assert self.env == env

        # shut down everything for snapshot
        env.stop(immediate=True, ps_assert_metric_no_errors=True)

        # TODO: all kinds of assertions to ensure the env is unused

        if self.test_overlay_dir is None:
            log.info("take snapshot by moving repo dir")
            env.repo_dir.rename(snapshot_dir.path)
        else:
            log.info("take snapshot by using overlayfs upperdir")
            self.overlay_unmount_and_move("create-snapshot-repo-dir", snapshot_dir.path)
            log.info("remove empty repo_dir (previously mountpoint) for snapshot overlay_mount")
            env.repo_dir.rmdir()
            # TODO from here on, we should be able to reset / goto top where snapshot_dir.is_initialized()
            log.info("make repo_dir an overlayfs mount of the snapshot we just created")
        assert not env.repo_dir.exists(), "both branches above should remove it"
        snapshot_dir.set_initialized()

        self.env = None  # so that from_repo_dir works again

    def from_repo_dir(
        self,
        repo_dir: Path,
        neon_binpath: Optional[Path] = None,
        pg_distrib_dir: Optional[Path] = None,
    ) -> NeonEnv:
        """
        A simple method to import data into the current NeonEnvBuilder from a snapshot of a repo dir.
        """

        # Setting custom `neon_binpath` and `pg_distrib_dir` is useful for compatibility tests
        self.neon_binpath = neon_binpath or self.neon_binpath
        self.pg_distrib_dir = pg_distrib_dir or self.pg_distrib_dir

        # Get the initial tenant and timeline from the snapshot config
        snapshot_config_toml = repo_dir / "config"
        with snapshot_config_toml.open("r") as f:
            snapshot_config = toml.load(f)

        self.initial_tenant = TenantId(snapshot_config["default_tenant_id"])
        self.initial_timeline = TimelineId(
            dict(snapshot_config["branch_name_mappings"][DEFAULT_BRANCH_NAME])[
                str(self.initial_tenant)
            ]
        )
        self.env = self.init_configs()

        for ps_dir in repo_dir.glob("pageserver_*"):
            tenants_from_dir = ps_dir / "tenants"
            tenants_to_dir = self.repo_dir / ps_dir.name / "tenants"

            if self.test_overlay_dir is None:
                log.info(
                    f"Copying pageserver tenants directory {tenants_from_dir} to {tenants_to_dir}"
                )
                shutil.copytree(tenants_from_dir, tenants_to_dir)
            else:
                log.info(
                    f"Creating overlayfs mount of pageserver tenants directory {tenants_from_dir} to {tenants_to_dir}"
                )
                self.overlay_mount(f"{ps_dir.name}:tenants", tenants_from_dir, tenants_to_dir)

        for sk_from_dir in (repo_dir / "safekeepers").glob("sk*"):
            sk_to_dir = self.repo_dir / "safekeepers" / sk_from_dir.name
            log.info(f"Copying safekeeper directory {sk_from_dir} to {sk_to_dir}")
            sk_to_dir.rmdir()
            shutil.copytree(sk_from_dir, sk_to_dir, ignore=shutil.ignore_patterns("*.log", "*.pid"))

        shutil.rmtree(self.repo_dir / "local_fs_remote_storage", ignore_errors=True)
        if self.test_overlay_dir is None:
            log.info("Copying local_fs_remote_storage directory from snapshot")
            shutil.copytree(
                repo_dir / "local_fs_remote_storage", self.repo_dir / "local_fs_remote_storage"
            )
        else:
            log.info("Creating overlayfs mount of local_fs_remote_storage directory from snapshot")
            self.overlay_mount(
                "local_fs_remote_storage",
                repo_dir / "local_fs_remote_storage",
                self.repo_dir / "local_fs_remote_storage",
            )

        if (attachments_json := Path(repo_dir / "attachments.json")).exists():
            shutil.copyfile(attachments_json, self.repo_dir / attachments_json.name)

        # Update the config with info about tenants and timelines
        with (self.repo_dir / "config").open("r") as f:
            config = toml.load(f)

        config["default_tenant_id"] = snapshot_config["default_tenant_id"]
        config["branch_name_mappings"] = snapshot_config["branch_name_mappings"]

        with (self.repo_dir / "config").open("w") as f:
            toml.dump(config, f)

        return self.env

    def overlay_mount(self, ident: str, srcdir: Path, dstdir: Path):
        """
        Mount `srcdir` as an overlayfs mount at `dstdir`.
        The overlayfs `upperdir` and `workdir` will be placed in test_overlay_dir.
        """
        assert self.test_overlay_dir
        assert (
            self.test_output_dir in dstdir.parents
        )  # so that teardown & test_overlay_dir fixture work
        assert srcdir.is_dir()
        dstdir.mkdir(exist_ok=False, parents=False)
        ident_state_dir = self.test_overlay_dir / ident
        upper = ident_state_dir / "upper"
        work = ident_state_dir / "work"
        ident_state_dir.mkdir(
            exist_ok=False, parents=False
        )  # exists_ok=False also checks uniqueness in self.overlay_mounts
        upper.mkdir()
        work.mkdir()
        cmd = [
            "sudo",
            "mount",
            "-t",
            "overlay",
            "overlay",
            "-o",
            f"lowerdir={srcdir},upperdir={upper},workdir={work}",
            str(dstdir),
        ]
        log.info(f"Mounting overlayfs srcdir={srcdir} dstdir={dstdir}: {cmd}")
        subprocess_capture(
            self.test_output_dir, cmd, check=True, echo_stderr=True, echo_stdout=True
        )
        self.overlay_mounts_created_by_us.append((ident, dstdir))

    def _overlay_umount(self, mountpoint: Path):
        cmd = ["sudo", "umount", str(mountpoint)]
        assert mountpoint.is_mount()
        subprocess_capture(
            self.test_output_dir, cmd, check=True, echo_stderr=True, echo_stdout=True
        )

    def overlay_unmount_and_move(self, ident: str, dst: Path):
        """
        Unmount previously established overlayfs mount at `dstdir` and move the upperdir contents to `dst`.
        If `dst` is an empty directory, it gets replaced.
        Caller is responsible for ensuring the unmount will succeed, i.e., that there aren't any nested mounts.

        Raises exception if self.test_overlay_dir is None
        """
        assert self.test_overlay_dir is not None
        # not mutating state yet, make checks
        ident_state_dir = self.test_overlay_dir / ident
        assert ident_state_dir.is_dir()
        upper = ident_state_dir / "upper"
        work = ident_state_dir / "work"
        assert upper.is_dir()
        assert work.is_dir()
        assert (
            self.test_overlay_dir not in dst.parents
        ), "otherwise workdir cleanup below wouldn't work"
        # find index, still not mutating state
        idxmap = {
            existing_ident: idx
            for idx, (existing_ident, _) in enumerate(self.overlay_mounts_created_by_us)
        }
        idx = idxmap.get(ident)
        if idx is None:
            raise RuntimeError(f"cannot find mount for ident {ident}")

        if dst.is_dir():
            dst.rmdir()  # raises exception if not empty, which is what we want

        _, mountpoint = self.overlay_mounts_created_by_us.pop(idx)
        self._overlay_umount(mountpoint)
        upper.rename(dst)
        # we moved the upperdir, clean up workdir and then its parent ident_state_dir
        cmd = ["sudo", "rm", "-rf", str(work)]
        subprocess_capture(
            self.test_output_dir, cmd, check=True, echo_stderr=True, echo_stdout=True
        )
        ident_state_dir.rmdir()  # should be empty since we moved `upper` out

    def overlay_cleanup_teardown(self):
        """
        Unmount the overlayfs mounts created by `self.overlay_mount()`.
        Supposed to be called during env teardown.
        """
        if self.test_overlay_dir is None:
            return
        while len(self.overlay_mounts_created_by_us) > 0:
            (ident, mountpoint) = self.overlay_mounts_created_by_us.pop()
            ident_state_dir = self.test_overlay_dir / ident
            log.info(
                f"Unmounting overlayfs mount created during setup for ident {ident} at {mountpoint}"
            )
            self._overlay_umount(mountpoint)
            log.info(
                f"Cleaning up overlayfs state dir (owned by root user) for ident {ident} at {ident_state_dir}"
            )
            cmd = ["sudo", "rm", "-rf", str(ident_state_dir)]
            subprocess_capture(
                self.test_output_dir, cmd, check=True, echo_stderr=True, echo_stdout=True
            )

        # assert all overlayfs mounts in our test directory are gone
        assert [] == list(overlayfs.iter_mounts_beneath(self.test_overlay_dir))

    def enable_scrub_on_exit(self):
        """
        Call this if you would like the fixture to automatically run
        s3_scrubber at the end of the test, as a bidirectional test
        that the scrubber is working properly, and that the code within
        the test didn't produce any invalid remote state.
        """

        if not isinstance(self.pageserver_remote_storage, S3Storage):
            # The scrubber can't talk to e.g. LocalFS -- it needs
            # an HTTP endpoint (mock is fine) to connect to.
            raise RuntimeError(
                "Cannot scrub with remote_storage={self.pageserver_remote_storage}, require an S3 endpoint"
            )

        self.scrub_on_exit = True

    def enable_pageserver_remote_storage(
        self,
        remote_storage_kind: RemoteStorageKind,
    ):
        assert self.pageserver_remote_storage is None, "remote storage is enabled already"
        ret = self._configure_and_create_remote_storage(
            remote_storage_kind, RemoteStorageUser.PAGESERVER
        )
        self.pageserver_remote_storage = ret

    def enable_safekeeper_remote_storage(self, kind: RemoteStorageKind):
        assert (
            self.safekeepers_remote_storage is None
        ), "safekeepers_remote_storage already configured"

        self.safekeepers_remote_storage = self._configure_and_create_remote_storage(
            kind, RemoteStorageUser.SAFEKEEPER
        )

    def _configure_and_create_remote_storage(
        self,
        kind: RemoteStorageKind,
        user: RemoteStorageUser,
        bucket_name: Optional[str] = None,
        bucket_region: Optional[str] = None,
    ) -> RemoteStorage:
        ret = kind.configure(
            self.repo_dir,
            self.mock_s3_server,
            str(self.run_id),
            self.test_name,
            user,
            bucket_name=bucket_name,
            bucket_region=bucket_region,
        )

        if kind == RemoteStorageKind.MOCK_S3:
            assert isinstance(ret, S3Storage)
            ret.client.create_bucket(Bucket=ret.bucket_name)
        elif kind == RemoteStorageKind.REAL_S3:
            assert isinstance(ret, S3Storage)
            assert ret.cleanup, "we should not leave files in REAL_S3"

        return ret

    def cleanup_local_storage(self):
        if self.preserve_database_files:
            return

        overlayfs_mounts = {mountpoint for _, mountpoint in self.overlay_mounts_created_by_us}

        directories_to_clean: List[Path] = []
        for test_entry in Path(self.repo_dir).glob("**/*"):
            if test_entry in overlayfs_mounts:
                continue
            for parent in test_entry.parents:
                if parent in overlayfs_mounts:
                    continue
            if test_entry.is_file():
                test_file = test_entry
                if ATTACHMENT_NAME_REGEX.fullmatch(test_file.name):
                    continue
                if SMALL_DB_FILE_NAME_REGEX.fullmatch(test_file.name):
                    continue
                log.debug(f"Removing large database {test_file} file")
                test_file.unlink()
            elif test_entry.is_dir():
                directories_to_clean.append(test_entry)

        for directory_to_clean in reversed(directories_to_clean):
            if not os.listdir(directory_to_clean):
                log.debug(f"Removing empty directory {directory_to_clean}")
                directory_to_clean.rmdir()

    def cleanup_remote_storage(self):
        for x in [self.pageserver_remote_storage, self.safekeepers_remote_storage]:
            if isinstance(x, S3Storage):
                x.do_cleanup()

    def __enter__(self) -> "NeonEnvBuilder":
        return self

    def __exit__(
        self,
        exc_type: Optional[Type[BaseException]],
        exc_value: Optional[BaseException],
        traceback: Optional[TracebackType],
    ):
        # Stop all the nodes.
        if self.env:
            log.info("Cleaning up all storage and compute nodes")
            self.env.stop(
                immediate=True,
                # if the test threw an exception, don't check for errors
                # as a failing assertion would cause the cleanup below to fail
                ps_assert_metric_no_errors=(exc_type is None),
            )
            cleanup_error = None

            if self.scrub_on_exit:
                try:
                    S3Scrubber(self).scan_metadata()
                except Exception as e:
                    log.error(f"Error during remote storage scrub: {e}")
                    cleanup_error = e

            try:
                self.cleanup_remote_storage()
            except Exception as e:
                log.error(f"Error during remote storage cleanup: {e}")
                if cleanup_error is not None:
                    cleanup_error = e

            try:
                self.cleanup_local_storage()
            except Exception as e:
                log.error(f"Error during local storage cleanup: {e}")
                if cleanup_error is not None:
                    cleanup_error = e

            if cleanup_error is not None:
                raise cleanup_error

            for pageserver in self.env.pageservers:
                pageserver.assert_no_errors()

        try:
            self.overlay_cleanup_teardown()
        except Exception as e:
            log.error(f"Error cleaning up overlay state: {e}")
            if cleanup_error is not None:
                cleanup_error = e


class NeonEnv:
    """
    An object representing the Neon runtime environment. It consists of
    the page server, 0-N safekeepers, and the compute nodes.

    NeonEnv contains functions for stopping/starting nodes in the
    environment, checking their status, creating tenants, connecting to the
    nodes, creating and destroying compute nodes, etc. The page server and
    the safekeepers are considered fixed in the environment, you cannot
    create or destroy them after the environment is initialized. (That will
    likely change in the future, as we start supporting multiple page
    servers and adding/removing safekeepers on the fly).

    Some notable functions and fields in NeonEnv:

    postgres - A factory object for creating postgres compute nodes.

    pageservers - An array containing objects representing the pageservers

    safekeepers - An array containing objects representing the safekeepers

    pg_bin - pg_bin.run() can be used to execute Postgres client binaries,
        like psql or pg_dump

    initial_tenant - tenant ID of the initial tenant created in the repository

    neon_cli - can be used to run the 'neon' CLI tool

    create_tenant() - initializes a new tenant in the page server, returns
        the tenant id
    """

    BASE_PAGESERVER_ID = 1

    def __init__(self, config: NeonEnvBuilder):
        self.repo_dir = config.repo_dir
        self.rust_log_override = config.rust_log_override
        self.port_distributor = config.port_distributor
        self.s3_mock_server = config.mock_s3_server
        self.neon_cli = NeonCli(env=self)
        self.pagectl = Pagectl(env=self)
        self.endpoints = EndpointFactory(self)
        self.safekeepers: List[Safekeeper] = []
        self.pageservers: List[NeonPageserver] = []
        self.broker = config.broker
        self.pageserver_remote_storage = config.pageserver_remote_storage
        self.safekeepers_remote_storage = config.safekeepers_remote_storage
        self.pg_version = config.pg_version
        # Binary path for pageserver, safekeeper, etc
        self.neon_binpath = config.neon_binpath
        # Binary path for neon_local test-specific binaries: may be overridden
        # after construction for compat testing
        self.neon_local_binpath = config.neon_binpath
        self.pg_distrib_dir = config.pg_distrib_dir
        self.endpoint_counter = 0
        self.pageserver_config_override = config.pageserver_config_override

        # generate initial tenant ID here instead of letting 'neon init' generate it,
        # so that we don't need to dig it out of the config file afterwards.
        self.initial_tenant = config.initial_tenant
        self.initial_timeline = config.initial_timeline

        # Find two adjacent ports for attachment service and its postgres DB.  This
        # loop would eventually throw from get_port() if we run out of ports (extremely
        # unlikely): usually we find two adjacent free ports on the first iteration.
        while True:
            self.attachment_service_port = self.port_distributor.get_port()
            attachment_service_pg_port = self.port_distributor.get_port()
            if attachment_service_pg_port == self.attachment_service_port + 1:
                break

        # The URL for the pageserver to use as its control_plane_api config
        self.control_plane_api: str = f"http://127.0.0.1:{self.attachment_service_port}/upcall/v1"
        # The base URL of the attachment service
        self.attachment_service_api: str = f"http://127.0.0.1:{self.attachment_service_port}"

        # For testing this with a fake HTTP server, enable passing through a URL from config
        self.control_plane_compute_hook_api = config.control_plane_compute_hook_api

        self.attachment_service: NeonAttachmentService = NeonAttachmentService(
            self, config.auth_enabled
        )

        self.pageserver_virtual_file_io_engine = config.pageserver_virtual_file_io_engine

        # Create a config file corresponding to the options
        cfg: Dict[str, Any] = {
            "default_tenant_id": str(self.initial_tenant),
            "broker": {
                "listen_addr": self.broker.listen_addr(),
            },
            "pageservers": [],
            "safekeepers": [],
        }

        if self.control_plane_api is not None:
            cfg["control_plane_api"] = self.control_plane_api

        if self.control_plane_compute_hook_api is not None:
            cfg["control_plane_compute_hook_api"] = self.control_plane_compute_hook_api

        # Create config for pageserver
        http_auth_type = "NeonJWT" if config.auth_enabled else "Trust"
        pg_auth_type = "NeonJWT" if config.auth_enabled else "Trust"
        for ps_id in range(
            self.BASE_PAGESERVER_ID, self.BASE_PAGESERVER_ID + config.num_pageservers
        ):
            pageserver_port = PageserverPort(
                pg=self.port_distributor.get_port(),
                http=self.port_distributor.get_port(),
            )

            ps_cfg: Dict[str, Any] = {
                "id": ps_id,
                "listen_pg_addr": f"localhost:{pageserver_port.pg}",
                "listen_http_addr": f"localhost:{pageserver_port.http}",
                "pg_auth_type": pg_auth_type,
                "http_auth_type": http_auth_type,
            }
            if self.pageserver_virtual_file_io_engine is not None:
                ps_cfg["virtual_file_io_engine"] = self.pageserver_virtual_file_io_engine
            if config.pageserver_get_vectored_impl is not None:
                ps_cfg["get_vectored_impl"] = config.pageserver_get_vectored_impl

            # Create a corresponding NeonPageserver object
            self.pageservers.append(
                NeonPageserver(
                    self,
                    ps_id,
                    port=pageserver_port,
                    config_override=self.pageserver_config_override,
                )
            )
            cfg["pageservers"].append(ps_cfg)

        # Create config and a Safekeeper object for each safekeeper
        for i in range(1, config.num_safekeepers + 1):
            port = SafekeeperPort(
                pg=self.port_distributor.get_port(),
                pg_tenant_only=self.port_distributor.get_port(),
                http=self.port_distributor.get_port(),
            )
            id = config.safekeepers_id_start + i  # assign ids sequentially
            sk_cfg: Dict[str, Any] = {
                "id": id,
                "pg_port": port.pg,
                "pg_tenant_only_port": port.pg_tenant_only,
                "http_port": port.http,
                "sync": config.safekeepers_enable_fsync,
            }
            if config.auth_enabled:
                sk_cfg["auth_enabled"] = True
            if self.safekeepers_remote_storage is not None:
                sk_cfg["remote_storage"] = self.safekeepers_remote_storage.to_toml_inline_table()
            self.safekeepers.append(Safekeeper(env=self, id=id, port=port))
            cfg["safekeepers"].append(sk_cfg)

        log.info(f"Config: {cfg}")
        self.neon_cli.init(cfg, force=config.config_init_force)

    def start(self):
        # Attachment service starts first, so that pageserver /re-attach calls don't
        # bounce through retries on startup
        self.attachment_service.start()

        def attachment_service_ready():
            assert self.attachment_service.ready() is True

        # Wait for attachment service readiness to prevent unnecessary post start-up
        # reconcile.
        wait_until(30, 1, attachment_service_ready)

        # Start up broker, pageserver and all safekeepers
        futs = []
        with concurrent.futures.ThreadPoolExecutor(
            max_workers=2 + len(self.pageservers) + len(self.safekeepers)
        ) as executor:
            futs.append(
                executor.submit(lambda: self.broker.try_start() or None)
            )  # The `or None` is for the linter

            for pageserver in self.pageservers:
                futs.append(executor.submit(lambda ps=pageserver: ps.start()))

            for safekeeper in self.safekeepers:
                futs.append(executor.submit(lambda sk=safekeeper: sk.start()))

        for f in futs:
            f.result()

    def stop(self, immediate=False, ps_assert_metric_no_errors=False):
        """
        After this method returns, there should be no child processes running.
        """
        self.endpoints.stop_all()
        for sk in self.safekeepers:
            sk.stop(immediate=immediate)
        for pageserver in self.pageservers:
            if ps_assert_metric_no_errors:
                pageserver.assert_no_metric_errors()
            pageserver.stop(immediate=immediate)
        self.attachment_service.stop(immediate=immediate)
        self.broker.stop(immediate=immediate)

    @property
    def pageserver(self) -> NeonPageserver:
        """
        For tests that are naive to multiple pageservers: give them the 1st in the list, and
        assert that there is only one. Tests with multiple pageservers should always use
        get_pageserver with an explicit ID.
        """
        assert (
            len(self.pageservers) == 1
        ), "env.pageserver must only be used with single pageserver NeonEnv"
        return self.pageservers[0]

    def get_pageserver(self, id: Optional[int]) -> NeonPageserver:
        """
        Look up a pageserver by its node ID.

        As a convenience for tests that do not use multiple pageservers, passing None
        will yield the same default pageserver as `self.pageserver`.
        """

        if id is None:
            return self.pageserver

        for ps in self.pageservers:
            if ps.id == id:
                return ps

        raise RuntimeError(f"Pageserver with ID {id} not found")

    def get_tenant_pageserver(self, tenant_id: Union[TenantId, TenantShardId]):
        """
        Get the NeonPageserver where this tenant shard is currently attached, according
        to the attachment service.
        """
        meta = self.attachment_service.inspect(tenant_id)
        if meta is None:
            return None
        pageserver_id = meta[1]
        return self.get_pageserver(pageserver_id)

    def get_safekeeper_connstrs(self) -> str:
        """Get list of safekeeper endpoints suitable for safekeepers GUC"""
        return ",".join(f"localhost:{wa.port.pg}" for wa in self.safekeepers)

    def get_binary_version(self, binary_name: str) -> str:
        bin_pageserver = str(self.neon_binpath / binary_name)
        res = subprocess.run(
            [bin_pageserver, "--version"],
            check=True,
            universal_newlines=True,
            stdout=subprocess.PIPE,
            stderr=subprocess.PIPE,
        )
        return res.stdout

    @cached_property
    def auth_keys(self) -> AuthKeys:
        priv = (Path(self.repo_dir) / "auth_private_key.pem").read_text()
        return AuthKeys(priv=priv)

    def regenerate_keys_at(self, privkey_path: Path, pubkey_path: Path):
        # compare generate_auth_keys() in local_env.rs
        subprocess.run(
            ["openssl", "genpkey", "-algorithm", "ed25519", "-out", privkey_path],
            cwd=self.repo_dir,
            check=True,
        )

        subprocess.run(
            [
                "openssl",
                "pkey",
                "-in",
                privkey_path,
                "-pubout",
                "-out",
                pubkey_path,
            ],
            cwd=self.repo_dir,
            check=True,
        )
        del self.auth_keys

    def generate_endpoint_id(self) -> str:
        """
        Generate a unique endpoint ID
        """
        self.endpoint_counter += 1
        return "ep-" + str(self.endpoint_counter)


@pytest.fixture(scope=shareable_scope)
def _shared_simple_env(
    request: FixtureRequest,
    pytestconfig: Config,
    port_distributor: PortDistributor,
    mock_s3_server: MockS3Server,
    default_broker: NeonBroker,
    run_id: uuid.UUID,
    top_output_dir: Path,
    test_output_dir: Path,
    neon_binpath: Path,
    pg_distrib_dir: Path,
    pg_version: PgVersion,
    pageserver_virtual_file_io_engine: str,
) -> Iterator[NeonEnv]:
    """
    # Internal fixture backing the `neon_simple_env` fixture. If TEST_SHARED_FIXTURES
     is set, this is shared by all tests using `neon_simple_env`.

    This fixture will use RemoteStorageKind.LOCAL_FS with pageserver.
    """

    if os.environ.get("TEST_SHARED_FIXTURES") is None:
        # Create the environment in the per-test output directory
        repo_dir = get_test_repo_dir(request, top_output_dir)
    else:
        # We're running shared fixtures. Share a single directory.
        repo_dir = top_output_dir / "shared_repo"
        shutil.rmtree(repo_dir, ignore_errors=True)

    with NeonEnvBuilder(
        top_output_dir=top_output_dir,
        repo_dir=repo_dir,
        port_distributor=port_distributor,
        broker=default_broker,
        mock_s3_server=mock_s3_server,
        neon_binpath=neon_binpath,
        pg_distrib_dir=pg_distrib_dir,
        pg_version=pg_version,
        run_id=run_id,
        preserve_database_files=pytestconfig.getoption("--preserve-database-files"),
        test_name=request.node.name,
        test_output_dir=test_output_dir,
        pageserver_virtual_file_io_engine=pageserver_virtual_file_io_engine,
    ) as builder:
        env = builder.init_start()

        # For convenience in tests, create a branch from the freshly-initialized cluster.
        env.neon_cli.create_branch("empty", ancestor_branch_name=DEFAULT_BRANCH_NAME)

        yield env


@pytest.fixture(scope="function")
def neon_simple_env(_shared_simple_env: NeonEnv) -> Iterator[NeonEnv]:
    """
    Simple Neon environment, with no authentication and no safekeepers.

    If TEST_SHARED_FIXTURES environment variable is set, we reuse the same
    environment for all tests that use 'neon_simple_env', keeping the
    page server and safekeepers running. Any compute nodes are stopped after
    each the test, however.
    """
    yield _shared_simple_env

    _shared_simple_env.endpoints.stop_all()


@pytest.fixture(scope="function")
def neon_env_builder(
    pytestconfig: Config,
    test_output_dir: Path,
    port_distributor: PortDistributor,
    mock_s3_server: MockS3Server,
    neon_binpath: Path,
    pg_distrib_dir: Path,
    pg_version: PgVersion,
    default_broker: NeonBroker,
    run_id: uuid.UUID,
    request: FixtureRequest,
    test_overlay_dir: Path,
    top_output_dir: Path,
    pageserver_virtual_file_io_engine: str,
) -> Iterator[NeonEnvBuilder]:
    """
    Fixture to create a Neon environment for test.

    To use, define 'neon_env_builder' fixture in your test to get access to the
    builder object. Set properties on it to describe the environment.
    Finally, initialize and start up the environment by calling
    neon_env_builder.init_start().

    After the initialization, you can launch compute nodes by calling
    the functions in the 'env.endpoints' factory object, stop/start the
    nodes, etc.
    """

    # Create the environment in the test-specific output dir
    repo_dir = os.path.join(test_output_dir, "repo")

    # Return the builder to the caller
    with NeonEnvBuilder(
        top_output_dir=top_output_dir,
        repo_dir=Path(repo_dir),
        port_distributor=port_distributor,
        mock_s3_server=mock_s3_server,
        neon_binpath=neon_binpath,
        pg_distrib_dir=pg_distrib_dir,
        pg_version=pg_version,
        broker=default_broker,
        run_id=run_id,
        preserve_database_files=pytestconfig.getoption("--preserve-database-files"),
        pageserver_virtual_file_io_engine=pageserver_virtual_file_io_engine,
        test_name=request.node.name,
        test_output_dir=test_output_dir,
        test_overlay_dir=test_overlay_dir,
    ) as builder:
        yield builder


@dataclass
class PageserverPort:
    pg: int
    http: int


CREATE_TIMELINE_ID_EXTRACTOR: re.Pattern = re.compile(  # type: ignore[type-arg]
    r"^Created timeline '(?P<timeline_id>[^']+)'", re.MULTILINE
)
TIMELINE_DATA_EXTRACTOR: re.Pattern = re.compile(  # type: ignore[type-arg]
    r"\s?(?P<branch_name>[^\s]+)\s\[(?P<timeline_id>[^\]]+)\]", re.MULTILINE
)


class AbstractNeonCli(abc.ABC):
    """
    A typed wrapper around an arbitrary Neon CLI tool.
    Supports a way to run arbitrary command directly via CLI.
    Do not use directly, use specific subclasses instead.
    """

    def __init__(self, env: NeonEnv):
        self.env = env

    COMMAND: str = cast(str, None)  # To be overwritten by the derived class.

    def raw_cli(
        self,
        arguments: List[str],
        extra_env_vars: Optional[Dict[str, str]] = None,
        check_return_code=True,
        timeout=None,
        local_binpath=False,
    ) -> "subprocess.CompletedProcess[str]":
        """
        Run the command with the specified arguments.

        Arguments must be in list form, e.g. ['pg', 'create']

        Return both stdout and stderr, which can be accessed as

        >>> result = env.neon_cli.raw_cli(...)
        >>> assert result.stderr == ""
        >>> log.info(result.stdout)

        If `check_return_code`, on non-zero exit code logs failure and raises.

        If `local_binpath` is true, then we are invoking a test utility
        """

        assert isinstance(arguments, list)
        assert isinstance(self.COMMAND, str)

        if local_binpath:
            # Test utility
            bin_neon = str(self.env.neon_local_binpath / self.COMMAND)
        else:
            # Normal binary
            bin_neon = str(self.env.neon_binpath / self.COMMAND)

        args = [bin_neon] + arguments
        log.info('Running command "{}"'.format(" ".join(args)))

        env_vars = os.environ.copy()
        env_vars["NEON_REPO_DIR"] = str(self.env.repo_dir)
        env_vars["POSTGRES_DISTRIB_DIR"] = str(self.env.pg_distrib_dir)
        if self.env.rust_log_override is not None:
            env_vars["RUST_LOG"] = self.env.rust_log_override
        for extra_env_key, extra_env_value in (extra_env_vars or {}).items():
            env_vars[extra_env_key] = extra_env_value

        # Pass coverage settings
        var = "LLVM_PROFILE_FILE"
        val = os.environ.get(var)
        if val:
            env_vars[var] = val

        # Intercept CalledProcessError and print more info
        try:
            res = subprocess.run(
                args,
                env=env_vars,
                check=False,
                universal_newlines=True,
                stdout=subprocess.PIPE,
                stderr=subprocess.PIPE,
                timeout=timeout,
            )
        except subprocess.TimeoutExpired as e:
            if e.stderr:
                stderr = e.stderr.decode(errors="replace")
            else:
                stderr = ""

            if e.stdout:
                stdout = e.stdout.decode(errors="replace")
            else:
                stdout = ""

            log.warn(f"CLI timeout: stderr={stderr}, stdout={stdout}")
            raise

        indent = "  "
        if not res.returncode:
            stripped = res.stdout.strip()
            lines = stripped.splitlines()
            if len(lines) < 2:
                log.debug(f"Run {res.args} success: {stripped}")
            else:
                log.debug("Run %s success:\n%s" % (res.args, textwrap.indent(stripped, indent)))
        elif check_return_code:
            # this way command output will be in recorded and shown in CI in failure message
            indent = indent * 2
            msg = textwrap.dedent(
                """\
            Run %s failed:
              stdout:
            %s
              stderr:
            %s
            """
            )
            msg = msg % (
                res.args,
                textwrap.indent(res.stdout.strip(), indent),
                textwrap.indent(res.stderr.strip(), indent),
            )
            log.info(msg)
            raise RuntimeError(msg) from subprocess.CalledProcessError(
                res.returncode, res.args, res.stdout, res.stderr
            )
        return res


class NeonCli(AbstractNeonCli):
    """
    A typed wrapper around the `neon` CLI tool.
    Supports main commands via typed methods and a way to run arbitrary command directly via CLI.
    """

    COMMAND = "neon_local"

    def raw_cli(self, *args, **kwargs) -> subprocess.CompletedProcess[str]:
        kwargs["local_binpath"] = True
        return super().raw_cli(*args, **kwargs)

    def create_tenant(
        self,
        tenant_id: Optional[TenantId] = None,
        timeline_id: Optional[TimelineId] = None,
        conf: Optional[Dict[str, Any]] = None,
        shard_count: Optional[int] = None,
        shard_stripe_size: Optional[int] = None,
        set_default: bool = False,
    ) -> Tuple[TenantId, TimelineId]:
        """
        Creates a new tenant, returns its id and its initial timeline's id.
        """
        tenant_id = tenant_id or TenantId.generate()
        timeline_id = timeline_id or TimelineId.generate()

        args = [
            "tenant",
            "create",
            "--tenant-id",
            str(tenant_id),
            "--timeline-id",
            str(timeline_id),
            "--pg-version",
            self.env.pg_version,
        ]
        if conf is not None:
            args.extend(
                chain.from_iterable(
                    product(["-c"], (f"{key}:{value}" for key, value in conf.items()))
                )
            )
        if set_default:
            args.append("--set-default")

        if shard_count is not None:
            args.extend(["--shard-count", str(shard_count)])

        if shard_stripe_size is not None:
            args.extend(["--shard-stripe-size", str(shard_stripe_size)])

        res = self.raw_cli(args)
        res.check_returncode()
        return tenant_id, timeline_id

    def set_default(self, tenant_id: TenantId):
        """
        Update default tenant for future operations that require tenant_id.
        """
        res = self.raw_cli(["tenant", "set-default", "--tenant-id", str(tenant_id)])
        res.check_returncode()

    def config_tenant(self, tenant_id: TenantId, conf: Dict[str, str]):
        """
        Update tenant config.
        """

        args = ["tenant", "config", "--tenant-id", str(tenant_id)]
        if conf is not None:
            args.extend(
                chain.from_iterable(
                    product(["-c"], (f"{key}:{value}" for key, value in conf.items()))
                )
            )

        res = self.raw_cli(args)
        res.check_returncode()

    def list_tenants(self) -> "subprocess.CompletedProcess[str]":
        res = self.raw_cli(["tenant", "list"])
        res.check_returncode()
        return res

    def create_timeline(
        self,
        new_branch_name: str,
        tenant_id: Optional[TenantId] = None,
        timeline_id: Optional[TimelineId] = None,
    ) -> TimelineId:
        cmd = [
            "timeline",
            "create",
            "--branch-name",
            new_branch_name,
            "--tenant-id",
            str(tenant_id or self.env.initial_tenant),
            "--pg-version",
            self.env.pg_version,
        ]

        if timeline_id is not None:
            cmd.extend(["--timeline-id", str(timeline_id)])

        res = self.raw_cli(cmd)
        res.check_returncode()

        matches = CREATE_TIMELINE_ID_EXTRACTOR.search(res.stdout)

        created_timeline_id = None
        if matches is not None:
            created_timeline_id = matches.group("timeline_id")

        return TimelineId(str(created_timeline_id))

    def create_branch(
        self,
        new_branch_name: str = DEFAULT_BRANCH_NAME,
        ancestor_branch_name: Optional[str] = None,
        tenant_id: Optional[TenantId] = None,
        ancestor_start_lsn: Optional[Lsn] = None,
    ) -> TimelineId:
        cmd = [
            "timeline",
            "branch",
            "--branch-name",
            new_branch_name,
            "--tenant-id",
            str(tenant_id or self.env.initial_tenant),
        ]
        if ancestor_branch_name is not None:
            cmd.extend(["--ancestor-branch-name", ancestor_branch_name])
        if ancestor_start_lsn is not None:
            cmd.extend(["--ancestor-start-lsn", str(ancestor_start_lsn)])

        res = self.raw_cli(cmd)
        res.check_returncode()

        matches = CREATE_TIMELINE_ID_EXTRACTOR.search(res.stdout)

        created_timeline_id = None
        if matches is not None:
            created_timeline_id = matches.group("timeline_id")

        if created_timeline_id is None:
            raise Exception("could not find timeline id after `neon timeline create` invocation")
        else:
            return TimelineId(str(created_timeline_id))

    def list_timelines(self, tenant_id: Optional[TenantId] = None) -> List[Tuple[str, TimelineId]]:
        """
        Returns a list of (branch_name, timeline_id) tuples out of parsed `neon timeline list` CLI output.
        """

        # main [b49f7954224a0ad25cc0013ea107b54b]
        # ┣━ @0/16B5A50: test_cli_branch_list_main [20f98c79111b9015d84452258b7d5540]
        res = self.raw_cli(
            ["timeline", "list", "--tenant-id", str(tenant_id or self.env.initial_tenant)]
        )
        timelines_cli = sorted(
            map(
                lambda branch_and_id: (branch_and_id[0], TimelineId(branch_and_id[1])),
                TIMELINE_DATA_EXTRACTOR.findall(res.stdout),
            )
        )
        return timelines_cli

    def init(
        self,
        config: Dict[str, Any],
        force: Optional[str] = None,
    ) -> "subprocess.CompletedProcess[str]":
        with tempfile.NamedTemporaryFile(mode="w+") as tmp:
            tmp.write(toml.dumps(config))
            tmp.flush()

            cmd = ["init", f"--config={tmp.name}", "--pg-version", self.env.pg_version]

            if force is not None:
                cmd.extend(["--force", force])

            storage = self.env.pageserver_remote_storage

            append_pageserver_param_overrides(
                params_to_update=cmd,
                remote_storage=storage,
                pageserver_config_override=self.env.pageserver_config_override,
            )

            s3_env_vars = None
            if isinstance(storage, S3Storage):
                s3_env_vars = storage.access_env_vars()
            res = self.raw_cli(cmd, extra_env_vars=s3_env_vars)
            res.check_returncode()
            return res

    def attachment_service_start(self):
        cmd = ["attachment_service", "start"]
        return self.raw_cli(cmd)

    def attachment_service_stop(self, immediate: bool):
        cmd = ["attachment_service", "stop"]
        if immediate:
            cmd.extend(["-m", "immediate"])
        return self.raw_cli(cmd)

    def pageserver_start(
        self,
        id: int,
        overrides: Tuple[str, ...] = (),
        extra_env_vars: Optional[Dict[str, str]] = None,
        register: bool = True,
    ) -> "subprocess.CompletedProcess[str]":
        register_str = "true" if register else "false"
        start_args = ["pageserver", "start", f"--id={id}", *overrides, f"--register={register_str}"]
        storage = self.env.pageserver_remote_storage
        append_pageserver_param_overrides(
            params_to_update=start_args,
            remote_storage=storage,
            pageserver_config_override=self.env.pageserver_config_override,
        )

        if isinstance(storage, S3Storage):
            s3_env_vars = storage.access_env_vars()
            extra_env_vars = (extra_env_vars or {}) | s3_env_vars

        return self.raw_cli(start_args, extra_env_vars=extra_env_vars)

    def pageserver_stop(self, id: int, immediate=False) -> "subprocess.CompletedProcess[str]":
        cmd = ["pageserver", "stop", f"--id={id}"]
        if immediate:
            cmd.extend(["-m", "immediate"])

        log.info(f"Stopping pageserver with {cmd}")
        return self.raw_cli(cmd)

    def safekeeper_start(
        self, id: int, extra_opts: Optional[List[str]] = None
    ) -> "subprocess.CompletedProcess[str]":
        s3_env_vars = None
        if isinstance(self.env.safekeepers_remote_storage, S3Storage):
            s3_env_vars = self.env.safekeepers_remote_storage.access_env_vars()

        if extra_opts is not None:
            extra_opts = [f"-e={opt}" for opt in extra_opts]
        else:
            extra_opts = []
        return self.raw_cli(
            ["safekeeper", "start", str(id), *extra_opts], extra_env_vars=s3_env_vars
        )

    def safekeeper_stop(
        self, id: Optional[int] = None, immediate=False
    ) -> "subprocess.CompletedProcess[str]":
        args = ["safekeeper", "stop"]
        if id is not None:
            args.append(str(id))
        if immediate:
            args.extend(["-m", "immediate"])
        return self.raw_cli(args)

    def endpoint_create(
        self,
        branch_name: str,
        pg_port: int,
        http_port: int,
        endpoint_id: Optional[str] = None,
        tenant_id: Optional[TenantId] = None,
        hot_standby: bool = False,
        lsn: Optional[Lsn] = None,
        pageserver_id: Optional[int] = None,
    ) -> "subprocess.CompletedProcess[str]":
        args = [
            "endpoint",
            "create",
            "--tenant-id",
            str(tenant_id or self.env.initial_tenant),
            "--branch-name",
            branch_name,
            "--pg-version",
            self.env.pg_version,
        ]
        if lsn is not None:
            args.extend(["--lsn", str(lsn)])
        if pg_port is not None:
            args.extend(["--pg-port", str(pg_port)])
        if http_port is not None:
            args.extend(["--http-port", str(http_port)])
        if endpoint_id is not None:
            args.append(endpoint_id)
        if hot_standby:
            args.extend(["--hot-standby", "true"])
        if pageserver_id is not None:
            args.extend(["--pageserver-id", str(pageserver_id)])

        res = self.raw_cli(args)
        res.check_returncode()
        return res

    def endpoint_start(
        self,
        endpoint_id: str,
        safekeepers: Optional[List[int]] = None,
        remote_ext_config: Optional[str] = None,
        pageserver_id: Optional[int] = None,
    ) -> "subprocess.CompletedProcess[str]":
        args = [
            "endpoint",
            "start",
        ]
        if remote_ext_config is not None:
            args.extend(["--remote-ext-config", remote_ext_config])

        if safekeepers is not None:
            args.extend(["--safekeepers", (",".join(map(str, safekeepers)))])
        if endpoint_id is not None:
            args.append(endpoint_id)
        if pageserver_id is not None:
            args.extend(["--pageserver-id", str(pageserver_id)])

        res = self.raw_cli(args)
        res.check_returncode()
        return res

    def endpoint_reconfigure(
        self,
        endpoint_id: str,
        tenant_id: Optional[TenantId] = None,
        pageserver_id: Optional[int] = None,
        check_return_code=True,
    ) -> "subprocess.CompletedProcess[str]":
        args = ["endpoint", "reconfigure", endpoint_id]
        if tenant_id is not None:
            args.extend(["--tenant-id", str(tenant_id)])
        if pageserver_id is not None:
            args.extend(["--pageserver-id", str(pageserver_id)])
        return self.raw_cli(args, check_return_code=check_return_code)

    def endpoint_stop(
        self,
        endpoint_id: str,
        destroy=False,
        check_return_code=True,
        mode: Optional[str] = None,
    ) -> "subprocess.CompletedProcess[str]":
        args = [
            "endpoint",
            "stop",
        ]
        if destroy:
            args.append("--destroy")
        if mode is not None:
            args.append(f"--mode={mode}")
        if endpoint_id is not None:
            args.append(endpoint_id)

        return self.raw_cli(args, check_return_code=check_return_code)

    def map_branch(
        self, name: str, tenant_id: TenantId, timeline_id: TimelineId
    ) -> "subprocess.CompletedProcess[str]":
        """
        Map tenant id and timeline id to a neon_local branch name. They do not have to exist.
        Usually needed when creating branches via PageserverHttpClient and not neon_local.

        After creating a name mapping, you can use EndpointFactory.create_start
        with this registered branch name.
        """
        args = [
            "mappings",
            "map",
            "--branch-name",
            name,
            "--tenant-id",
            str(tenant_id),
            "--timeline-id",
            str(timeline_id),
        ]

        return self.raw_cli(args, check_return_code=True)

    def tenant_migrate(
        self, tenant_shard_id: TenantShardId, new_pageserver: int, timeout_secs: Optional[int]
    ):
        args = [
            "tenant",
            "migrate",
            "--tenant-id",
            str(tenant_shard_id),
            "--id",
            str(new_pageserver),
        ]
        return self.raw_cli(args, check_return_code=True, timeout=timeout_secs)

    def start(self, check_return_code=True) -> "subprocess.CompletedProcess[str]":
        return self.raw_cli(["start"], check_return_code=check_return_code)

    def stop(self, check_return_code=True) -> "subprocess.CompletedProcess[str]":
        return self.raw_cli(["stop"], check_return_code=check_return_code)


class WalCraft(AbstractNeonCli):
    """
    A typed wrapper around the `wal_craft` CLI tool.
    Supports main commands via typed methods and a way to run arbitrary command directly via CLI.
    """

    COMMAND = "wal_craft"

    def postgres_config(self) -> List[str]:
        res = self.raw_cli(["print-postgres-config"])
        res.check_returncode()
        return res.stdout.split("\n")

    def in_existing(self, type: str, connection: str) -> None:
        res = self.raw_cli(["in-existing", type, connection])
        res.check_returncode()


class ComputeCtl(AbstractNeonCli):
    """
    A typed wrapper around the `compute_ctl` CLI tool.
    """

    COMMAND = "compute_ctl"


class Pagectl(AbstractNeonCli):
    """
    A typed wrapper around the `pagectl` utility CLI tool.
    """

    COMMAND = "pagectl"

    def dump_index_part(self, path: Path) -> IndexPartDump:
        res = self.raw_cli(["index-part", "dump", str(path)])
        res.check_returncode()
        parsed = json.loads(res.stdout)
        return IndexPartDump.from_json(parsed)


class AttachmentServiceApiException(Exception):
    def __init__(self, message, status_code: int):
        super().__init__(message)
        self.message = message
        self.status_code = status_code


class NeonAttachmentService(MetricsGetter):
    def __init__(self, env: NeonEnv, auth_enabled: bool):
        self.env = env
        self.running = False
        self.auth_enabled = auth_enabled

    def start(self):
        assert not self.running
        self.env.neon_cli.attachment_service_start()
        self.running = True
        return self

    def stop(self, immediate: bool = False) -> "NeonAttachmentService":
        if self.running:
            self.env.neon_cli.attachment_service_stop(immediate)
            self.running = False
        return self

    @staticmethod
    def raise_api_exception(res: requests.Response):
        try:
            res.raise_for_status()
        except requests.RequestException as e:
            try:
                msg = res.json()["msg"]
            except:  # noqa: E722
                msg = ""
            raise AttachmentServiceApiException(msg, res.status_code) from e

    def pageserver_api(self) -> PageserverHttpClient:
        """
        The attachment service implements a subset of the pageserver REST API, for mapping
        per-tenant actions into per-shard actions (e.g. timeline creation).  Tests should invoke those
        functions via the HttpClient, as an implicit check that these APIs remain compatible.
        """
        auth_token = None
        if self.auth_enabled:
            auth_token = self.env.auth_keys.generate_token(scope=TokenScope.PAGE_SERVER_API)
        return PageserverHttpClient(self.env.attachment_service_port, lambda: True, auth_token)

    def request(self, method, *args, **kwargs) -> requests.Response:
        resp = requests.request(method, *args, **kwargs)
        NeonAttachmentService.raise_api_exception(resp)

        return resp

    def headers(self, scope: Optional[TokenScope]) -> Dict[str, str]:
        headers = {}
        if self.auth_enabled and scope is not None:
            jwt_token = self.env.auth_keys.generate_token(scope=scope)
            headers["Authorization"] = f"Bearer {jwt_token}"

        return headers

    def get_metrics(self) -> Metrics:
        res = self.request("GET", f"{self.env.attachment_service_api}/metrics")
        return parse_metrics(res.text)

    def ready(self) -> bool:
        status = None
        try:
            resp = self.request("GET", f"{self.env.attachment_service_api}/ready")
            status = resp.status_code
        except AttachmentServiceApiException as e:
            status = e.status_code

        if status == 503:
            return False
        elif status == 200:
            return True
        else:
            raise RuntimeError(f"Unexpected status {status} from readiness endpoint")

    def attach_hook_issue(
        self, tenant_shard_id: Union[TenantId, TenantShardId], pageserver_id: int
    ) -> int:
        response = self.request(
            "POST",
            f"{self.env.attachment_service_api}/debug/v1/attach-hook",
            json={"tenant_shard_id": str(tenant_shard_id), "node_id": pageserver_id},
            headers=self.headers(TokenScope.ADMIN),
        )
        gen = response.json()["gen"]
        assert isinstance(gen, int)
        return gen

    def attach_hook_drop(self, tenant_shard_id: Union[TenantId, TenantShardId]):
        self.request(
            "POST",
            f"{self.env.attachment_service_api}/debug/v1/attach-hook",
            json={"tenant_shard_id": str(tenant_shard_id), "node_id": None},
            headers=self.headers(TokenScope.ADMIN),
        )

    def inspect(self, tenant_shard_id: Union[TenantId, TenantShardId]) -> Optional[tuple[int, int]]:
        """
        :return: 2-tuple of (generation, pageserver id), or None if unknown
        """
        response = self.request(
            "POST",
            f"{self.env.attachment_service_api}/debug/v1/inspect",
            json={"tenant_shard_id": str(tenant_shard_id)},
            headers=self.headers(TokenScope.ADMIN),
        )
        json = response.json()
        log.info(f"Response: {json}")
        if json["attachment"]:
            # Explicit int() to make python type linter happy
            return (int(json["attachment"][0]), int(json["attachment"][1]))
        else:
            return None

    def node_register(self, node: NeonPageserver):
        body = {
            "node_id": int(node.id),
            "listen_http_addr": "localhost",
            "listen_http_port": node.service_port.http,
        }
        log.info(f"node_register({body})")
        self.request(
            "POST",
            f"{self.env.attachment_service_api}/control/v1/node",
            json=body,
            headers=self.headers(TokenScope.ADMIN),
        )

    def node_list(self):
        response = self.request(
            "GET",
            f"{self.env.attachment_service_api}/control/v1/node",
            headers=self.headers(TokenScope.ADMIN),
        )
        return response.json()

    def node_configure(self, node_id, body: dict[str, Any]):
        log.info(f"node_configure({node_id}, {body})")
        body["node_id"] = node_id
        self.request(
            "PUT",
            f"{self.env.attachment_service_api}/control/v1/node/{node_id}/config",
            json=body,
            headers=self.headers(TokenScope.ADMIN),
        )

    def tenant_create(
        self,
        tenant_id: TenantId,
        shard_count: Optional[int] = None,
        shard_stripe_size: Optional[int] = None,
        tenant_config: Optional[Dict[Any, Any]] = None,
    ):
        """
        Use this rather than pageserver_api() when you need to include shard parameters
        """
        body: Dict[str, Any] = {"new_tenant_id": str(tenant_id)}

        if shard_count is not None:
            shard_params = {"count": shard_count}
            if shard_stripe_size is not None:
                shard_params["stripe_size"] = shard_stripe_size

            body["shard_parameters"] = shard_params

        if tenant_config is not None:
            for k, v in tenant_config.items():
                body[k] = v

        response = self.request(
            "POST",
            f"{self.env.attachment_service_api}/v1/tenant",
            json=body,
            headers=self.headers(TokenScope.PAGE_SERVER_API),
        )
        log.info(f"tenant_create success: {response.json()}")

    def locate(self, tenant_id: TenantId) -> list[dict[str, Any]]:
        """
        :return: list of {"shard_id": "", "node_id": int, "listen_pg_addr": str, "listen_pg_port": int, "listen_http_addr: str, "listen_http_port: int}
        """
        response = self.request(
            "GET",
            f"{self.env.attachment_service_api}/control/v1/tenant/{tenant_id}/locate",
            headers=self.headers(TokenScope.ADMIN),
        )
        body = response.json()
        shards: list[dict[str, Any]] = body["shards"]
        return shards

    def tenant_shard_split(self, tenant_id: TenantId, shard_count: int) -> list[TenantShardId]:
        response = self.request(
            "PUT",
            f"{self.env.attachment_service_api}/control/v1/tenant/{tenant_id}/shard_split",
            json={"new_shard_count": shard_count},
            headers=self.headers(TokenScope.ADMIN),
        )
        body = response.json()
        log.info(f"tenant_shard_split success: {body}")
        shards: list[TenantShardId] = body["new_shards"]
        return shards

    def tenant_shard_migrate(self, tenant_shard_id: TenantShardId, dest_ps_id: int):
        self.request(
            "PUT",
            f"{self.env.attachment_service_api}/control/v1/tenant/{tenant_shard_id}/migrate",
            json={"tenant_shard_id": str(tenant_shard_id), "node_id": dest_ps_id},
            headers=self.headers(TokenScope.ADMIN),
        )
        log.info(f"Migrated tenant {tenant_shard_id} to pageserver {dest_ps_id}")
        assert self.env.get_tenant_pageserver(tenant_shard_id).id == dest_ps_id

    def consistency_check(self):
        """
        Throw an exception if the service finds any inconsistencies in its state
        """
        self.request(
            "POST",
            f"{self.env.attachment_service_api}/debug/v1/consistency_check",
            headers=self.headers(TokenScope.ADMIN),
        )
        log.info("Attachment service passed consistency check")

    def __enter__(self) -> "NeonAttachmentService":
        return self

    def __exit__(
        self,
        exc_type: Optional[Type[BaseException]],
        exc: Optional[BaseException],
        tb: Optional[TracebackType],
    ):
        self.stop(immediate=True)


@dataclass
class LogCursor:
    _line_no: int


class NeonPageserver(PgProtocol):
    """
    An object representing a running pageserver.
    """

    TEMP_FILE_SUFFIX = "___temp"

    def __init__(
        self, env: NeonEnv, id: int, port: PageserverPort, config_override: Optional[str] = None
    ):
        super().__init__(host="localhost", port=port.pg, user="cloud_admin")
        self.env = env
        self.id = id
        self.running = False
        self.service_port = port
        self.config_override = config_override
        self.version = env.get_binary_version("pageserver")

        # After a test finishes, we will scrape the log to see if there are any
        # unexpected error messages. If your test expects an error, add it to
        # 'allowed_errors' in the test with something like:
        #
        # env.pageserver.allowed_errors.append(".*could not open garage door.*")
        #
        # The entries in the list are regular experessions.
        self.allowed_errors: List[str] = list(DEFAULT_PAGESERVER_ALLOWED_ERRORS)

    def timeline_dir(self, tenant_id: TenantId, timeline_id: Optional[TimelineId] = None) -> Path:
        """Get a timeline directory's path based on the repo directory of the test environment"""
        if timeline_id is None:
            return self.tenant_dir(tenant_id) / "timelines"
        return self.tenant_dir(tenant_id) / "timelines" / str(timeline_id)

    def tenant_dir(
        self,
        tenant_id: Optional[TenantId] = None,
    ) -> Path:
        """Get a tenant directory's path based on the repo directory of the test environment"""
        if tenant_id is None:
            return self.workdir / "tenants"
        return self.workdir / "tenants" / str(tenant_id)

    def start(
        self,
        overrides: Tuple[str, ...] = (),
        extra_env_vars: Optional[Dict[str, str]] = None,
        register: bool = True,
    ) -> "NeonPageserver":
        """
        Start the page server.
        `overrides` allows to add some config to this pageserver start.
        Returns self.
        """
        assert self.running is False

        self.env.neon_cli.pageserver_start(
            self.id, overrides=overrides, extra_env_vars=extra_env_vars, register=register
        )
        self.running = True
        return self

    def stop(self, immediate: bool = False) -> "NeonPageserver":
        """
        Stop the page server.
        Returns self.
        """
        if self.running:
            self.env.neon_cli.pageserver_stop(self.id, immediate)
            self.running = False
        return self

    def restart(self, immediate: bool = False):
        """
        High level wrapper for restart: restarts the process, and waits for
        tenant state to stabilize.
        """
        self.stop(immediate=immediate)
        self.start()
        self.quiesce_tenants()

    def quiesce_tenants(self):
        """
        Wait for all tenants to enter a stable state (Active or Broken)

        Call this after restarting the pageserver, or after attaching a tenant,
        to ensure that it is ready for use.
        """

        stable_states = {"Active", "Broken"}

        client = self.http_client()

        def complete():
            log.info("Checking tenants...")
            tenants = client.tenant_list()
            log.info(f"Tenant list: {tenants}...")
            any_unstable = any((t["state"]["slug"] not in stable_states) for t in tenants)
            if any_unstable:
                for t in tenants:
                    log.info(f"Waiting for tenant {t['id']} in state {t['state']['slug']}")
            log.info(f"any_unstable={any_unstable}")
            assert not any_unstable

        wait_until(20, 0.5, complete)

    def __enter__(self) -> "NeonPageserver":
        return self

    def __exit__(
        self,
        exc_type: Optional[Type[BaseException]],
        exc: Optional[BaseException],
        tb: Optional[TracebackType],
    ):
        self.stop(immediate=True)

    def is_testing_enabled_or_skip(self):
        if '"testing"' not in self.version:
            pytest.skip("pageserver was built without 'testing' feature")

    def http_client(
        self, auth_token: Optional[str] = None, retries: Optional[Retry] = None
    ) -> PageserverHttpClient:
        return PageserverHttpClient(
            port=self.service_port.http,
            auth_token=auth_token,
            is_testing_enabled_or_skip=self.is_testing_enabled_or_skip,
            retries=retries,
        )

    @property
    def workdir(self) -> Path:
        return self.env.repo_dir / f"pageserver_{self.id}"

    def assert_no_errors(self):
        logfile = self.workdir / "pageserver.log"
        if not logfile.exists():
            log.warning(f"Skipping log check: {logfile} does not exist")
            return

        with logfile.open("r") as f:
            errors = scan_pageserver_log_for_errors(f, self.allowed_errors)

        for _lineno, error in errors:
            log.info(f"not allowed error: {error.strip()}")

        assert not errors

    def assert_no_metric_errors(self):
        """
        Certain metrics should _always_ be zero: they track conditions that indicate a bug.
        """
        if not self.running:
            log.info(f"Skipping metrics check on pageserver {self.id}, it is not running")
            return

        for metric in [
            "pageserver_tenant_manager_unexpected_errors_total",
            "pageserver_deletion_queue_unexpected_errors_total",
        ]:
            value = self.http_client().get_metric_value(metric)
            assert value == 0, f"Nonzero {metric} == {value}"

    def assert_log_contains(
        self, pattern: str, offset: None | LogCursor = None
    ) -> Tuple[str, LogCursor]:
<<<<<<< HEAD
=======
        """Convenient for use inside wait_until()"""

>>>>>>> 6018e232
        res = self.log_contains(pattern, offset=offset)
        assert res is not None
        return res

    def log_contains(
        self, pattern: str, offset: None | LogCursor = None
    ) -> Optional[Tuple[str, LogCursor]]:
        """Check that the pageserver log contains a line that matches the given regex"""
        logfile = self.workdir / "pageserver.log"
        if not logfile.exists():
            log.warning(f"Skipping log check: {logfile} does not exist")
            return None

        contains_re = re.compile(pattern)

        # XXX: Our rust logging machinery buffers the messages, so if you
        # call this function immediately after it's been logged, there is
        # no guarantee it is already present in the log file. This hasn't
        # been a problem in practice, our python tests are not fast enough
        # to hit that race condition.
        skip_until_line_no = 0 if offset is None else offset._line_no
        cur_line_no = 0
        with logfile.open("r") as f:
            for line in f:
                if cur_line_no < skip_until_line_no:
                    cur_line_no += 1
                    continue
                if contains_re.search(line):
                    # found it!
                    cur_line_no += 1
                    return (line, LogCursor(cur_line_no))
        return None

    def tenant_attach(
        self,
        tenant_id: TenantId,
        config: None | Dict[str, Any] = None,
        config_null: bool = False,
        generation: Optional[int] = None,
    ):
        """
        Tenant attachment passes through here to acquire a generation number before proceeding
        to call into the pageserver HTTP client.
        """
        client = self.http_client()
        if generation is None:
            generation = self.env.attachment_service.attach_hook_issue(tenant_id, self.id)
        return client.tenant_attach(
            tenant_id,
            config,
            config_null,
            generation=generation,
        )

    def tenant_detach(self, tenant_id: TenantId):
        self.env.attachment_service.attach_hook_drop(tenant_id)

        client = self.http_client()
        return client.tenant_detach(tenant_id)

    def tenant_location_configure(self, tenant_id: TenantId, config: dict[str, Any], **kwargs):
        if config["mode"].startswith("Attached") and "generation" not in config:
            config["generation"] = self.env.attachment_service.attach_hook_issue(tenant_id, self.id)

        client = self.http_client()
        return client.tenant_location_conf(tenant_id, config, **kwargs)

    def read_tenant_location_conf(self, tenant_id: TenantId) -> dict[str, Any]:
        path = self.tenant_dir(tenant_id) / "config-v1"
        log.info(f"Reading location conf from {path}")
        bytes = open(path, "r").read()
        try:
            decoded: dict[str, Any] = toml.loads(bytes)
            return decoded
        except:
            log.error(f"Failed to decode LocationConf, raw content ({len(bytes)} bytes): {bytes}")
            raise

    def tenant_create(
        self,
        tenant_id: TenantId,
        conf: Optional[Dict[str, Any]] = None,
        auth_token: Optional[str] = None,
        generation: Optional[int] = None,
    ) -> TenantId:
        if generation is None:
            generation = self.env.attachment_service.attach_hook_issue(tenant_id, self.id)
        client = self.http_client(auth_token=auth_token)
        return client.tenant_create(tenant_id, conf, generation=generation)

    def tenant_load(self, tenant_id: TenantId):
        client = self.http_client()
        return client.tenant_load(
            tenant_id, generation=self.env.attachment_service.attach_hook_issue(tenant_id, self.id)
        )


def append_pageserver_param_overrides(
    params_to_update: List[str],
    remote_storage: Optional[RemoteStorage],
    pageserver_config_override: Optional[str] = None,
):
    if remote_storage is not None:
        remote_storage_toml_table = remote_storage_to_toml_inline_table(remote_storage)

        params_to_update.append(
            f"--pageserver-config-override=remote_storage={remote_storage_toml_table}"
        )
    else:
        params_to_update.append('--pageserver-config-override=remote_storage=""')

    env_overrides = os.getenv("NEON_PAGESERVER_OVERRIDES")
    if env_overrides is not None:
        params_to_update += [
            f"--pageserver-config-override={o.strip()}" for o in env_overrides.split(";")
        ]

    if pageserver_config_override is not None:
        params_to_update += [
            f"--pageserver-config-override={o.strip()}"
            for o in pageserver_config_override.split(";")
        ]


class PgBin:
    """A helper class for executing postgres binaries"""

    def __init__(self, log_dir: Path, pg_distrib_dir: Path, pg_version: PgVersion):
        self.log_dir = log_dir
        self.pg_version = pg_version
        self.pg_bin_path = pg_distrib_dir / pg_version.v_prefixed / "bin"
        self.pg_lib_dir = pg_distrib_dir / pg_version.v_prefixed / "lib"
        self.env = os.environ.copy()
        self.env["LD_LIBRARY_PATH"] = str(self.pg_lib_dir)

    def _fixpath(self, command: List[str]):
        if "/" not in str(command[0]):
            command[0] = str(self.pg_bin_path / command[0])

    def _build_env(self, env_add: Optional[Env]) -> Env:
        if env_add is None:
            return self.env
        env = self.env.copy()
        env.update(env_add)
        return env

    def run(self, command: List[str], env: Optional[Env] = None, cwd: Optional[str] = None):
        """
        Run one of the postgres binaries.

        The command should be in list form, e.g. ['pgbench', '-p', '55432']

        All the necessary environment variables will be set.

        If the first argument (the command name) doesn't include a path (no '/'
        characters present), then it will be edited to include the correct path.

        If you want stdout/stderr captured to files, use `run_capture` instead.
        """

        self._fixpath(command)
        log.info(f"Running command '{' '.join(command)}'")
        env = self._build_env(env)
        subprocess.run(command, env=env, cwd=cwd, check=True)

    def run_capture(
        self,
        command: List[str],
        env: Optional[Env] = None,
        cwd: Optional[str] = None,
        with_command_header=True,
        **popen_kwargs: Any,
    ) -> str:
        """
        Run one of the postgres binaries, with stderr and stdout redirected to a file.

        This is just like `run`, but for chatty programs. Returns basepath for files
        with captured output.
        """

        self._fixpath(command)
        log.info(f"Running command '{' '.join(command)}'")
        env = self._build_env(env)
        base_path, _, _ = subprocess_capture(
            self.log_dir,
            command,
            env=env,
            cwd=cwd,
            check=True,
            with_command_header=with_command_header,
            **popen_kwargs,
        )
        return base_path


@pytest.fixture(scope="function")
def pg_bin(test_output_dir: Path, pg_distrib_dir: Path, pg_version: PgVersion) -> PgBin:
    return PgBin(test_output_dir, pg_distrib_dir, pg_version)


# TODO make port an optional argument
class VanillaPostgres(PgProtocol):
    def __init__(self, pgdatadir: Path, pg_bin: PgBin, port: int, init: bool = True):
        super().__init__(host="localhost", port=port, dbname="postgres")
        self.pgdatadir = pgdatadir
        self.pg_bin = pg_bin
        self.running = False
        if init:
            self.pg_bin.run_capture(["initdb", "-D", str(pgdatadir)])
        self.configure([f"port = {port}\n"])

    def enable_tls(self):
        assert not self.running
        # generate self-signed certificate
        subprocess.run(
            [
                "openssl",
                "req",
                "-new",
                "-x509",
                "-days",
                "365",
                "-nodes",
                "-text",
                "-out",
                self.pgdatadir / "server.crt",
                "-keyout",
                self.pgdatadir / "server.key",
                "-subj",
                "/CN=localhost",
            ]
        )
        # configure postgresql.conf
        self.configure(
            [
                "ssl = on",
                "ssl_cert_file = 'server.crt'",
                "ssl_key_file = 'server.key'",
            ]
        )

    def configure(self, options: List[str]):
        """Append lines into postgresql.conf file."""
        assert not self.running
        with open(os.path.join(self.pgdatadir, "postgresql.conf"), "a") as conf_file:
            conf_file.write("\n".join(options))

    def edit_hba(self, hba: List[str]):
        """Prepend hba lines into pg_hba.conf file."""
        assert not self.running
        with open(os.path.join(self.pgdatadir, "pg_hba.conf"), "r+") as conf_file:
            data = conf_file.read()
            conf_file.seek(0)
            conf_file.write("\n".join(hba) + "\n")
            conf_file.write(data)

    def start(self, log_path: Optional[str] = None):
        assert not self.running
        self.running = True

        log_path = log_path or os.path.join(self.pgdatadir, "pg.log")

        self.pg_bin.run_capture(
            ["pg_ctl", "-w", "-D", str(self.pgdatadir), "-l", log_path, "start"]
        )

    def stop(self):
        assert self.running
        self.running = False
        self.pg_bin.run_capture(["pg_ctl", "-w", "-D", str(self.pgdatadir), "stop"])

    def get_subdir_size(self, subdir) -> int:
        """Return size of pgdatadir subdirectory in bytes."""
        return get_dir_size(os.path.join(self.pgdatadir, subdir))

    def __enter__(self) -> "VanillaPostgres":
        return self

    def __exit__(
        self,
        exc_type: Optional[Type[BaseException]],
        exc: Optional[BaseException],
        tb: Optional[TracebackType],
    ):
        if self.running:
            self.stop()


@pytest.fixture(scope="function")
def vanilla_pg(
    test_output_dir: Path,
    port_distributor: PortDistributor,
    pg_distrib_dir: Path,
    pg_version: PgVersion,
) -> Iterator[VanillaPostgres]:
    pgdatadir = test_output_dir / "pgdata-vanilla"
    pg_bin = PgBin(test_output_dir, pg_distrib_dir, pg_version)
    port = port_distributor.get_port()
    with VanillaPostgres(pgdatadir, pg_bin, port) as vanilla_pg:
        yield vanilla_pg


class RemotePostgres(PgProtocol):
    def __init__(self, pg_bin: PgBin, remote_connstr: str):
        super().__init__(**parse_dsn(remote_connstr))
        self.pg_bin = pg_bin
        # The remote server is assumed to be running already
        self.running = True

    def configure(self, options: List[str]):
        raise Exception("cannot change configuration of remote Posgres instance")

    def start(self):
        raise Exception("cannot start a remote Postgres instance")

    def stop(self):
        raise Exception("cannot stop a remote Postgres instance")

    def get_subdir_size(self, subdir) -> int:
        # TODO: Could use the server's Generic File Access functions if superuser.
        # See https://www.postgresql.org/docs/14/functions-admin.html#FUNCTIONS-ADMIN-GENFILE
        raise Exception("cannot get size of a Postgres instance")

    def __enter__(self) -> "RemotePostgres":
        return self

    def __exit__(
        self,
        exc_type: Optional[Type[BaseException]],
        exc: Optional[BaseException],
        tb: Optional[TracebackType],
    ):
        # do nothing
        pass


@pytest.fixture(scope="function")
def remote_pg(
    test_output_dir: Path, pg_distrib_dir: Path, pg_version: PgVersion
) -> Iterator[RemotePostgres]:
    pg_bin = PgBin(test_output_dir, pg_distrib_dir, pg_version)

    connstr = os.getenv("BENCHMARK_CONNSTR")
    if connstr is None:
        raise ValueError("no connstr provided, use BENCHMARK_CONNSTR environment variable")

    host = parse_dsn(connstr).get("host", "")
    is_neon = host.endswith(".neon.build")

    start_ms = int(datetime.utcnow().timestamp() * 1000)
    with RemotePostgres(pg_bin, connstr) as remote_pg:
        if is_neon:
            timeline_id = TimelineId(remote_pg.safe_psql("SHOW neon.timeline_id")[0][0])

        yield remote_pg

    end_ms = int(datetime.utcnow().timestamp() * 1000)
    if is_neon:
        # Add 10s margin to the start and end times
        allure_add_grafana_links(
            host,
            timeline_id,
            start_ms - 10_000,
            end_ms + 10_000,
        )


class PSQL:
    """
    Helper class to make it easier to run psql in the proxy tests.
    Copied and modified from PSQL from cloud/tests_e2e/common/psql.py
    """

    path: str
    database_url: str

    def __init__(
        self,
        path: str = "psql",
        host: str = "127.0.0.1",
        port: int = 5432,
    ):
        assert shutil.which(path)

        self.path = path
        self.database_url = f"postgres://{host}:{port}/main?options=project%3Dgeneric-project-name"

    async def run(self, query: Optional[str] = None) -> asyncio.subprocess.Process:
        run_args = [self.path, "--no-psqlrc", "--quiet", "--tuples-only", self.database_url]
        if query is not None:
            run_args += ["--command", query]

        log.info(f"Run psql: {subprocess.list2cmdline(run_args)}")
        return await asyncio.create_subprocess_exec(
            *run_args,
            stdout=subprocess.PIPE,
            stderr=subprocess.PIPE,
            env={"LC_ALL": "C", **os.environ},  # one locale to rule them all
        )


class NeonProxy(PgProtocol):
    link_auth_uri: str = "http://dummy-uri"

    class AuthBackend(abc.ABC):
        """All auth backends must inherit from this class"""

        @property
        def default_conn_url(self) -> Optional[str]:
            return None

        @abc.abstractmethod
        def extra_args(self) -> list[str]:
            pass

    class Link(AuthBackend):
        def extra_args(self) -> list[str]:
            return [
                # Link auth backend params
                *["--auth-backend", "link"],
                *["--uri", NeonProxy.link_auth_uri],
                *["--allow-self-signed-compute", "true"],
            ]

    class Console(AuthBackend):
        def __init__(self, endpoint: str, fixed_rate_limit: Optional[int] = None):
            self.endpoint = endpoint
            self.fixed_rate_limit = fixed_rate_limit

        def extra_args(self) -> list[str]:
            args = [
                # Console auth backend params
                *["--auth-backend", "console"],
                *["--auth-endpoint", self.endpoint],
                *["--sql-over-http-pool-opt-in", "false"],
            ]
            if self.fixed_rate_limit is not None:
                args += [
                    *["--disable-dynamic-rate-limiter", "false"],
                    *["--rate-limit-algorithm", "aimd"],
                    *["--initial-limit", str(1)],
                    *["--rate-limiter-timeout", "1s"],
                    *["--aimd-min-limit", "0"],
                    *["--aimd-increase-by", "1"],
                    *["--wake-compute-cache", "size=0"],  # Disable cache to test rate limiter.
                ]
            return args

    @dataclass(frozen=True)
    class Postgres(AuthBackend):
        pg_conn_url: str

        @property
        def default_conn_url(self) -> Optional[str]:
            return self.pg_conn_url

        def extra_args(self) -> list[str]:
            return [
                # Postgres auth backend params
                *["--auth-backend", "postgres"],
                *["--auth-endpoint", self.pg_conn_url],
            ]

    def __init__(
        self,
        neon_binpath: Path,
        test_output_dir: Path,
        proxy_port: int,
        http_port: int,
        mgmt_port: int,
        external_http_port: int,
        auth_backend: NeonProxy.AuthBackend,
        metric_collection_endpoint: Optional[str] = None,
        metric_collection_interval: Optional[str] = None,
    ):
        host = "127.0.0.1"
        domain = "proxy.localtest.me"  # resolves to 127.0.0.1
        super().__init__(dsn=auth_backend.default_conn_url, host=domain, port=proxy_port)

        self.domain = domain
        self.host = host
        self.http_port = http_port
        self.external_http_port = external_http_port
        self.neon_binpath = neon_binpath
        self.test_output_dir = test_output_dir
        self.proxy_port = proxy_port
        self.mgmt_port = mgmt_port
        self.auth_backend = auth_backend
        self.metric_collection_endpoint = metric_collection_endpoint
        self.metric_collection_interval = metric_collection_interval
        self._popen: Optional[subprocess.Popen[bytes]] = None

    def start(self) -> NeonProxy:
        assert self._popen is None

        # generate key of it doesn't exist
        crt_path = self.test_output_dir / "proxy.crt"
        key_path = self.test_output_dir / "proxy.key"

        if not key_path.exists():
            r = subprocess.run(
                [
                    "openssl",
                    "req",
                    "-new",
                    "-x509",
                    "-days",
                    "365",
                    "-nodes",
                    "-text",
                    "-out",
                    str(crt_path),
                    "-keyout",
                    str(key_path),
                    "-subj",
                    "/CN=*.localtest.me",
                    "-addext",
                    "subjectAltName = DNS:*.localtest.me",
                ]
            )
            assert r.returncode == 0

        args = [
            str(self.neon_binpath / "proxy"),
            *["--http", f"{self.host}:{self.http_port}"],
            *["--proxy", f"{self.host}:{self.proxy_port}"],
            *["--mgmt", f"{self.host}:{self.mgmt_port}"],
            *["--wss", f"{self.host}:{self.external_http_port}"],
            *["-c", str(crt_path)],
            *["-k", str(key_path)],
            *self.auth_backend.extra_args(),
        ]

        if (
            self.metric_collection_endpoint is not None
            and self.metric_collection_interval is not None
        ):
            args += [
                *["--metric-collection-endpoint", self.metric_collection_endpoint],
                *["--metric-collection-interval", self.metric_collection_interval],
            ]

        logfile = open(self.test_output_dir / "proxy.log", "w")
        self._popen = subprocess.Popen(args, stdout=logfile, stderr=logfile)
        self._wait_until_ready()
        return self

    # Sends SIGTERM to the proxy if it has been started
    def terminate(self):
        if self._popen:
            self._popen.terminate()

    # Waits for proxy to exit if it has been opened with a default timeout of
    # two seconds. Raises subprocess.TimeoutExpired if the proxy does not exit in time.
    def wait_for_exit(self, timeout=2):
        if self._popen:
            self._popen.wait(timeout=2)

    @backoff.on_exception(backoff.expo, requests.exceptions.RequestException, max_time=10)
    def _wait_until_ready(self):
        requests.get(f"http://{self.host}:{self.http_port}/v1/status")

    def http_query(self, query, args, **kwargs):
        # TODO maybe use default values if not provided
        user = quote(kwargs["user"])
        password = quote(kwargs["password"])
        expected_code = kwargs.get("expected_code")

        connstr = f"postgresql://{user}:{password}@{self.domain}:{self.proxy_port}/postgres"
        response = requests.post(
            f"https://{self.domain}:{self.external_http_port}/sql",
            data=json.dumps({"query": query, "params": args}),
            headers={
                "Content-Type": "application/sql",
                "Neon-Connection-String": connstr,
                "Neon-Pool-Opt-In": "true",
            },
            verify=str(self.test_output_dir / "proxy.crt"),
        )

        if expected_code is not None:
            assert response.status_code == expected_code, f"response: {response.json()}"
        return response.json()

    async def http2_query(self, query, args, **kwargs):
        # TODO maybe use default values if not provided
        user = kwargs["user"]
        password = kwargs["password"]
        expected_code = kwargs.get("expected_code")

        connstr = f"postgresql://{user}:{password}@{self.domain}:{self.proxy_port}/postgres"
        async with httpx.AsyncClient(
            http2=True, verify=str(self.test_output_dir / "proxy.crt")
        ) as client:
            response = await client.post(
                f"https://{self.domain}:{self.external_http_port}/sql",
                json={"query": query, "params": args},
                headers={
                    "Content-Type": "application/sql",
                    "Neon-Connection-String": connstr,
                    "Neon-Pool-Opt-In": "true",
                },
            )
            assert response.http_version == "HTTP/2"

            if expected_code is not None:
                assert response.status_code == expected_code, f"response: {response.json()}"
            return response.json()

    def get_metrics(self) -> str:
        request_result = requests.get(f"http://{self.host}:{self.http_port}/metrics")
        return request_result.text

    @staticmethod
    def get_session_id(uri_prefix, uri_line):
        assert uri_prefix in uri_line

        url_parts = urlparse(uri_line)
        psql_session_id = url_parts.path[1:]
        assert psql_session_id.isalnum(), "session_id should only contain alphanumeric chars"

        return psql_session_id

    @staticmethod
    async def find_auth_link(link_auth_uri, proc):
        for _ in range(100):
            line = (await proc.stderr.readline()).decode("utf-8").strip()
            log.info(f"psql line: {line}")
            if link_auth_uri in line:
                log.info(f"SUCCESS, found auth url: {line}")
                return line

    def __enter__(self) -> NeonProxy:
        return self

    def __exit__(
        self,
        exc_type: Optional[Type[BaseException]],
        exc: Optional[BaseException],
        tb: Optional[TracebackType],
    ):
        if self._popen is not None:
            self._popen.terminate()
            try:
                self._popen.wait(timeout=5)
            except subprocess.TimeoutExpired:
                log.warning("failed to gracefully terminate proxy; killing")
                self._popen.kill()

    @staticmethod
    async def activate_link_auth(
        local_vanilla_pg, proxy_with_metric_collector, psql_session_id, create_user=True
    ):
        pg_user = "proxy"

        if create_user:
            log.info("creating a new user for link auth test")
            local_vanilla_pg.enable_tls()
            local_vanilla_pg.start()
            local_vanilla_pg.safe_psql(f"create user {pg_user} with login superuser")

        db_info = json.dumps(
            {
                "session_id": psql_session_id,
                "result": {
                    "Success": {
                        "host": local_vanilla_pg.default_options["host"],
                        "port": local_vanilla_pg.default_options["port"],
                        "dbname": local_vanilla_pg.default_options["dbname"],
                        "user": pg_user,
                        "aux": {
                            "project_id": "test_project_id",
                            "endpoint_id": "test_endpoint_id",
                            "branch_id": "test_branch_id",
                        },
                    }
                },
            }
        )

        log.info("sending session activation message")
        psql = await PSQL(
            host=proxy_with_metric_collector.host,
            port=proxy_with_metric_collector.mgmt_port,
        ).run(db_info)
        assert psql.stdout is not None
        out = (await psql.stdout.read()).decode("utf-8").strip()
        assert out == "ok"


@pytest.fixture(scope="function")
def link_proxy(
    port_distributor: PortDistributor, neon_binpath: Path, test_output_dir: Path
) -> Iterator[NeonProxy]:
    """Neon proxy that routes through link auth."""

    http_port = port_distributor.get_port()
    proxy_port = port_distributor.get_port()
    mgmt_port = port_distributor.get_port()
    external_http_port = port_distributor.get_port()

    with NeonProxy(
        neon_binpath=neon_binpath,
        test_output_dir=test_output_dir,
        proxy_port=proxy_port,
        http_port=http_port,
        mgmt_port=mgmt_port,
        external_http_port=external_http_port,
        auth_backend=NeonProxy.Link(),
    ) as proxy:
        proxy.start()
        yield proxy


@pytest.fixture(scope="function")
def static_proxy(
    vanilla_pg: VanillaPostgres,
    port_distributor: PortDistributor,
    neon_binpath: Path,
    test_output_dir: Path,
) -> Iterator[NeonProxy]:
    """Neon proxy that routes directly to vanilla postgres."""

    port = vanilla_pg.default_options["port"]
    host = vanilla_pg.default_options["host"]
    dbname = vanilla_pg.default_options["dbname"]
    auth_endpoint = f"postgres://proxy:password@{host}:{port}/{dbname}"

    # require password for 'http_auth' user
    vanilla_pg.edit_hba([f"host {dbname} http_auth {host} password"])

    # For simplicity, we use the same user for both `--auth-endpoint` and `safe_psql`
    vanilla_pg.start()
    vanilla_pg.safe_psql("create user proxy with login superuser password 'password'")
    vanilla_pg.safe_psql("CREATE SCHEMA IF NOT EXISTS neon_control_plane")
    vanilla_pg.safe_psql(
        "CREATE TABLE neon_control_plane.endpoints (endpoint_id VARCHAR(255) PRIMARY KEY, allowed_ips VARCHAR(255))"
    )

    proxy_port = port_distributor.get_port()
    mgmt_port = port_distributor.get_port()
    http_port = port_distributor.get_port()
    external_http_port = port_distributor.get_port()

    with NeonProxy(
        neon_binpath=neon_binpath,
        test_output_dir=test_output_dir,
        proxy_port=proxy_port,
        http_port=http_port,
        mgmt_port=mgmt_port,
        external_http_port=external_http_port,
        auth_backend=NeonProxy.Postgres(auth_endpoint),
    ) as proxy:
        proxy.start()
        yield proxy


class Endpoint(PgProtocol):
    """An object representing a Postgres compute endpoint managed by the control plane."""

    def __init__(
        self,
        env: NeonEnv,
        tenant_id: TenantId,
        pg_port: int,
        http_port: int,
        check_stop_result: bool = True,
    ):
        super().__init__(host="localhost", port=pg_port, user="cloud_admin", dbname="postgres")
        self.env = env
        self.running = False
        self.branch_name: Optional[str] = None  # dubious
        self.endpoint_id: Optional[str] = None  # dubious, see asserts below
        self.pgdata_dir: Optional[str] = None  # Path to computenode PGDATA
        self.tenant_id = tenant_id
        self.pg_port = pg_port
        self.http_port = http_port
        self.check_stop_result = check_stop_result
        self.active_safekeepers: List[int] = list(map(lambda sk: sk.id, env.safekeepers))
        # path to conf is <repo_dir>/endpoints/<endpoint_id>/pgdata/postgresql.conf

    def create(
        self,
        branch_name: str,
        endpoint_id: Optional[str] = None,
        hot_standby: bool = False,
        lsn: Optional[Lsn] = None,
        config_lines: Optional[List[str]] = None,
        pageserver_id: Optional[int] = None,
    ) -> "Endpoint":
        """
        Create a new Postgres endpoint.
        Returns self.
        """

        if not config_lines:
            config_lines = []

        endpoint_id = endpoint_id or self.env.generate_endpoint_id()
        self.endpoint_id = endpoint_id
        self.branch_name = branch_name

        self.env.neon_cli.endpoint_create(
            branch_name,
            endpoint_id=self.endpoint_id,
            tenant_id=self.tenant_id,
            lsn=lsn,
            hot_standby=hot_standby,
            pg_port=self.pg_port,
            http_port=self.http_port,
            pageserver_id=pageserver_id,
        )
        path = Path("endpoints") / self.endpoint_id / "pgdata"
        self.pgdata_dir = os.path.join(self.env.repo_dir, path)

        config_lines = config_lines or []

        # set small 'max_replication_write_lag' to enable backpressure
        # and make tests more stable.
        config_lines = ["max_replication_write_lag=15MB"] + config_lines

        config_lines = ["neon.primary_is_running=on"] + config_lines
        self.config(config_lines)

        return self

    def start(
        self, remote_ext_config: Optional[str] = None, pageserver_id: Optional[int] = None
    ) -> "Endpoint":
        """
        Start the Postgres instance.
        Returns self.
        """

        assert self.endpoint_id is not None

        log.info(f"Starting postgres endpoint {self.endpoint_id}")

        self.env.neon_cli.endpoint_start(
            self.endpoint_id,
            safekeepers=self.active_safekeepers,
            remote_ext_config=remote_ext_config,
            pageserver_id=pageserver_id,
        )
        self.running = True

        return self

    def endpoint_path(self) -> Path:
        """Path to endpoint directory"""
        assert self.endpoint_id
        path = Path("endpoints") / self.endpoint_id
        return self.env.repo_dir / path

    def pg_data_dir_path(self) -> str:
        """Path to Postgres data directory"""
        return os.path.join(self.endpoint_path(), "pgdata")

    def pg_xact_dir_path(self) -> str:
        """Path to pg_xact dir"""
        return os.path.join(self.pg_data_dir_path(), "pg_xact")

    def pg_twophase_dir_path(self) -> str:
        """Path to pg_twophase dir"""
        return os.path.join(self.pg_data_dir_path(), "pg_twophase")

    def config_file_path(self) -> str:
        """Path to the postgresql.conf in the endpoint directory (not the one in pgdata)"""
        return os.path.join(self.endpoint_path(), "postgresql.conf")

    def config(self, lines: List[str]) -> "Endpoint":
        """
        Add lines to postgresql.conf.
        Lines should be an array of valid postgresql.conf rows.
        Returns self.
        """

        with open(self.config_file_path(), "a") as conf:
            for line in lines:
                conf.write(line)
                conf.write("\n")

        return self

    def edit_hba(self, hba: List[str]):
        """Prepend hba lines into pg_hba.conf file."""
        with open(os.path.join(self.pg_data_dir_path(), "pg_hba.conf"), "r+") as conf_file:
            data = conf_file.read()
            conf_file.seek(0)
            conf_file.write("\n".join(hba) + "\n")
            conf_file.write(data)

        if self.running:
            self.safe_psql("SELECT pg_reload_conf()")

    def reconfigure(self, pageserver_id: Optional[int] = None):
        assert self.endpoint_id is not None
        self.env.neon_cli.endpoint_reconfigure(self.endpoint_id, self.tenant_id, pageserver_id)

    def respec(self, **kwargs):
        """Update the endpoint.json file used by control_plane."""
        # Read config
        config_path = os.path.join(self.endpoint_path(), "endpoint.json")
        with open(config_path, "r") as f:
            data_dict = json.load(f)

        # Write it back updated
        with open(config_path, "w") as file:
            log.info(json.dumps(dict(data_dict, **kwargs)))
            json.dump(dict(data_dict, **kwargs), file, indent=4)

    # Please note: Migrations only run if pg_skip_catalog_updates is false
    def wait_for_migrations(self):
        with self.cursor() as cur:

            def check_migrations_done():
                cur.execute("SELECT id FROM neon_migration.migration_id")
                migration_id = cur.fetchall()[0][0]
                assert migration_id != 0

            wait_until(20, 0.5, check_migrations_done)

    # Mock the extension part of spec passed from control plane for local testing
    # endpooint.rs adds content of this file as a part of the spec.json
    def create_remote_extension_spec(self, spec: dict[str, Any]):
        """Create a remote extension spec file for the endpoint."""
        remote_extensions_spec_path = os.path.join(
            self.endpoint_path(), "remote_extensions_spec.json"
        )

        with open(remote_extensions_spec_path, "w") as file:
            json.dump(spec, file, indent=4)

    def stop(self, mode: str = "fast") -> "Endpoint":
        """
        Stop the Postgres instance if it's running.
        Returns self.
        """

        if self.running:
            assert self.endpoint_id is not None
            self.env.neon_cli.endpoint_stop(
                self.endpoint_id, check_return_code=self.check_stop_result, mode=mode
            )
            self.running = False

        return self

    def stop_and_destroy(self, mode: str = "immediate") -> "Endpoint":
        """
        Stop the Postgres instance, then destroy the endpoint.
        Returns self.
        """

        assert self.endpoint_id is not None
        self.env.neon_cli.endpoint_stop(
            self.endpoint_id, True, check_return_code=self.check_stop_result, mode=mode
        )
        self.endpoint_id = None
        self.running = False

        return self

    def create_start(
        self,
        branch_name: str,
        endpoint_id: Optional[str] = None,
        hot_standby: bool = False,
        lsn: Optional[Lsn] = None,
        config_lines: Optional[List[str]] = None,
        remote_ext_config: Optional[str] = None,
        pageserver_id: Optional[int] = None,
    ) -> "Endpoint":
        """
        Create an endpoint, apply config, and start Postgres.
        Returns self.
        """

        started_at = time.time()

        self.create(
            branch_name=branch_name,
            endpoint_id=endpoint_id,
            config_lines=config_lines,
            hot_standby=hot_standby,
            lsn=lsn,
            pageserver_id=pageserver_id,
        ).start(remote_ext_config=remote_ext_config, pageserver_id=pageserver_id)

        log.info(f"Postgres startup took {time.time() - started_at} seconds")

        return self

    def __enter__(self) -> "Endpoint":
        return self

    def __exit__(
        self,
        exc_type: Optional[Type[BaseException]],
        exc: Optional[BaseException],
        tb: Optional[TracebackType],
    ):
        self.stop()

    # Checkpoints running endpoint and returns pg_wal size in MB.
    def get_pg_wal_size(self):
        log.info(f'checkpointing at LSN {self.safe_psql("select pg_current_wal_lsn()")[0][0]}')
        self.safe_psql("checkpoint")
        assert self.pgdata_dir is not None  # please mypy
        return get_dir_size(os.path.join(self.pgdata_dir, "pg_wal")) / 1024 / 1024


class EndpointFactory:
    """An object representing multiple compute endpoints."""

    def __init__(self, env: NeonEnv):
        self.env = env
        self.num_instances: int = 0
        self.endpoints: List[Endpoint] = []

    def create_start(
        self,
        branch_name: str,
        endpoint_id: Optional[str] = None,
        tenant_id: Optional[TenantId] = None,
        lsn: Optional[Lsn] = None,
        hot_standby: bool = False,
        config_lines: Optional[List[str]] = None,
        remote_ext_config: Optional[str] = None,
        pageserver_id: Optional[int] = None,
    ) -> Endpoint:
        ep = Endpoint(
            self.env,
            tenant_id=tenant_id or self.env.initial_tenant,
            pg_port=self.env.port_distributor.get_port(),
            http_port=self.env.port_distributor.get_port(),
        )
        self.num_instances += 1
        self.endpoints.append(ep)

        return ep.create_start(
            branch_name=branch_name,
            endpoint_id=endpoint_id,
            hot_standby=hot_standby,
            config_lines=config_lines,
            lsn=lsn,
            remote_ext_config=remote_ext_config,
            pageserver_id=pageserver_id,
        )

    def create(
        self,
        branch_name: str,
        endpoint_id: Optional[str] = None,
        tenant_id: Optional[TenantId] = None,
        lsn: Optional[Lsn] = None,
        hot_standby: bool = False,
        config_lines: Optional[List[str]] = None,
        pageserver_id: Optional[int] = None,
    ) -> Endpoint:
        ep = Endpoint(
            self.env,
            tenant_id=tenant_id or self.env.initial_tenant,
            pg_port=self.env.port_distributor.get_port(),
            http_port=self.env.port_distributor.get_port(),
        )

        endpoint_id = endpoint_id or self.env.generate_endpoint_id()

        self.num_instances += 1
        self.endpoints.append(ep)

        return ep.create(
            branch_name=branch_name,
            endpoint_id=endpoint_id,
            lsn=lsn,
            hot_standby=hot_standby,
            config_lines=config_lines,
            pageserver_id=pageserver_id,
        )

    def stop_all(self) -> "EndpointFactory":
        for ep in self.endpoints:
            ep.stop()

        return self

    def new_replica(self, origin: Endpoint, endpoint_id: str, config_lines: Optional[List[str]]):
        branch_name = origin.branch_name
        assert origin in self.endpoints
        assert branch_name is not None

        return self.create(
            branch_name=branch_name,
            endpoint_id=endpoint_id,
            tenant_id=origin.tenant_id,
            lsn=None,
            hot_standby=True,
            config_lines=config_lines,
        )

    def new_replica_start(
        self, origin: Endpoint, endpoint_id: str, config_lines: Optional[List[str]] = None
    ):
        branch_name = origin.branch_name
        assert origin in self.endpoints
        assert branch_name is not None

        return self.create_start(
            branch_name=branch_name,
            endpoint_id=endpoint_id,
            tenant_id=origin.tenant_id,
            lsn=None,
            hot_standby=True,
            config_lines=config_lines,
        )


@dataclass
class SafekeeperPort:
    pg: int
    pg_tenant_only: int
    http: int


@dataclass
class Safekeeper:
    """An object representing a running safekeeper daemon."""

    env: NeonEnv
    port: SafekeeperPort
    id: int
    running: bool = False

    def start(self, extra_opts: Optional[List[str]] = None) -> "Safekeeper":
        assert self.running is False
        self.env.neon_cli.safekeeper_start(self.id, extra_opts=extra_opts)
        self.running = True
        # wait for wal acceptor start by checking its status
        started_at = time.time()
        while True:
            try:
                with self.http_client() as http_cli:
                    http_cli.check_status()
            except Exception as e:
                elapsed = time.time() - started_at
                if elapsed > 3:
                    raise RuntimeError(
                        f"timed out waiting {elapsed:.0f}s for wal acceptor start: {e}"
                    ) from e
                time.sleep(0.5)
            else:
                break  # success
        return self

    def stop(self, immediate: bool = False) -> "Safekeeper":
        log.info("Stopping safekeeper {}".format(self.id))
        self.env.neon_cli.safekeeper_stop(self.id, immediate)
        self.running = False
        return self

    def append_logical_message(
        self, tenant_id: TenantId, timeline_id: TimelineId, request: Dict[str, Any]
    ) -> Dict[str, Any]:
        """
        Send JSON_CTRL query to append LogicalMessage to WAL and modify
        safekeeper state. It will construct LogicalMessage from provided
        prefix and message, and then will write it to WAL.
        """

        # "replication=0" hacks psycopg not to send additional queries
        # on startup, see https://github.com/psycopg/psycopg2/pull/482
        token = self.env.auth_keys.generate_tenant_token(tenant_id)
        connstr = f"host=localhost port={self.port.pg} password={token} replication=0 options='-c timeline_id={timeline_id} tenant_id={tenant_id}'"

        with closing(psycopg2.connect(connstr)) as conn:
            # server doesn't support transactions
            conn.autocommit = True
            with conn.cursor() as cur:
                request_json = json.dumps(request)
                log.info(f"JSON_CTRL request on port {self.port.pg}: {request_json}")
                cur.execute("JSON_CTRL " + request_json)
                all = cur.fetchall()
                log.info(f"JSON_CTRL response: {all[0][0]}")
                res = json.loads(all[0][0])
                assert isinstance(res, dict)
                return res

    def http_client(self, auth_token: Optional[str] = None) -> SafekeeperHttpClient:
        is_testing_enabled = '"testing"' in self.env.get_binary_version("safekeeper")
        return SafekeeperHttpClient(
            port=self.port.http, auth_token=auth_token, is_testing_enabled=is_testing_enabled
        )

    def data_dir(self) -> str:
        return os.path.join(self.env.repo_dir, "safekeepers", f"sk{self.id}")

    def timeline_dir(self, tenant_id, timeline_id) -> str:
        return os.path.join(self.data_dir(), str(tenant_id), str(timeline_id))

    def list_segments(self, tenant_id, timeline_id) -> List[str]:
        """
        Get list of segment names of the given timeline.
        """
        tli_dir = self.timeline_dir(tenant_id, timeline_id)
        segments = []
        for _, _, filenames in os.walk(tli_dir):
            segments.extend([f for f in filenames if not f.startswith("safekeeper.control")])
        segments.sort()
        return segments


# Walreceiver as returned by sk's timeline status endpoint.
@dataclass
class Walreceiver:
    conn_id: int
    state: str


@dataclass
class SafekeeperTimelineStatus:
    acceptor_epoch: int
    pg_version: int  # Not exactly a PgVersion, safekeeper returns version as int, for example 150002 for 15.2
    flush_lsn: Lsn
    commit_lsn: Lsn
    timeline_start_lsn: Lsn
    backup_lsn: Lsn
    peer_horizon_lsn: Lsn
    remote_consistent_lsn: Lsn
    walreceivers: List[Walreceiver]


@dataclass
class SafekeeperMetrics:
    # These are metrics from Prometheus which uses float64 internally.
    # As a consequence, values may differ from real original int64s.
    flush_lsn_inexact: Dict[Tuple[TenantId, TimelineId], int] = field(default_factory=dict)
    commit_lsn_inexact: Dict[Tuple[TenantId, TimelineId], int] = field(default_factory=dict)


class SafekeeperHttpClient(requests.Session):
    HTTPError = requests.HTTPError

    def __init__(self, port: int, auth_token: Optional[str] = None, is_testing_enabled=False):
        super().__init__()
        self.port = port
        self.auth_token = auth_token
        self.is_testing_enabled = is_testing_enabled

        if auth_token is not None:
            self.headers["Authorization"] = f"Bearer {auth_token}"

    def check_status(self):
        self.get(f"http://localhost:{self.port}/v1/status").raise_for_status()

    def is_testing_enabled_or_skip(self):
        if not self.is_testing_enabled:
            pytest.skip("safekeeper was built without 'testing' feature")

    def configure_failpoints(self, config_strings: Tuple[str, str] | List[Tuple[str, str]]):
        self.is_testing_enabled_or_skip()

        if isinstance(config_strings, tuple):
            pairs = [config_strings]
        else:
            pairs = config_strings

        log.info(f"Requesting config failpoints: {repr(pairs)}")

        res = self.put(
            f"http://localhost:{self.port}/v1/failpoints",
            json=[{"name": name, "actions": actions} for name, actions in pairs],
        )
        log.info(f"Got failpoints request response code {res.status_code}")
        res.raise_for_status()
        res_json = res.json()
        assert res_json is None
        return res_json

    def debug_dump(self, params: Optional[Dict[str, str]] = None) -> Dict[str, Any]:
        params = params or {}
        res = self.get(f"http://localhost:{self.port}/v1/debug_dump", params=params)
        res.raise_for_status()
        res_json = json.loads(res.text)
        assert isinstance(res_json, dict)
        return res_json

    def patch_control_file(
        self,
        tenant_id: TenantId,
        timeline_id: TimelineId,
        patch: Dict[str, Any],
    ) -> Dict[str, Any]:
        res = self.patch(
            f"http://localhost:{self.port}/v1/tenant/{tenant_id}/timeline/{timeline_id}/control_file",
            json={
                "updates": patch,
                "apply_fields": list(patch.keys()),
            },
        )
        res.raise_for_status()
        res_json = res.json()
        assert isinstance(res_json, dict)
        return res_json

    def pull_timeline(self, body: Dict[str, Any]) -> Dict[str, Any]:
        res = self.post(f"http://localhost:{self.port}/v1/pull_timeline", json=body)
        res.raise_for_status()
        res_json = res.json()
        assert isinstance(res_json, dict)
        return res_json

    def copy_timeline(self, tenant_id: TenantId, timeline_id: TimelineId, body: Dict[str, Any]):
        res = self.post(
            f"http://localhost:{self.port}/v1/tenant/{tenant_id}/timeline/{timeline_id}/copy",
            json=body,
        )
        res.raise_for_status()

    def timeline_digest(
        self, tenant_id: TenantId, timeline_id: TimelineId, from_lsn: Lsn, until_lsn: Lsn
    ) -> Dict[str, Any]:
        res = self.get(
            f"http://localhost:{self.port}/v1/tenant/{tenant_id}/timeline/{timeline_id}/digest",
            params={
                "from_lsn": str(from_lsn),
                "until_lsn": str(until_lsn),
            },
        )
        res.raise_for_status()
        res_json = res.json()
        assert isinstance(res_json, dict)
        return res_json

    def timeline_create(
        self,
        tenant_id: TenantId,
        timeline_id: TimelineId,
        pg_version: int,  # Not exactly a PgVersion, safekeeper returns version as int, for example 150002 for 15.2
        commit_lsn: Lsn,
    ):
        body = {
            "tenant_id": str(tenant_id),
            "timeline_id": str(timeline_id),
            "pg_version": pg_version,
            "commit_lsn": str(commit_lsn),
        }
        res = self.post(f"http://localhost:{self.port}/v1/tenant/timeline", json=body)
        res.raise_for_status()

    def timeline_status(
        self, tenant_id: TenantId, timeline_id: TimelineId
    ) -> SafekeeperTimelineStatus:
        res = self.get(f"http://localhost:{self.port}/v1/tenant/{tenant_id}/timeline/{timeline_id}")
        res.raise_for_status()
        resj = res.json()
        walreceivers = [Walreceiver(wr["conn_id"], wr["status"]) for wr in resj["walreceivers"]]
        return SafekeeperTimelineStatus(
            acceptor_epoch=resj["acceptor_state"]["epoch"],
            pg_version=resj["pg_info"]["pg_version"],
            flush_lsn=Lsn(resj["flush_lsn"]),
            commit_lsn=Lsn(resj["commit_lsn"]),
            timeline_start_lsn=Lsn(resj["timeline_start_lsn"]),
            backup_lsn=Lsn(resj["backup_lsn"]),
            peer_horizon_lsn=Lsn(resj["peer_horizon_lsn"]),
            remote_consistent_lsn=Lsn(resj["remote_consistent_lsn"]),
            walreceivers=walreceivers,
        )

    def record_safekeeper_info(self, tenant_id: TenantId, timeline_id: TimelineId, body):
        res = self.post(
            f"http://localhost:{self.port}/v1/record_safekeeper_info/{tenant_id}/{timeline_id}",
            json=body,
        )
        res.raise_for_status()

    # only_local doesn't remove segments in the remote storage.
    def timeline_delete(
        self, tenant_id: TenantId, timeline_id: TimelineId, only_local: bool = False
    ) -> Dict[Any, Any]:
        res = self.delete(
            f"http://localhost:{self.port}/v1/tenant/{tenant_id}/timeline/{timeline_id}",
            params={
                "only_local": str(only_local).lower(),
            },
        )
        res.raise_for_status()
        res_json = res.json()
        assert isinstance(res_json, dict)
        return res_json

    def tenant_delete_force(self, tenant_id: TenantId) -> Dict[Any, Any]:
        res = self.delete(f"http://localhost:{self.port}/v1/tenant/{tenant_id}")
        res.raise_for_status()
        res_json = res.json()
        assert isinstance(res_json, dict)
        return res_json

    def get_metrics_str(self) -> str:
        request_result = self.get(f"http://localhost:{self.port}/metrics")
        request_result.raise_for_status()
        return request_result.text

    def get_metrics(self) -> SafekeeperMetrics:
        all_metrics_text = self.get_metrics_str()

        metrics = SafekeeperMetrics()
        for match in re.finditer(
            r'^safekeeper_flush_lsn{tenant_id="([0-9a-f]+)",timeline_id="([0-9a-f]+)"} (\S+)$',
            all_metrics_text,
            re.MULTILINE,
        ):
            metrics.flush_lsn_inexact[(TenantId(match.group(1)), TimelineId(match.group(2)))] = int(
                match.group(3)
            )
        for match in re.finditer(
            r'^safekeeper_commit_lsn{tenant_id="([0-9a-f]+)",timeline_id="([0-9a-f]+)"} (\S+)$',
            all_metrics_text,
            re.MULTILINE,
        ):
            metrics.commit_lsn_inexact[
                (TenantId(match.group(1)), TimelineId(match.group(2)))
            ] = int(match.group(3))
        return metrics


class S3Scrubber:
    def __init__(self, env: NeonEnvBuilder, log_dir: Optional[Path] = None):
        self.env = env
        self.log_dir = log_dir or env.test_output_dir

    def scrubber_cli(self, args: list[str], timeout) -> str:
        assert isinstance(self.env.pageserver_remote_storage, S3Storage)
        s3_storage = self.env.pageserver_remote_storage

        env = {
            "REGION": s3_storage.bucket_region,
            "BUCKET": s3_storage.bucket_name,
            "BUCKET_PREFIX": s3_storage.prefix_in_bucket,
            "RUST_LOG": "DEBUG",
        }
        env.update(s3_storage.access_env_vars())

        if s3_storage.endpoint is not None:
            env.update({"AWS_ENDPOINT_URL": s3_storage.endpoint})

        base_args = [str(self.env.neon_binpath / "s3_scrubber")]
        args = base_args + args

        (output_path, stdout, status_code) = subprocess_capture(
            self.env.test_output_dir,
            args,
            echo_stderr=True,
            echo_stdout=True,
            env=env,
            check=False,
            capture_stdout=True,
            timeout=timeout,
        )
        if status_code:
            log.warning(f"Scrub command {args} failed")
            log.warning(f"Scrub environment: {env}")
            log.warning(f"Output at: {output_path}")

            raise RuntimeError("Remote storage scrub failed")

        assert stdout is not None
        return stdout

    def scan_metadata(self) -> Any:
        stdout = self.scrubber_cli(["scan-metadata", "--json"], timeout=30)

        try:
            return json.loads(stdout)
        except:
            log.error("Failed to decode JSON output from `scan-metadata`.  Dumping stdout:")
            log.error(stdout)
            raise


def _get_test_dir(request: FixtureRequest, top_output_dir: Path, prefix: str) -> Path:
    """Compute the path to a working directory for an individual test."""
    test_name = request.node.name
    test_dir = top_output_dir / f"{prefix}{test_name.replace('/', '-')}"

    # We rerun flaky tests multiple times, use a separate directory for each run.
    if (suffix := getattr(request.node, "execution_count", None)) is not None:
        test_dir = test_dir.parent / f"{test_dir.name}-{suffix}"

    log.info(f"get_test_output_dir is {test_dir}")
    # make mypy happy
    assert isinstance(test_dir, Path)
    return test_dir


def get_test_output_dir(request: FixtureRequest, top_output_dir: Path) -> Path:
    """
    The working directory for a test.
    """
    return _get_test_dir(request, top_output_dir, "")


def get_test_overlay_dir(request: FixtureRequest, top_output_dir: Path) -> Path:
    """
    Directory that contains `upperdir` and `workdir` for overlayfs mounts
    that a test creates. See `NeonEnvBuilder.overlay_mount`.
    """
    return _get_test_dir(request, top_output_dir, "overlay-")


def get_shared_snapshot_dir_path(top_output_dir: Path, snapshot_name: str) -> Path:
    return top_output_dir / "shared-snapshots" / snapshot_name


def get_test_repo_dir(request: FixtureRequest, top_output_dir: Path) -> Path:
    return get_test_output_dir(request, top_output_dir) / "repo"


def pytest_addoption(parser: Parser):
    parser.addoption(
        "--preserve-database-files",
        action="store_true",
        default=False,
        help="Preserve timeline files after the test suite is over",
    )


SMALL_DB_FILE_NAME_REGEX: re.Pattern = re.compile(  # type: ignore[type-arg]
    r"config-v1|heatmap-v1|metadata|.+\.(?:toml|pid|json|sql|conf)"
)


# This is autouse, so the test output directory always gets created, even
# if a test doesn't put anything there. It also solves a problem with the
# neon_simple_env fixture: if TEST_SHARED_FIXTURES is not set, it
# creates the repo in the test output directory. But it cannot depend on
# 'test_output_dir' fixture, because when TEST_SHARED_FIXTURES is not set,
# it has 'session' scope and cannot access fixtures with 'function'
# scope. So it uses the get_test_output_dir() function to get the path, and
# this fixture ensures that the directory exists.  That works because
# 'autouse' fixtures are run before other fixtures.
#
# NB: we request the overlay dir fixture so the fixture does its cleanups
@pytest.fixture(scope="function", autouse=True)
def test_output_dir(
    request: FixtureRequest, top_output_dir: Path, test_overlay_dir: Path
) -> Iterator[Path]:
    """Create the working directory for an individual test."""

    # one directory per test
    test_dir = get_test_output_dir(request, top_output_dir)
    log.info(f"test_output_dir is {test_dir}")
    shutil.rmtree(test_dir, ignore_errors=True)
    test_dir.mkdir()

    yield test_dir

    allure_attach_from_dir(test_dir)


class FileAndThreadLock:
    def __init__(self, path: Path):
        self.path = path
        self.thread_lock = threading.Lock()
        self.fd: Optional[int] = None

    def __enter__(self):
        self.fd = os.open(self.path, os.O_CREAT | os.O_WRONLY)
        # lock thread lock before file lock so that there's no race
        # around flocking / funlocking the file lock
        self.thread_lock.acquire()
        flock(self.fd, LOCK_EX)

    def __exit__(self, exc_type, exc_value, exc_traceback):
        assert self.fd is not None
        assert self.thread_lock.locked()  # ... by us
        flock(self.fd, LOCK_UN)
        self.thread_lock.release()
        os.close(self.fd)
        self.fd = None


class SnapshotDirLocked:
    def __init__(self, parent: SnapshotDir):
        self._parent = parent

    def is_initialized(self):
        # TODO: in the future, take a `tag` as argument and store it in the marker in set_initialized.
        # Then, in this function, compare marker file contents with the tag to invalidate the snapshot if the tag changed.
        return self._parent._marker_file_path.exists()

    def set_initialized(self):
        self._parent._marker_file_path.write_text("")

    @property
    def path(self) -> Path:
        return self._parent._path / "snapshot"


class SnapshotDir:
    _path: Path

    def __init__(self, path: Path):
        self._path = path
        assert self._path.is_dir()
        self._lock = FileAndThreadLock(self._lock_file_path)

    @property
    def _lock_file_path(self) -> Path:
        return self._path / "initializing.flock"

    @property
    def _marker_file_path(self) -> Path:
        return self._path / "initialized.marker"

    def __enter__(self) -> SnapshotDirLocked:
        self._lock.__enter__()
        return SnapshotDirLocked(self)

    def __exit__(self, exc_type, exc_value, exc_traceback):
        self._lock.__exit__(exc_type, exc_value, exc_traceback)


def shared_snapshot_dir(top_output_dir, ident: str) -> SnapshotDir:
    snapshot_dir_path = get_shared_snapshot_dir_path(top_output_dir, ident)
    snapshot_dir_path.mkdir(exist_ok=True, parents=True)
    return SnapshotDir(snapshot_dir_path)


@pytest.fixture(scope="function")
def test_overlay_dir(request: FixtureRequest, top_output_dir: Path) -> Optional[Path]:
    """
    Idempotently create a test's overlayfs mount state directory.
    If the functionality isn't enabled via env var, returns None.

    The procedure cleans up after previous runs that were aborted (e.g. due to Ctrl-C, OOM kills, etc).
    """

    if os.getenv("NEON_ENV_BUILDER_USE_OVERLAYFS_FOR_SNAPSHOTS") is None:
        return None

    overlay_dir = get_test_overlay_dir(request, top_output_dir)
    log.info(f"test_overlay_dir is {overlay_dir}")

    overlay_dir.mkdir(exist_ok=True)
    # unmount stale overlayfs mounts which subdirectories of `overlay_dir/*` as the overlayfs `upperdir` and `workdir`
    for mountpoint in overlayfs.iter_mounts_beneath(get_test_output_dir(request, top_output_dir)):
        cmd = ["sudo", "umount", str(mountpoint)]
        log.info(
            f"Unmounting stale overlayfs mount probably created during earlier test run: {cmd}"
        )
        subprocess.run(cmd, capture_output=True, check=True)
    # the overlayfs `workdir`` is owned by `root`, shutil.rmtree won't work.
    cmd = ["sudo", "rm", "-rf", str(overlay_dir)]
    subprocess.run(cmd, capture_output=True, check=True)

    overlay_dir.mkdir()

    return overlay_dir

    # no need to clean up anything: on clean shutdown,
    # NeonEnvBuilder.overlay_cleanup_teardown takes care of cleanup
    # and on unclean shutdown, this function will take care of it
    # on the next test run


SKIP_DIRS = frozenset(
    (
        "pg_wal",
        "pg_stat",
        "pg_stat_tmp",
        "pg_subtrans",
        "pg_logical",
        "pg_replslot/wal_proposer_slot",
    )
)

SKIP_FILES = frozenset(
    (
        "pg_internal.init",
        "pg.log",
        "zenith.signal",
        "pg_hba.conf",
        "postgresql.conf",
        "postmaster.opts",
        "postmaster.pid",
        "pg_control",
    )
)


def should_skip_dir(dirname: str) -> bool:
    return dirname in SKIP_DIRS


def should_skip_file(filename: str) -> bool:
    if filename in SKIP_FILES:
        return True
    # check for temp table files according to https://www.postgresql.org/docs/current/storage-file-layout.html
    # i e "tBBB_FFF"
    if not filename.startswith("t"):
        return False

    tmp_name = filename[1:].split("_")
    if len(tmp_name) != 2:
        return False

    try:
        list(map(int, tmp_name))
    except:  # noqa: E722
        return False
    return True


#
# Test helpers
#
def list_files_to_compare(pgdata_dir: Path) -> List[str]:
    pgdata_files = []
    for root, _dirs, filenames in os.walk(pgdata_dir):
        for filename in filenames:
            rel_dir = os.path.relpath(root, pgdata_dir)
            # Skip some dirs and files we don't want to compare
            if should_skip_dir(rel_dir) or should_skip_file(filename):
                continue
            rel_file = os.path.join(rel_dir, filename)
            pgdata_files.append(rel_file)

    pgdata_files.sort()
    log.info(pgdata_files)
    return pgdata_files


# pg is the existing and running compute node, that we want to compare with a basebackup
def check_restored_datadir_content(test_output_dir: Path, env: NeonEnv, endpoint: Endpoint):
    # Get the timeline ID. We need it for the 'basebackup' command
    timeline_id = TimelineId(endpoint.safe_psql("SHOW neon.timeline_id")[0][0])

    # many tests already checkpoint, but do it just in case
    with closing(endpoint.connect()) as conn:
        with conn.cursor() as cur:
            cur.execute("CHECKPOINT")

    # wait for pageserver to catch up
    wait_for_last_flush_lsn(env, endpoint, endpoint.tenant_id, timeline_id)
    # stop postgres to ensure that files won't change
    endpoint.stop()

    # Take a basebackup from pageserver
    restored_dir_path = env.repo_dir / f"{endpoint.endpoint_id}_restored_datadir"
    restored_dir_path.mkdir(exist_ok=True)

    pg_bin = PgBin(test_output_dir, env.pg_distrib_dir, env.pg_version)
    psql_path = os.path.join(pg_bin.pg_bin_path, "psql")

    pageserver_id = env.attachment_service.locate(endpoint.tenant_id)[0]["node_id"]
    cmd = rf"""
        {psql_path}                                    \
            --no-psqlrc                                \
            postgres://localhost:{env.get_pageserver(pageserver_id).service_port.pg}  \
            -c 'basebackup {endpoint.tenant_id} {timeline_id}'  \
         | tar -x -C {restored_dir_path}
    """

    # Set LD_LIBRARY_PATH in the env properly, otherwise we may use the wrong libpq.
    # PgBin sets it automatically, but here we need to pipe psql output to the tar command.
    psql_env = {"LD_LIBRARY_PATH": pg_bin.pg_lib_dir}
    result = subprocess.run(cmd, env=psql_env, capture_output=True, text=True, shell=True)

    # Print captured stdout/stderr if basebackup cmd failed.
    if result.returncode != 0:
        log.error("Basebackup shell command failed with:")
        log.error(result.stdout)
        log.error(result.stderr)
    assert result.returncode == 0

    # list files we're going to compare
    assert endpoint.pgdata_dir
    pgdata_files = list_files_to_compare(Path(endpoint.pgdata_dir))

    restored_files = list_files_to_compare(restored_dir_path)

    if pgdata_files != restored_files:
        # filter pg_xact and multixact files which are downloaded on demand
        pgdata_files = [
            f
            for f in pgdata_files
            if not f.startswith("pg_xact") and not f.startswith("pg_multixact")
        ]

    # check that file sets are equal
    assert pgdata_files == restored_files

    # compare content of the files
    # filecmp returns (match, mismatch, error) lists
    # We've already filtered all mismatching files in list_files_to_compare(),
    # so here expect that the content is identical
    (match, mismatch, error) = filecmp.cmpfiles(
        endpoint.pgdata_dir, restored_dir_path, pgdata_files, shallow=False
    )
    log.info(f"filecmp result mismatch and error lists:\n\t mismatch={mismatch}\n\t error={error}")

    for f in mismatch:
        f1 = os.path.join(endpoint.pgdata_dir, f)
        f2 = os.path.join(restored_dir_path, f)
        stdout_filename = "{}.filediff".format(f2)

        with open(stdout_filename, "w") as stdout_f:
            subprocess.run("xxd -b {} > {}.hex ".format(f1, f1), shell=True)
            subprocess.run("xxd -b {} > {}.hex ".format(f2, f2), shell=True)

            cmd = "diff {}.hex {}.hex".format(f1, f2)
            subprocess.run([cmd], stdout=stdout_f, shell=True)

    assert (mismatch, error) == ([], [])


def logical_replication_sync(subscriber: VanillaPostgres, publisher: Endpoint) -> Lsn:
    """Wait logical replication subscriber to sync with publisher."""
    publisher_lsn = Lsn(publisher.safe_psql("SELECT pg_current_wal_flush_lsn()")[0][0])
    while True:
        res = subscriber.safe_psql("select latest_end_lsn from pg_catalog.pg_stat_subscription")[0][
            0
        ]
        if res:
            log.info(f"subscriber_lsn={res}")
            subscriber_lsn = Lsn(res)
            log.info(f"Subscriber LSN={subscriber_lsn}, publisher LSN={ publisher_lsn}")
            if subscriber_lsn >= publisher_lsn:
                return subscriber_lsn
        time.sleep(0.5)


def tenant_get_shards(
    env: NeonEnv, tenant_id: TenantId, pageserver_id: Optional[int] = None
) -> list[tuple[TenantShardId, NeonPageserver]]:
    """
    Helper for when you want to talk to one or more pageservers, and the
    caller _might_ have specified a pageserver, or they might leave it to
    us to figure out the shards for a tenant.

    If the caller provides `pageserver_id`, it will be used for all shards, even
    if the shard is indicated by attachment service to be on some other pageserver.

    Caller should over the response to apply their per-pageserver action to
    each shard
    """
    if pageserver_id is not None:
        override_pageserver = [p for p in env.pageservers if p.id == pageserver_id][0]
    else:
        override_pageserver = None

    if len(env.pageservers) > 1:
        return [
            (
                TenantShardId.parse(s["shard_id"]),
                override_pageserver or env.get_pageserver(s["node_id"]),
            )
            for s in env.attachment_service.locate(tenant_id)
        ]
    else:
        # Assume an unsharded tenant
        return [(TenantShardId(tenant_id, 0, 0), override_pageserver or env.pageserver)]


def wait_replica_caughtup(primary: Endpoint, secondary: Endpoint):
    primary_lsn = Lsn(
        primary.safe_psql_scalar("SELECT pg_current_wal_flush_lsn()", log_query=False)
    )
    while True:
        secondary_lsn = Lsn(
            secondary.safe_psql_scalar("SELECT pg_last_wal_replay_lsn()", log_query=False)
        )
        caught_up = secondary_lsn >= primary_lsn
        log.info(f"caughtup={caught_up}, primary_lsn={primary_lsn}, secondary_lsn={secondary_lsn}")
        if caught_up:
            return
        time.sleep(1)


def wait_for_last_flush_lsn(
    env: NeonEnv,
    endpoint: Endpoint,
    tenant: TenantId,
    timeline: TimelineId,
    pageserver_id: Optional[int] = None,
) -> Lsn:
    """Wait for pageserver to catch up the latest flush LSN, returns the last observed lsn."""

    shards = tenant_get_shards(env, tenant, pageserver_id)

    last_flush_lsn = Lsn(endpoint.safe_psql("SELECT pg_current_wal_flush_lsn()")[0][0])

    results = []
    for tenant_shard_id, pageserver in shards:
        log.info(
            f"wait_for_last_flush_lsn: waiting for {last_flush_lsn} on shard {tenant_shard_id} on pageserver {pageserver.id})"
        )
        waited = wait_for_last_record_lsn(
            pageserver.http_client(), tenant_shard_id, timeline, last_flush_lsn
        )

        assert waited >= last_flush_lsn
        results.append(waited)

    # Return the lowest LSN that has been ingested by all shards
    return min(results)


def wait_for_wal_insert_lsn(
    env: NeonEnv,
    endpoint: Endpoint,
    tenant: TenantId,
    timeline: TimelineId,
    pageserver_id: Optional[int] = None,
) -> Lsn:
    """Wait for pageserver to catch up the latest flush LSN, returns the last observed lsn."""
    last_flush_lsn = Lsn(endpoint.safe_psql("SELECT pg_current_wal_insert_lsn()")[0][0])
    result = None
    for tenant_shard_id, pageserver in tenant_get_shards(env, tenant, pageserver_id):
        shard_r = wait_for_last_record_lsn(
            pageserver.http_client(), tenant_shard_id, timeline, last_flush_lsn
        )
        if result is None:
            result = shard_r

    assert result is not None
    return result


def fork_at_current_lsn(
    env: NeonEnv,
    endpoint: Endpoint,
    new_branch_name: str,
    ancestor_branch_name: str,
    tenant_id: Optional[TenantId] = None,
) -> TimelineId:
    """
    Create new branch at the last LSN of an existing branch.
    The "last LSN" is taken from the given Postgres instance. The pageserver will wait for all the
    the WAL up to that LSN to arrive in the pageserver before creating the branch.
    """
    current_lsn = endpoint.safe_psql("SELECT pg_current_wal_lsn()")[0][0]
    return env.neon_cli.create_branch(new_branch_name, ancestor_branch_name, tenant_id, current_lsn)


def last_flush_lsn_upload(
    env: NeonEnv,
    endpoint: Endpoint,
    tenant_id: TenantId,
    timeline_id: TimelineId,
    pageserver_id: Optional[int] = None,
) -> Lsn:
    """
    Wait for pageserver to catch to the latest flush LSN of given endpoint,
    checkpoint pageserver, and wait for it to be uploaded (remote_consistent_lsn
    reaching flush LSN).
    """
    last_flush_lsn = wait_for_last_flush_lsn(
        env, endpoint, tenant_id, timeline_id, pageserver_id=pageserver_id
    )
    shards = tenant_get_shards(env, tenant_id, pageserver_id)
    for tenant_shard_id, pageserver in shards:
        ps_http = pageserver.http_client()
        wait_for_last_record_lsn(ps_http, tenant_shard_id, timeline_id, last_flush_lsn)
        # force a checkpoint to trigger upload
        ps_http.timeline_checkpoint(tenant_shard_id, timeline_id)
        wait_for_upload(ps_http, tenant_shard_id, timeline_id, last_flush_lsn)
    return last_flush_lsn


def parse_project_git_version_output(s: str) -> str:
    """
    Parses the git commit hash out of the --version output supported at least by neon_local.

    The information is generated by utils::project_git_version!
    """
    res = re.search(r"git(-env)?:([0-9a-fA-F]{8,40})(-\S+)?", s)
    if res and (commit := res.group(2)):
        return commit

    raise ValueError(f"unable to parse --version output: '{s}'")<|MERGE_RESOLUTION|>--- conflicted
+++ resolved
@@ -2351,11 +2351,8 @@
     def assert_log_contains(
         self, pattern: str, offset: None | LogCursor = None
     ) -> Tuple[str, LogCursor]:
-<<<<<<< HEAD
-=======
         """Convenient for use inside wait_until()"""
 
->>>>>>> 6018e232
         res = self.log_contains(pattern, offset=offset)
         assert res is not None
         return res
