from __future__ import annotations

import abc
import asyncio
import concurrent.futures
import filecmp
import json
import os
import re
import shutil
import subprocess
import tempfile
import textwrap
import threading
import time
import uuid
from contextlib import closing, contextmanager
from dataclasses import dataclass
from datetime import datetime
from enum import Enum
from fcntl import LOCK_EX, LOCK_UN, flock
from functools import cached_property, partial
from itertools import chain, product
from pathlib import Path
from types import TracebackType
from typing import Any, Callable, Dict, Iterator, List, Optional, Tuple, Type, Union, cast
from urllib.parse import quote, urlparse

import asyncpg
import backoff
import httpx
import jwt
import psycopg2
import pytest
import requests
import toml
from _pytest.config import Config
from _pytest.config.argparsing import Parser
from _pytest.fixtures import FixtureRequest

# Type-related stuff
from psycopg2.extensions import connection as PgConnection
from psycopg2.extensions import cursor as PgCursor
from psycopg2.extensions import make_dsn, parse_dsn
from typing_extensions import Literal
from urllib3.util.retry import Retry

from fixtures import overlayfs
from fixtures.broker import NeonBroker
from fixtures.common_types import Lsn, TenantId, TenantShardId, TimelineId
from fixtures.log_helper import log
from fixtures.metrics import Metrics, MetricsGetter, parse_metrics
from fixtures.pageserver.allowed_errors import (
    DEFAULT_PAGESERVER_ALLOWED_ERRORS,
    DEFAULT_STORAGE_CONTROLLER_ALLOWED_ERRORS,
)
from fixtures.pageserver.common_types import IndexPartDump, LayerName, parse_layer_file_name
from fixtures.pageserver.http import PageserverHttpClient
from fixtures.pageserver.utils import (
    wait_for_last_record_lsn,
    wait_for_upload,
    wait_for_upload_queue_empty,
)
from fixtures.pg_version import PgVersion
from fixtures.port_distributor import PortDistributor
from fixtures.remote_storage import (
    MockS3Server,
    RemoteStorage,
    RemoteStorageKind,
    RemoteStorageUser,
    S3Storage,
    default_remote_storage,
    remote_storage_to_toml_dict,
)
from fixtures.safekeeper.http import SafekeeperHttpClient
from fixtures.safekeeper.utils import are_walreceivers_absent
from fixtures.utils import (
    ATTACHMENT_NAME_REGEX,
    allure_add_grafana_links,
    allure_attach_from_dir,
    assert_no_errors,
    get_self_dir,
    print_gc_result,
    subprocess_capture,
    wait_until,
)
from fixtures.utils import AuxFileStore as AuxFileStore  # reexport

"""
This file contains pytest fixtures. A fixture is a test resource that can be
summoned by placing its name in the test's arguments.

A fixture is created with the decorator @pytest.fixture decorator.
See docs: https://docs.pytest.org/en/6.2.x/fixture.html

There are several environment variables that can control the running of tests:
NEON_BIN, POSTGRES_DISTRIB_DIR, etc. See README.md for more information.

There's no need to import this file to use it. It should be declared as a plugin
inside conftest.py, and that makes it available to all tests.

Don't import functions from this file, or pytest will emit warnings. Instead
put directly-importable functions into utils.py or another separate file.
"""

Env = Dict[str, str]

DEFAULT_OUTPUT_DIR: str = "test_output"
DEFAULT_BRANCH_NAME: str = "main"

BASE_PORT: int = 15000


@pytest.fixture(scope="session")
def base_dir() -> Iterator[Path]:
    # find the base directory (currently this is the git root)
    base_dir = get_self_dir().parent.parent
    log.info(f"base_dir is {base_dir}")

    yield base_dir


@pytest.fixture(scope="function")
def neon_binpath(base_dir: Path, build_type: str) -> Iterator[Path]:
    if os.getenv("REMOTE_ENV"):
        # we are in remote env and do not have neon binaries locally
        # this is the case for benchmarks run on self-hosted runner
        return

    # Find the neon binaries.
    if env_neon_bin := os.environ.get("NEON_BIN"):
        binpath = Path(env_neon_bin)
    else:
        binpath = base_dir / "target" / build_type
    log.info(f"neon_binpath is {binpath}")

    if not (binpath / "pageserver").exists():
        raise Exception(f"neon binaries not found at '{binpath}'")

    yield binpath


@pytest.fixture(scope="function")
def pg_distrib_dir(base_dir: Path) -> Iterator[Path]:
    if env_postgres_bin := os.environ.get("POSTGRES_DISTRIB_DIR"):
        distrib_dir = Path(env_postgres_bin).resolve()
    else:
        distrib_dir = base_dir / "pg_install"

    log.info(f"pg_distrib_dir is {distrib_dir}")
    yield distrib_dir


@pytest.fixture(scope="session")
def top_output_dir(base_dir: Path) -> Iterator[Path]:
    # Compute the top-level directory for all tests.
    if env_test_output := os.environ.get("TEST_OUTPUT"):
        output_dir = Path(env_test_output).resolve()
    else:
        output_dir = base_dir / DEFAULT_OUTPUT_DIR
    output_dir.mkdir(exist_ok=True)

    log.info(f"top_output_dir is {output_dir}")
    yield output_dir


@pytest.fixture(scope="function")
def versioned_pg_distrib_dir(pg_distrib_dir: Path, pg_version: PgVersion) -> Iterator[Path]:
    versioned_dir = pg_distrib_dir / pg_version.v_prefixed

    psql_bin_path = versioned_dir / "bin/psql"
    postgres_bin_path = versioned_dir / "bin/postgres"

    if os.getenv("REMOTE_ENV"):
        # When testing against a remote server, we only need the client binary.
        if not psql_bin_path.exists():
            raise Exception(f"psql not found at '{psql_bin_path}'")
    else:
        if not postgres_bin_path.exists():
            raise Exception(f"postgres not found at '{postgres_bin_path}'")

    log.info(f"versioned_pg_distrib_dir is {versioned_dir}")
    yield versioned_dir


def shareable_scope(fixture_name: str, config: Config) -> Literal["session", "function"]:
    """Return either session of function scope, depending on TEST_SHARED_FIXTURES envvar.

    This function can be used as a scope like this:
    @pytest.fixture(scope=shareable_scope)
    def myfixture(...)
       ...
    """
    scope: Literal["session", "function"]

    if os.environ.get("TEST_SHARED_FIXTURES") is None:
        # Create the environment in the per-test output directory
        scope = "function"
    elif (
        os.environ.get("BUILD_TYPE") is not None
        and os.environ.get("DEFAULT_PG_VERSION") is not None
    ):
        scope = "session"
    else:
        pytest.fail(
            "Shared environment(TEST_SHARED_FIXTURES) requires BUILD_TYPE and DEFAULT_PG_VERSION to be set",
            pytrace=False,
        )

    return scope


@pytest.fixture(scope="session")
def worker_port_num():
    return (32768 - BASE_PORT) // int(os.environ.get("PYTEST_XDIST_WORKER_COUNT", "1"))


@pytest.fixture(scope="session")
def worker_seq_no(worker_id: str) -> int:
    # worker_id is a pytest-xdist fixture
    # it can be master or gw<number>
    # parse it to always get a number
    if worker_id == "master":
        return 0
    assert worker_id.startswith("gw")
    return int(worker_id[2:])


@pytest.fixture(scope="session")
def worker_base_port(worker_seq_no: int, worker_port_num: int) -> int:
    # so we divide ports in ranges of ports
    # so workers have disjoint set of ports for services
    return BASE_PORT + worker_seq_no * worker_port_num


def get_dir_size(path: str) -> int:
    """Return size in bytes."""
    totalbytes = 0
    for root, _dirs, files in os.walk(path):
        for name in files:
            totalbytes += os.path.getsize(os.path.join(root, name))

    return totalbytes


@pytest.fixture(scope="session")
def port_distributor(worker_base_port: int, worker_port_num: int) -> PortDistributor:
    return PortDistributor(base_port=worker_base_port, port_number=worker_port_num)


@pytest.fixture(scope="function")
def default_broker(
    port_distributor: PortDistributor,
    test_output_dir: Path,
    neon_binpath: Path,
) -> Iterator[NeonBroker]:
    # multiple pytest sessions could get launched in parallel, get them different ports/datadirs
    client_port = port_distributor.get_port()
    broker_logfile = test_output_dir / "repo" / "storage_broker.log"

    broker = NeonBroker(logfile=broker_logfile, port=client_port, neon_binpath=neon_binpath)
    yield broker
    broker.stop()


@pytest.fixture(scope="session")
def run_id() -> Iterator[uuid.UUID]:
    yield uuid.uuid4()


@pytest.fixture(scope="session")
def mock_s3_server(port_distributor: PortDistributor) -> Iterator[MockS3Server]:
    mock_s3_server = MockS3Server(port_distributor.get_port())
    yield mock_s3_server
    mock_s3_server.kill()


class PgProtocol:
    """Reusable connection logic"""

    def __init__(self, **kwargs: Any):
        self.default_options = kwargs

    def connstr(self, **kwargs: Any) -> str:
        """
        Build a libpq connection string for the Postgres instance.
        """
        return str(make_dsn(**self.conn_options(**kwargs)))

    def conn_options(self, **kwargs: Any) -> Dict[str, Any]:
        """
        Construct a dictionary of connection options from default values and extra parameters.
        An option can be dropped from the returning dictionary by None-valued extra parameter.
        """
        result = self.default_options.copy()
        if "dsn" in kwargs:
            result.update(parse_dsn(kwargs["dsn"]))
        result.update(kwargs)
        result = {k: v for k, v in result.items() if v is not None}

        # Individual statement timeout in seconds. 2 minutes should be
        # enough for our tests, but if you need a longer, you can
        # change it by calling "SET statement_timeout" after
        # connecting.
        options = result.get("options", "")
        if "statement_timeout" not in options:
            options = f"-cstatement_timeout=120s {options}"
        result["options"] = options
        return result

    # autocommit=True here by default because that's what we need most of the time
    def connect(self, autocommit: bool = True, **kwargs: Any) -> PgConnection:
        """
        Connect to the node.
        Returns psycopg2's connection object.
        This method passes all extra params to connstr.
        """
        conn: PgConnection = psycopg2.connect(**self.conn_options(**kwargs))

        # WARNING: this setting affects *all* tests!
        conn.autocommit = autocommit
        return conn

    @contextmanager
    def cursor(self, autocommit: bool = True, **kwargs: Any) -> Iterator[PgCursor]:
        """
        Shorthand for pg.connect().cursor().
        The cursor and connection are closed when the context is exited.
        """
        with closing(self.connect(autocommit=autocommit, **kwargs)) as conn:
            yield conn.cursor()

    async def connect_async(self, **kwargs: Any) -> asyncpg.Connection:
        """
        Connect to the node from async python.
        Returns asyncpg's connection object.
        """

        # asyncpg takes slightly different options than psycopg2. Try
        # to convert the defaults from the psycopg2 format.

        # The psycopg2 option 'dbname' is called 'database' is asyncpg
        conn_options = self.conn_options(**kwargs)
        if "dbname" in conn_options:
            conn_options["database"] = conn_options.pop("dbname")

        # Convert options='-c<key>=<val>' to server_settings
        if "options" in conn_options:
            options = conn_options.pop("options")
            for match in re.finditer(r"-c(\w*)=(\w*)", options):
                key = match.group(1)
                val = match.group(2)
                if "server_options" in conn_options:
                    conn_options["server_settings"].update({key: val})
                else:
                    conn_options["server_settings"] = {key: val}
        return await asyncpg.connect(**conn_options)

    def safe_psql(self, query: str, **kwargs: Any) -> List[Tuple[Any, ...]]:
        """
        Execute query against the node and return all rows.
        This method passes all extra params to connstr.
        """
        return self.safe_psql_many([query], **kwargs)[0]

    def safe_psql_many(
        self, queries: List[str], log_query=True, **kwargs: Any
    ) -> List[List[Tuple[Any, ...]]]:
        """
        Execute queries against the node and return all rows.
        This method passes all extra params to connstr.
        """
        result: List[List[Any]] = []
        with closing(self.connect(**kwargs)) as conn:
            with conn.cursor() as cur:
                for query in queries:
                    if log_query:
                        log.info(f"Executing query: {query}")
                    cur.execute(query)

                    if cur.description is None:
                        result.append([])  # query didn't return data
                    else:
                        result.append(cur.fetchall())
        return result

    def safe_psql_scalar(self, query, log_query=True) -> Any:
        """
        Execute query returning single row with single column.
        """
        return self.safe_psql(query, log_query=log_query)[0][0]


@dataclass
class AuthKeys:
    priv: str

    def generate_token(self, *, scope: TokenScope, **token_data: Any) -> str:
        token_data = {key: str(val) for key, val in token_data.items()}
        token = jwt.encode({"scope": scope, **token_data}, self.priv, algorithm="EdDSA")
        # cast(Any, self.priv)

        # jwt.encode can return 'bytes' or 'str', depending on Python version or type
        # hinting or something (not sure what). If it returned 'bytes', convert it to 'str'
        # explicitly.
        if isinstance(token, bytes):
            token = token.decode()

        return token

    def generate_pageserver_token(self) -> str:
        return self.generate_token(scope=TokenScope.PAGE_SERVER_API)

    def generate_safekeeper_token(self) -> str:
        return self.generate_token(scope=TokenScope.SAFEKEEPER_DATA)

    # generate token giving access to only one tenant
    def generate_tenant_token(self, tenant_id: TenantId) -> str:
        return self.generate_token(scope=TokenScope.TENANT, tenant_id=str(tenant_id))


# TODO: Replace with `StrEnum` when we upgrade to python 3.11
class TokenScope(str, Enum):
    ADMIN = "admin"
    PAGE_SERVER_API = "pageserverapi"
    GENERATIONS_API = "generations_api"
    SAFEKEEPER_DATA = "safekeeperdata"
    TENANT = "tenant"


class NeonEnvBuilder:
    """
    Builder object to create a Neon runtime environment

    You should use the `neon_env_builder` or `neon_simple_env` pytest
    fixture to create the NeonEnv object. That way, the repository is
    created in the right directory, based on the test name, and it's properly
    cleaned up after the test has finished.
    """

    def __init__(
        self,
        repo_dir: Path,
        port_distributor: PortDistributor,
        broker: NeonBroker,
        run_id: uuid.UUID,
        mock_s3_server: MockS3Server,
        neon_binpath: Path,
        pg_distrib_dir: Path,
        pg_version: PgVersion,
        test_name: str,
        top_output_dir: Path,
        test_output_dir: Path,
        test_overlay_dir: Optional[Path] = None,
        pageserver_remote_storage: Optional[RemoteStorage] = None,
        # toml that will be decomposed into `--config-override` flags during `pageserver --init`
        pageserver_config_override: Optional[str] = None,
        num_safekeepers: int = 1,
        num_pageservers: int = 1,
        # Use non-standard SK ids to check for various parsing bugs
        safekeepers_id_start: int = 0,
        # fsync is disabled by default to make the tests go faster
        safekeepers_enable_fsync: bool = False,
        auth_enabled: bool = False,
        rust_log_override: Optional[str] = None,
        default_branch_name: str = DEFAULT_BRANCH_NAME,
        preserve_database_files: bool = False,
        initial_tenant: Optional[TenantId] = None,
        initial_timeline: Optional[TimelineId] = None,
        pageserver_virtual_file_io_engine: Optional[str] = None,
        pageserver_aux_file_policy: Optional[AuxFileStore] = None,
        pageserver_default_tenant_config_compaction_algorithm: Optional[Dict[str, Any]] = None,
    ):
        self.repo_dir = repo_dir
        self.rust_log_override = rust_log_override
        self.port_distributor = port_distributor

        # Pageserver remote storage
        self.pageserver_remote_storage = pageserver_remote_storage
        # Safekeepers remote storage
        self.safekeepers_remote_storage: Optional[RemoteStorage] = None

        self.broker = broker
        self.run_id = run_id
        self.mock_s3_server: MockS3Server = mock_s3_server
        self.pageserver_config_override = pageserver_config_override
        self.num_safekeepers = num_safekeepers
        self.num_pageservers = num_pageservers
        self.safekeepers_id_start = safekeepers_id_start
        self.safekeepers_enable_fsync = safekeepers_enable_fsync
        self.auth_enabled = auth_enabled
        self.default_branch_name = default_branch_name
        self.env: Optional[NeonEnv] = None
        self.keep_remote_storage_contents: bool = True
        self.neon_binpath = neon_binpath
        self.neon_local_binpath = neon_binpath
        self.pg_distrib_dir = pg_distrib_dir
        self.pg_version = pg_version
        self.preserve_database_files = preserve_database_files
        self.initial_tenant = initial_tenant or TenantId.generate()
        self.initial_timeline = initial_timeline or TimelineId.generate()
        self.scrub_on_exit = False
        self.test_output_dir = test_output_dir
        self.test_overlay_dir = test_overlay_dir
        self.overlay_mounts_created_by_us: List[Tuple[str, Path]] = []
        self.config_init_force: Optional[str] = None
        self.top_output_dir = top_output_dir
        self.control_plane_compute_hook_api: Optional[str] = None
        self.storage_controller_config: Optional[dict[Any, Any]] = None

        self.pageserver_virtual_file_io_engine: Optional[str] = pageserver_virtual_file_io_engine

        self.pageserver_default_tenant_config_compaction_algorithm: Optional[
            Dict[str, Any]
        ] = pageserver_default_tenant_config_compaction_algorithm
        if self.pageserver_default_tenant_config_compaction_algorithm is not None:
            log.debug(
                f"Overriding pageserver default compaction algorithm to {self.pageserver_default_tenant_config_compaction_algorithm}"
            )

        self.pageserver_get_vectored_impl: Optional[str] = None
        if os.getenv("PAGESERVER_GET_VECTORED_IMPL", "") == "vectored":
            self.pageserver_get_vectored_impl = "vectored"
            log.debug('Overriding pageserver get_vectored_impl config to "vectored"')

        self.pageserver_get_impl: Optional[str] = None
        if os.getenv("PAGESERVER_GET_IMPL", "") == "vectored":
            self.pageserver_get_impl = "vectored"
            log.debug('Overriding pageserver get_impl config to "vectored"')

        self.pageserver_validate_vectored_get: Optional[bool] = None
        if (validate := os.getenv("PAGESERVER_VALIDATE_VEC_GET")) is not None:
            self.pageserver_validate_vectored_get = bool(validate)
            log.debug(f'Overriding pageserver validate_vectored_get config to "{validate}"')

        self.pageserver_aux_file_policy = pageserver_aux_file_policy

        assert test_name.startswith(
            "test_"
        ), "Unexpectedly instantiated from outside a test function"
        self.test_name = test_name

    def init_configs(self, default_remote_storage_if_missing: bool = True) -> NeonEnv:
        # Cannot create more than one environment from one builder
        assert self.env is None, "environment already initialized"
        if default_remote_storage_if_missing and self.pageserver_remote_storage is None:
            self.enable_pageserver_remote_storage(default_remote_storage())
        self.env = NeonEnv(self)
        return self.env

    def start(self):
        assert self.env is not None, "environment is not already initialized, call init() first"
        self.env.start()

    def init_start(
        self,
        initial_tenant_conf: Optional[Dict[str, Any]] = None,
        default_remote_storage_if_missing: bool = True,
        initial_tenant_shard_count: Optional[int] = None,
        initial_tenant_shard_stripe_size: Optional[int] = None,
    ) -> NeonEnv:
        """
        Default way to create and start NeonEnv. Also creates the initial_tenant with root initial_timeline.

        To avoid creating initial_tenant, call init_configs to setup the environment.

        Configuring pageserver with remote storage is now the default. There will be a warning if pageserver is created without one.
        """
        env = self.init_configs(default_remote_storage_if_missing=default_remote_storage_if_missing)
        self.start()

        # Prepare the default branch to start the postgres on later.
        # Pageserver itself does not create tenants and timelines, until started first and asked via HTTP API.
        log.debug(
            f"Services started, creating initial tenant {env.initial_tenant} and its initial timeline"
        )
        initial_tenant, initial_timeline = env.neon_cli.create_tenant(
            tenant_id=env.initial_tenant,
            conf=initial_tenant_conf,
            timeline_id=env.initial_timeline,
            shard_count=initial_tenant_shard_count,
            shard_stripe_size=initial_tenant_shard_stripe_size,
            aux_file_v2=self.pageserver_aux_file_policy,
        )
        assert env.initial_tenant == initial_tenant
        assert env.initial_timeline == initial_timeline
        log.info(f"Initial timeline {initial_tenant}/{initial_timeline} created successfully")

        return env

    def build_and_use_snapshot(
        self, global_ident: str, create_env_for_snapshot: Callable[[NeonEnvBuilder], NeonEnv]
    ) -> NeonEnv:
        if os.getenv("CI", "false") == "true":
            log.info("do not use snapshots in ephemeral CI environment")
            env = create_env_for_snapshot(self)
            env.stop(immediate=True, ps_assert_metric_no_errors=False)
            return env

        with shared_snapshot_dir(self.top_output_dir, global_ident) as snapshot_dir:
            if not snapshot_dir.is_initialized():
                self._build_and_use_snapshot_impl(snapshot_dir, create_env_for_snapshot)
                assert snapshot_dir.is_initialized()

            return self.from_repo_dir(snapshot_dir.path)

    def _build_and_use_snapshot_impl(
        self,
        snapshot_dir: SnapshotDirLocked,
        create_env_for_snapshot: Callable[[NeonEnvBuilder], NeonEnv],
    ):
        if snapshot_dir.path.exists():
            shutil.rmtree(snapshot_dir.path)

        if self.test_overlay_dir is not None:
            # Make repo_dir an overlayfs mount with lowerdir being the empty snapshot_dir.
            # When we're done filling up repo_dir, tear everything down, unmount the overlayfs, and use
            # the upperdir as the snapshot. This is equivalent to docker `FROM scratch`.
            assert not self.repo_dir.exists()
            assert self.repo_dir.parent.exists()
            snapshot_dir.path.mkdir()
            self.overlay_mount("create-snapshot-repo-dir", snapshot_dir.path, self.repo_dir)
            self.config_init_force = "empty-dir-ok"

        env = create_env_for_snapshot(self)
        assert self.env is not None
        assert self.env == env

        # shut down everything for snapshot
        env.stop(immediate=True, ps_assert_metric_no_errors=True)

        # TODO: all kinds of assertions to ensure the env is unused

        if self.test_overlay_dir is None:
            log.info("take snapshot by moving repo dir")
            env.repo_dir.rename(snapshot_dir.path)
        else:
            log.info("take snapshot by using overlayfs upperdir")
            self.overlay_unmount_and_move("create-snapshot-repo-dir", snapshot_dir.path)
            log.info("remove empty repo_dir (previously mountpoint) for snapshot overlay_mount")
            env.repo_dir.rmdir()
            # TODO from here on, we should be able to reset / goto top where snapshot_dir.is_initialized()
            log.info("make repo_dir an overlayfs mount of the snapshot we just created")
        assert not env.repo_dir.exists(), "both branches above should remove it"
        snapshot_dir.set_initialized()

        self.env = None  # so that from_repo_dir works again

    def from_repo_dir(
        self,
        repo_dir: Path,
    ) -> NeonEnv:
        """
        A simple method to import data into the current NeonEnvBuilder from a snapshot of a repo dir.
        """

        # Get the initial tenant and timeline from the snapshot config
        snapshot_config_toml = repo_dir / "config"
        with snapshot_config_toml.open("r") as f:
            snapshot_config = toml.load(f)

        self.initial_tenant = TenantId(snapshot_config["default_tenant_id"])
        self.initial_timeline = TimelineId(
            dict(snapshot_config["branch_name_mappings"][DEFAULT_BRANCH_NAME])[
                str(self.initial_tenant)
            ]
        )
        self.env = self.init_configs()

        for ps_dir in repo_dir.glob("pageserver_*"):
            tenants_from_dir = ps_dir / "tenants"
            tenants_to_dir = self.repo_dir / ps_dir.name / "tenants"

            if self.test_overlay_dir is None:
                log.info(
                    f"Copying pageserver tenants directory {tenants_from_dir} to {tenants_to_dir}"
                )
                shutil.copytree(tenants_from_dir, tenants_to_dir)
            else:
                log.info(
                    f"Creating overlayfs mount of pageserver tenants directory {tenants_from_dir} to {tenants_to_dir}"
                )
                self.overlay_mount(f"{ps_dir.name}:tenants", tenants_from_dir, tenants_to_dir)

        for sk_from_dir in (repo_dir / "safekeepers").glob("sk*"):
            sk_to_dir = self.repo_dir / "safekeepers" / sk_from_dir.name
            log.info(f"Copying safekeeper directory {sk_from_dir} to {sk_to_dir}")
            sk_to_dir.rmdir()
            shutil.copytree(sk_from_dir, sk_to_dir, ignore=shutil.ignore_patterns("*.log", "*.pid"))

        shutil.rmtree(self.repo_dir / "local_fs_remote_storage", ignore_errors=True)
        if self.test_overlay_dir is None:
            log.info("Copying local_fs_remote_storage directory from snapshot")
            shutil.copytree(
                repo_dir / "local_fs_remote_storage", self.repo_dir / "local_fs_remote_storage"
            )
        else:
            log.info("Creating overlayfs mount of local_fs_remote_storage directory from snapshot")
            self.overlay_mount(
                "local_fs_remote_storage",
                repo_dir / "local_fs_remote_storage",
                self.repo_dir / "local_fs_remote_storage",
            )

        if (attachments_json := Path(repo_dir / "attachments.json")).exists():
            shutil.copyfile(attachments_json, self.repo_dir / attachments_json.name)

        # Update the config with info about tenants and timelines
        with (self.repo_dir / "config").open("r") as f:
            config = toml.load(f)

        config["default_tenant_id"] = snapshot_config["default_tenant_id"]
        config["branch_name_mappings"] = snapshot_config["branch_name_mappings"]

        # Update the config with new neon + postgres path in case of compat test
        config["pg_distrib_dir"] = str(self.pg_distrib_dir)
        config["neon_distrib_dir"] = str(self.neon_binpath)

        with (self.repo_dir / "config").open("w") as f:
            toml.dump(config, f)

        return self.env

    def overlay_mount(self, ident: str, srcdir: Path, dstdir: Path):
        """
        Mount `srcdir` as an overlayfs mount at `dstdir`.
        The overlayfs `upperdir` and `workdir` will be placed in test_overlay_dir.
        """
        assert self.test_overlay_dir
        assert (
            self.test_output_dir in dstdir.parents
        )  # so that teardown & test_overlay_dir fixture work
        assert srcdir.is_dir()
        dstdir.mkdir(exist_ok=False, parents=False)
        ident_state_dir = self.test_overlay_dir / ident
        upper = ident_state_dir / "upper"
        work = ident_state_dir / "work"
        ident_state_dir.mkdir(
            exist_ok=False, parents=False
        )  # exists_ok=False also checks uniqueness in self.overlay_mounts
        upper.mkdir()
        work.mkdir()
        cmd = [
            "sudo",
            "mount",
            "-t",
            "overlay",
            "overlay",
            "-o",
            f"lowerdir={srcdir},upperdir={upper},workdir={work}",
            str(dstdir),
        ]
        log.info(f"Mounting overlayfs srcdir={srcdir} dstdir={dstdir}: {cmd}")
        subprocess_capture(
            self.test_output_dir, cmd, check=True, echo_stderr=True, echo_stdout=True
        )
        self.overlay_mounts_created_by_us.append((ident, dstdir))

    def _overlay_umount(self, mountpoint: Path):
        cmd = ["sudo", "umount", str(mountpoint)]
        assert mountpoint.is_mount()
        subprocess_capture(
            self.test_output_dir, cmd, check=True, echo_stderr=True, echo_stdout=True
        )

    def overlay_unmount_and_move(self, ident: str, dst: Path):
        """
        Unmount previously established overlayfs mount at `dstdir` and move the upperdir contents to `dst`.
        If `dst` is an empty directory, it gets replaced.
        Caller is responsible for ensuring the unmount will succeed, i.e., that there aren't any nested mounts.

        Raises exception if self.test_overlay_dir is None
        """
        assert self.test_overlay_dir is not None
        # not mutating state yet, make checks
        ident_state_dir = self.test_overlay_dir / ident
        assert ident_state_dir.is_dir()
        upper = ident_state_dir / "upper"
        work = ident_state_dir / "work"
        assert upper.is_dir()
        assert work.is_dir()
        assert (
            self.test_overlay_dir not in dst.parents
        ), "otherwise workdir cleanup below wouldn't work"
        # find index, still not mutating state
        idxmap = {
            existing_ident: idx
            for idx, (existing_ident, _) in enumerate(self.overlay_mounts_created_by_us)
        }
        idx = idxmap.get(ident)
        if idx is None:
            raise RuntimeError(f"cannot find mount for ident {ident}")

        if dst.is_dir():
            dst.rmdir()  # raises exception if not empty, which is what we want

        _, mountpoint = self.overlay_mounts_created_by_us.pop(idx)
        self._overlay_umount(mountpoint)
        upper.rename(dst)
        # we moved the upperdir, clean up workdir and then its parent ident_state_dir
        cmd = ["sudo", "rm", "-rf", str(work)]
        subprocess_capture(
            self.test_output_dir, cmd, check=True, echo_stderr=True, echo_stdout=True
        )
        ident_state_dir.rmdir()  # should be empty since we moved `upper` out

    def overlay_cleanup_teardown(self):
        """
        Unmount the overlayfs mounts created by `self.overlay_mount()`.
        Supposed to be called during env teardown.
        """
        if self.test_overlay_dir is None:
            return
        while len(self.overlay_mounts_created_by_us) > 0:
            (ident, mountpoint) = self.overlay_mounts_created_by_us.pop()
            ident_state_dir = self.test_overlay_dir / ident
            log.info(
                f"Unmounting overlayfs mount created during setup for ident {ident} at {mountpoint}"
            )
            self._overlay_umount(mountpoint)
            log.info(
                f"Cleaning up overlayfs state dir (owned by root user) for ident {ident} at {ident_state_dir}"
            )
            cmd = ["sudo", "rm", "-rf", str(ident_state_dir)]
            subprocess_capture(
                self.test_output_dir, cmd, check=True, echo_stderr=True, echo_stdout=True
            )

        # assert all overlayfs mounts in our test directory are gone
        assert [] == list(overlayfs.iter_mounts_beneath(self.test_overlay_dir))

    def enable_scrub_on_exit(self):
        """
        Call this if you would like the fixture to automatically run
        s3_scrubber at the end of the test, as a bidirectional test
        that the scrubber is working properly, and that the code within
        the test didn't produce any invalid remote state.
        """

        if not isinstance(self.pageserver_remote_storage, S3Storage):
            # The scrubber can't talk to e.g. LocalFS -- it needs
            # an HTTP endpoint (mock is fine) to connect to.
            raise RuntimeError(
                "Cannot scrub with remote_storage={self.pageserver_remote_storage}, require an S3 endpoint"
            )

        self.scrub_on_exit = True

    def enable_pageserver_remote_storage(
        self,
        remote_storage_kind: RemoteStorageKind,
    ):
        assert self.pageserver_remote_storage is None, "remote storage is enabled already"
        ret = self._configure_and_create_remote_storage(
            remote_storage_kind, RemoteStorageUser.PAGESERVER
        )
        self.pageserver_remote_storage = ret

    def enable_safekeeper_remote_storage(self, kind: RemoteStorageKind):
        assert (
            self.safekeepers_remote_storage is None
        ), "safekeepers_remote_storage already configured"

        self.safekeepers_remote_storage = self._configure_and_create_remote_storage(
            kind, RemoteStorageUser.SAFEKEEPER
        )

    def _configure_and_create_remote_storage(
        self,
        kind: RemoteStorageKind,
        user: RemoteStorageUser,
        bucket_name: Optional[str] = None,
        bucket_region: Optional[str] = None,
    ) -> RemoteStorage:
        ret = kind.configure(
            self.repo_dir,
            self.mock_s3_server,
            str(self.run_id),
            self.test_name,
            user,
            bucket_name=bucket_name,
            bucket_region=bucket_region,
        )

        if kind == RemoteStorageKind.MOCK_S3:
            assert isinstance(ret, S3Storage)
            ret.client.create_bucket(Bucket=ret.bucket_name)
        elif kind == RemoteStorageKind.REAL_S3:
            assert isinstance(ret, S3Storage)
            assert ret.cleanup, "we should not leave files in REAL_S3"

        return ret

    def cleanup_local_storage(self):
        if self.preserve_database_files:
            return

        overlayfs_mounts = {mountpoint for _, mountpoint in self.overlay_mounts_created_by_us}

        directories_to_clean: List[Path] = []
        for test_entry in Path(self.repo_dir).glob("**/*"):
            if test_entry in overlayfs_mounts:
                continue
            for parent in test_entry.parents:
                if parent in overlayfs_mounts:
                    continue
            if test_entry.is_file():
                test_file = test_entry
                if ATTACHMENT_NAME_REGEX.fullmatch(test_file.name):
                    continue
                if SMALL_DB_FILE_NAME_REGEX.fullmatch(test_file.name):
                    continue
                log.debug(f"Removing large database {test_file} file")
                test_file.unlink()
            elif test_entry.is_dir():
                directories_to_clean.append(test_entry)

        for directory_to_clean in reversed(directories_to_clean):
            if not os.listdir(directory_to_clean):
                log.debug(f"Removing empty directory {directory_to_clean}")
                directory_to_clean.rmdir()

    def cleanup_remote_storage(self):
        for x in [self.pageserver_remote_storage, self.safekeepers_remote_storage]:
            if isinstance(x, S3Storage):
                x.do_cleanup()

    def __enter__(self) -> "NeonEnvBuilder":
        return self

    def __exit__(
        self,
        exc_type: Optional[Type[BaseException]],
        exc_value: Optional[BaseException],
        traceback: Optional[TracebackType],
    ):
        # Stop all the nodes.
        if self.env:
            log.info("Cleaning up all storage and compute nodes")
            self.env.stop(
                immediate=True,
                # if the test threw an exception, don't check for errors
                # as a failing assertion would cause the cleanup below to fail
                ps_assert_metric_no_errors=(exc_type is None),
            )
            cleanup_error = None

            if self.scrub_on_exit:
                try:
                    S3Scrubber(self).scan_metadata()
                except Exception as e:
                    log.error(f"Error during remote storage scrub: {e}")
                    cleanup_error = e

            try:
                self.cleanup_remote_storage()
            except Exception as e:
                log.error(f"Error during remote storage cleanup: {e}")
                if cleanup_error is not None:
                    cleanup_error = e

            try:
                self.cleanup_local_storage()
            except Exception as e:
                log.error(f"Error during local storage cleanup: {e}")
                if cleanup_error is not None:
                    cleanup_error = e

            if cleanup_error is not None:
                raise cleanup_error

            for pageserver in self.env.pageservers:
                pageserver.assert_no_errors()

            self.env.storage_controller.assert_no_errors()

        try:
            self.overlay_cleanup_teardown()
        except Exception as e:
            log.error(f"Error cleaning up overlay state: {e}")
            if cleanup_error is not None:
                cleanup_error = e


class NeonEnv:
    """
    An object representing the Neon runtime environment. It consists of
    the page server, 0-N safekeepers, and the compute nodes.

    NeonEnv contains functions for stopping/starting nodes in the
    environment, checking their status, creating tenants, connecting to the
    nodes, creating and destroying compute nodes, etc. The page server and
    the safekeepers are considered fixed in the environment, you cannot
    create or destroy them after the environment is initialized. (That will
    likely change in the future, as we start supporting multiple page
    servers and adding/removing safekeepers on the fly).

    Some notable functions and fields in NeonEnv:

    endpoints - A factory object for creating postgres compute nodes.

    pageservers - An array containing objects representing the pageservers

    safekeepers - An array containing objects representing the safekeepers

    pg_bin - pg_bin.run() can be used to execute Postgres client binaries,
        like psql or pg_dump

    initial_tenant - tenant ID of the initial tenant created in the repository

    neon_cli - can be used to run the 'neon' CLI tool

    create_tenant() - initializes a new tenant in the page server, returns
        the tenant id
    """

    BASE_PAGESERVER_ID = 1

    def __init__(self, config: NeonEnvBuilder):
        self.repo_dir = config.repo_dir
        self.rust_log_override = config.rust_log_override
        self.port_distributor = config.port_distributor
        self.s3_mock_server = config.mock_s3_server
        self.neon_cli = NeonCli(env=self)
        self.pagectl = Pagectl(env=self)
        self.endpoints = EndpointFactory(self)
        self.safekeepers: List[Safekeeper] = []
        self.pageservers: List[NeonPageserver] = []
        self.broker = config.broker
        self.pageserver_remote_storage = config.pageserver_remote_storage
        self.safekeepers_remote_storage = config.safekeepers_remote_storage
        self.pg_version = config.pg_version
        # Binary path for pageserver, safekeeper, etc
        self.neon_binpath = config.neon_binpath
        # Binary path for neon_local test-specific binaries
        self.neon_local_binpath = config.neon_local_binpath
        if self.neon_local_binpath is None:
            self.neon_local_binpath = self.neon_binpath
        self.pg_distrib_dir = config.pg_distrib_dir
        self.endpoint_counter = 0
        self.storage_controller_config = config.storage_controller_config

        # generate initial tenant ID here instead of letting 'neon init' generate it,
        # so that we don't need to dig it out of the config file afterwards.
        self.initial_tenant = config.initial_tenant
        self.initial_timeline = config.initial_timeline

        # Find two adjacent ports for storage controller and its postgres DB.  This
        # loop would eventually throw from get_port() if we run out of ports (extremely
        # unlikely): usually we find two adjacent free ports on the first iteration.
        while True:
            self.storage_controller_port = self.port_distributor.get_port()
            storage_controller_pg_port = self.port_distributor.get_port()
            if storage_controller_pg_port == self.storage_controller_port + 1:
                break

        # The URL for the pageserver to use as its control_plane_api config
        self.control_plane_api: str = f"http://127.0.0.1:{self.storage_controller_port}/upcall/v1"
        # The base URL of the storage controller
        self.storage_controller_api: str = f"http://127.0.0.1:{self.storage_controller_port}"

        # For testing this with a fake HTTP server, enable passing through a URL from config
        self.control_plane_compute_hook_api = config.control_plane_compute_hook_api

        self.storage_controller: NeonStorageController = NeonStorageController(
            self, config.auth_enabled
        )

        self.pageserver_virtual_file_io_engine = config.pageserver_virtual_file_io_engine
        self.pageserver_aux_file_policy = config.pageserver_aux_file_policy

        # Create the neon_local's `NeonLocalInitConf`
        cfg: Dict[str, Any] = {
            "default_tenant_id": str(self.initial_tenant),
            "broker": {
                "listen_addr": self.broker.listen_addr(),
            },
            "safekeepers": [],
            "pageservers": [],
        }

        if self.control_plane_api is not None:
            cfg["control_plane_api"] = self.control_plane_api

        if self.control_plane_compute_hook_api is not None:
            cfg["control_plane_compute_hook_api"] = self.control_plane_compute_hook_api

        if self.storage_controller_config is not None:
            cfg["storage_controller"] = self.storage_controller_config

        # Create config for pageserver
        http_auth_type = "NeonJWT" if config.auth_enabled else "Trust"
        pg_auth_type = "NeonJWT" if config.auth_enabled else "Trust"
        for ps_id in range(
            self.BASE_PAGESERVER_ID, self.BASE_PAGESERVER_ID + config.num_pageservers
        ):
            pageserver_port = PageserverPort(
                pg=self.port_distributor.get_port(),
                http=self.port_distributor.get_port(),
            )

            ps_cfg: Dict[str, Any] = {
                "id": ps_id,
                "listen_pg_addr": f"localhost:{pageserver_port.pg}",
                "listen_http_addr": f"localhost:{pageserver_port.http}",
                "pg_auth_type": pg_auth_type,
                "http_auth_type": http_auth_type,
            }
            if self.pageserver_virtual_file_io_engine is not None:
                ps_cfg["virtual_file_io_engine"] = self.pageserver_virtual_file_io_engine
            if config.pageserver_get_vectored_impl is not None:
                ps_cfg["get_vectored_impl"] = config.pageserver_get_vectored_impl
            if config.pageserver_get_impl is not None:
                ps_cfg["get_impl"] = config.pageserver_get_impl
            if config.pageserver_validate_vectored_get is not None:
                ps_cfg["validate_vectored_get"] = config.pageserver_validate_vectored_get
            if config.pageserver_default_tenant_config_compaction_algorithm is not None:
                tenant_config = ps_cfg.setdefault("tenant_config", {})
                tenant_config[
                    "compaction_algorithm"
                ] = config.pageserver_default_tenant_config_compaction_algorithm

            if self.pageserver_remote_storage is not None:
                ps_cfg["remote_storage"] = remote_storage_to_toml_dict(
                    self.pageserver_remote_storage
                )

            if config.pageserver_config_override is not None:
                for o in config.pageserver_config_override.split(";"):
                    override = toml.loads(o)
                    for key, value in override.items():
                        ps_cfg[key] = value

            # Create a corresponding NeonPageserver object
            self.pageservers.append(
                NeonPageserver(
                    self,
                    ps_id,
                    port=pageserver_port,
                )
            )
            cfg["pageservers"].append(ps_cfg)

        # Create config and a Safekeeper object for each safekeeper
        for i in range(1, config.num_safekeepers + 1):
            port = SafekeeperPort(
                pg=self.port_distributor.get_port(),
                pg_tenant_only=self.port_distributor.get_port(),
                http=self.port_distributor.get_port(),
            )
            id = config.safekeepers_id_start + i  # assign ids sequentially
            sk_cfg: Dict[str, Any] = {
                "id": id,
                "pg_port": port.pg,
                "pg_tenant_only_port": port.pg_tenant_only,
                "http_port": port.http,
                "sync": config.safekeepers_enable_fsync,
            }
            if config.auth_enabled:
                sk_cfg["auth_enabled"] = True
            if self.safekeepers_remote_storage is not None:
                sk_cfg["remote_storage"] = self.safekeepers_remote_storage.to_toml_inline_table()
            self.safekeepers.append(Safekeeper(env=self, id=id, port=port))
            cfg["safekeepers"].append(sk_cfg)

        log.info(f"Config: {cfg}")
        self.neon_cli.init(
            cfg,
            force=config.config_init_force,
        )

    def start(self):
        # Storage controller starts first, so that pageserver /re-attach calls don't
        # bounce through retries on startup
        self.storage_controller.start()

        # Wait for storage controller readiness to prevent unnecessary post start-up
        # reconcile.
        self.storage_controller.wait_until_ready()

        # Start up broker, pageserver and all safekeepers
        futs = []
        with concurrent.futures.ThreadPoolExecutor(
            max_workers=2 + len(self.pageservers) + len(self.safekeepers)
        ) as executor:
            futs.append(
                executor.submit(lambda: self.broker.try_start() or None)
            )  # The `or None` is for the linter

            for pageserver in self.pageservers:
                futs.append(executor.submit(lambda ps=pageserver: ps.start()))

            for safekeeper in self.safekeepers:
                futs.append(executor.submit(lambda sk=safekeeper: sk.start()))

        for f in futs:
            f.result()

    def stop(self, immediate=False, ps_assert_metric_no_errors=False):
        """
        After this method returns, there should be no child processes running.
        """
        self.endpoints.stop_all()

        # Stop storage controller before pageservers: we don't want it to spuriously
        # detect a pageserver "failure" during test teardown
        self.storage_controller.stop(immediate=immediate)

        for sk in self.safekeepers:
            sk.stop(immediate=immediate)
        for pageserver in self.pageservers:
            if ps_assert_metric_no_errors:
                pageserver.assert_no_metric_errors()
            pageserver.stop(immediate=immediate)
        self.broker.stop(immediate=immediate)

    @property
    def pageserver(self) -> NeonPageserver:
        """
        For tests that are naive to multiple pageservers: give them the 1st in the list, and
        assert that there is only one. Tests with multiple pageservers should always use
        get_pageserver with an explicit ID.
        """
        assert (
            len(self.pageservers) == 1
        ), "env.pageserver must only be used with single pageserver NeonEnv"
        return self.pageservers[0]

    def get_pageserver(self, id: Optional[int]) -> NeonPageserver:
        """
        Look up a pageserver by its node ID.

        As a convenience for tests that do not use multiple pageservers, passing None
        will yield the same default pageserver as `self.pageserver`.
        """

        if id is None:
            return self.pageserver

        for ps in self.pageservers:
            if ps.id == id:
                return ps

        raise RuntimeError(f"Pageserver with ID {id} not found")

    def get_tenant_pageserver(self, tenant_id: Union[TenantId, TenantShardId]):
        """
        Get the NeonPageserver where this tenant shard is currently attached, according
        to the storage controller.
        """
        meta = self.storage_controller.inspect(tenant_id)
        if meta is None:
            return None
        pageserver_id = meta[1]
        return self.get_pageserver(pageserver_id)

    def get_safekeeper_connstrs(self) -> str:
        """Get list of safekeeper endpoints suitable for safekeepers GUC"""
        return ",".join(f"localhost:{wa.port.pg}" for wa in self.safekeepers)

    def get_binary_version(self, binary_name: str) -> str:
        bin_pageserver = str(self.neon_binpath / binary_name)
        res = subprocess.run(
            [bin_pageserver, "--version"],
            check=True,
            universal_newlines=True,
            stdout=subprocess.PIPE,
            stderr=subprocess.PIPE,
        )
        return res.stdout

    @cached_property
    def auth_keys(self) -> AuthKeys:
        priv = (Path(self.repo_dir) / "auth_private_key.pem").read_text()
        return AuthKeys(priv=priv)

    def regenerate_keys_at(self, privkey_path: Path, pubkey_path: Path):
        # compare generate_auth_keys() in local_env.rs
        subprocess.run(
            ["openssl", "genpkey", "-algorithm", "ed25519", "-out", privkey_path],
            cwd=self.repo_dir,
            check=True,
        )

        subprocess.run(
            [
                "openssl",
                "pkey",
                "-in",
                privkey_path,
                "-pubout",
                "-out",
                pubkey_path,
            ],
            cwd=self.repo_dir,
            check=True,
        )
        del self.auth_keys

    def generate_endpoint_id(self) -> str:
        """
        Generate a unique endpoint ID
        """
        self.endpoint_counter += 1
        return "ep-" + str(self.endpoint_counter)


@pytest.fixture(scope=shareable_scope)
def _shared_simple_env(
    request: FixtureRequest,
    pytestconfig: Config,
    port_distributor: PortDistributor,
    mock_s3_server: MockS3Server,
    default_broker: NeonBroker,
    run_id: uuid.UUID,
    top_output_dir: Path,
    test_output_dir: Path,
    neon_binpath: Path,
    pg_distrib_dir: Path,
    pg_version: PgVersion,
    pageserver_virtual_file_io_engine: str,
    pageserver_aux_file_policy: Optional[AuxFileStore],
    pageserver_default_tenant_config_compaction_algorithm: Optional[Dict[str, Any]],
) -> Iterator[NeonEnv]:
    """
    # Internal fixture backing the `neon_simple_env` fixture. If TEST_SHARED_FIXTURES
     is set, this is shared by all tests using `neon_simple_env`.

    This fixture will use RemoteStorageKind.LOCAL_FS with pageserver.
    """

    if os.environ.get("TEST_SHARED_FIXTURES") is None:
        # Create the environment in the per-test output directory
        repo_dir = get_test_repo_dir(request, top_output_dir)
    else:
        # We're running shared fixtures. Share a single directory.
        repo_dir = top_output_dir / "shared_repo"
        shutil.rmtree(repo_dir, ignore_errors=True)

    with NeonEnvBuilder(
        top_output_dir=top_output_dir,
        repo_dir=repo_dir,
        port_distributor=port_distributor,
        broker=default_broker,
        mock_s3_server=mock_s3_server,
        neon_binpath=neon_binpath,
        pg_distrib_dir=pg_distrib_dir,
        pg_version=pg_version,
        run_id=run_id,
        preserve_database_files=pytestconfig.getoption("--preserve-database-files"),
        test_name=request.node.name,
        test_output_dir=test_output_dir,
        pageserver_virtual_file_io_engine=pageserver_virtual_file_io_engine,
        pageserver_aux_file_policy=pageserver_aux_file_policy,
        pageserver_default_tenant_config_compaction_algorithm=pageserver_default_tenant_config_compaction_algorithm,
    ) as builder:
        env = builder.init_start()

        # For convenience in tests, create a branch from the freshly-initialized cluster.
        env.neon_cli.create_branch("empty", ancestor_branch_name=DEFAULT_BRANCH_NAME)

        yield env


@pytest.fixture(scope="function")
def neon_simple_env(_shared_simple_env: NeonEnv) -> Iterator[NeonEnv]:
    """
    Simple Neon environment, with no authentication and no safekeepers.

    If TEST_SHARED_FIXTURES environment variable is set, we reuse the same
    environment for all tests that use 'neon_simple_env', keeping the
    page server and safekeepers running. Any compute nodes are stopped after
    each the test, however.
    """
    yield _shared_simple_env

    _shared_simple_env.endpoints.stop_all()


@pytest.fixture(scope="function")
def neon_env_builder(
    pytestconfig: Config,
    test_output_dir: Path,
    port_distributor: PortDistributor,
    mock_s3_server: MockS3Server,
    neon_binpath: Path,
    pg_distrib_dir: Path,
    pg_version: PgVersion,
    default_broker: NeonBroker,
    run_id: uuid.UUID,
    request: FixtureRequest,
    test_overlay_dir: Path,
    top_output_dir: Path,
    pageserver_virtual_file_io_engine: str,
<<<<<<< HEAD
    pageserver_aux_file_policy: Optional[AuxFileStore],
    pageserver_default_tenant_config_compaction_algorithm: Optional[Dict[str, Any]] = None,
=======
    pageserver_default_tenant_config_compaction_algorithm: Optional[Dict[str, Any]],
    pageserver_aux_file_policy: Optional[AuxFileStore] = None,
>>>>>>> 4b976833
) -> Iterator[NeonEnvBuilder]:
    """
    Fixture to create a Neon environment for test.

    To use, define 'neon_env_builder' fixture in your test to get access to the
    builder object. Set properties on it to describe the environment.
    Finally, initialize and start up the environment by calling
    neon_env_builder.init_start().

    After the initialization, you can launch compute nodes by calling
    the functions in the 'env.endpoints' factory object, stop/start the
    nodes, etc.
    """

    # Create the environment in the test-specific output dir
    repo_dir = os.path.join(test_output_dir, "repo")

    # Return the builder to the caller
    with NeonEnvBuilder(
        top_output_dir=top_output_dir,
        repo_dir=Path(repo_dir),
        port_distributor=port_distributor,
        mock_s3_server=mock_s3_server,
        neon_binpath=neon_binpath,
        pg_distrib_dir=pg_distrib_dir,
        pg_version=pg_version,
        broker=default_broker,
        run_id=run_id,
        preserve_database_files=pytestconfig.getoption("--preserve-database-files"),
        pageserver_virtual_file_io_engine=pageserver_virtual_file_io_engine,
        test_name=request.node.name,
        test_output_dir=test_output_dir,
        test_overlay_dir=test_overlay_dir,
        pageserver_aux_file_policy=pageserver_aux_file_policy,
        pageserver_default_tenant_config_compaction_algorithm=pageserver_default_tenant_config_compaction_algorithm,
    ) as builder:
        yield builder


@dataclass
class PageserverPort:
    pg: int
    http: int


CREATE_TIMELINE_ID_EXTRACTOR: re.Pattern = re.compile(  # type: ignore[type-arg]
    r"^Created timeline '(?P<timeline_id>[^']+)'", re.MULTILINE
)
TIMELINE_DATA_EXTRACTOR: re.Pattern = re.compile(  # type: ignore[type-arg]
    r"\s?(?P<branch_name>[^\s]+)\s\[(?P<timeline_id>[^\]]+)\]", re.MULTILINE
)


class AbstractNeonCli(abc.ABC):
    """
    A typed wrapper around an arbitrary Neon CLI tool.
    Supports a way to run arbitrary command directly via CLI.
    Do not use directly, use specific subclasses instead.
    """

    def __init__(self, env: NeonEnv):
        self.env = env

    COMMAND: str = cast(str, None)  # To be overwritten by the derived class.

    def raw_cli(
        self,
        arguments: List[str],
        extra_env_vars: Optional[Dict[str, str]] = None,
        check_return_code=True,
        timeout=None,
        local_binpath=False,
    ) -> "subprocess.CompletedProcess[str]":
        """
        Run the command with the specified arguments.

        Arguments must be in list form, e.g. ['pg', 'create']

        Return both stdout and stderr, which can be accessed as

        >>> result = env.neon_cli.raw_cli(...)
        >>> assert result.stderr == ""
        >>> log.info(result.stdout)

        If `check_return_code`, on non-zero exit code logs failure and raises.

        If `local_binpath` is true, then we are invoking a test utility
        """

        assert isinstance(arguments, list)
        assert isinstance(self.COMMAND, str)

        if local_binpath:
            # Test utility
            bin_neon = str(self.env.neon_local_binpath / self.COMMAND)
        else:
            # Normal binary
            bin_neon = str(self.env.neon_binpath / self.COMMAND)

        args = [bin_neon] + arguments
        log.info('Running command "{}"'.format(" ".join(args)))

        env_vars = os.environ.copy()
        env_vars["NEON_REPO_DIR"] = str(self.env.repo_dir)
        env_vars["POSTGRES_DISTRIB_DIR"] = str(self.env.pg_distrib_dir)
        if self.env.rust_log_override is not None:
            env_vars["RUST_LOG"] = self.env.rust_log_override
        for extra_env_key, extra_env_value in (extra_env_vars or {}).items():
            env_vars[extra_env_key] = extra_env_value

        # Pass coverage settings
        var = "LLVM_PROFILE_FILE"
        val = os.environ.get(var)
        if val:
            env_vars[var] = val

        # Intercept CalledProcessError and print more info
        try:
            res = subprocess.run(
                args,
                env=env_vars,
                check=False,
                universal_newlines=True,
                stdout=subprocess.PIPE,
                stderr=subprocess.PIPE,
                timeout=timeout,
            )
        except subprocess.TimeoutExpired as e:
            if e.stderr:
                stderr = e.stderr.decode(errors="replace")
            else:
                stderr = ""

            if e.stdout:
                stdout = e.stdout.decode(errors="replace")
            else:
                stdout = ""

            log.warn(f"CLI timeout: stderr={stderr}, stdout={stdout}")
            raise

        indent = "  "
        if not res.returncode:
            stripped = res.stdout.strip()
            lines = stripped.splitlines()
            if len(lines) < 2:
                log.debug(f"Run {res.args} success: {stripped}")
            else:
                log.debug("Run %s success:\n%s" % (res.args, textwrap.indent(stripped, indent)))
        elif check_return_code:
            # this way command output will be in recorded and shown in CI in failure message
            indent = indent * 2
            msg = textwrap.dedent(
                """\
            Run %s failed:
              stdout:
            %s
              stderr:
            %s
            """
            )
            msg = msg % (
                res.args,
                textwrap.indent(res.stdout.strip(), indent),
                textwrap.indent(res.stderr.strip(), indent),
            )
            log.info(msg)
            raise RuntimeError(msg) from subprocess.CalledProcessError(
                res.returncode, res.args, res.stdout, res.stderr
            )
        return res


class NeonCli(AbstractNeonCli):
    """
    A typed wrapper around the `neon` CLI tool.
    Supports main commands via typed methods and a way to run arbitrary command directly via CLI.
    """

    COMMAND = "neon_local"

    def raw_cli(self, *args, **kwargs) -> subprocess.CompletedProcess[str]:
        kwargs["local_binpath"] = True
        return super().raw_cli(*args, **kwargs)

    def create_tenant(
        self,
        tenant_id: Optional[TenantId] = None,
        timeline_id: Optional[TimelineId] = None,
        conf: Optional[Dict[str, Any]] = None,
        shard_count: Optional[int] = None,
        shard_stripe_size: Optional[int] = None,
        placement_policy: Optional[str] = None,
        set_default: bool = False,
        aux_file_v2: Optional[AuxFileStore] = None,
    ) -> Tuple[TenantId, TimelineId]:
        """
        Creates a new tenant, returns its id and its initial timeline's id.
        """
        tenant_id = tenant_id or TenantId.generate()
        timeline_id = timeline_id or TimelineId.generate()

        args = [
            "tenant",
            "create",
            "--tenant-id",
            str(tenant_id),
            "--timeline-id",
            str(timeline_id),
            "--pg-version",
            self.env.pg_version,
        ]
        if conf is not None:
            args.extend(
                chain.from_iterable(
                    product(["-c"], (f"{key}:{value}" for key, value in conf.items()))
                )
            )

        if aux_file_v2 is AuxFileStore.V2:
            args.extend(["-c", "switch_aux_file_policy:v2"])

        if aux_file_v2 is AuxFileStore.V1:
            args.extend(["-c", "switch_aux_file_policy:v1"])

        if aux_file_v2 is AuxFileStore.CrossValidation:
            args.extend(["-c", "switch_aux_file_policy:cross_validation"])

        if set_default:
            args.append("--set-default")

        if shard_count is not None:
            args.extend(["--shard-count", str(shard_count)])

        if shard_stripe_size is not None:
            args.extend(["--shard-stripe-size", str(shard_stripe_size)])

        if placement_policy is not None:
            args.extend(["--placement-policy", str(placement_policy)])

        res = self.raw_cli(args)
        res.check_returncode()
        return tenant_id, timeline_id

    def import_tenant(self, tenant_id: TenantId):
        args = ["tenant", "import", "--tenant-id", str(tenant_id)]
        res = self.raw_cli(args)
        res.check_returncode()

    def set_default(self, tenant_id: TenantId):
        """
        Update default tenant for future operations that require tenant_id.
        """
        res = self.raw_cli(["tenant", "set-default", "--tenant-id", str(tenant_id)])
        res.check_returncode()

    def config_tenant(self, tenant_id: TenantId, conf: Dict[str, str]):
        """
        Update tenant config.
        """

        args = ["tenant", "config", "--tenant-id", str(tenant_id)]
        if conf is not None:
            args.extend(
                chain.from_iterable(
                    product(["-c"], (f"{key}:{value}" for key, value in conf.items()))
                )
            )

        res = self.raw_cli(args)
        res.check_returncode()

    def list_tenants(self) -> "subprocess.CompletedProcess[str]":
        res = self.raw_cli(["tenant", "list"])
        res.check_returncode()
        return res

    def create_timeline(
        self,
        new_branch_name: str,
        tenant_id: Optional[TenantId] = None,
        timeline_id: Optional[TimelineId] = None,
    ) -> TimelineId:
        cmd = [
            "timeline",
            "create",
            "--branch-name",
            new_branch_name,
            "--tenant-id",
            str(tenant_id or self.env.initial_tenant),
            "--pg-version",
            self.env.pg_version,
        ]

        if timeline_id is not None:
            cmd.extend(["--timeline-id", str(timeline_id)])

        res = self.raw_cli(cmd)
        res.check_returncode()

        matches = CREATE_TIMELINE_ID_EXTRACTOR.search(res.stdout)

        created_timeline_id = None
        if matches is not None:
            created_timeline_id = matches.group("timeline_id")

        return TimelineId(str(created_timeline_id))

    def create_branch(
        self,
        new_branch_name: str = DEFAULT_BRANCH_NAME,
        ancestor_branch_name: Optional[str] = None,
        tenant_id: Optional[TenantId] = None,
        ancestor_start_lsn: Optional[Lsn] = None,
    ) -> TimelineId:
        cmd = [
            "timeline",
            "branch",
            "--branch-name",
            new_branch_name,
            "--tenant-id",
            str(tenant_id or self.env.initial_tenant),
        ]
        if ancestor_branch_name is not None:
            cmd.extend(["--ancestor-branch-name", ancestor_branch_name])
        if ancestor_start_lsn is not None:
            cmd.extend(["--ancestor-start-lsn", str(ancestor_start_lsn)])

        res = self.raw_cli(cmd)
        res.check_returncode()

        matches = CREATE_TIMELINE_ID_EXTRACTOR.search(res.stdout)

        created_timeline_id = None
        if matches is not None:
            created_timeline_id = matches.group("timeline_id")

        if created_timeline_id is None:
            raise Exception("could not find timeline id after `neon timeline create` invocation")
        else:
            return TimelineId(str(created_timeline_id))

    def list_timelines(self, tenant_id: Optional[TenantId] = None) -> List[Tuple[str, TimelineId]]:
        """
        Returns a list of (branch_name, timeline_id) tuples out of parsed `neon timeline list` CLI output.
        """

        # main [b49f7954224a0ad25cc0013ea107b54b]
        # ┣━ @0/16B5A50: test_cli_branch_list_main [20f98c79111b9015d84452258b7d5540]
        res = self.raw_cli(
            ["timeline", "list", "--tenant-id", str(tenant_id or self.env.initial_tenant)]
        )
        timelines_cli = sorted(
            map(
                lambda branch_and_id: (branch_and_id[0], TimelineId(branch_and_id[1])),
                TIMELINE_DATA_EXTRACTOR.findall(res.stdout),
            )
        )
        return timelines_cli

    def init(
        self,
        init_config: Dict[str, Any],
        force: Optional[str] = None,
    ) -> "subprocess.CompletedProcess[str]":
        with tempfile.NamedTemporaryFile(mode="w+") as init_config_tmpfile:
            init_config_tmpfile.write(toml.dumps(init_config))
            init_config_tmpfile.flush()

            cmd = [
                "init",
                f"--config={init_config_tmpfile.name}",
            ]

            if force is not None:
                cmd.extend(["--force", force])

            res = self.raw_cli(cmd)
            res.check_returncode()
        return res

    def storage_controller_start(self):
        cmd = ["storage_controller", "start"]
        return self.raw_cli(cmd)

    def storage_controller_stop(self, immediate: bool):
        cmd = ["storage_controller", "stop"]
        if immediate:
            cmd.extend(["-m", "immediate"])
        return self.raw_cli(cmd)

    def pageserver_start(
        self,
        id: int,
        extra_env_vars: Optional[Dict[str, str]] = None,
    ) -> "subprocess.CompletedProcess[str]":
        start_args = ["pageserver", "start", f"--id={id}"]
        storage = self.env.pageserver_remote_storage

        if isinstance(storage, S3Storage):
            s3_env_vars = storage.access_env_vars()
            extra_env_vars = (extra_env_vars or {}) | s3_env_vars

        return self.raw_cli(start_args, extra_env_vars=extra_env_vars)

    def pageserver_stop(self, id: int, immediate=False) -> "subprocess.CompletedProcess[str]":
        cmd = ["pageserver", "stop", f"--id={id}"]
        if immediate:
            cmd.extend(["-m", "immediate"])

        log.info(f"Stopping pageserver with {cmd}")
        return self.raw_cli(cmd)

    def safekeeper_start(
        self, id: int, extra_opts: Optional[List[str]] = None
    ) -> "subprocess.CompletedProcess[str]":
        s3_env_vars = None
        if isinstance(self.env.safekeepers_remote_storage, S3Storage):
            s3_env_vars = self.env.safekeepers_remote_storage.access_env_vars()

        if extra_opts is not None:
            extra_opts = [f"-e={opt}" for opt in extra_opts]
        else:
            extra_opts = []
        return self.raw_cli(
            ["safekeeper", "start", str(id), *extra_opts], extra_env_vars=s3_env_vars
        )

    def safekeeper_stop(
        self, id: Optional[int] = None, immediate=False
    ) -> "subprocess.CompletedProcess[str]":
        args = ["safekeeper", "stop"]
        if id is not None:
            args.append(str(id))
        if immediate:
            args.extend(["-m", "immediate"])
        return self.raw_cli(args)

    def endpoint_create(
        self,
        branch_name: str,
        pg_port: int,
        http_port: int,
        endpoint_id: Optional[str] = None,
        tenant_id: Optional[TenantId] = None,
        hot_standby: bool = False,
        lsn: Optional[Lsn] = None,
        pageserver_id: Optional[int] = None,
        allow_multiple=False,
    ) -> "subprocess.CompletedProcess[str]":
        args = [
            "endpoint",
            "create",
            "--tenant-id",
            str(tenant_id or self.env.initial_tenant),
            "--branch-name",
            branch_name,
            "--pg-version",
            self.env.pg_version,
        ]
        if lsn is not None:
            args.extend(["--lsn", str(lsn)])
        if pg_port is not None:
            args.extend(["--pg-port", str(pg_port)])
        if http_port is not None:
            args.extend(["--http-port", str(http_port)])
        if endpoint_id is not None:
            args.append(endpoint_id)
        if hot_standby:
            args.extend(["--hot-standby", "true"])
        if pageserver_id is not None:
            args.extend(["--pageserver-id", str(pageserver_id)])
        if allow_multiple:
            args.extend(["--allow-multiple"])

        res = self.raw_cli(args)
        res.check_returncode()
        return res

    def endpoint_start(
        self,
        endpoint_id: str,
        safekeepers: Optional[List[int]] = None,
        remote_ext_config: Optional[str] = None,
        pageserver_id: Optional[int] = None,
        allow_multiple=False,
    ) -> "subprocess.CompletedProcess[str]":
        args = [
            "endpoint",
            "start",
        ]
        if remote_ext_config is not None:
            args.extend(["--remote-ext-config", remote_ext_config])

        if safekeepers is not None:
            args.extend(["--safekeepers", (",".join(map(str, safekeepers)))])
        if endpoint_id is not None:
            args.append(endpoint_id)
        if pageserver_id is not None:
            args.extend(["--pageserver-id", str(pageserver_id)])
        if allow_multiple:
            args.extend(["--allow-multiple"])

        res = self.raw_cli(args)
        res.check_returncode()
        return res

    def endpoint_reconfigure(
        self,
        endpoint_id: str,
        tenant_id: Optional[TenantId] = None,
        pageserver_id: Optional[int] = None,
        check_return_code=True,
    ) -> "subprocess.CompletedProcess[str]":
        args = ["endpoint", "reconfigure", endpoint_id]
        if tenant_id is not None:
            args.extend(["--tenant-id", str(tenant_id)])
        if pageserver_id is not None:
            args.extend(["--pageserver-id", str(pageserver_id)])
        return self.raw_cli(args, check_return_code=check_return_code)

    def endpoint_stop(
        self,
        endpoint_id: str,
        destroy=False,
        check_return_code=True,
        mode: Optional[str] = None,
    ) -> "subprocess.CompletedProcess[str]":
        args = [
            "endpoint",
            "stop",
        ]
        if destroy:
            args.append("--destroy")
        if mode is not None:
            args.append(f"--mode={mode}")
        if endpoint_id is not None:
            args.append(endpoint_id)

        return self.raw_cli(args, check_return_code=check_return_code)

    def map_branch(
        self, name: str, tenant_id: TenantId, timeline_id: TimelineId
    ) -> "subprocess.CompletedProcess[str]":
        """
        Map tenant id and timeline id to a neon_local branch name. They do not have to exist.
        Usually needed when creating branches via PageserverHttpClient and not neon_local.

        After creating a name mapping, you can use EndpointFactory.create_start
        with this registered branch name.
        """
        args = [
            "mappings",
            "map",
            "--branch-name",
            name,
            "--tenant-id",
            str(tenant_id),
            "--timeline-id",
            str(timeline_id),
        ]

        return self.raw_cli(args, check_return_code=True)

    def start(self, check_return_code=True) -> "subprocess.CompletedProcess[str]":
        return self.raw_cli(["start"], check_return_code=check_return_code)

    def stop(self, check_return_code=True) -> "subprocess.CompletedProcess[str]":
        return self.raw_cli(["stop"], check_return_code=check_return_code)


class WalCraft(AbstractNeonCli):
    """
    A typed wrapper around the `wal_craft` CLI tool.
    Supports main commands via typed methods and a way to run arbitrary command directly via CLI.
    """

    COMMAND = "wal_craft"

    def postgres_config(self) -> List[str]:
        res = self.raw_cli(["print-postgres-config"])
        res.check_returncode()
        return res.stdout.split("\n")

    def in_existing(self, type: str, connection: str) -> None:
        res = self.raw_cli(["in-existing", type, connection])
        res.check_returncode()


class ComputeCtl(AbstractNeonCli):
    """
    A typed wrapper around the `compute_ctl` CLI tool.
    """

    COMMAND = "compute_ctl"


class Pagectl(AbstractNeonCli):
    """
    A typed wrapper around the `pagectl` utility CLI tool.
    """

    COMMAND = "pagectl"

    def dump_index_part(self, path: Path) -> IndexPartDump:
        res = self.raw_cli(["index-part", "dump", str(path)])
        res.check_returncode()
        parsed = json.loads(res.stdout)
        return IndexPartDump.from_json(parsed)


class LogUtils:
    """
    A mixin class which provides utilities for inspecting the logs of a service.
    """

    def __init__(self, logfile: Path) -> None:
        self.logfile = logfile

    def assert_log_contains(
        self, pattern: str, offset: None | LogCursor = None
    ) -> Tuple[str, LogCursor]:
        """Convenient for use inside wait_until()"""

        res = self.log_contains(pattern, offset=offset)
        assert res is not None
        return res

    def log_contains(
        self, pattern: str, offset: None | LogCursor = None
    ) -> Optional[Tuple[str, LogCursor]]:
        """Check that the log contains a line that matches the given regex"""
        logfile = self.logfile
        if not logfile.exists():
            log.warning(f"Skipping log check: {logfile} does not exist")
            return None

        contains_re = re.compile(pattern)

        # XXX: Our rust logging machinery buffers the messages, so if you
        # call this function immediately after it's been logged, there is
        # no guarantee it is already present in the log file. This hasn't
        # been a problem in practice, our python tests are not fast enough
        # to hit that race condition.
        skip_until_line_no = 0 if offset is None else offset._line_no
        cur_line_no = 0
        with logfile.open("r") as f:
            for line in f:
                if cur_line_no < skip_until_line_no:
                    cur_line_no += 1
                    continue
                elif contains_re.search(line):
                    # found it!
                    cur_line_no += 1
                    return (line, LogCursor(cur_line_no))
                else:
                    cur_line_no += 1
        return None


class StorageControllerApiException(Exception):
    def __init__(self, message, status_code: int):
        super().__init__(message)
        self.message = message
        self.status_code = status_code


class NeonStorageController(MetricsGetter, LogUtils):
    def __init__(self, env: NeonEnv, auth_enabled: bool):
        self.env = env
        self.running = False
        self.auth_enabled = auth_enabled
        self.allowed_errors: list[str] = DEFAULT_STORAGE_CONTROLLER_ALLOWED_ERRORS
        self.logfile = self.workdir / "storage_controller.log"

    def start(self):
        assert not self.running
        self.env.neon_cli.storage_controller_start()
        self.running = True
        return self

    def stop(self, immediate: bool = False) -> "NeonStorageController":
        if self.running:
            self.env.neon_cli.storage_controller_stop(immediate)
            self.running = False
        return self

    @staticmethod
    def raise_api_exception(res: requests.Response):
        try:
            res.raise_for_status()
        except requests.RequestException as e:
            try:
                msg = res.json()["msg"]
            except:  # noqa: E722
                msg = ""
            raise StorageControllerApiException(msg, res.status_code) from e

    def assert_no_errors(self):
        assert_no_errors(
            self.env.repo_dir / "storage_controller.log", "storage_controller", self.allowed_errors
        )

    def pageserver_api(self) -> PageserverHttpClient:
        """
        The storage controller implements a subset of the pageserver REST API, for mapping
        per-tenant actions into per-shard actions (e.g. timeline creation).  Tests should invoke those
        functions via the HttpClient, as an implicit check that these APIs remain compatible.
        """
        auth_token = None
        if self.auth_enabled:
            auth_token = self.env.auth_keys.generate_token(scope=TokenScope.PAGE_SERVER_API)
        return PageserverHttpClient(self.env.storage_controller_port, lambda: True, auth_token)

    def request(self, method, *args, **kwargs) -> requests.Response:
        resp = requests.request(method, *args, **kwargs)
        NeonStorageController.raise_api_exception(resp)

        return resp

    def headers(self, scope: Optional[TokenScope]) -> Dict[str, str]:
        headers = {}
        if self.auth_enabled and scope is not None:
            jwt_token = self.env.auth_keys.generate_token(scope=scope)
            headers["Authorization"] = f"Bearer {jwt_token}"

        return headers

    def get_metrics(self) -> Metrics:
        res = self.request("GET", f"{self.env.storage_controller_api}/metrics")
        return parse_metrics(res.text)

    def ready(self) -> bool:
        status = None
        try:
            resp = self.request("GET", f"{self.env.storage_controller_api}/ready")
            status = resp.status_code
        except StorageControllerApiException as e:
            status = e.status_code

        if status == 503:
            return False
        elif status == 200:
            return True
        else:
            raise RuntimeError(f"Unexpected status {status} from readiness endpoint")

    def wait_until_ready(self):
        t1 = time.time()

        def storage_controller_ready():
            assert self.ready() is True

        wait_until(30, 1, storage_controller_ready)
        return time.time() - t1

    def attach_hook_issue(
        self, tenant_shard_id: Union[TenantId, TenantShardId], pageserver_id: int
    ) -> int:
        response = self.request(
            "POST",
            f"{self.env.storage_controller_api}/debug/v1/attach-hook",
            json={"tenant_shard_id": str(tenant_shard_id), "node_id": pageserver_id},
            headers=self.headers(TokenScope.ADMIN),
        )
        gen = response.json()["gen"]
        assert isinstance(gen, int)
        return gen

    def attach_hook_drop(self, tenant_shard_id: Union[TenantId, TenantShardId]):
        self.request(
            "POST",
            f"{self.env.storage_controller_api}/debug/v1/attach-hook",
            json={"tenant_shard_id": str(tenant_shard_id), "node_id": None},
            headers=self.headers(TokenScope.ADMIN),
        )

    def inspect(self, tenant_shard_id: Union[TenantId, TenantShardId]) -> Optional[tuple[int, int]]:
        """
        :return: 2-tuple of (generation, pageserver id), or None if unknown
        """
        response = self.request(
            "POST",
            f"{self.env.storage_controller_api}/debug/v1/inspect",
            json={"tenant_shard_id": str(tenant_shard_id)},
            headers=self.headers(TokenScope.ADMIN),
        )
        json = response.json()
        log.info(f"Response: {json}")
        if json["attachment"]:
            # Explicit int() to make python type linter happy
            return (int(json["attachment"][0]), int(json["attachment"][1]))
        else:
            return None

    def node_register(self, node: NeonPageserver):
        body = {
            "node_id": int(node.id),
            "listen_http_addr": "localhost",
            "listen_http_port": node.service_port.http,
            "listen_pg_addr": "localhost",
            "listen_pg_port": node.service_port.pg,
        }
        log.info(f"node_register({body})")
        self.request(
            "POST",
            f"{self.env.storage_controller_api}/control/v1/node",
            json=body,
            headers=self.headers(TokenScope.ADMIN),
        )

    def node_list(self):
        response = self.request(
            "GET",
            f"{self.env.storage_controller_api}/control/v1/node",
            headers=self.headers(TokenScope.ADMIN),
        )
        return response.json()

    def tenant_list(self):
        response = self.request(
            "GET",
            f"{self.env.storage_controller_api}/debug/v1/tenant",
            headers=self.headers(TokenScope.ADMIN),
        )
        return response.json()

    def node_configure(self, node_id, body: dict[str, Any]):
        log.info(f"node_configure({node_id}, {body})")
        body["node_id"] = node_id
        self.request(
            "PUT",
            f"{self.env.storage_controller_api}/control/v1/node/{node_id}/config",
            json=body,
            headers=self.headers(TokenScope.ADMIN),
        )

    def tenant_create(
        self,
        tenant_id: TenantId,
        shard_count: Optional[int] = None,
        shard_stripe_size: Optional[int] = None,
        tenant_config: Optional[Dict[Any, Any]] = None,
        placement_policy: Optional[Union[Dict[Any, Any] | str]] = None,
    ):
        """
        Use this rather than pageserver_api() when you need to include shard parameters
        """
        body: Dict[str, Any] = {"new_tenant_id": str(tenant_id)}

        if shard_count is not None:
            shard_params = {"count": shard_count}
            if shard_stripe_size is not None:
                shard_params["stripe_size"] = shard_stripe_size
            else:
                shard_params["stripe_size"] = 32768

            body["shard_parameters"] = shard_params

        if tenant_config is not None:
            for k, v in tenant_config.items():
                body[k] = v

        body["placement_policy"] = placement_policy

        response = self.request(
            "POST",
            f"{self.env.storage_controller_api}/v1/tenant",
            json=body,
            headers=self.headers(TokenScope.PAGE_SERVER_API),
        )
        response.raise_for_status()
        log.info(f"tenant_create success: {response.json()}")

    def locate(self, tenant_id: TenantId) -> list[dict[str, Any]]:
        """
        :return: list of {"shard_id": "", "node_id": int, "listen_pg_addr": str, "listen_pg_port": int, "listen_http_addr: str, "listen_http_port: int}
        """
        response = self.request(
            "GET",
            f"{self.env.storage_controller_api}/debug/v1/tenant/{tenant_id}/locate",
            headers=self.headers(TokenScope.ADMIN),
        )
        body = response.json()
        shards: list[dict[str, Any]] = body["shards"]
        return shards

    def tenant_describe(self, tenant_id: TenantId):
        """
        :return: list of {"shard_id": "", "node_id": int, "listen_pg_addr": str, "listen_pg_port": int, "listen_http_addr: str, "listen_http_port: int}
        """
        response = self.request(
            "GET",
            f"{self.env.storage_controller_api}/control/v1/tenant/{tenant_id}",
            headers=self.headers(TokenScope.ADMIN),
        )
        response.raise_for_status()
        return response.json()

    def tenant_shard_split(
        self, tenant_id: TenantId, shard_count: int, shard_stripe_size: Optional[int] = None
    ) -> list[TenantShardId]:
        response = self.request(
            "PUT",
            f"{self.env.storage_controller_api}/control/v1/tenant/{tenant_id}/shard_split",
            json={"new_shard_count": shard_count, "new_stripe_size": shard_stripe_size},
            headers=self.headers(TokenScope.ADMIN),
        )
        body = response.json()
        log.info(f"tenant_shard_split success: {body}")
        shards: list[TenantShardId] = body["new_shards"]
        return shards

    def tenant_shard_migrate(self, tenant_shard_id: TenantShardId, dest_ps_id: int):
        self.request(
            "PUT",
            f"{self.env.storage_controller_api}/control/v1/tenant/{tenant_shard_id}/migrate",
            json={"tenant_shard_id": str(tenant_shard_id), "node_id": dest_ps_id},
            headers=self.headers(TokenScope.ADMIN),
        )
        log.info(f"Migrated tenant {tenant_shard_id} to pageserver {dest_ps_id}")
        assert self.env.get_tenant_pageserver(tenant_shard_id).id == dest_ps_id

    def tenant_policy_update(self, tenant_id: TenantId, body: dict[str, Any]):
        log.info(f"tenant_policy_update({tenant_id}, {body})")
        self.request(
            "PUT",
            f"{self.env.storage_controller_api}/control/v1/tenant/{tenant_id}/policy",
            json=body,
            headers=self.headers(TokenScope.ADMIN),
        )

    def tenant_import(self, tenant_id: TenantId):
        self.request(
            "POST",
            f"{self.env.storage_controller_api}/debug/v1/tenant/{tenant_id}/import",
            headers=self.headers(TokenScope.ADMIN),
        )

    def reconcile_all(self):
        r = self.request(
            "POST",
            f"{self.env.storage_controller_api}/debug/v1/reconcile_all",
            headers=self.headers(TokenScope.ADMIN),
        )
        r.raise_for_status()
        n = r.json()
        log.info(f"reconcile_all waited for {n} shards")
        return n

    def reconcile_until_idle(self, timeout_secs=30):
        start_at = time.time()
        n = 1
        delay_sec = 0.5
        delay_max = 5
        while n > 0:
            n = self.reconcile_all()
            if n == 0:
                break
            elif time.time() - start_at > timeout_secs:
                raise RuntimeError("Timeout in reconcile_until_idle")
            else:
                # Don't call again right away: if we're waiting for many reconciles that
                # are blocked on the concurrency limit, it slows things down to call
                # reconcile_all frequently.
                time.sleep(delay_sec)
                delay_sec *= 2
                delay_sec = min(delay_sec, delay_max)

    def consistency_check(self):
        """
        Throw an exception if the service finds any inconsistencies in its state
        """
        self.request(
            "POST",
            f"{self.env.storage_controller_api}/debug/v1/consistency_check",
            headers=self.headers(TokenScope.ADMIN),
        )
        log.info("storage controller passed consistency check")

    def configure_failpoints(self, config_strings: Tuple[str, str] | List[Tuple[str, str]]):
        if isinstance(config_strings, tuple):
            pairs = [config_strings]
        else:
            pairs = config_strings

        log.info(f"Requesting config failpoints: {repr(pairs)}")

        res = self.request(
            "PUT",
            f"{self.env.storage_controller_api}/debug/v1/failpoints",
            json=[{"name": name, "actions": actions} for name, actions in pairs],
            headers=self.headers(TokenScope.ADMIN),
        )
        log.info(f"Got failpoints request response code {res.status_code}")
        res.raise_for_status()

    @property
    def workdir(self) -> Path:
        return self.env.repo_dir

    def __enter__(self) -> "NeonStorageController":
        return self

    def __exit__(
        self,
        exc_type: Optional[Type[BaseException]],
        exc: Optional[BaseException],
        tb: Optional[TracebackType],
    ):
        self.stop(immediate=True)


@dataclass
class LogCursor:
    _line_no: int


class NeonPageserver(PgProtocol, LogUtils):
    """
    An object representing a running pageserver.
    """

    TEMP_FILE_SUFFIX = "___temp"

    def __init__(self, env: NeonEnv, id: int, port: PageserverPort):
        super().__init__(host="localhost", port=port.pg, user="cloud_admin")
        self.env = env
        self.id = id
        self.running = False
        self.service_port = port
        self.version = env.get_binary_version("pageserver")
        self.logfile = self.workdir / "pageserver.log"
        # After a test finishes, we will scrape the log to see if there are any
        # unexpected error messages. If your test expects an error, add it to
        # 'allowed_errors' in the test with something like:
        #
        # env.pageserver.allowed_errors.append(".*could not open garage door.*")
        #
        # The entries in the list are regular experessions.
        self.allowed_errors: List[str] = list(DEFAULT_PAGESERVER_ALLOWED_ERRORS)

    def timeline_dir(
        self,
        tenant_shard_id: Union[TenantId, TenantShardId],
        timeline_id: Optional[TimelineId] = None,
    ) -> Path:
        """Get a timeline directory's path based on the repo directory of the test environment"""
        if timeline_id is None:
            return self.tenant_dir(tenant_shard_id) / "timelines"
        return self.tenant_dir(tenant_shard_id) / "timelines" / str(timeline_id)

    def tenant_dir(
        self,
        tenant_shard_id: Optional[Union[TenantId, TenantShardId]] = None,
    ) -> Path:
        """Get a tenant directory's path based on the repo directory of the test environment"""
        if tenant_shard_id is None:
            return self.workdir / "tenants"
        return self.workdir / "tenants" / str(tenant_shard_id)

    @property
    def config_toml_path(self) -> Path:
        return self.workdir / "pageserver.toml"

    def edit_config_toml(self, edit_fn: Callable[[Dict[str, Any]], None]):
        """
        Edit the pageserver's config toml file in place.
        """
        path = self.config_toml_path
        with open(path, "r") as f:
            config = toml.load(f)
        edit_fn(config)
        with open(path, "w") as f:
            toml.dump(config, f)

    def patch_config_toml_nonrecursive(self, patch: Dict[str, Any]) -> Dict[str, Any]:
        """
        Non-recursively merge the given `patch` dict into the existing config toml, using `dict.update()`.
        Returns the replaced values.
        If there was no previous value, the key is mapped to None.
        This allows to restore the original value by calling this method with the returned dict.
        """
        replacements = {}

        def doit(config: Dict[str, Any]):
            while len(patch) > 0:
                key, new = patch.popitem()
                old = config.get(key, None)
                config[key] = new
                replacements[key] = old

        self.edit_config_toml(doit)
        return replacements

    def start(
        self,
        extra_env_vars: Optional[Dict[str, str]] = None,
    ) -> "NeonPageserver":
        """
        Start the page server.
        `overrides` allows to add some config to this pageserver start.
        Returns self.
        """
        assert self.running is False

        self.env.neon_cli.pageserver_start(self.id, extra_env_vars=extra_env_vars)
        self.running = True
        return self

    def stop(self, immediate: bool = False) -> "NeonPageserver":
        """
        Stop the page server.
        Returns self.
        """
        if self.running:
            self.env.neon_cli.pageserver_stop(self.id, immediate)
            self.running = False
        return self

    def restart(self, immediate: bool = False):
        """
        High level wrapper for restart: restarts the process, and waits for
        tenant state to stabilize.
        """
        self.stop(immediate=immediate)
        self.start()
        self.quiesce_tenants()

    def quiesce_tenants(self):
        """
        Wait for all tenants to enter a stable state (Active or Broken)

        Call this after restarting the pageserver, or after attaching a tenant,
        to ensure that it is ready for use.
        """

        stable_states = {"Active", "Broken"}

        client = self.http_client()

        def complete():
            log.info("Checking tenants...")
            tenants = client.tenant_list()
            log.info(f"Tenant list: {tenants}...")
            any_unstable = any((t["state"]["slug"] not in stable_states) for t in tenants)
            if any_unstable:
                for t in tenants:
                    log.info(f"Waiting for tenant {t['id']} in state {t['state']['slug']}")
            log.info(f"any_unstable={any_unstable}")
            assert not any_unstable

        wait_until(20, 0.5, complete)

    def __enter__(self) -> "NeonPageserver":
        return self

    def __exit__(
        self,
        exc_type: Optional[Type[BaseException]],
        exc: Optional[BaseException],
        tb: Optional[TracebackType],
    ):
        self.stop(immediate=True)

    def is_testing_enabled_or_skip(self):
        if '"testing"' not in self.version:
            pytest.skip("pageserver was built without 'testing' feature")

    def http_client(
        self, auth_token: Optional[str] = None, retries: Optional[Retry] = None
    ) -> PageserverHttpClient:
        return PageserverHttpClient(
            port=self.service_port.http,
            auth_token=auth_token,
            is_testing_enabled_or_skip=self.is_testing_enabled_or_skip,
            retries=retries,
        )

    @property
    def workdir(self) -> Path:
        return self.env.repo_dir / f"pageserver_{self.id}"

    def assert_no_errors(self):
        assert_no_errors(
            self.workdir / "pageserver.log", f"pageserver_{self.id}", self.allowed_errors
        )

    def assert_no_metric_errors(self):
        """
        Certain metrics should _always_ be zero: they track conditions that indicate a bug.
        """
        if not self.running:
            log.info(f"Skipping metrics check on pageserver {self.id}, it is not running")
            return

        for metric in [
            "pageserver_tenant_manager_unexpected_errors_total",
            "pageserver_deletion_queue_unexpected_errors_total",
        ]:
            value = self.http_client().get_metric_value(metric)
            assert value == 0, f"Nonzero {metric} == {value}"

    def tenant_attach(
        self,
        tenant_id: TenantId,
        config: None | Dict[str, Any] = None,
        config_null: bool = False,
        generation: Optional[int] = None,
    ):
        """
        Tenant attachment passes through here to acquire a generation number before proceeding
        to call into the pageserver HTTP client.
        """
        client = self.http_client()
        if generation is None:
            generation = self.env.storage_controller.attach_hook_issue(tenant_id, self.id)
        return client.tenant_attach(
            tenant_id,
            config,
            config_null,
            generation=generation,
        )

    def tenant_detach(self, tenant_id: TenantId):
        self.env.storage_controller.attach_hook_drop(tenant_id)

        client = self.http_client()
        return client.tenant_detach(tenant_id)

    def tenant_location_configure(self, tenant_id: TenantId, config: dict[str, Any], **kwargs):
        if config["mode"].startswith("Attached") and "generation" not in config:
            config["generation"] = self.env.storage_controller.attach_hook_issue(tenant_id, self.id)

        client = self.http_client()
        return client.tenant_location_conf(tenant_id, config, **kwargs)

    def read_tenant_location_conf(
        self, tenant_shard_id: Union[TenantId, TenantShardId]
    ) -> dict[str, Any]:
        path = self.tenant_dir(tenant_shard_id) / "config-v1"
        log.info(f"Reading location conf from {path}")
        bytes = open(path, "r").read()
        try:
            decoded: dict[str, Any] = toml.loads(bytes)
            return decoded
        except:
            log.error(f"Failed to decode LocationConf, raw content ({len(bytes)} bytes): {bytes}")
            raise

    def tenant_create(
        self,
        tenant_id: TenantId,
        conf: Optional[Dict[str, Any]] = None,
        auth_token: Optional[str] = None,
        generation: Optional[int] = None,
    ) -> TenantId:
        if generation is None:
            generation = self.env.storage_controller.attach_hook_issue(tenant_id, self.id)
        client = self.http_client(auth_token=auth_token)
        return client.tenant_create(tenant_id, conf, generation=generation)

    def tenant_load(self, tenant_id: TenantId):
        client = self.http_client()
        return client.tenant_load(
            tenant_id, generation=self.env.storage_controller.attach_hook_issue(tenant_id, self.id)
        )

    def list_layers(self, tenant_id: TenantId, timeline_id: TimelineId) -> list[Path]:
        """
        Inspect local storage on a pageserver to discover which layer files are present.

        :return: list of relative paths to layers, from the timeline root.
        """
        timeline_path = self.timeline_dir(tenant_id, timeline_id)

        def relative(p: Path) -> Path:
            return p.relative_to(timeline_path)

        return sorted(
            list(
                map(
                    relative,
                    filter(
                        lambda path: path.name != "metadata"
                        and "ephemeral" not in path.name
                        and "temp" not in path.name,
                        timeline_path.glob("*"),
                    ),
                )
            )
        )

    def layer_exists(
        self, tenant_id: TenantId, timeline_id: TimelineId, layer_name: LayerName
    ) -> bool:
        layers = self.list_layers(tenant_id, timeline_id)
        return layer_name in [parse_layer_file_name(p.name) for p in layers]


class PgBin:
    """A helper class for executing postgres binaries"""

    def __init__(self, log_dir: Path, pg_distrib_dir: Path, pg_version: PgVersion):
        self.log_dir = log_dir
        self.pg_version = pg_version
        self.pg_bin_path = pg_distrib_dir / pg_version.v_prefixed / "bin"
        self.pg_lib_dir = pg_distrib_dir / pg_version.v_prefixed / "lib"
        self.env = os.environ.copy()
        self.env["LD_LIBRARY_PATH"] = str(self.pg_lib_dir)

    def _fixpath(self, command: List[str]):
        if "/" not in str(command[0]):
            command[0] = str(self.pg_bin_path / command[0])

    def _build_env(self, env_add: Optional[Env]) -> Env:
        if env_add is None:
            return self.env
        env = self.env.copy()
        env.update(env_add)
        return env

    def run(self, command: List[str], env: Optional[Env] = None, cwd: Optional[str] = None):
        """
        Run one of the postgres binaries.

        The command should be in list form, e.g. ['pgbench', '-p', '55432']

        All the necessary environment variables will be set.

        If the first argument (the command name) doesn't include a path (no '/'
        characters present), then it will be edited to include the correct path.

        If you want stdout/stderr captured to files, use `run_capture` instead.
        """

        self._fixpath(command)
        log.info(f"Running command '{' '.join(command)}'")
        env = self._build_env(env)
        subprocess.run(command, env=env, cwd=cwd, check=True)

    def run_capture(
        self,
        command: List[str],
        env: Optional[Env] = None,
        cwd: Optional[str] = None,
        with_command_header=True,
        **popen_kwargs: Any,
    ) -> str:
        """
        Run one of the postgres binaries, with stderr and stdout redirected to a file.

        This is just like `run`, but for chatty programs. Returns basepath for files
        with captured output.
        """

        self._fixpath(command)
        log.info(f"Running command '{' '.join(command)}'")
        env = self._build_env(env)
        base_path, _, _ = subprocess_capture(
            self.log_dir,
            command,
            env=env,
            cwd=cwd,
            check=True,
            with_command_header=with_command_header,
            **popen_kwargs,
        )
        return base_path

    def get_pg_controldata_checkpoint_lsn(self, pgdata: str) -> Lsn:
        """
        Run pg_controldata on given datadir and extract checkpoint lsn.
        """

        pg_controldata_path = os.path.join(self.pg_bin_path, "pg_controldata")
        cmd = f"{pg_controldata_path} -D {pgdata}"
        result = subprocess.run(cmd, capture_output=True, text=True, shell=True)
        checkpoint_lsn = re.findall(
            "Latest checkpoint location:\\s+([0-9A-F]+/[0-9A-F]+)", result.stdout
        )[0]
        log.info(f"last checkpoint at {checkpoint_lsn}")
        return Lsn(checkpoint_lsn)


@pytest.fixture(scope="function")
def pg_bin(test_output_dir: Path, pg_distrib_dir: Path, pg_version: PgVersion) -> PgBin:
    return PgBin(test_output_dir, pg_distrib_dir, pg_version)


# TODO make port an optional argument
class VanillaPostgres(PgProtocol):
    def __init__(self, pgdatadir: Path, pg_bin: PgBin, port: int, init: bool = True):
        super().__init__(host="localhost", port=port, dbname="postgres")
        self.pgdatadir = pgdatadir
        self.pg_bin = pg_bin
        self.running = False
        if init:
            self.pg_bin.run_capture(["initdb", "-D", str(pgdatadir)])
        self.configure([f"port = {port}\n"])

    def enable_tls(self):
        assert not self.running
        # generate self-signed certificate
        subprocess.run(
            [
                "openssl",
                "req",
                "-new",
                "-x509",
                "-days",
                "365",
                "-nodes",
                "-text",
                "-out",
                self.pgdatadir / "server.crt",
                "-keyout",
                self.pgdatadir / "server.key",
                "-subj",
                "/CN=localhost",
            ]
        )
        # configure postgresql.conf
        self.configure(
            [
                "ssl = on",
                "ssl_cert_file = 'server.crt'",
                "ssl_key_file = 'server.key'",
            ]
        )

    def configure(self, options: List[str]):
        """Append lines into postgresql.conf file."""
        assert not self.running
        with open(os.path.join(self.pgdatadir, "postgresql.conf"), "a") as conf_file:
            conf_file.write("\n".join(options))

    def edit_hba(self, hba: List[str]):
        """Prepend hba lines into pg_hba.conf file."""
        assert not self.running
        with open(os.path.join(self.pgdatadir, "pg_hba.conf"), "r+") as conf_file:
            data = conf_file.read()
            conf_file.seek(0)
            conf_file.write("\n".join(hba) + "\n")
            conf_file.write(data)

    def start(self, log_path: Optional[str] = None):
        assert not self.running
        self.running = True

        log_path = log_path or os.path.join(self.pgdatadir, "pg.log")

        self.pg_bin.run_capture(
            ["pg_ctl", "-w", "-D", str(self.pgdatadir), "-l", log_path, "start"]
        )

    def stop(self):
        assert self.running
        self.running = False
        self.pg_bin.run_capture(["pg_ctl", "-w", "-D", str(self.pgdatadir), "stop"])

    def get_subdir_size(self, subdir) -> int:
        """Return size of pgdatadir subdirectory in bytes."""
        return get_dir_size(os.path.join(self.pgdatadir, subdir))

    def __enter__(self) -> "VanillaPostgres":
        return self

    def __exit__(
        self,
        exc_type: Optional[Type[BaseException]],
        exc: Optional[BaseException],
        tb: Optional[TracebackType],
    ):
        if self.running:
            self.stop()


@pytest.fixture(scope="function")
def vanilla_pg(
    test_output_dir: Path,
    port_distributor: PortDistributor,
    pg_distrib_dir: Path,
    pg_version: PgVersion,
) -> Iterator[VanillaPostgres]:
    pgdatadir = test_output_dir / "pgdata-vanilla"
    pg_bin = PgBin(test_output_dir, pg_distrib_dir, pg_version)
    port = port_distributor.get_port()
    with VanillaPostgres(pgdatadir, pg_bin, port) as vanilla_pg:
        yield vanilla_pg


class RemotePostgres(PgProtocol):
    def __init__(self, pg_bin: PgBin, remote_connstr: str):
        super().__init__(**parse_dsn(remote_connstr))
        self.pg_bin = pg_bin
        # The remote server is assumed to be running already
        self.running = True

    def configure(self, options: List[str]):
        raise Exception("cannot change configuration of remote Posgres instance")

    def start(self):
        raise Exception("cannot start a remote Postgres instance")

    def stop(self):
        raise Exception("cannot stop a remote Postgres instance")

    def get_subdir_size(self, subdir) -> int:
        # TODO: Could use the server's Generic File Access functions if superuser.
        # See https://www.postgresql.org/docs/14/functions-admin.html#FUNCTIONS-ADMIN-GENFILE
        raise Exception("cannot get size of a Postgres instance")

    def __enter__(self) -> "RemotePostgres":
        return self

    def __exit__(
        self,
        exc_type: Optional[Type[BaseException]],
        exc: Optional[BaseException],
        tb: Optional[TracebackType],
    ):
        # do nothing
        pass


@pytest.fixture(scope="function")
def remote_pg(
    test_output_dir: Path, pg_distrib_dir: Path, pg_version: PgVersion
) -> Iterator[RemotePostgres]:
    pg_bin = PgBin(test_output_dir, pg_distrib_dir, pg_version)

    connstr = os.getenv("BENCHMARK_CONNSTR")
    if connstr is None:
        raise ValueError("no connstr provided, use BENCHMARK_CONNSTR environment variable")

    host = parse_dsn(connstr).get("host", "")
    is_neon = host.endswith(".neon.build")

    start_ms = int(datetime.utcnow().timestamp() * 1000)
    with RemotePostgres(pg_bin, connstr) as remote_pg:
        if is_neon:
            timeline_id = TimelineId(remote_pg.safe_psql("SHOW neon.timeline_id")[0][0])

        yield remote_pg

    end_ms = int(datetime.utcnow().timestamp() * 1000)
    if is_neon:
        # Add 10s margin to the start and end times
        allure_add_grafana_links(
            host,
            timeline_id,
            start_ms - 10_000,
            end_ms + 10_000,
        )


class PSQL:
    """
    Helper class to make it easier to run psql in the proxy tests.
    Copied and modified from PSQL from cloud/tests_e2e/common/psql.py
    """

    path: str
    database_url: str

    def __init__(
        self,
        path: str = "psql",
        host: str = "127.0.0.1",
        port: int = 5432,
    ):
        assert shutil.which(path)

        self.path = path
        self.database_url = f"postgres://{host}:{port}/main?options=project%3Dgeneric-project-name"

    async def run(self, query: Optional[str] = None) -> asyncio.subprocess.Process:
        run_args = [self.path, "--no-psqlrc", "--quiet", "--tuples-only", self.database_url]
        if query is not None:
            run_args += ["--command", query]

        log.info(f"Run psql: {subprocess.list2cmdline(run_args)}")
        return await asyncio.create_subprocess_exec(
            *run_args,
            stdout=subprocess.PIPE,
            stderr=subprocess.PIPE,
            env={"LC_ALL": "C", **os.environ},  # one locale to rule them all
        )


class NeonProxy(PgProtocol):
    link_auth_uri: str = "http://dummy-uri"

    class AuthBackend(abc.ABC):
        """All auth backends must inherit from this class"""

        @property
        def default_conn_url(self) -> Optional[str]:
            return None

        @abc.abstractmethod
        def extra_args(self) -> list[str]:
            pass

    class Link(AuthBackend):
        def extra_args(self) -> list[str]:
            return [
                # Link auth backend params
                *["--auth-backend", "link"],
                *["--uri", NeonProxy.link_auth_uri],
                *["--allow-self-signed-compute", "true"],
            ]

    class Console(AuthBackend):
        def __init__(self, endpoint: str, fixed_rate_limit: Optional[int] = None):
            self.endpoint = endpoint
            self.fixed_rate_limit = fixed_rate_limit

        def extra_args(self) -> list[str]:
            args = [
                # Console auth backend params
                *["--auth-backend", "console"],
                *["--auth-endpoint", self.endpoint],
                *["--sql-over-http-pool-opt-in", "false"],
            ]
            if self.fixed_rate_limit is not None:
                args += [
                    *["--disable-dynamic-rate-limiter", "false"],
                    *["--rate-limit-algorithm", "aimd"],
                    *["--initial-limit", str(1)],
                    *["--rate-limiter-timeout", "1s"],
                    *["--aimd-min-limit", "0"],
                    *["--aimd-increase-by", "1"],
                    *["--wake-compute-cache", "size=0"],  # Disable cache to test rate limiter.
                ]
            return args

    @dataclass(frozen=True)
    class Postgres(AuthBackend):
        pg_conn_url: str

        @property
        def default_conn_url(self) -> Optional[str]:
            return self.pg_conn_url

        def extra_args(self) -> list[str]:
            return [
                # Postgres auth backend params
                *["--auth-backend", "postgres"],
                *["--auth-endpoint", self.pg_conn_url],
            ]

    def __init__(
        self,
        neon_binpath: Path,
        test_output_dir: Path,
        proxy_port: int,
        http_port: int,
        mgmt_port: int,
        external_http_port: int,
        auth_backend: NeonProxy.AuthBackend,
        metric_collection_endpoint: Optional[str] = None,
        metric_collection_interval: Optional[str] = None,
    ):
        host = "127.0.0.1"
        domain = "proxy.localtest.me"  # resolves to 127.0.0.1
        super().__init__(dsn=auth_backend.default_conn_url, host=domain, port=proxy_port)

        self.domain = domain
        self.host = host
        self.http_port = http_port
        self.external_http_port = external_http_port
        self.neon_binpath = neon_binpath
        self.test_output_dir = test_output_dir
        self.proxy_port = proxy_port
        self.mgmt_port = mgmt_port
        self.auth_backend = auth_backend
        self.metric_collection_endpoint = metric_collection_endpoint
        self.metric_collection_interval = metric_collection_interval
        self.http_timeout_seconds = 15
        self._popen: Optional[subprocess.Popen[bytes]] = None

    def start(self) -> NeonProxy:
        assert self._popen is None

        # generate key of it doesn't exist
        crt_path = self.test_output_dir / "proxy.crt"
        key_path = self.test_output_dir / "proxy.key"

        if not key_path.exists():
            r = subprocess.run(
                [
                    "openssl",
                    "req",
                    "-new",
                    "-x509",
                    "-days",
                    "365",
                    "-nodes",
                    "-text",
                    "-out",
                    str(crt_path),
                    "-keyout",
                    str(key_path),
                    "-subj",
                    "/CN=*.localtest.me",
                    "-addext",
                    "subjectAltName = DNS:*.localtest.me",
                ]
            )
            assert r.returncode == 0

        args = [
            str(self.neon_binpath / "proxy"),
            *["--http", f"{self.host}:{self.http_port}"],
            *["--proxy", f"{self.host}:{self.proxy_port}"],
            *["--mgmt", f"{self.host}:{self.mgmt_port}"],
            *["--wss", f"{self.host}:{self.external_http_port}"],
            *["--sql-over-http-timeout", f"{self.http_timeout_seconds}s"],
            *["-c", str(crt_path)],
            *["-k", str(key_path)],
            *self.auth_backend.extra_args(),
        ]

        if (
            self.metric_collection_endpoint is not None
            and self.metric_collection_interval is not None
        ):
            args += [
                *["--metric-collection-endpoint", self.metric_collection_endpoint],
                *["--metric-collection-interval", self.metric_collection_interval],
            ]

        logfile = open(self.test_output_dir / "proxy.log", "w")
        self._popen = subprocess.Popen(args, stdout=logfile, stderr=logfile)
        self._wait_until_ready()
        return self

    # Sends SIGTERM to the proxy if it has been started
    def terminate(self):
        if self._popen:
            self._popen.terminate()

    # Waits for proxy to exit if it has been opened with a default timeout of
    # two seconds. Raises subprocess.TimeoutExpired if the proxy does not exit in time.
    def wait_for_exit(self, timeout=2):
        if self._popen:
            self._popen.wait(timeout=2)

    @backoff.on_exception(backoff.expo, requests.exceptions.RequestException, max_time=10)
    def _wait_until_ready(self):
        requests.get(f"http://{self.host}:{self.http_port}/v1/status")

    def http_query(self, query, args, **kwargs):
        # TODO maybe use default values if not provided
        user = quote(kwargs["user"])
        password = quote(kwargs["password"])
        expected_code = kwargs.get("expected_code")
        timeout = kwargs.get("timeout")

        log.info(f"Executing http query: {query}")

        connstr = f"postgresql://{user}:{password}@{self.domain}:{self.proxy_port}/postgres"
        response = requests.post(
            f"https://{self.domain}:{self.external_http_port}/sql",
            data=json.dumps({"query": query, "params": args}),
            headers={
                "Content-Type": "application/sql",
                "Neon-Connection-String": connstr,
                "Neon-Pool-Opt-In": "true",
            },
            verify=str(self.test_output_dir / "proxy.crt"),
            timeout=timeout,
        )

        if expected_code is not None:
            assert response.status_code == expected_code, f"response: {response.json()}"
        return response.json()

    async def http2_query(self, query, args, **kwargs):
        # TODO maybe use default values if not provided
        user = kwargs["user"]
        password = kwargs["password"]
        expected_code = kwargs.get("expected_code")

        log.info(f"Executing http2 query: {query}")

        connstr = f"postgresql://{user}:{password}@{self.domain}:{self.proxy_port}/postgres"
        async with httpx.AsyncClient(
            http2=True, verify=str(self.test_output_dir / "proxy.crt")
        ) as client:
            response = await client.post(
                f"https://{self.domain}:{self.external_http_port}/sql",
                json={"query": query, "params": args},
                headers={
                    "Content-Type": "application/sql",
                    "Neon-Connection-String": connstr,
                    "Neon-Pool-Opt-In": "true",
                },
            )
            assert response.http_version == "HTTP/2"

            if expected_code is not None:
                assert response.status_code == expected_code, f"response: {response.json()}"
            return response.json()

    def get_metrics(self) -> str:
        request_result = requests.get(f"http://{self.host}:{self.http_port}/metrics")
        return request_result.text

    @staticmethod
    def get_session_id(uri_prefix, uri_line):
        assert uri_prefix in uri_line

        url_parts = urlparse(uri_line)
        psql_session_id = url_parts.path[1:]
        assert psql_session_id.isalnum(), "session_id should only contain alphanumeric chars"

        return psql_session_id

    @staticmethod
    async def find_auth_link(link_auth_uri, proc):
        for _ in range(100):
            line = (await proc.stderr.readline()).decode("utf-8").strip()
            log.info(f"psql line: {line}")
            if link_auth_uri in line:
                log.info(f"SUCCESS, found auth url: {line}")
                return line

    def __enter__(self) -> NeonProxy:
        return self

    def __exit__(
        self,
        exc_type: Optional[Type[BaseException]],
        exc: Optional[BaseException],
        tb: Optional[TracebackType],
    ):
        if self._popen is not None:
            self._popen.terminate()
            try:
                self._popen.wait(timeout=5)
            except subprocess.TimeoutExpired:
                log.warning("failed to gracefully terminate proxy; killing")
                self._popen.kill()

    @staticmethod
    async def activate_link_auth(
        local_vanilla_pg, proxy_with_metric_collector, psql_session_id, create_user=True
    ):
        pg_user = "proxy"

        if create_user:
            log.info("creating a new user for link auth test")
            local_vanilla_pg.enable_tls()
            local_vanilla_pg.start()
            local_vanilla_pg.safe_psql(f"create user {pg_user} with login superuser")

        db_info = json.dumps(
            {
                "session_id": psql_session_id,
                "result": {
                    "Success": {
                        "host": local_vanilla_pg.default_options["host"],
                        "port": local_vanilla_pg.default_options["port"],
                        "dbname": local_vanilla_pg.default_options["dbname"],
                        "user": pg_user,
                        "aux": {
                            "project_id": "test_project_id",
                            "endpoint_id": "test_endpoint_id",
                            "branch_id": "test_branch_id",
                        },
                    }
                },
            }
        )

        log.info("sending session activation message")
        psql = await PSQL(
            host=proxy_with_metric_collector.host,
            port=proxy_with_metric_collector.mgmt_port,
        ).run(db_info)
        assert psql.stdout is not None
        out = (await psql.stdout.read()).decode("utf-8").strip()
        assert out == "ok"


@pytest.fixture(scope="function")
def link_proxy(
    port_distributor: PortDistributor, neon_binpath: Path, test_output_dir: Path
) -> Iterator[NeonProxy]:
    """Neon proxy that routes through link auth."""

    http_port = port_distributor.get_port()
    proxy_port = port_distributor.get_port()
    mgmt_port = port_distributor.get_port()
    external_http_port = port_distributor.get_port()

    with NeonProxy(
        neon_binpath=neon_binpath,
        test_output_dir=test_output_dir,
        proxy_port=proxy_port,
        http_port=http_port,
        mgmt_port=mgmt_port,
        external_http_port=external_http_port,
        auth_backend=NeonProxy.Link(),
    ) as proxy:
        proxy.start()
        yield proxy


@pytest.fixture(scope="function")
def static_proxy(
    vanilla_pg: VanillaPostgres,
    port_distributor: PortDistributor,
    neon_binpath: Path,
    test_output_dir: Path,
) -> Iterator[NeonProxy]:
    """Neon proxy that routes directly to vanilla postgres."""

    port = vanilla_pg.default_options["port"]
    host = vanilla_pg.default_options["host"]
    dbname = vanilla_pg.default_options["dbname"]
    auth_endpoint = f"postgres://proxy:password@{host}:{port}/{dbname}"

    # require password for 'http_auth' user
    vanilla_pg.edit_hba([f"host {dbname} http_auth {host} password"])

    # For simplicity, we use the same user for both `--auth-endpoint` and `safe_psql`
    vanilla_pg.start()
    vanilla_pg.safe_psql("create user proxy with login superuser password 'password'")
    vanilla_pg.safe_psql("CREATE SCHEMA IF NOT EXISTS neon_control_plane")
    vanilla_pg.safe_psql(
        "CREATE TABLE neon_control_plane.endpoints (endpoint_id VARCHAR(255) PRIMARY KEY, allowed_ips VARCHAR(255))"
    )

    proxy_port = port_distributor.get_port()
    mgmt_port = port_distributor.get_port()
    http_port = port_distributor.get_port()
    external_http_port = port_distributor.get_port()

    with NeonProxy(
        neon_binpath=neon_binpath,
        test_output_dir=test_output_dir,
        proxy_port=proxy_port,
        http_port=http_port,
        mgmt_port=mgmt_port,
        external_http_port=external_http_port,
        auth_backend=NeonProxy.Postgres(auth_endpoint),
    ) as proxy:
        proxy.start()
        yield proxy


class Endpoint(PgProtocol):
    """An object representing a Postgres compute endpoint managed by the control plane."""

    def __init__(
        self,
        env: NeonEnv,
        tenant_id: TenantId,
        pg_port: int,
        http_port: int,
        check_stop_result: bool = True,
    ):
        super().__init__(host="localhost", port=pg_port, user="cloud_admin", dbname="postgres")
        self.env = env
        self.running = False
        self.branch_name: Optional[str] = None  # dubious
        self.endpoint_id: Optional[str] = None  # dubious, see asserts below
        self.pgdata_dir: Optional[str] = None  # Path to computenode PGDATA
        self.tenant_id = tenant_id
        self.pg_port = pg_port
        self.http_port = http_port
        self.check_stop_result = check_stop_result
        self.active_safekeepers: List[int] = list(map(lambda sk: sk.id, env.safekeepers))
        # path to conf is <repo_dir>/endpoints/<endpoint_id>/pgdata/postgresql.conf

    def create(
        self,
        branch_name: str,
        endpoint_id: Optional[str] = None,
        hot_standby: bool = False,
        lsn: Optional[Lsn] = None,
        config_lines: Optional[List[str]] = None,
        pageserver_id: Optional[int] = None,
        allow_multiple: bool = False,
    ) -> "Endpoint":
        """
        Create a new Postgres endpoint.
        Returns self.
        """

        if not config_lines:
            config_lines = []

        endpoint_id = endpoint_id or self.env.generate_endpoint_id()
        self.endpoint_id = endpoint_id
        self.branch_name = branch_name

        self.env.neon_cli.endpoint_create(
            branch_name,
            endpoint_id=self.endpoint_id,
            tenant_id=self.tenant_id,
            lsn=lsn,
            hot_standby=hot_standby,
            pg_port=self.pg_port,
            http_port=self.http_port,
            pageserver_id=pageserver_id,
            allow_multiple=allow_multiple,
        )
        path = Path("endpoints") / self.endpoint_id / "pgdata"
        self.pgdata_dir = os.path.join(self.env.repo_dir, path)

        config_lines = config_lines or []

        # set small 'max_replication_write_lag' to enable backpressure
        # and make tests more stable.
        config_lines = ["max_replication_write_lag=15MB"] + config_lines

        config_lines = ["neon.primary_is_running=on"] + config_lines
        self.config(config_lines)

        return self

    def start(
        self,
        remote_ext_config: Optional[str] = None,
        pageserver_id: Optional[int] = None,
        allow_multiple: bool = False,
    ) -> "Endpoint":
        """
        Start the Postgres instance.
        Returns self.
        """

        assert self.endpoint_id is not None

        log.info(f"Starting postgres endpoint {self.endpoint_id}")

        self.env.neon_cli.endpoint_start(
            self.endpoint_id,
            safekeepers=self.active_safekeepers,
            remote_ext_config=remote_ext_config,
            pageserver_id=pageserver_id,
            allow_multiple=allow_multiple,
        )
        self.running = True

        return self

    def endpoint_path(self) -> Path:
        """Path to endpoint directory"""
        assert self.endpoint_id
        path = Path("endpoints") / self.endpoint_id
        return self.env.repo_dir / path

    def pg_data_dir_path(self) -> str:
        """Path to Postgres data directory"""
        return os.path.join(self.endpoint_path(), "pgdata")

    def pg_xact_dir_path(self) -> str:
        """Path to pg_xact dir"""
        return os.path.join(self.pg_data_dir_path(), "pg_xact")

    def pg_twophase_dir_path(self) -> str:
        """Path to pg_twophase dir"""
        return os.path.join(self.pg_data_dir_path(), "pg_twophase")

    def config_file_path(self) -> str:
        """Path to the postgresql.conf in the endpoint directory (not the one in pgdata)"""
        return os.path.join(self.endpoint_path(), "postgresql.conf")

    def config(self, lines: List[str]) -> "Endpoint":
        """
        Add lines to postgresql.conf.
        Lines should be an array of valid postgresql.conf rows.
        Returns self.
        """

        with open(self.config_file_path(), "a") as conf:
            for line in lines:
                conf.write(line)
                conf.write("\n")

        return self

    def edit_hba(self, hba: List[str]):
        """Prepend hba lines into pg_hba.conf file."""
        with open(os.path.join(self.pg_data_dir_path(), "pg_hba.conf"), "r+") as conf_file:
            data = conf_file.read()
            conf_file.seek(0)
            conf_file.write("\n".join(hba) + "\n")
            conf_file.write(data)

        if self.running:
            self.safe_psql("SELECT pg_reload_conf()")

    def reconfigure(self, pageserver_id: Optional[int] = None):
        assert self.endpoint_id is not None
        self.env.neon_cli.endpoint_reconfigure(self.endpoint_id, self.tenant_id, pageserver_id)

    def respec(self, **kwargs):
        """Update the endpoint.json file used by control_plane."""
        # Read config
        config_path = os.path.join(self.endpoint_path(), "endpoint.json")
        with open(config_path, "r") as f:
            data_dict = json.load(f)

        # Write it back updated
        with open(config_path, "w") as file:
            log.info(json.dumps(dict(data_dict, **kwargs)))
            json.dump(dict(data_dict, **kwargs), file, indent=4)

    # Please note: Migrations only run if pg_skip_catalog_updates is false
    def wait_for_migrations(self):
        with self.cursor() as cur:

            def check_migrations_done():
                cur.execute("SELECT id FROM neon_migration.migration_id")
                migration_id = cur.fetchall()[0][0]
                assert migration_id != 0

            wait_until(20, 0.5, check_migrations_done)

    # Mock the extension part of spec passed from control plane for local testing
    # endpooint.rs adds content of this file as a part of the spec.json
    def create_remote_extension_spec(self, spec: dict[str, Any]):
        """Create a remote extension spec file for the endpoint."""
        remote_extensions_spec_path = os.path.join(
            self.endpoint_path(), "remote_extensions_spec.json"
        )

        with open(remote_extensions_spec_path, "w") as file:
            json.dump(spec, file, indent=4)

    def stop(self, mode: str = "fast") -> "Endpoint":
        """
        Stop the Postgres instance if it's running.
        Returns self.
        """

        if self.running:
            assert self.endpoint_id is not None
            self.env.neon_cli.endpoint_stop(
                self.endpoint_id, check_return_code=self.check_stop_result, mode=mode
            )
            self.running = False

        return self

    def stop_and_destroy(self, mode: str = "immediate") -> "Endpoint":
        """
        Stop the Postgres instance, then destroy the endpoint.
        Returns self.
        """

        assert self.endpoint_id is not None
        self.env.neon_cli.endpoint_stop(
            self.endpoint_id, True, check_return_code=self.check_stop_result, mode=mode
        )
        self.endpoint_id = None
        self.running = False

        return self

    def create_start(
        self,
        branch_name: str,
        endpoint_id: Optional[str] = None,
        hot_standby: bool = False,
        lsn: Optional[Lsn] = None,
        config_lines: Optional[List[str]] = None,
        remote_ext_config: Optional[str] = None,
        pageserver_id: Optional[int] = None,
        allow_multiple=False,
    ) -> "Endpoint":
        """
        Create an endpoint, apply config, and start Postgres.
        Returns self.
        """

        started_at = time.time()

        self.create(
            branch_name=branch_name,
            endpoint_id=endpoint_id,
            config_lines=config_lines,
            hot_standby=hot_standby,
            lsn=lsn,
            pageserver_id=pageserver_id,
            allow_multiple=allow_multiple,
        ).start(
            remote_ext_config=remote_ext_config,
            pageserver_id=pageserver_id,
            allow_multiple=allow_multiple,
        )

        log.info(f"Postgres startup took {time.time() - started_at} seconds")

        return self

    def __enter__(self) -> "Endpoint":
        return self

    def __exit__(
        self,
        exc_type: Optional[Type[BaseException]],
        exc: Optional[BaseException],
        tb: Optional[TracebackType],
    ):
        self.stop()

    # Checkpoints running endpoint and returns pg_wal size in MB.
    def get_pg_wal_size(self):
        log.info(f'checkpointing at LSN {self.safe_psql("select pg_current_wal_lsn()")[0][0]}')
        self.safe_psql("checkpoint")
        assert self.pgdata_dir is not None  # please mypy
        return get_dir_size(os.path.join(self.pgdata_dir, "pg_wal")) / 1024 / 1024


class EndpointFactory:
    """An object representing multiple compute endpoints."""

    def __init__(self, env: NeonEnv):
        self.env = env
        self.num_instances: int = 0
        self.endpoints: List[Endpoint] = []

    def create_start(
        self,
        branch_name: str,
        endpoint_id: Optional[str] = None,
        tenant_id: Optional[TenantId] = None,
        lsn: Optional[Lsn] = None,
        hot_standby: bool = False,
        config_lines: Optional[List[str]] = None,
        remote_ext_config: Optional[str] = None,
        pageserver_id: Optional[int] = None,
    ) -> Endpoint:
        ep = Endpoint(
            self.env,
            tenant_id=tenant_id or self.env.initial_tenant,
            pg_port=self.env.port_distributor.get_port(),
            http_port=self.env.port_distributor.get_port(),
        )
        self.num_instances += 1
        self.endpoints.append(ep)

        return ep.create_start(
            branch_name=branch_name,
            endpoint_id=endpoint_id,
            hot_standby=hot_standby,
            config_lines=config_lines,
            lsn=lsn,
            remote_ext_config=remote_ext_config,
            pageserver_id=pageserver_id,
        )

    def create(
        self,
        branch_name: str,
        endpoint_id: Optional[str] = None,
        tenant_id: Optional[TenantId] = None,
        lsn: Optional[Lsn] = None,
        hot_standby: bool = False,
        config_lines: Optional[List[str]] = None,
        pageserver_id: Optional[int] = None,
    ) -> Endpoint:
        ep = Endpoint(
            self.env,
            tenant_id=tenant_id or self.env.initial_tenant,
            pg_port=self.env.port_distributor.get_port(),
            http_port=self.env.port_distributor.get_port(),
        )

        endpoint_id = endpoint_id or self.env.generate_endpoint_id()

        self.num_instances += 1
        self.endpoints.append(ep)

        return ep.create(
            branch_name=branch_name,
            endpoint_id=endpoint_id,
            lsn=lsn,
            hot_standby=hot_standby,
            config_lines=config_lines,
            pageserver_id=pageserver_id,
        )

    def stop_all(self) -> "EndpointFactory":
        for ep in self.endpoints:
            ep.stop()

        return self

    def new_replica(self, origin: Endpoint, endpoint_id: str, config_lines: Optional[List[str]]):
        branch_name = origin.branch_name
        assert origin in self.endpoints
        assert branch_name is not None

        return self.create(
            branch_name=branch_name,
            endpoint_id=endpoint_id,
            tenant_id=origin.tenant_id,
            lsn=None,
            hot_standby=True,
            config_lines=config_lines,
        )

    def new_replica_start(
        self, origin: Endpoint, endpoint_id: str, config_lines: Optional[List[str]] = None
    ):
        branch_name = origin.branch_name
        assert origin in self.endpoints
        assert branch_name is not None

        return self.create_start(
            branch_name=branch_name,
            endpoint_id=endpoint_id,
            tenant_id=origin.tenant_id,
            lsn=None,
            hot_standby=True,
            config_lines=config_lines,
        )


@dataclass
class SafekeeperPort:
    pg: int
    pg_tenant_only: int
    http: int


@dataclass
class Safekeeper:
    """An object representing a running safekeeper daemon."""

    env: NeonEnv
    port: SafekeeperPort
    id: int
    running: bool = False

    def start(self, extra_opts: Optional[List[str]] = None) -> "Safekeeper":
        assert self.running is False
        self.env.neon_cli.safekeeper_start(self.id, extra_opts=extra_opts)
        self.running = True
        # wait for wal acceptor start by checking its status
        started_at = time.time()
        while True:
            try:
                with self.http_client() as http_cli:
                    http_cli.check_status()
            except Exception as e:
                elapsed = time.time() - started_at
                if elapsed > 3:
                    raise RuntimeError(
                        f"timed out waiting {elapsed:.0f}s for wal acceptor start: {e}"
                    ) from e
                time.sleep(0.5)
            else:
                break  # success
        return self

    def stop(self, immediate: bool = False) -> "Safekeeper":
        log.info(f"Stopping safekeeper {self.id}")
        self.env.neon_cli.safekeeper_stop(self.id, immediate)
        self.running = False
        return self

    def append_logical_message(
        self, tenant_id: TenantId, timeline_id: TimelineId, request: Dict[str, Any]
    ) -> Dict[str, Any]:
        """
        Send JSON_CTRL query to append LogicalMessage to WAL and modify
        safekeeper state. It will construct LogicalMessage from provided
        prefix and message, and then will write it to WAL.
        """

        # "replication=0" hacks psycopg not to send additional queries
        # on startup, see https://github.com/psycopg/psycopg2/pull/482
        token = self.env.auth_keys.generate_tenant_token(tenant_id)
        connstr = f"host=localhost port={self.port.pg} password={token} replication=0 options='-c timeline_id={timeline_id} tenant_id={tenant_id}'"

        with closing(psycopg2.connect(connstr)) as conn:
            # server doesn't support transactions
            conn.autocommit = True
            with conn.cursor() as cur:
                request_json = json.dumps(request)
                log.info(f"JSON_CTRL request on port {self.port.pg}: {request_json}")
                cur.execute("JSON_CTRL " + request_json)
                all = cur.fetchall()
                log.info(f"JSON_CTRL response: {all[0][0]}")
                res = json.loads(all[0][0])
                assert isinstance(res, dict)
                return res

    def http_client(self, auth_token: Optional[str] = None) -> SafekeeperHttpClient:
        is_testing_enabled = '"testing"' in self.env.get_binary_version("safekeeper")
        return SafekeeperHttpClient(
            port=self.port.http, auth_token=auth_token, is_testing_enabled=is_testing_enabled
        )

    def data_dir(self) -> str:
        return os.path.join(self.env.repo_dir, "safekeepers", f"sk{self.id}")

    def timeline_dir(self, tenant_id, timeline_id) -> str:
        return os.path.join(self.data_dir(), str(tenant_id), str(timeline_id))

    def list_segments(self, tenant_id, timeline_id) -> List[str]:
        """
        Get list of segment names of the given timeline.
        """
        tli_dir = self.timeline_dir(tenant_id, timeline_id)
        segments = []
        for _, _, filenames in os.walk(tli_dir):
            segments.extend([f for f in filenames if not f.startswith("safekeeper.control")])
        segments.sort()
        return segments


class S3Scrubber:
    def __init__(self, env: NeonEnvBuilder, log_dir: Optional[Path] = None):
        self.env = env
        self.log_dir = log_dir or env.test_output_dir

    def scrubber_cli(self, args: list[str], timeout) -> str:
        assert isinstance(self.env.pageserver_remote_storage, S3Storage)
        s3_storage = self.env.pageserver_remote_storage

        env = {
            "REGION": s3_storage.bucket_region,
            "BUCKET": s3_storage.bucket_name,
            "BUCKET_PREFIX": s3_storage.prefix_in_bucket,
            "RUST_LOG": "DEBUG",
        }
        env.update(s3_storage.access_env_vars())

        if s3_storage.endpoint is not None:
            env.update({"AWS_ENDPOINT_URL": s3_storage.endpoint})

        base_args = [str(self.env.neon_binpath / "s3_scrubber")]
        args = base_args + args

        (output_path, stdout, status_code) = subprocess_capture(
            self.env.test_output_dir,
            args,
            echo_stderr=True,
            echo_stdout=True,
            env=env,
            check=False,
            capture_stdout=True,
            timeout=timeout,
        )
        if status_code:
            log.warning(f"Scrub command {args} failed")
            log.warning(f"Scrub environment: {env}")
            log.warning(f"Output at: {output_path}")

            raise RuntimeError(f"Scrubber failed while running {args}")

        assert stdout is not None
        return stdout

    def scan_metadata(self) -> Any:
        stdout = self.scrubber_cli(
            ["scan-metadata", "--node-kind", "pageserver", "--json"], timeout=30
        )

        try:
            return json.loads(stdout)
        except:
            log.error("Failed to decode JSON output from `scan-metadata`.  Dumping stdout:")
            log.error(stdout)
            raise

    def tenant_snapshot(self, tenant_id: TenantId, output_path: Path):
        stdout = self.scrubber_cli(
            ["tenant-snapshot", "--tenant-id", str(tenant_id), "--output-path", str(output_path)],
            timeout=30,
        )
        log.info(f"tenant-snapshot output: {stdout}")


def _get_test_dir(request: FixtureRequest, top_output_dir: Path, prefix: str) -> Path:
    """Compute the path to a working directory for an individual test."""
    test_name = request.node.name
    test_dir = top_output_dir / f"{prefix}{test_name.replace('/', '-')}"

    # We rerun flaky tests multiple times, use a separate directory for each run.
    if (suffix := getattr(request.node, "execution_count", None)) is not None:
        test_dir = test_dir.parent / f"{test_dir.name}-{suffix}"

    log.info(f"get_test_output_dir is {test_dir}")
    # make mypy happy
    assert isinstance(test_dir, Path)
    return test_dir


def get_test_output_dir(request: FixtureRequest, top_output_dir: Path) -> Path:
    """
    The working directory for a test.
    """
    return _get_test_dir(request, top_output_dir, "")


def get_test_overlay_dir(request: FixtureRequest, top_output_dir: Path) -> Path:
    """
    Directory that contains `upperdir` and `workdir` for overlayfs mounts
    that a test creates. See `NeonEnvBuilder.overlay_mount`.
    """
    return _get_test_dir(request, top_output_dir, "overlay-")


def get_shared_snapshot_dir_path(top_output_dir: Path, snapshot_name: str) -> Path:
    return top_output_dir / "shared-snapshots" / snapshot_name


def get_test_repo_dir(request: FixtureRequest, top_output_dir: Path) -> Path:
    return get_test_output_dir(request, top_output_dir) / "repo"


def pytest_addoption(parser: Parser):
    parser.addoption(
        "--preserve-database-files",
        action="store_true",
        default=False,
        help="Preserve timeline files after the test suite is over",
    )


SMALL_DB_FILE_NAME_REGEX: re.Pattern = re.compile(  # type: ignore[type-arg]
    r"config-v1|heatmap-v1|metadata|.+\.(?:toml|pid|json|sql|conf)"
)


# This is autouse, so the test output directory always gets created, even
# if a test doesn't put anything there. It also solves a problem with the
# neon_simple_env fixture: if TEST_SHARED_FIXTURES is not set, it
# creates the repo in the test output directory. But it cannot depend on
# 'test_output_dir' fixture, because when TEST_SHARED_FIXTURES is not set,
# it has 'session' scope and cannot access fixtures with 'function'
# scope. So it uses the get_test_output_dir() function to get the path, and
# this fixture ensures that the directory exists.  That works because
# 'autouse' fixtures are run before other fixtures.
#
# NB: we request the overlay dir fixture so the fixture does its cleanups
@pytest.fixture(scope="function", autouse=True)
def test_output_dir(
    request: FixtureRequest, top_output_dir: Path, test_overlay_dir: Path
) -> Iterator[Path]:
    """Create the working directory for an individual test."""

    # one directory per test
    test_dir = get_test_output_dir(request, top_output_dir)
    log.info(f"test_output_dir is {test_dir}")
    shutil.rmtree(test_dir, ignore_errors=True)
    test_dir.mkdir()

    yield test_dir

    allure_attach_from_dir(test_dir)


class FileAndThreadLock:
    def __init__(self, path: Path):
        self.path = path
        self.thread_lock = threading.Lock()
        self.fd: Optional[int] = None

    def __enter__(self):
        self.fd = os.open(self.path, os.O_CREAT | os.O_WRONLY)
        # lock thread lock before file lock so that there's no race
        # around flocking / funlocking the file lock
        self.thread_lock.acquire()
        flock(self.fd, LOCK_EX)

    def __exit__(self, exc_type, exc_value, exc_traceback):
        assert self.fd is not None
        assert self.thread_lock.locked()  # ... by us
        flock(self.fd, LOCK_UN)
        self.thread_lock.release()
        os.close(self.fd)
        self.fd = None


class SnapshotDirLocked:
    def __init__(self, parent: SnapshotDir):
        self._parent = parent

    def is_initialized(self):
        # TODO: in the future, take a `tag` as argument and store it in the marker in set_initialized.
        # Then, in this function, compare marker file contents with the tag to invalidate the snapshot if the tag changed.
        return self._parent._marker_file_path.exists()

    def set_initialized(self):
        self._parent._marker_file_path.write_text("")

    @property
    def path(self) -> Path:
        return self._parent._path / "snapshot"


class SnapshotDir:
    _path: Path

    def __init__(self, path: Path):
        self._path = path
        assert self._path.is_dir()
        self._lock = FileAndThreadLock(self._lock_file_path)

    @property
    def _lock_file_path(self) -> Path:
        return self._path / "initializing.flock"

    @property
    def _marker_file_path(self) -> Path:
        return self._path / "initialized.marker"

    def __enter__(self) -> SnapshotDirLocked:
        self._lock.__enter__()
        return SnapshotDirLocked(self)

    def __exit__(self, exc_type, exc_value, exc_traceback):
        self._lock.__exit__(exc_type, exc_value, exc_traceback)


def shared_snapshot_dir(top_output_dir, ident: str) -> SnapshotDir:
    snapshot_dir_path = get_shared_snapshot_dir_path(top_output_dir, ident)
    snapshot_dir_path.mkdir(exist_ok=True, parents=True)
    return SnapshotDir(snapshot_dir_path)


@pytest.fixture(scope="function")
def test_overlay_dir(request: FixtureRequest, top_output_dir: Path) -> Optional[Path]:
    """
    Idempotently create a test's overlayfs mount state directory.
    If the functionality isn't enabled via env var, returns None.

    The procedure cleans up after previous runs that were aborted (e.g. due to Ctrl-C, OOM kills, etc).
    """

    if os.getenv("NEON_ENV_BUILDER_USE_OVERLAYFS_FOR_SNAPSHOTS") is None:
        return None

    overlay_dir = get_test_overlay_dir(request, top_output_dir)
    log.info(f"test_overlay_dir is {overlay_dir}")

    overlay_dir.mkdir(exist_ok=True)
    # unmount stale overlayfs mounts which subdirectories of `overlay_dir/*` as the overlayfs `upperdir` and `workdir`
    for mountpoint in overlayfs.iter_mounts_beneath(get_test_output_dir(request, top_output_dir)):
        cmd = ["sudo", "umount", str(mountpoint)]
        log.info(
            f"Unmounting stale overlayfs mount probably created during earlier test run: {cmd}"
        )
        subprocess.run(cmd, capture_output=True, check=True)
    # the overlayfs `workdir`` is owned by `root`, shutil.rmtree won't work.
    cmd = ["sudo", "rm", "-rf", str(overlay_dir)]
    subprocess.run(cmd, capture_output=True, check=True)

    overlay_dir.mkdir()

    return overlay_dir

    # no need to clean up anything: on clean shutdown,
    # NeonEnvBuilder.overlay_cleanup_teardown takes care of cleanup
    # and on unclean shutdown, this function will take care of it
    # on the next test run


SKIP_DIRS = frozenset(
    (
        "pg_wal",
        "pg_stat",
        "pg_stat_tmp",
        "pg_subtrans",
        "pg_logical",
        "pg_replslot/wal_proposer_slot",
    )
)

SKIP_FILES = frozenset(
    (
        "pg_internal.init",
        "pg.log",
        "zenith.signal",
        "pg_hba.conf",
        "postgresql.conf",
        "postmaster.opts",
        "postmaster.pid",
        "pg_control",
    )
)


def should_skip_dir(dirname: str) -> bool:
    return dirname in SKIP_DIRS


def should_skip_file(filename: str) -> bool:
    if filename in SKIP_FILES:
        return True
    # check for temp table files according to https://www.postgresql.org/docs/current/storage-file-layout.html
    # i e "tBBB_FFF"
    if not filename.startswith("t"):
        return False

    tmp_name = filename[1:].split("_")
    if len(tmp_name) != 2:
        return False

    try:
        list(map(int, tmp_name))
    except:  # noqa: E722
        return False
    return True


#
# Test helpers
#
def list_files_to_compare(pgdata_dir: Path) -> List[str]:
    pgdata_files = []
    for root, _dirs, filenames in os.walk(pgdata_dir):
        for filename in filenames:
            rel_dir = os.path.relpath(root, pgdata_dir)
            # Skip some dirs and files we don't want to compare
            if should_skip_dir(rel_dir) or should_skip_file(filename):
                continue
            rel_file = os.path.join(rel_dir, filename)
            pgdata_files.append(rel_file)

    pgdata_files.sort()
    log.info(pgdata_files)
    return pgdata_files


# pg is the existing and running compute node, that we want to compare with a basebackup
def check_restored_datadir_content(test_output_dir: Path, env: NeonEnv, endpoint: Endpoint):
    pg_bin = PgBin(test_output_dir, env.pg_distrib_dir, env.pg_version)

    # Get the timeline ID. We need it for the 'basebackup' command
    timeline_id = TimelineId(endpoint.safe_psql("SHOW neon.timeline_id")[0][0])

    # stop postgres to ensure that files won't change
    endpoint.stop()

    # Read the shutdown checkpoint's LSN
    checkpoint_lsn = pg_bin.get_pg_controldata_checkpoint_lsn(endpoint.pg_data_dir_path())

    # Take a basebackup from pageserver
    restored_dir_path = env.repo_dir / f"{endpoint.endpoint_id}_restored_datadir"
    restored_dir_path.mkdir(exist_ok=True)

    psql_path = os.path.join(pg_bin.pg_bin_path, "psql")

    pageserver_id = env.storage_controller.locate(endpoint.tenant_id)[0]["node_id"]
    cmd = rf"""
        {psql_path}                                    \
            --no-psqlrc                                \
            postgres://localhost:{env.get_pageserver(pageserver_id).service_port.pg}  \
            -c 'basebackup {endpoint.tenant_id} {timeline_id} {checkpoint_lsn}'  \
         | tar -x -C {restored_dir_path}
    """

    # Set LD_LIBRARY_PATH in the env properly, otherwise we may use the wrong libpq.
    # PgBin sets it automatically, but here we need to pipe psql output to the tar command.
    psql_env = {"LD_LIBRARY_PATH": pg_bin.pg_lib_dir}
    result = subprocess.run(cmd, env=psql_env, capture_output=True, text=True, shell=True)

    # Print captured stdout/stderr if basebackup cmd failed.
    if result.returncode != 0:
        log.error("Basebackup shell command failed with:")
        log.error(result.stdout)
        log.error(result.stderr)
    assert result.returncode == 0

    # list files we're going to compare
    assert endpoint.pgdata_dir
    pgdata_files = list_files_to_compare(Path(endpoint.pgdata_dir))

    restored_files = list_files_to_compare(restored_dir_path)

    if pgdata_files != restored_files:
        # filter pg_xact and multixact files which are downloaded on demand
        pgdata_files = [
            f
            for f in pgdata_files
            if not f.startswith("pg_xact") and not f.startswith("pg_multixact")
        ]

    # check that file sets are equal
    assert pgdata_files == restored_files

    # compare content of the files
    # filecmp returns (match, mismatch, error) lists
    # We've already filtered all mismatching files in list_files_to_compare(),
    # so here expect that the content is identical
    (match, mismatch, error) = filecmp.cmpfiles(
        endpoint.pgdata_dir, restored_dir_path, pgdata_files, shallow=False
    )
    log.info(f"filecmp result mismatch and error lists:\n\t mismatch={mismatch}\n\t error={error}")

    for f in mismatch:
        f1 = os.path.join(endpoint.pgdata_dir, f)
        f2 = os.path.join(restored_dir_path, f)
        stdout_filename = f"{f2}.filediff"

        with open(stdout_filename, "w") as stdout_f:
            subprocess.run(f"xxd -b {f1} > {f1}.hex ", shell=True)
            subprocess.run(f"xxd -b {f2} > {f2}.hex ", shell=True)

            cmd = f"diff {f1}.hex {f2}.hex"
            subprocess.run([cmd], stdout=stdout_f, shell=True)

    assert (mismatch, error) == ([], [])


def logical_replication_sync(subscriber: VanillaPostgres, publisher: Endpoint) -> Lsn:
    """Wait logical replication subscriber to sync with publisher."""
    publisher_lsn = Lsn(publisher.safe_psql("SELECT pg_current_wal_flush_lsn()")[0][0])
    while True:
        res = subscriber.safe_psql("select latest_end_lsn from pg_catalog.pg_stat_subscription")[0][
            0
        ]
        if res:
            log.info(f"subscriber_lsn={res}")
            subscriber_lsn = Lsn(res)
            log.info(f"Subscriber LSN={subscriber_lsn}, publisher LSN={ publisher_lsn}")
            if subscriber_lsn >= publisher_lsn:
                return subscriber_lsn
        time.sleep(0.5)


def tenant_get_shards(
    env: NeonEnv, tenant_id: TenantId, pageserver_id: Optional[int] = None
) -> list[tuple[TenantShardId, NeonPageserver]]:
    """
    Helper for when you want to talk to one or more pageservers, and the
    caller _might_ have specified a pageserver, or they might leave it to
    us to figure out the shards for a tenant.

    If the caller provides `pageserver_id`, it will be used for all shards, even
    if the shard is indicated by storage controller to be on some other pageserver.

    Caller should over the response to apply their per-pageserver action to
    each shard
    """
    if pageserver_id is not None:
        override_pageserver = [p for p in env.pageservers if p.id == pageserver_id][0]
    else:
        override_pageserver = None

    if len(env.pageservers) > 1:
        return [
            (
                TenantShardId.parse(s["shard_id"]),
                override_pageserver or env.get_pageserver(s["node_id"]),
            )
            for s in env.storage_controller.locate(tenant_id)
        ]
    else:
        # Assume an unsharded tenant
        return [(TenantShardId(tenant_id, 0, 0), override_pageserver or env.pageserver)]


def wait_replica_caughtup(primary: Endpoint, secondary: Endpoint):
    primary_lsn = Lsn(
        primary.safe_psql_scalar("SELECT pg_current_wal_flush_lsn()", log_query=False)
    )
    while True:
        secondary_lsn = Lsn(
            secondary.safe_psql_scalar("SELECT pg_last_wal_replay_lsn()", log_query=False)
        )
        caught_up = secondary_lsn >= primary_lsn
        log.info(f"caughtup={caught_up}, primary_lsn={primary_lsn}, secondary_lsn={secondary_lsn}")
        if caught_up:
            return
        time.sleep(1)


def wait_for_last_flush_lsn(
    env: NeonEnv,
    endpoint: Endpoint,
    tenant: TenantId,
    timeline: TimelineId,
    pageserver_id: Optional[int] = None,
) -> Lsn:
    """Wait for pageserver to catch up the latest flush LSN, returns the last observed lsn."""

    shards = tenant_get_shards(env, tenant, pageserver_id)

    last_flush_lsn = Lsn(endpoint.safe_psql("SELECT pg_current_wal_flush_lsn()")[0][0])

    results = []
    for tenant_shard_id, pageserver in shards:
        log.info(
            f"wait_for_last_flush_lsn: waiting for {last_flush_lsn} on shard {tenant_shard_id} on pageserver {pageserver.id})"
        )
        waited = wait_for_last_record_lsn(
            pageserver.http_client(), tenant_shard_id, timeline, last_flush_lsn
        )

        assert waited >= last_flush_lsn
        results.append(waited)

    # Return the lowest LSN that has been ingested by all shards
    return min(results)


def flush_ep_to_pageserver(
    env: NeonEnv,
    ep: Endpoint,
    tenant: TenantId,
    timeline: TimelineId,
    pageserver_id: Optional[int] = None,
) -> Lsn:
    """
    Stop endpoint and wait until all committed WAL reaches the pageserver
    (last_record_lsn). This is for use by tests which want everything written so
    far to reach pageserver *and* expecting that no more data will arrive until
    endpoint starts again, so unlike wait_for_last_flush_lsn it polls
    safekeepers instead of compute to learn LSN.

    Returns the catch up LSN.
    """
    ep.stop()

    commit_lsn: Lsn = Lsn(0)
    # In principle in the absense of failures polling single sk would be enough.
    for sk in env.safekeepers:
        cli = sk.http_client()
        # wait until compute connections are gone
        wait_until(30, 0.5, partial(are_walreceivers_absent, cli, tenant, timeline))
        commit_lsn = max(cli.get_commit_lsn(tenant, timeline), commit_lsn)

    # Note: depending on WAL filtering implementation, probably most shards
    # won't be able to reach commit_lsn (unless gaps are also ack'ed), so this
    # is broken in sharded case.
    shards = tenant_get_shards(env, tenant, pageserver_id)
    for tenant_shard_id, pageserver in shards:
        log.info(
            f"flush_ep_to_pageserver: waiting for {commit_lsn} on shard {tenant_shard_id} on pageserver {pageserver.id})"
        )
        waited = wait_for_last_record_lsn(
            pageserver.http_client(), tenant_shard_id, timeline, commit_lsn
        )

        assert waited >= commit_lsn

    return commit_lsn


def wait_for_wal_insert_lsn(
    env: NeonEnv,
    endpoint: Endpoint,
    tenant: TenantId,
    timeline: TimelineId,
    pageserver_id: Optional[int] = None,
) -> Lsn:
    """Wait for pageserver to catch up the latest flush LSN, returns the last observed lsn."""
    last_flush_lsn = Lsn(endpoint.safe_psql("SELECT pg_current_wal_insert_lsn()")[0][0])
    result = None
    for tenant_shard_id, pageserver in tenant_get_shards(env, tenant, pageserver_id):
        shard_r = wait_for_last_record_lsn(
            pageserver.http_client(), tenant_shard_id, timeline, last_flush_lsn
        )
        if result is None:
            result = shard_r

    assert result is not None
    return result


def fork_at_current_lsn(
    env: NeonEnv,
    endpoint: Endpoint,
    new_branch_name: str,
    ancestor_branch_name: str,
    tenant_id: Optional[TenantId] = None,
) -> TimelineId:
    """
    Create new branch at the last LSN of an existing branch.
    The "last LSN" is taken from the given Postgres instance. The pageserver will wait for all the
    the WAL up to that LSN to arrive in the pageserver before creating the branch.
    """
    current_lsn = endpoint.safe_psql("SELECT pg_current_wal_lsn()")[0][0]
    return env.neon_cli.create_branch(new_branch_name, ancestor_branch_name, tenant_id, current_lsn)


def last_flush_lsn_upload(
    env: NeonEnv,
    endpoint: Endpoint,
    tenant_id: TenantId,
    timeline_id: TimelineId,
    pageserver_id: Optional[int] = None,
) -> Lsn:
    """
    Wait for pageserver to catch to the latest flush LSN of given endpoint,
    checkpoint pageserver, and wait for it to be uploaded (remote_consistent_lsn
    reaching flush LSN).
    """
    last_flush_lsn = wait_for_last_flush_lsn(
        env, endpoint, tenant_id, timeline_id, pageserver_id=pageserver_id
    )
    shards = tenant_get_shards(env, tenant_id, pageserver_id)
    for tenant_shard_id, pageserver in shards:
        ps_http = pageserver.http_client()
        wait_for_last_record_lsn(ps_http, tenant_shard_id, timeline_id, last_flush_lsn)
        # force a checkpoint to trigger upload
        ps_http.timeline_checkpoint(tenant_shard_id, timeline_id)
        wait_for_upload(ps_http, tenant_shard_id, timeline_id, last_flush_lsn)
    return last_flush_lsn


def parse_project_git_version_output(s: str) -> str:
    """
    Parses the git commit hash out of the --version output supported at least by neon_local.

    The information is generated by utils::project_git_version!
    """
    res = re.search(r"git(-env)?:([0-9a-fA-F]{8,40})(-\S+)?", s)
    if res and (commit := res.group(2)):
        return commit

    raise ValueError(f"unable to parse --version output: '{s}'")


def generate_uploads_and_deletions(
    env: NeonEnv,
    *,
    init: bool = True,
    tenant_id: Optional[TenantId] = None,
    timeline_id: Optional[TimelineId] = None,
    data: Optional[str] = None,
    pageserver: NeonPageserver,
):
    """
    Using the environment's default tenant + timeline, generate a load pattern
    that results in some uploads and some deletions to remote storage.
    """

    if tenant_id is None:
        tenant_id = env.initial_tenant
    assert tenant_id is not None

    if timeline_id is None:
        timeline_id = env.initial_timeline
    assert timeline_id is not None

    ps_http = pageserver.http_client()

    with env.endpoints.create_start(
        "main", tenant_id=tenant_id, pageserver_id=pageserver.id
    ) as endpoint:
        if init:
            endpoint.safe_psql("CREATE TABLE foo (id INTEGER PRIMARY KEY, val text)")
            last_flush_lsn_upload(
                env, endpoint, tenant_id, timeline_id, pageserver_id=pageserver.id
            )

        def churn(data):
            endpoint.safe_psql_many(
                [
                    f"""
                INSERT INTO foo (id, val)
                SELECT g, '{data}'
                FROM generate_series(1, 200) g
                ON CONFLICT (id) DO UPDATE
                SET val = EXCLUDED.val
                """,
                    # to ensure that GC can actually remove some layers
                    "VACUUM foo",
                ]
            )
            assert tenant_id is not None
            assert timeline_id is not None
            # We are waiting for uploads as well as local flush, in order to avoid leaving the system
            # in a state where there are "future layers" in remote storage that will generate deletions
            # after a restart.
            last_flush_lsn_upload(
                env, endpoint, tenant_id, timeline_id, pageserver_id=pageserver.id
            )

        # Compaction should generate some GC-elegible layers
        for i in range(0, 2):
            churn(f"{i if data is None else data}")

        gc_result = ps_http.timeline_gc(tenant_id, timeline_id, 0)
        print_gc_result(gc_result)
        assert gc_result["layers_removed"] > 0

        # Stop endpoint and flush all data to pageserver, then checkpoint it: this
        # ensures that the pageserver is in a fully idle state: there will be no more
        # background ingest, no more uploads pending, and therefore no non-determinism
        # in subsequent actions like pageserver restarts.
        final_lsn = flush_ep_to_pageserver(env, endpoint, tenant_id, timeline_id, pageserver.id)
        ps_http.timeline_checkpoint(tenant_id, timeline_id)
        # Finish uploads
        wait_for_upload(ps_http, tenant_id, timeline_id, final_lsn)
        # Finish all remote writes (including deletions)
        wait_for_upload_queue_empty(ps_http, tenant_id, timeline_id)<|MERGE_RESOLUTION|>--- conflicted
+++ resolved
@@ -1392,13 +1392,8 @@
     test_overlay_dir: Path,
     top_output_dir: Path,
     pageserver_virtual_file_io_engine: str,
-<<<<<<< HEAD
+    pageserver_default_tenant_config_compaction_algorithm: Optional[Dict[str, Any]],
     pageserver_aux_file_policy: Optional[AuxFileStore],
-    pageserver_default_tenant_config_compaction_algorithm: Optional[Dict[str, Any]] = None,
-=======
-    pageserver_default_tenant_config_compaction_algorithm: Optional[Dict[str, Any]],
-    pageserver_aux_file_policy: Optional[AuxFileStore] = None,
->>>>>>> 4b976833
 ) -> Iterator[NeonEnvBuilder]:
     """
     Fixture to create a Neon environment for test.
