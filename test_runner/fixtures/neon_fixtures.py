from __future__ import annotations

import abc
import asyncio
import concurrent.futures
import filecmp
import json
import os
import re
import shutil
import subprocess
import tempfile
import textwrap
import threading
import time
import uuid
from contextlib import closing, contextmanager
from dataclasses import dataclass
from datetime import datetime
from enum import Enum
from fcntl import LOCK_EX, LOCK_UN, flock
from functools import cached_property, partial
from itertools import chain, product
from pathlib import Path
from types import TracebackType
from typing import Any, Callable, Dict, Iterator, List, Optional, Tuple, Type, Union, cast
from urllib.parse import quote, urlparse

import asyncpg
import backoff
import httpx
import jwt
import psycopg2
import psycopg2.sql
import pytest
import requests
import toml
from _pytest.config import Config
from _pytest.config.argparsing import Parser
from _pytest.fixtures import FixtureRequest

# Type-related stuff
from psycopg2.extensions import connection as PgConnection
from psycopg2.extensions import cursor as PgCursor
from psycopg2.extensions import make_dsn, parse_dsn
from typing_extensions import Literal
from urllib3.util.retry import Retry

from fixtures import overlayfs
from fixtures.broker import NeonBroker
from fixtures.common_types import Lsn, TenantId, TenantShardId, TimelineId
from fixtures.endpoint.http import EndpointHttpClient
from fixtures.log_helper import log
from fixtures.metrics import Metrics, MetricsGetter, parse_metrics
from fixtures.pageserver.allowed_errors import (
    DEFAULT_PAGESERVER_ALLOWED_ERRORS,
    DEFAULT_STORAGE_CONTROLLER_ALLOWED_ERRORS,
)
from fixtures.pageserver.common_types import IndexPartDump, LayerName, parse_layer_file_name
from fixtures.pageserver.http import PageserverHttpClient
from fixtures.pageserver.utils import (
    wait_for_last_record_lsn,
    wait_for_upload,
    wait_for_upload_queue_empty,
)
from fixtures.pg_version import PgVersion
from fixtures.port_distributor import PortDistributor
from fixtures.remote_storage import (
    MockS3Server,
    RemoteStorage,
    RemoteStorageKind,
    RemoteStorageUser,
    S3Storage,
    default_remote_storage,
    remote_storage_to_toml_dict,
)
from fixtures.safekeeper.http import SafekeeperHttpClient
from fixtures.safekeeper.utils import are_walreceivers_absent
from fixtures.utils import (
    ATTACHMENT_NAME_REGEX,
    allure_add_grafana_links,
    allure_attach_from_dir,
    assert_no_errors,
    get_self_dir,
    print_gc_result,
    subprocess_capture,
    wait_until,
)
from fixtures.utils import AuxFileStore as AuxFileStore  # reexport

from .neon_api import NeonAPI, NeonApiEndpoint

"""
This file contains pytest fixtures. A fixture is a test resource that can be
summoned by placing its name in the test's arguments.

A fixture is created with the decorator @pytest.fixture decorator.
See docs: https://docs.pytest.org/en/6.2.x/fixture.html

There are several environment variables that can control the running of tests:
NEON_BIN, POSTGRES_DISTRIB_DIR, etc. See README.md for more information.

There's no need to import this file to use it. It should be declared as a plugin
inside conftest.py, and that makes it available to all tests.

Don't import functions from this file, or pytest will emit warnings. Instead
put directly-importable functions into utils.py or another separate file.
"""

Env = Dict[str, str]

DEFAULT_OUTPUT_DIR: str = "test_output"
DEFAULT_BRANCH_NAME: str = "main"

BASE_PORT: int = 15000


@pytest.fixture(scope="session")
def base_dir() -> Iterator[Path]:
    # find the base directory (currently this is the git root)
    base_dir = get_self_dir().parent.parent
    log.info(f"base_dir is {base_dir}")

    yield base_dir


@pytest.fixture(scope="function")
def neon_binpath(base_dir: Path, build_type: str) -> Iterator[Path]:
    if os.getenv("REMOTE_ENV"):
        # we are in remote env and do not have neon binaries locally
        # this is the case for benchmarks run on self-hosted runner
        return

    # Find the neon binaries.
    if env_neon_bin := os.environ.get("NEON_BIN"):
        binpath = Path(env_neon_bin)
    else:
        binpath = base_dir / "target" / build_type
    log.info(f"neon_binpath is {binpath}")

    if not (binpath / "pageserver").exists():
        raise Exception(f"neon binaries not found at '{binpath}'")

    yield binpath


@pytest.fixture(scope="function")
def pg_distrib_dir(base_dir: Path) -> Iterator[Path]:
    if env_postgres_bin := os.environ.get("POSTGRES_DISTRIB_DIR"):
        distrib_dir = Path(env_postgres_bin).resolve()
    else:
        distrib_dir = base_dir / "pg_install"

    log.info(f"pg_distrib_dir is {distrib_dir}")
    yield distrib_dir


@pytest.fixture(scope="session")
def top_output_dir(base_dir: Path) -> Iterator[Path]:
    # Compute the top-level directory for all tests.
    if env_test_output := os.environ.get("TEST_OUTPUT"):
        output_dir = Path(env_test_output).resolve()
    else:
        output_dir = base_dir / DEFAULT_OUTPUT_DIR
    output_dir.mkdir(exist_ok=True)

    log.info(f"top_output_dir is {output_dir}")
    yield output_dir


@pytest.fixture(scope="function")
def versioned_pg_distrib_dir(pg_distrib_dir: Path, pg_version: PgVersion) -> Iterator[Path]:
    versioned_dir = pg_distrib_dir / pg_version.v_prefixed

    psql_bin_path = versioned_dir / "bin/psql"
    postgres_bin_path = versioned_dir / "bin/postgres"

    if os.getenv("REMOTE_ENV"):
        # When testing against a remote server, we only need the client binary.
        if not psql_bin_path.exists():
            raise Exception(f"psql not found at '{psql_bin_path}'")
    else:
        if not postgres_bin_path.exists():
            raise Exception(f"postgres not found at '{postgres_bin_path}'")

    log.info(f"versioned_pg_distrib_dir is {versioned_dir}")
    yield versioned_dir


@pytest.fixture(scope="session")
def neon_api_key() -> str:
    api_key = os.getenv("NEON_API_KEY")
    if not api_key:
        raise AssertionError("Set the NEON_API_KEY environment variable")

    return api_key


@pytest.fixture(scope="session")
def neon_api_base_url() -> str:
    return os.getenv("NEON_API_BASE_URL", "https://console-stage.neon.build/api/v2")


@pytest.fixture(scope="session")
def neon_api(neon_api_key: str, neon_api_base_url: str) -> NeonAPI:
    return NeonAPI(neon_api_key, neon_api_base_url)


def shareable_scope(fixture_name: str, config: Config) -> Literal["session", "function"]:
    """Return either session of function scope, depending on TEST_SHARED_FIXTURES envvar.

    This function can be used as a scope like this:
    @pytest.fixture(scope=shareable_scope)
    def myfixture(...)
       ...
    """
    scope: Literal["session", "function"]

    if os.environ.get("TEST_SHARED_FIXTURES") is None:
        # Create the environment in the per-test output directory
        scope = "function"
    elif (
        os.environ.get("BUILD_TYPE") is not None
        and os.environ.get("DEFAULT_PG_VERSION") is not None
    ):
        scope = "session"
    else:
        pytest.fail(
            "Shared environment(TEST_SHARED_FIXTURES) requires BUILD_TYPE and DEFAULT_PG_VERSION to be set",
            pytrace=False,
        )

    return scope


@pytest.fixture(scope="session")
def worker_port_num():
    return (32768 - BASE_PORT) // int(os.environ.get("PYTEST_XDIST_WORKER_COUNT", "1"))


@pytest.fixture(scope="session")
def worker_seq_no(worker_id: str) -> int:
    # worker_id is a pytest-xdist fixture
    # it can be master or gw<number>
    # parse it to always get a number
    if worker_id == "master":
        return 0
    assert worker_id.startswith("gw")
    return int(worker_id[2:])


@pytest.fixture(scope="session")
def worker_base_port(worker_seq_no: int, worker_port_num: int) -> int:
    # so we divide ports in ranges of ports
    # so workers have disjoint set of ports for services
    return BASE_PORT + worker_seq_no * worker_port_num


def get_dir_size(path: str) -> int:
    """Return size in bytes."""
    totalbytes = 0
    for root, _dirs, files in os.walk(path):
        for name in files:
            totalbytes += os.path.getsize(os.path.join(root, name))

    return totalbytes


@pytest.fixture(scope="session")
def port_distributor(worker_base_port: int, worker_port_num: int) -> PortDistributor:
    return PortDistributor(base_port=worker_base_port, port_number=worker_port_num)


@pytest.fixture(scope="function")
def default_broker(
    port_distributor: PortDistributor,
    test_output_dir: Path,
    neon_binpath: Path,
) -> Iterator[NeonBroker]:
    # multiple pytest sessions could get launched in parallel, get them different ports/datadirs
    client_port = port_distributor.get_port()
    broker_logfile = test_output_dir / "repo" / "storage_broker.log"

    broker = NeonBroker(logfile=broker_logfile, port=client_port, neon_binpath=neon_binpath)
    yield broker
    broker.stop()


@pytest.fixture(scope="session")
def run_id() -> Iterator[uuid.UUID]:
    yield uuid.uuid4()


@pytest.fixture(scope="session")
def mock_s3_server(port_distributor: PortDistributor) -> Iterator[MockS3Server]:
    mock_s3_server = MockS3Server(port_distributor.get_port())
    yield mock_s3_server
    mock_s3_server.kill()


class PgProtocol:
    """Reusable connection logic"""

    def __init__(self, **kwargs: Any):
        self.default_options = kwargs

    def connstr(self, **kwargs: Any) -> str:
        """
        Build a libpq connection string for the Postgres instance.
        """
        return str(make_dsn(**self.conn_options(**kwargs)))

    def conn_options(self, **kwargs: Any) -> Dict[str, Any]:
        """
        Construct a dictionary of connection options from default values and extra parameters.
        An option can be dropped from the returning dictionary by None-valued extra parameter.
        """
        result = self.default_options.copy()
        if "dsn" in kwargs:
            result.update(parse_dsn(kwargs["dsn"]))
        result.update(kwargs)
        result = {k: v for k, v in result.items() if v is not None}

        # Individual statement timeout in seconds. 2 minutes should be
        # enough for our tests, but if you need a longer, you can
        # change it by calling "SET statement_timeout" after
        # connecting.
        options = result.get("options", "")
        if "statement_timeout" not in options:
            options = f"-cstatement_timeout=120s {options}"
        result["options"] = options
        return result

    # autocommit=True here by default because that's what we need most of the time
    def connect(self, autocommit: bool = True, **kwargs: Any) -> PgConnection:
        """
        Connect to the node.
        Returns psycopg2's connection object.
        This method passes all extra params to connstr.
        """
        conn: PgConnection = psycopg2.connect(**self.conn_options(**kwargs))

        # WARNING: this setting affects *all* tests!
        conn.autocommit = autocommit
        return conn

    @contextmanager
    def cursor(self, autocommit: bool = True, **kwargs: Any) -> Iterator[PgCursor]:
        """
        Shorthand for pg.connect().cursor().
        The cursor and connection are closed when the context is exited.
        """
        with closing(self.connect(autocommit=autocommit, **kwargs)) as conn:
            yield conn.cursor()

    async def connect_async(self, **kwargs: Any) -> asyncpg.Connection:
        """
        Connect to the node from async python.
        Returns asyncpg's connection object.
        """

        # asyncpg takes slightly different options than psycopg2. Try
        # to convert the defaults from the psycopg2 format.

        # The psycopg2 option 'dbname' is called 'database' is asyncpg
        conn_options = self.conn_options(**kwargs)
        if "dbname" in conn_options:
            conn_options["database"] = conn_options.pop("dbname")

        # Convert options='-c<key>=<val>' to server_settings
        if "options" in conn_options:
            options = conn_options.pop("options")
            for match in re.finditer(r"-c(\w*)=(\w*)", options):
                key = match.group(1)
                val = match.group(2)
                if "server_options" in conn_options:
                    conn_options["server_settings"].update({key: val})
                else:
                    conn_options["server_settings"] = {key: val}
        return await asyncpg.connect(**conn_options)

    def safe_psql(self, query: str, **kwargs: Any) -> List[Tuple[Any, ...]]:
        """
        Execute query against the node and return all rows.
        This method passes all extra params to connstr.
        """
        return self.safe_psql_many([query], **kwargs)[0]

    def safe_psql_many(
        self, queries: List[str], log_query=True, **kwargs: Any
    ) -> List[List[Tuple[Any, ...]]]:
        """
        Execute queries against the node and return all rows.
        This method passes all extra params to connstr.
        """
        result: List[List[Any]] = []
        with closing(self.connect(**kwargs)) as conn:
            with conn.cursor() as cur:
                for query in queries:
                    if log_query:
                        log.info(f"Executing query: {query}")
                    cur.execute(query)

                    if cur.description is None:
                        result.append([])  # query didn't return data
                    else:
                        result.append(cur.fetchall())
        return result

    def safe_psql_scalar(self, query, log_query=True) -> Any:
        """
        Execute query returning single row with single column.
        """
        return self.safe_psql(query, log_query=log_query)[0][0]


@dataclass
class AuthKeys:
    priv: str

    def generate_token(self, *, scope: TokenScope, **token_data: Any) -> str:
        token_data = {key: str(val) for key, val in token_data.items()}
        token = jwt.encode({"scope": scope, **token_data}, self.priv, algorithm="EdDSA")
        # cast(Any, self.priv)

        # jwt.encode can return 'bytes' or 'str', depending on Python version or type
        # hinting or something (not sure what). If it returned 'bytes', convert it to 'str'
        # explicitly.
        if isinstance(token, bytes):
            token = token.decode()

        return token

    def generate_pageserver_token(self) -> str:
        return self.generate_token(scope=TokenScope.PAGE_SERVER_API)

    def generate_safekeeper_token(self) -> str:
        return self.generate_token(scope=TokenScope.SAFEKEEPER_DATA)

    # generate token giving access to only one tenant
    def generate_tenant_token(self, tenant_id: TenantId) -> str:
        return self.generate_token(scope=TokenScope.TENANT, tenant_id=str(tenant_id))


# TODO: Replace with `StrEnum` when we upgrade to python 3.11
class TokenScope(str, Enum):
    ADMIN = "admin"
    PAGE_SERVER_API = "pageserverapi"
    GENERATIONS_API = "generations_api"
    SAFEKEEPER_DATA = "safekeeperdata"
    TENANT = "tenant"
    SCRUBBER = "scrubber"


class NeonEnvBuilder:
    """
    Builder object to create a Neon runtime environment

    You should use the `neon_env_builder` or `neon_simple_env` pytest
    fixture to create the NeonEnv object. That way, the repository is
    created in the right directory, based on the test name, and it's properly
    cleaned up after the test has finished.
    """

    def __init__(
        self,
        repo_dir: Path,
        port_distributor: PortDistributor,
        broker: NeonBroker,
        run_id: uuid.UUID,
        mock_s3_server: MockS3Server,
        neon_binpath: Path,
        pg_distrib_dir: Path,
        pg_version: PgVersion,
        test_name: str,
        top_output_dir: Path,
        test_output_dir: Path,
        test_overlay_dir: Optional[Path] = None,
        pageserver_remote_storage: Optional[RemoteStorage] = None,
        # toml that will be decomposed into `--config-override` flags during `pageserver --init`
        pageserver_config_override: Optional[str | Callable[[Dict[str, Any]], None]] = None,
        num_safekeepers: int = 1,
        num_pageservers: int = 1,
        # Use non-standard SK ids to check for various parsing bugs
        safekeepers_id_start: int = 0,
        # fsync is disabled by default to make the tests go faster
        safekeepers_enable_fsync: bool = False,
        auth_enabled: bool = False,
        rust_log_override: Optional[str] = None,
        default_branch_name: str = DEFAULT_BRANCH_NAME,
        preserve_database_files: bool = False,
        initial_tenant: Optional[TenantId] = None,
        initial_timeline: Optional[TimelineId] = None,
        pageserver_virtual_file_io_engine: Optional[str] = None,
        pageserver_aux_file_policy: Optional[AuxFileStore] = None,
        pageserver_default_tenant_config_compaction_algorithm: Optional[Dict[str, Any]] = None,
        safekeeper_extra_opts: Optional[list[str]] = None,
    ):
        self.repo_dir = repo_dir
        self.rust_log_override = rust_log_override
        self.port_distributor = port_distributor

        # Pageserver remote storage
        self.pageserver_remote_storage = pageserver_remote_storage
        # Safekeepers remote storage
        self.safekeepers_remote_storage: Optional[RemoteStorage] = None

        self.broker = broker
        self.run_id = run_id
        self.mock_s3_server: MockS3Server = mock_s3_server
        self.pageserver_config_override = pageserver_config_override
        self.num_safekeepers = num_safekeepers
        self.num_pageservers = num_pageservers
        self.safekeepers_id_start = safekeepers_id_start
        self.safekeepers_enable_fsync = safekeepers_enable_fsync
        self.auth_enabled = auth_enabled
        self.default_branch_name = default_branch_name
        self.env: Optional[NeonEnv] = None
        self.keep_remote_storage_contents: bool = True
        self.neon_binpath = neon_binpath
        self.neon_local_binpath = neon_binpath
        self.pg_distrib_dir = pg_distrib_dir
        self.pg_version = pg_version
        self.preserve_database_files = preserve_database_files
        self.initial_tenant = initial_tenant or TenantId.generate()
        self.initial_timeline = initial_timeline or TimelineId.generate()
        self.enable_scrub_on_exit = True
        self.test_output_dir = test_output_dir
        self.test_overlay_dir = test_overlay_dir
        self.overlay_mounts_created_by_us: List[Tuple[str, Path]] = []
        self.config_init_force: Optional[str] = None
        self.top_output_dir = top_output_dir
        self.control_plane_compute_hook_api: Optional[str] = None
        self.storage_controller_config: Optional[dict[Any, Any]] = None

        self.pageserver_virtual_file_io_engine: Optional[str] = pageserver_virtual_file_io_engine

        self.pageserver_default_tenant_config_compaction_algorithm: Optional[
            Dict[str, Any]
        ] = pageserver_default_tenant_config_compaction_algorithm
        if self.pageserver_default_tenant_config_compaction_algorithm is not None:
            log.debug(
                f"Overriding pageserver default compaction algorithm to {self.pageserver_default_tenant_config_compaction_algorithm}"
            )

        self.pageserver_aux_file_policy = pageserver_aux_file_policy

        self.safekeeper_extra_opts = safekeeper_extra_opts

        assert test_name.startswith(
            "test_"
        ), "Unexpectedly instantiated from outside a test function"
        self.test_name = test_name

    def init_configs(self, default_remote_storage_if_missing: bool = True) -> NeonEnv:
        # Cannot create more than one environment from one builder
        assert self.env is None, "environment already initialized"
        if default_remote_storage_if_missing and self.pageserver_remote_storage is None:
            self.enable_pageserver_remote_storage(default_remote_storage())
        self.env = NeonEnv(self)
        return self.env

    def start(self):
        assert self.env is not None, "environment is not already initialized, call init() first"
        self.env.start()

    def init_start(
        self,
        initial_tenant_conf: Optional[Dict[str, Any]] = None,
        default_remote_storage_if_missing: bool = True,
        initial_tenant_shard_count: Optional[int] = None,
        initial_tenant_shard_stripe_size: Optional[int] = None,
    ) -> NeonEnv:
        """
        Default way to create and start NeonEnv. Also creates the initial_tenant with root initial_timeline.

        To avoid creating initial_tenant, call init_configs to setup the environment.

        Configuring pageserver with remote storage is now the default. There will be a warning if pageserver is created without one.
        """
        env = self.init_configs(default_remote_storage_if_missing=default_remote_storage_if_missing)
        self.start()

        # Prepare the default branch to start the postgres on later.
        # Pageserver itself does not create tenants and timelines, until started first and asked via HTTP API.
        log.debug(
            f"Services started, creating initial tenant {env.initial_tenant} and its initial timeline"
        )
        initial_tenant, initial_timeline = env.neon_cli.create_tenant(
            tenant_id=env.initial_tenant,
            conf=initial_tenant_conf,
            timeline_id=env.initial_timeline,
            shard_count=initial_tenant_shard_count,
            shard_stripe_size=initial_tenant_shard_stripe_size,
            aux_file_policy=self.pageserver_aux_file_policy,
        )
        assert env.initial_tenant == initial_tenant
        assert env.initial_timeline == initial_timeline
        log.info(f"Initial timeline {initial_tenant}/{initial_timeline} created successfully")

        return env

    def build_and_use_snapshot(
        self, global_ident: str, create_env_for_snapshot: Callable[[NeonEnvBuilder], NeonEnv]
    ) -> NeonEnv:
        if os.getenv("CI", "false") == "true":
            log.info("do not use snapshots in ephemeral CI environment")
            env = create_env_for_snapshot(self)
            env.stop(immediate=True, ps_assert_metric_no_errors=False)
            return env

        with shared_snapshot_dir(self.top_output_dir, global_ident) as snapshot_dir:
            if not snapshot_dir.is_initialized():
                self._build_and_use_snapshot_impl(snapshot_dir, create_env_for_snapshot)
                assert snapshot_dir.is_initialized()

            return self.from_repo_dir(snapshot_dir.path)

    def _build_and_use_snapshot_impl(
        self,
        snapshot_dir: SnapshotDirLocked,
        create_env_for_snapshot: Callable[[NeonEnvBuilder], NeonEnv],
    ):
        if snapshot_dir.path.exists():
            shutil.rmtree(snapshot_dir.path)

        if self.test_overlay_dir is not None:
            # Make repo_dir an overlayfs mount with lowerdir being the empty snapshot_dir.
            # When we're done filling up repo_dir, tear everything down, unmount the overlayfs, and use
            # the upperdir as the snapshot. This is equivalent to docker `FROM scratch`.
            assert not self.repo_dir.exists()
            assert self.repo_dir.parent.exists()
            snapshot_dir.path.mkdir()
            self.overlay_mount("create-snapshot-repo-dir", snapshot_dir.path, self.repo_dir)
            self.config_init_force = "empty-dir-ok"

        env = create_env_for_snapshot(self)
        assert self.env is not None
        assert self.env == env

        # shut down everything for snapshot
        env.stop(immediate=True, ps_assert_metric_no_errors=True)

        # TODO: all kinds of assertions to ensure the env is unused

        if self.test_overlay_dir is None:
            log.info("take snapshot by moving repo dir")
            env.repo_dir.rename(snapshot_dir.path)
        else:
            log.info("take snapshot by using overlayfs upperdir")
            self.overlay_unmount_and_move("create-snapshot-repo-dir", snapshot_dir.path)
            log.info("remove empty repo_dir (previously mountpoint) for snapshot overlay_mount")
            env.repo_dir.rmdir()
            # TODO from here on, we should be able to reset / goto top where snapshot_dir.is_initialized()
            log.info("make repo_dir an overlayfs mount of the snapshot we just created")
        assert not env.repo_dir.exists(), "both branches above should remove it"
        snapshot_dir.set_initialized()

        self.env = None  # so that from_repo_dir works again

    def from_repo_dir(
        self,
        repo_dir: Path,
    ) -> NeonEnv:
        """
        A simple method to import data into the current NeonEnvBuilder from a snapshot of a repo dir.
        """

        # Get the initial tenant and timeline from the snapshot config
        snapshot_config_toml = repo_dir / "config"
        with snapshot_config_toml.open("r") as f:
            snapshot_config = toml.load(f)

        self.initial_tenant = TenantId(snapshot_config["default_tenant_id"])
        self.initial_timeline = TimelineId(
            dict(snapshot_config["branch_name_mappings"][DEFAULT_BRANCH_NAME])[
                str(self.initial_tenant)
            ]
        )
        self.env = self.init_configs()

        for ps_dir in repo_dir.glob("pageserver_*"):
            tenants_from_dir = ps_dir / "tenants"
            tenants_to_dir = self.repo_dir / ps_dir.name / "tenants"

            if self.test_overlay_dir is None:
                log.info(
                    f"Copying pageserver tenants directory {tenants_from_dir} to {tenants_to_dir}"
                )
                shutil.copytree(tenants_from_dir, tenants_to_dir)
            else:
                log.info(
                    f"Creating overlayfs mount of pageserver tenants directory {tenants_from_dir} to {tenants_to_dir}"
                )
                self.overlay_mount(f"{ps_dir.name}:tenants", tenants_from_dir, tenants_to_dir)

        for sk_from_dir in (repo_dir / "safekeepers").glob("sk*"):
            sk_to_dir = self.repo_dir / "safekeepers" / sk_from_dir.name
            log.info(f"Copying safekeeper directory {sk_from_dir} to {sk_to_dir}")
            sk_to_dir.rmdir()
            shutil.copytree(sk_from_dir, sk_to_dir, ignore=shutil.ignore_patterns("*.log", "*.pid"))

        shutil.rmtree(self.repo_dir / "local_fs_remote_storage", ignore_errors=True)
        if self.test_overlay_dir is None:
            log.info("Copying local_fs_remote_storage directory from snapshot")
            shutil.copytree(
                repo_dir / "local_fs_remote_storage", self.repo_dir / "local_fs_remote_storage"
            )
        else:
            log.info("Creating overlayfs mount of local_fs_remote_storage directory from snapshot")
            self.overlay_mount(
                "local_fs_remote_storage",
                repo_dir / "local_fs_remote_storage",
                self.repo_dir / "local_fs_remote_storage",
            )

        # restore storage controller (the db is small, don't bother with overlayfs)
        storcon_db_from_dir = repo_dir / "storage_controller_db"
        storcon_db_to_dir = self.repo_dir / "storage_controller_db"
        log.info(f"Copying storage_controller_db from {storcon_db_from_dir} to {storcon_db_to_dir}")
        assert storcon_db_from_dir.is_dir()
        assert not storcon_db_to_dir.exists()

        def ignore_postgres_log(path: str, _names):
            if Path(path) == storcon_db_from_dir:
                return {"postgres.log"}
            return set()

        shutil.copytree(storcon_db_from_dir, storcon_db_to_dir, ignore=ignore_postgres_log)
        assert not (storcon_db_to_dir / "postgres.log").exists()
        # NB: neon_local rewrites postgresql.conf on each start based on neon_local config. No need to patch it.
        # However, in this new NeonEnv, the pageservers listen on different ports, and the storage controller
        # will currently reject re-attach requests from them because the NodeMetadata isn't identical.
        # So, from_repo_dir patches up the the storcon database.
        patch_script_path = self.repo_dir / "storage_controller_db.startup.sql"
        assert not patch_script_path.exists()
        patch_script = ""
        for ps in self.env.pageservers:
            patch_script += f"UPDATE nodes SET listen_http_port={ps.service_port.http}, listen_pg_port={ps.service_port.pg}  WHERE node_id = '{ps.id}';"
        patch_script_path.write_text(patch_script)

        # Update the config with info about tenants and timelines
        with (self.repo_dir / "config").open("r") as f:
            config = toml.load(f)

        config["default_tenant_id"] = snapshot_config["default_tenant_id"]
        config["branch_name_mappings"] = snapshot_config["branch_name_mappings"]

        # Update the config with new neon + postgres path in case of compat test
        config["pg_distrib_dir"] = str(self.pg_distrib_dir)
        config["neon_distrib_dir"] = str(self.neon_binpath)

        with (self.repo_dir / "config").open("w") as f:
            toml.dump(config, f)

        return self.env

    def overlay_mount(self, ident: str, srcdir: Path, dstdir: Path):
        """
        Mount `srcdir` as an overlayfs mount at `dstdir`.
        The overlayfs `upperdir` and `workdir` will be placed in test_overlay_dir.
        """
        assert self.test_overlay_dir
        assert (
            self.test_output_dir in dstdir.parents
        )  # so that teardown & test_overlay_dir fixture work
        assert srcdir.is_dir()
        dstdir.mkdir(exist_ok=False, parents=False)
        ident_state_dir = self.test_overlay_dir / ident
        upper = ident_state_dir / "upper"
        work = ident_state_dir / "work"
        ident_state_dir.mkdir(
            exist_ok=False, parents=False
        )  # exists_ok=False also checks uniqueness in self.overlay_mounts
        upper.mkdir()
        work.mkdir()
        cmd = [
            "sudo",
            "mount",
            "-t",
            "overlay",
            "overlay",
            "-o",
            f"lowerdir={srcdir},upperdir={upper},workdir={work}",
            str(dstdir),
        ]
        log.info(f"Mounting overlayfs srcdir={srcdir} dstdir={dstdir}: {cmd}")
        subprocess_capture(
            self.test_output_dir, cmd, check=True, echo_stderr=True, echo_stdout=True
        )
        self.overlay_mounts_created_by_us.append((ident, dstdir))

    def _overlay_umount(self, mountpoint: Path):
        cmd = ["sudo", "umount", str(mountpoint)]
        assert mountpoint.is_mount()
        subprocess_capture(
            self.test_output_dir, cmd, check=True, echo_stderr=True, echo_stdout=True
        )

    def overlay_unmount_and_move(self, ident: str, dst: Path):
        """
        Unmount previously established overlayfs mount at `dstdir` and move the upperdir contents to `dst`.
        If `dst` is an empty directory, it gets replaced.
        Caller is responsible for ensuring the unmount will succeed, i.e., that there aren't any nested mounts.

        Raises exception if self.test_overlay_dir is None
        """
        assert self.test_overlay_dir is not None
        # not mutating state yet, make checks
        ident_state_dir = self.test_overlay_dir / ident
        assert ident_state_dir.is_dir()
        upper = ident_state_dir / "upper"
        work = ident_state_dir / "work"
        assert upper.is_dir()
        assert work.is_dir()
        assert (
            self.test_overlay_dir not in dst.parents
        ), "otherwise workdir cleanup below wouldn't work"
        # find index, still not mutating state
        idxmap = {
            existing_ident: idx
            for idx, (existing_ident, _) in enumerate(self.overlay_mounts_created_by_us)
        }
        idx = idxmap.get(ident)
        if idx is None:
            raise RuntimeError(f"cannot find mount for ident {ident}")

        if dst.is_dir():
            dst.rmdir()  # raises exception if not empty, which is what we want

        _, mountpoint = self.overlay_mounts_created_by_us.pop(idx)
        self._overlay_umount(mountpoint)
        upper.rename(dst)
        # we moved the upperdir, clean up workdir and then its parent ident_state_dir
        cmd = ["sudo", "rm", "-rf", str(work)]
        subprocess_capture(
            self.test_output_dir, cmd, check=True, echo_stderr=True, echo_stdout=True
        )
        ident_state_dir.rmdir()  # should be empty since we moved `upper` out

    def disable_scrub_on_exit(self):
        """
        Some tests intentionally leave the remote storage contents empty or corrupt,
        so it doesn't make sense to do the usual scrub at the end of the test.
        """
        self.enable_scrub_on_exit = False

    def overlay_cleanup_teardown(self):
        """
        Unmount the overlayfs mounts created by `self.overlay_mount()`.
        Supposed to be called during env teardown.
        """
        if self.test_overlay_dir is None:
            return
        while len(self.overlay_mounts_created_by_us) > 0:
            (ident, mountpoint) = self.overlay_mounts_created_by_us.pop()
            ident_state_dir = self.test_overlay_dir / ident
            log.info(
                f"Unmounting overlayfs mount created during setup for ident {ident} at {mountpoint}"
            )
            self._overlay_umount(mountpoint)
            log.info(
                f"Cleaning up overlayfs state dir (owned by root user) for ident {ident} at {ident_state_dir}"
            )
            cmd = ["sudo", "rm", "-rf", str(ident_state_dir)]
            subprocess_capture(
                self.test_output_dir, cmd, check=True, echo_stderr=True, echo_stdout=True
            )

        # assert all overlayfs mounts in our test directory are gone
        assert [] == list(overlayfs.iter_mounts_beneath(self.test_overlay_dir))

    def enable_pageserver_remote_storage(
        self,
        remote_storage_kind: RemoteStorageKind,
    ):
        assert self.pageserver_remote_storage is None, "remote storage is enabled already"
        ret = self._configure_and_create_remote_storage(
            remote_storage_kind, RemoteStorageUser.PAGESERVER
        )
        self.pageserver_remote_storage = ret

    def enable_safekeeper_remote_storage(self, kind: RemoteStorageKind):
        assert (
            self.safekeepers_remote_storage is None
        ), "safekeepers_remote_storage already configured"

        self.safekeepers_remote_storage = self._configure_and_create_remote_storage(
            kind, RemoteStorageUser.SAFEKEEPER
        )

    def _configure_and_create_remote_storage(
        self,
        kind: RemoteStorageKind,
        user: RemoteStorageUser,
        bucket_name: Optional[str] = None,
        bucket_region: Optional[str] = None,
    ) -> RemoteStorage:
        ret = kind.configure(
            self.repo_dir,
            self.mock_s3_server,
            str(self.run_id),
            self.test_name,
            user,
            bucket_name=bucket_name,
            bucket_region=bucket_region,
        )

        if kind == RemoteStorageKind.MOCK_S3:
            assert isinstance(ret, S3Storage)
            ret.client.create_bucket(Bucket=ret.bucket_name)
        elif kind == RemoteStorageKind.REAL_S3:
            assert isinstance(ret, S3Storage)
            assert ret.cleanup, "we should not leave files in REAL_S3"

        return ret

    def cleanup_local_storage(self):
        if self.preserve_database_files:
            return

        overlayfs_mounts = {mountpoint for _, mountpoint in self.overlay_mounts_created_by_us}

        directories_to_clean: List[Path] = []
        for test_entry in Path(self.repo_dir).glob("**/*"):
            if test_entry in overlayfs_mounts:
                continue
            for parent in test_entry.parents:
                if parent in overlayfs_mounts:
                    continue
            if test_entry.is_file():
                test_file = test_entry
                if ATTACHMENT_NAME_REGEX.fullmatch(test_file.name):
                    continue
                if SMALL_DB_FILE_NAME_REGEX.fullmatch(test_file.name):
                    continue
                log.debug(f"Removing large database {test_file} file")
                test_file.unlink()
            elif test_entry.is_dir():
                directories_to_clean.append(test_entry)

        for directory_to_clean in reversed(directories_to_clean):
            if not os.listdir(directory_to_clean):
                log.debug(f"Removing empty directory {directory_to_clean}")
                directory_to_clean.rmdir()

    def cleanup_remote_storage(self):
        for x in [self.pageserver_remote_storage, self.safekeepers_remote_storage]:
            if isinstance(x, S3Storage):
                x.do_cleanup()

    def __enter__(self) -> "NeonEnvBuilder":
        return self

    def __exit__(
        self,
        exc_type: Optional[Type[BaseException]],
        exc_value: Optional[BaseException],
        traceback: Optional[TracebackType],
    ):
        # Stop all the nodes.
        if self.env:
            log.info("Cleaning up all storage and compute nodes")
            self.env.stop(
                immediate=True,
                # if the test threw an exception, don't check for errors
                # as a failing assertion would cause the cleanup below to fail
                ps_assert_metric_no_errors=(exc_type is None),
                # do not fail on endpoint errors to allow the rest of cleanup to proceed
                fail_on_endpoint_errors=False,
            )
            cleanup_error = None

            # If we are running with S3Storage (required by the scrubber), check that whatever the test
            # did does not generate any corruption
            if (
                isinstance(self.env.pageserver_remote_storage, S3Storage)
                and self.enable_scrub_on_exit
            ):
                try:
                    self.env.storage_scrubber.scan_metadata()
                except Exception as e:
                    log.error(f"Error during remote storage scrub: {e}")
                    cleanup_error = e

            try:
                self.cleanup_remote_storage()
            except Exception as e:
                log.error(f"Error during remote storage cleanup: {e}")
                if cleanup_error is not None:
                    cleanup_error = e

            try:
                self.cleanup_local_storage()
            except Exception as e:
                log.error(f"Error during local storage cleanup: {e}")
                if cleanup_error is not None:
                    cleanup_error = e

            if cleanup_error is not None:
                raise cleanup_error

            for pageserver in self.env.pageservers:
                pageserver.assert_no_errors()

            for safekeeper in self.env.safekeepers:
                safekeeper.assert_no_errors()

            self.env.storage_controller.assert_no_errors()

        try:
            self.overlay_cleanup_teardown()
        except Exception as e:
            log.error(f"Error cleaning up overlay state: {e}")
            if cleanup_error is not None:
                cleanup_error = e


class NeonEnv:
    """
    An object representing the Neon runtime environment. It consists of
    the page server, 0-N safekeepers, and the compute nodes.

    NeonEnv contains functions for stopping/starting nodes in the
    environment, checking their status, creating tenants, connecting to the
    nodes, creating and destroying compute nodes, etc. The page server and
    the safekeepers are considered fixed in the environment, you cannot
    create or destroy them after the environment is initialized. (That will
    likely change in the future, as we start supporting multiple page
    servers and adding/removing safekeepers on the fly).

    Some notable functions and fields in NeonEnv:

    endpoints - A factory object for creating postgres compute nodes.

    pageservers - An array containing objects representing the pageservers

    safekeepers - An array containing objects representing the safekeepers

    pg_bin - pg_bin.run() can be used to execute Postgres client binaries,
        like psql or pg_dump

    initial_tenant - tenant ID of the initial tenant created in the repository

    neon_cli - can be used to run the 'neon' CLI tool

    create_tenant() - initializes a new tenant in the page server, returns
        the tenant id
    """

    BASE_PAGESERVER_ID = 1

    def __init__(self, config: NeonEnvBuilder):
        self.repo_dir = config.repo_dir
        self.rust_log_override = config.rust_log_override
        self.port_distributor = config.port_distributor
        self.s3_mock_server = config.mock_s3_server
        self.neon_cli = NeonCli(env=self)
        self.pagectl = Pagectl(env=self)
        self.endpoints = EndpointFactory(self)
        self.safekeepers: List[Safekeeper] = []
        self.pageservers: List[NeonPageserver] = []
        self.broker = config.broker
        self.pageserver_remote_storage = config.pageserver_remote_storage
        self.safekeepers_remote_storage = config.safekeepers_remote_storage
        self.pg_version = config.pg_version
        # Binary path for pageserver, safekeeper, etc
        self.neon_binpath = config.neon_binpath
        # Binary path for neon_local test-specific binaries
        self.neon_local_binpath = config.neon_local_binpath
        if self.neon_local_binpath is None:
            self.neon_local_binpath = self.neon_binpath
        self.pg_distrib_dir = config.pg_distrib_dir
        self.endpoint_counter = 0
        self.storage_controller_config = config.storage_controller_config

        # generate initial tenant ID here instead of letting 'neon init' generate it,
        # so that we don't need to dig it out of the config file afterwards.
        self.initial_tenant = config.initial_tenant
        self.initial_timeline = config.initial_timeline

        # Find two adjacent ports for storage controller and its postgres DB.  This
        # loop would eventually throw from get_port() if we run out of ports (extremely
        # unlikely): usually we find two adjacent free ports on the first iteration.
        while True:
            self.storage_controller_port = self.port_distributor.get_port()
            storage_controller_pg_port = self.port_distributor.get_port()
            if storage_controller_pg_port == self.storage_controller_port + 1:
                break

        # The URL for the pageserver to use as its control_plane_api config
        self.control_plane_api: str = f"http://127.0.0.1:{self.storage_controller_port}/upcall/v1"
        # The base URL of the storage controller
        self.storage_controller_api: str = f"http://127.0.0.1:{self.storage_controller_port}"

        # For testing this with a fake HTTP server, enable passing through a URL from config
        self.control_plane_compute_hook_api = config.control_plane_compute_hook_api

        self.storage_controller: NeonStorageController = NeonStorageController(
            self, config.auth_enabled
        )

        self.pageserver_virtual_file_io_engine = config.pageserver_virtual_file_io_engine
        self.pageserver_aux_file_policy = config.pageserver_aux_file_policy

        # Create the neon_local's `NeonLocalInitConf`
        cfg: Dict[str, Any] = {
            "default_tenant_id": str(self.initial_tenant),
            "broker": {
                "listen_addr": self.broker.listen_addr(),
            },
            "safekeepers": [],
            "pageservers": [],
        }

        if self.control_plane_api is not None:
            cfg["control_plane_api"] = self.control_plane_api

        if self.control_plane_compute_hook_api is not None:
            cfg["control_plane_compute_hook_api"] = self.control_plane_compute_hook_api

        if self.storage_controller_config is not None:
            cfg["storage_controller"] = self.storage_controller_config

        # Create config for pageserver
        http_auth_type = "NeonJWT" if config.auth_enabled else "Trust"
        pg_auth_type = "NeonJWT" if config.auth_enabled else "Trust"
        for ps_id in range(
            self.BASE_PAGESERVER_ID, self.BASE_PAGESERVER_ID + config.num_pageservers
        ):
            pageserver_port = PageserverPort(
                pg=self.port_distributor.get_port(),
                http=self.port_distributor.get_port(),
            )

            ps_cfg: Dict[str, Any] = {
                "id": ps_id,
                "listen_pg_addr": f"localhost:{pageserver_port.pg}",
                "listen_http_addr": f"localhost:{pageserver_port.http}",
                "pg_auth_type": pg_auth_type,
                "http_auth_type": http_auth_type,
                "image_compression": "zstd",
            }
            if self.pageserver_virtual_file_io_engine is not None:
                ps_cfg["virtual_file_io_engine"] = self.pageserver_virtual_file_io_engine
            if config.pageserver_default_tenant_config_compaction_algorithm is not None:
                tenant_config = ps_cfg.setdefault("tenant_config", {})
                tenant_config[
                    "compaction_algorithm"
                ] = config.pageserver_default_tenant_config_compaction_algorithm

            if self.pageserver_remote_storage is not None:
                ps_cfg["remote_storage"] = remote_storage_to_toml_dict(
                    self.pageserver_remote_storage
                )

            if config.pageserver_config_override is not None:
                if callable(config.pageserver_config_override):
                    config.pageserver_config_override(ps_cfg)
                else:
                    assert isinstance(config.pageserver_config_override, str)
                    for o in config.pageserver_config_override.split(";"):
                        override = toml.loads(o)
                        for key, value in override.items():
                            ps_cfg[key] = value

            # Create a corresponding NeonPageserver object
            self.pageservers.append(
                NeonPageserver(
                    self,
                    ps_id,
                    port=pageserver_port,
                )
            )
            cfg["pageservers"].append(ps_cfg)

        # Create config and a Safekeeper object for each safekeeper
        for i in range(1, config.num_safekeepers + 1):
            port = SafekeeperPort(
                pg=self.port_distributor.get_port(),
                pg_tenant_only=self.port_distributor.get_port(),
                http=self.port_distributor.get_port(),
            )
            id = config.safekeepers_id_start + i  # assign ids sequentially
            sk_cfg: Dict[str, Any] = {
                "id": id,
                "pg_port": port.pg,
                "pg_tenant_only_port": port.pg_tenant_only,
                "http_port": port.http,
                "sync": config.safekeepers_enable_fsync,
            }
            if config.auth_enabled:
                sk_cfg["auth_enabled"] = True
            if self.safekeepers_remote_storage is not None:
                sk_cfg[
                    "remote_storage"
                ] = self.safekeepers_remote_storage.to_toml_inline_table().strip()
            self.safekeepers.append(
                Safekeeper(env=self, id=id, port=port, extra_opts=config.safekeeper_extra_opts)
            )
            cfg["safekeepers"].append(sk_cfg)

        # Scrubber instance for tests that use it, and for use during teardown checks
        self.storage_scrubber = StorageScrubber(self, log_dir=config.test_output_dir)

        log.info(f"Config: {cfg}")
        self.neon_cli.init(
            cfg,
            force=config.config_init_force,
        )

    def start(self, timeout_in_seconds: Optional[int] = None):
        # Storage controller starts first, so that pageserver /re-attach calls don't
        # bounce through retries on startup
        self.storage_controller.start(timeout_in_seconds=timeout_in_seconds)

        # Wait for storage controller readiness to prevent unnecessary post start-up
        # reconcile.
        self.storage_controller.wait_until_ready()

        # Start up broker, pageserver and all safekeepers
        futs = []
        with concurrent.futures.ThreadPoolExecutor(
            max_workers=2 + len(self.pageservers) + len(self.safekeepers)
        ) as executor:
            futs.append(
                executor.submit(lambda: self.broker.try_start() or None)
            )  # The `or None` is for the linter

            for pageserver in self.pageservers:
                futs.append(
                    executor.submit(
                        lambda ps=pageserver: ps.start(timeout_in_seconds=timeout_in_seconds)
                    )
                )

            for safekeeper in self.safekeepers:
                futs.append(
                    executor.submit(
                        lambda sk=safekeeper: sk.start(timeout_in_seconds=timeout_in_seconds)
                    )
                )

        for f in futs:
            f.result()

    def stop(self, immediate=False, ps_assert_metric_no_errors=False, fail_on_endpoint_errors=True):
        """
        After this method returns, there should be no child processes running.
        """
        self.endpoints.stop_all(fail_on_endpoint_errors)

        # Stop storage controller before pageservers: we don't want it to spuriously
        # detect a pageserver "failure" during test teardown
        self.storage_controller.stop(immediate=immediate)

        for sk in self.safekeepers:
            sk.stop(immediate=immediate)
        for pageserver in self.pageservers:
            if ps_assert_metric_no_errors:
                pageserver.assert_no_metric_errors()
            pageserver.stop(immediate=immediate)
        self.broker.stop(immediate=immediate)

    @property
    def pageserver(self) -> NeonPageserver:
        """
        For tests that are naive to multiple pageservers: give them the 1st in the list, and
        assert that there is only one. Tests with multiple pageservers should always use
        get_pageserver with an explicit ID.
        """
        assert (
            len(self.pageservers) == 1
        ), "env.pageserver must only be used with single pageserver NeonEnv"
        return self.pageservers[0]

    def get_pageserver(self, id: Optional[int]) -> NeonPageserver:
        """
        Look up a pageserver by its node ID.

        As a convenience for tests that do not use multiple pageservers, passing None
        will yield the same default pageserver as `self.pageserver`.
        """

        if id is None:
            return self.pageserver

        for ps in self.pageservers:
            if ps.id == id:
                return ps

        raise RuntimeError(f"Pageserver with ID {id} not found")

    def get_tenant_pageserver(self, tenant_id: Union[TenantId, TenantShardId]):
        """
        Get the NeonPageserver where this tenant shard is currently attached, according
        to the storage controller.
        """
        meta = self.storage_controller.inspect(tenant_id)
        if meta is None:
            return None
        pageserver_id = meta[1]
        return self.get_pageserver(pageserver_id)

    def get_safekeeper_connstrs(self) -> str:
        """Get list of safekeeper endpoints suitable for safekeepers GUC"""
        return ",".join(f"localhost:{wa.port.pg}" for wa in self.safekeepers)

    def get_binary_version(self, binary_name: str) -> str:
        bin_pageserver = str(self.neon_binpath / binary_name)
        res = subprocess.run(
            [bin_pageserver, "--version"],
            check=True,
            universal_newlines=True,
            stdout=subprocess.PIPE,
            stderr=subprocess.PIPE,
        )
        return res.stdout

    @cached_property
    def auth_keys(self) -> AuthKeys:
        priv = (Path(self.repo_dir) / "auth_private_key.pem").read_text()
        return AuthKeys(priv=priv)

    def regenerate_keys_at(self, privkey_path: Path, pubkey_path: Path):
        # compare generate_auth_keys() in local_env.rs
        subprocess.run(
            ["openssl", "genpkey", "-algorithm", "ed25519", "-out", privkey_path],
            cwd=self.repo_dir,
            check=True,
        )

        subprocess.run(
            [
                "openssl",
                "pkey",
                "-in",
                privkey_path,
                "-pubout",
                "-out",
                pubkey_path,
            ],
            cwd=self.repo_dir,
            check=True,
        )
        del self.auth_keys

    def generate_endpoint_id(self) -> str:
        """
        Generate a unique endpoint ID
        """
        self.endpoint_counter += 1
        return "ep-" + str(self.endpoint_counter)


@pytest.fixture(scope=shareable_scope)
def _shared_simple_env(
    request: FixtureRequest,
    pytestconfig: Config,
    port_distributor: PortDistributor,
    mock_s3_server: MockS3Server,
    default_broker: NeonBroker,
    run_id: uuid.UUID,
    top_output_dir: Path,
    test_output_dir: Path,
    neon_binpath: Path,
    pg_distrib_dir: Path,
    pg_version: PgVersion,
    pageserver_virtual_file_io_engine: str,
    pageserver_aux_file_policy: Optional[AuxFileStore],
    pageserver_default_tenant_config_compaction_algorithm: Optional[Dict[str, Any]],
) -> Iterator[NeonEnv]:
    """
    # Internal fixture backing the `neon_simple_env` fixture. If TEST_SHARED_FIXTURES
     is set, this is shared by all tests using `neon_simple_env`.

    This fixture will use RemoteStorageKind.LOCAL_FS with pageserver.
    """

    if os.environ.get("TEST_SHARED_FIXTURES") is None:
        # Create the environment in the per-test output directory
        repo_dir = get_test_repo_dir(request, top_output_dir)
    else:
        # We're running shared fixtures. Share a single directory.
        repo_dir = top_output_dir / "shared_repo"
        shutil.rmtree(repo_dir, ignore_errors=True)

    with NeonEnvBuilder(
        top_output_dir=top_output_dir,
        repo_dir=repo_dir,
        port_distributor=port_distributor,
        broker=default_broker,
        mock_s3_server=mock_s3_server,
        neon_binpath=neon_binpath,
        pg_distrib_dir=pg_distrib_dir,
        pg_version=pg_version,
        run_id=run_id,
        preserve_database_files=pytestconfig.getoption("--preserve-database-files"),
        test_name=request.node.name,
        test_output_dir=test_output_dir,
        pageserver_virtual_file_io_engine=pageserver_virtual_file_io_engine,
        pageserver_aux_file_policy=pageserver_aux_file_policy,
        pageserver_default_tenant_config_compaction_algorithm=pageserver_default_tenant_config_compaction_algorithm,
    ) as builder:
        env = builder.init_start()

        # For convenience in tests, create a branch from the freshly-initialized cluster.
        env.neon_cli.create_branch("empty", ancestor_branch_name=DEFAULT_BRANCH_NAME)

        yield env


@pytest.fixture(scope="function")
def neon_simple_env(_shared_simple_env: NeonEnv) -> Iterator[NeonEnv]:
    """
    Simple Neon environment, with no authentication and no safekeepers.

    If TEST_SHARED_FIXTURES environment variable is set, we reuse the same
    environment for all tests that use 'neon_simple_env', keeping the
    page server and safekeepers running. Any compute nodes are stopped after
    each the test, however.
    """
    yield _shared_simple_env

    _shared_simple_env.endpoints.stop_all()


@pytest.fixture(scope="function")
def neon_env_builder(
    pytestconfig: Config,
    test_output_dir: Path,
    port_distributor: PortDistributor,
    mock_s3_server: MockS3Server,
    neon_binpath: Path,
    pg_distrib_dir: Path,
    pg_version: PgVersion,
    default_broker: NeonBroker,
    run_id: uuid.UUID,
    request: FixtureRequest,
    test_overlay_dir: Path,
    top_output_dir: Path,
    pageserver_virtual_file_io_engine: str,
    pageserver_default_tenant_config_compaction_algorithm: Optional[Dict[str, Any]],
    pageserver_aux_file_policy: Optional[AuxFileStore],
) -> Iterator[NeonEnvBuilder]:
    """
    Fixture to create a Neon environment for test.

    To use, define 'neon_env_builder' fixture in your test to get access to the
    builder object. Set properties on it to describe the environment.
    Finally, initialize and start up the environment by calling
    neon_env_builder.init_start().

    After the initialization, you can launch compute nodes by calling
    the functions in the 'env.endpoints' factory object, stop/start the
    nodes, etc.
    """

    # Create the environment in the test-specific output dir
    repo_dir = os.path.join(test_output_dir, "repo")

    # Return the builder to the caller
    with NeonEnvBuilder(
        top_output_dir=top_output_dir,
        repo_dir=Path(repo_dir),
        port_distributor=port_distributor,
        mock_s3_server=mock_s3_server,
        neon_binpath=neon_binpath,
        pg_distrib_dir=pg_distrib_dir,
        pg_version=pg_version,
        broker=default_broker,
        run_id=run_id,
        preserve_database_files=pytestconfig.getoption("--preserve-database-files"),
        pageserver_virtual_file_io_engine=pageserver_virtual_file_io_engine,
        test_name=request.node.name,
        test_output_dir=test_output_dir,
        test_overlay_dir=test_overlay_dir,
        pageserver_aux_file_policy=pageserver_aux_file_policy,
        pageserver_default_tenant_config_compaction_algorithm=pageserver_default_tenant_config_compaction_algorithm,
    ) as builder:
        yield builder


@dataclass
class PageserverPort:
    pg: int
    http: int


CREATE_TIMELINE_ID_EXTRACTOR: re.Pattern = re.compile(  # type: ignore[type-arg]
    r"^Created timeline '(?P<timeline_id>[^']+)'", re.MULTILINE
)
TIMELINE_DATA_EXTRACTOR: re.Pattern = re.compile(  # type: ignore[type-arg]
    r"\s?(?P<branch_name>[^\s]+)\s\[(?P<timeline_id>[^\]]+)\]", re.MULTILINE
)


class AbstractNeonCli(abc.ABC):
    """
    A typed wrapper around an arbitrary Neon CLI tool.
    Supports a way to run arbitrary command directly via CLI.
    Do not use directly, use specific subclasses instead.
    """

    def __init__(self, env: NeonEnv):
        self.env = env

    COMMAND: str = cast(str, None)  # To be overwritten by the derived class.

    def raw_cli(
        self,
        arguments: List[str],
        extra_env_vars: Optional[Dict[str, str]] = None,
        check_return_code=True,
        timeout=None,
        local_binpath=False,
    ) -> "subprocess.CompletedProcess[str]":
        """
        Run the command with the specified arguments.

        Arguments must be in list form, e.g. ['pg', 'create']

        Return both stdout and stderr, which can be accessed as

        >>> result = env.neon_cli.raw_cli(...)
        >>> assert result.stderr == ""
        >>> log.info(result.stdout)

        If `check_return_code`, on non-zero exit code logs failure and raises.

        If `local_binpath` is true, then we are invoking a test utility
        """

        assert isinstance(arguments, list)
        assert isinstance(self.COMMAND, str)

        if local_binpath:
            # Test utility
            bin_neon = str(self.env.neon_local_binpath / self.COMMAND)
        else:
            # Normal binary
            bin_neon = str(self.env.neon_binpath / self.COMMAND)

        args = [bin_neon] + arguments
        log.info('Running command "{}"'.format(" ".join(args)))

        env_vars = os.environ.copy()
        env_vars["NEON_REPO_DIR"] = str(self.env.repo_dir)
        env_vars["POSTGRES_DISTRIB_DIR"] = str(self.env.pg_distrib_dir)
        if self.env.rust_log_override is not None:
            env_vars["RUST_LOG"] = self.env.rust_log_override
        for extra_env_key, extra_env_value in (extra_env_vars or {}).items():
            env_vars[extra_env_key] = extra_env_value

        # Pass coverage settings
        var = "LLVM_PROFILE_FILE"
        val = os.environ.get(var)
        if val:
            env_vars[var] = val

        # Intercept CalledProcessError and print more info
        try:
            res = subprocess.run(
                args,
                env=env_vars,
                check=False,
                universal_newlines=True,
                stdout=subprocess.PIPE,
                stderr=subprocess.PIPE,
                timeout=timeout,
            )
        except subprocess.TimeoutExpired as e:
            if e.stderr:
                stderr = e.stderr.decode(errors="replace")
            else:
                stderr = ""

            if e.stdout:
                stdout = e.stdout.decode(errors="replace")
            else:
                stdout = ""

            log.warn(f"CLI timeout: stderr={stderr}, stdout={stdout}")
            raise

        indent = "  "
        if not res.returncode:
            stripped = res.stdout.strip()
            lines = stripped.splitlines()
            if len(lines) < 2:
                log.debug(f"Run {res.args} success: {stripped}")
            else:
                log.debug("Run %s success:\n%s" % (res.args, textwrap.indent(stripped, indent)))
        elif check_return_code:
            # this way command output will be in recorded and shown in CI in failure message
            indent = indent * 2
            msg = textwrap.dedent(
                """\
            Run %s failed:
              stdout:
            %s
              stderr:
            %s
            """
            )
            msg = msg % (
                res.args,
                textwrap.indent(res.stdout.strip(), indent),
                textwrap.indent(res.stderr.strip(), indent),
            )
            log.info(msg)
            raise RuntimeError(msg) from subprocess.CalledProcessError(
                res.returncode, res.args, res.stdout, res.stderr
            )
        return res


class NeonCli(AbstractNeonCli):
    """
    A typed wrapper around the `neon` CLI tool.
    Supports main commands via typed methods and a way to run arbitrary command directly via CLI.
    """

    COMMAND = "neon_local"

    def raw_cli(self, *args, **kwargs) -> subprocess.CompletedProcess[str]:
        kwargs["local_binpath"] = True
        return super().raw_cli(*args, **kwargs)

    def create_tenant(
        self,
        tenant_id: Optional[TenantId] = None,
        timeline_id: Optional[TimelineId] = None,
        conf: Optional[Dict[str, Any]] = None,
        shard_count: Optional[int] = None,
        shard_stripe_size: Optional[int] = None,
        placement_policy: Optional[str] = None,
        set_default: bool = False,
        aux_file_policy: Optional[AuxFileStore] = None,
    ) -> Tuple[TenantId, TimelineId]:
        """
        Creates a new tenant, returns its id and its initial timeline's id.
        """
        tenant_id = tenant_id or TenantId.generate()
        timeline_id = timeline_id or TimelineId.generate()

        args = [
            "tenant",
            "create",
            "--tenant-id",
            str(tenant_id),
            "--timeline-id",
            str(timeline_id),
            "--pg-version",
            self.env.pg_version,
        ]
        if conf is not None:
            args.extend(
                chain.from_iterable(
                    product(["-c"], (f"{key}:{value}" for key, value in conf.items()))
                )
            )

        if aux_file_policy is AuxFileStore.V2:
            args.extend(["-c", "switch_aux_file_policy:v2"])
        elif aux_file_policy is AuxFileStore.V1:
            args.extend(["-c", "switch_aux_file_policy:v1"])
        elif aux_file_policy is AuxFileStore.CrossValidation:
            args.extend(["-c", "switch_aux_file_policy:cross-validation"])

        if set_default:
            args.append("--set-default")

        if shard_count is not None:
            args.extend(["--shard-count", str(shard_count)])

        if shard_stripe_size is not None:
            args.extend(["--shard-stripe-size", str(shard_stripe_size)])

        if placement_policy is not None:
            args.extend(["--placement-policy", str(placement_policy)])

        res = self.raw_cli(args)
        res.check_returncode()
        return tenant_id, timeline_id

    def import_tenant(self, tenant_id: TenantId):
        args = ["tenant", "import", "--tenant-id", str(tenant_id)]
        res = self.raw_cli(args)
        res.check_returncode()

    def set_default(self, tenant_id: TenantId):
        """
        Update default tenant for future operations that require tenant_id.
        """
        res = self.raw_cli(["tenant", "set-default", "--tenant-id", str(tenant_id)])
        res.check_returncode()

    def config_tenant(self, tenant_id: TenantId, conf: Dict[str, str]):
        """
        Update tenant config.
        """

        args = ["tenant", "config", "--tenant-id", str(tenant_id)]
        if conf is not None:
            args.extend(
                chain.from_iterable(
                    product(["-c"], (f"{key}:{value}" for key, value in conf.items()))
                )
            )

        res = self.raw_cli(args)
        res.check_returncode()

    def list_tenants(self) -> "subprocess.CompletedProcess[str]":
        res = self.raw_cli(["tenant", "list"])
        res.check_returncode()
        return res

    def create_timeline(
        self,
        new_branch_name: str,
        tenant_id: Optional[TenantId] = None,
        timeline_id: Optional[TimelineId] = None,
    ) -> TimelineId:
        cmd = [
            "timeline",
            "create",
            "--branch-name",
            new_branch_name,
            "--tenant-id",
            str(tenant_id or self.env.initial_tenant),
            "--pg-version",
            self.env.pg_version,
        ]

        if timeline_id is not None:
            cmd.extend(["--timeline-id", str(timeline_id)])

        res = self.raw_cli(cmd)
        res.check_returncode()

        matches = CREATE_TIMELINE_ID_EXTRACTOR.search(res.stdout)

        created_timeline_id = None
        if matches is not None:
            created_timeline_id = matches.group("timeline_id")

        return TimelineId(str(created_timeline_id))

    def create_branch(
        self,
        new_branch_name: str = DEFAULT_BRANCH_NAME,
        ancestor_branch_name: Optional[str] = None,
        tenant_id: Optional[TenantId] = None,
        ancestor_start_lsn: Optional[Lsn] = None,
    ) -> TimelineId:
        cmd = [
            "timeline",
            "branch",
            "--branch-name",
            new_branch_name,
            "--tenant-id",
            str(tenant_id or self.env.initial_tenant),
        ]
        if ancestor_branch_name is not None:
            cmd.extend(["--ancestor-branch-name", ancestor_branch_name])
        if ancestor_start_lsn is not None:
            cmd.extend(["--ancestor-start-lsn", str(ancestor_start_lsn)])

        res = self.raw_cli(cmd)
        res.check_returncode()

        matches = CREATE_TIMELINE_ID_EXTRACTOR.search(res.stdout)

        created_timeline_id = None
        if matches is not None:
            created_timeline_id = matches.group("timeline_id")

        if created_timeline_id is None:
            raise Exception("could not find timeline id after `neon timeline create` invocation")
        else:
            return TimelineId(str(created_timeline_id))

    def list_timelines(self, tenant_id: Optional[TenantId] = None) -> List[Tuple[str, TimelineId]]:
        """
        Returns a list of (branch_name, timeline_id) tuples out of parsed `neon timeline list` CLI output.
        """

        # main [b49f7954224a0ad25cc0013ea107b54b]
        # ┣━ @0/16B5A50: test_cli_branch_list_main [20f98c79111b9015d84452258b7d5540]
        res = self.raw_cli(
            ["timeline", "list", "--tenant-id", str(tenant_id or self.env.initial_tenant)]
        )
        timelines_cli = sorted(
            map(
                lambda branch_and_id: (branch_and_id[0], TimelineId(branch_and_id[1])),
                TIMELINE_DATA_EXTRACTOR.findall(res.stdout),
            )
        )
        return timelines_cli

    def init(
        self,
        init_config: Dict[str, Any],
        force: Optional[str] = None,
    ) -> "subprocess.CompletedProcess[str]":
        with tempfile.NamedTemporaryFile(mode="w+") as init_config_tmpfile:
            init_config_tmpfile.write(toml.dumps(init_config))
            init_config_tmpfile.flush()

            cmd = [
                "init",
                f"--config={init_config_tmpfile.name}",
            ]

            if force is not None:
                cmd.extend(["--force", force])

            res = self.raw_cli(cmd)
            res.check_returncode()
        return res

    def storage_controller_start(
        self,
        timeout_in_seconds: Optional[int] = None,
    ):
        cmd = ["storage_controller", "start"]
        if timeout_in_seconds is not None:
            cmd.append(f"--start-timeout={timeout_in_seconds}s")
        return self.raw_cli(cmd)

    def storage_controller_stop(self, immediate: bool):
        cmd = ["storage_controller", "stop"]
        if immediate:
            cmd.extend(["-m", "immediate"])
        return self.raw_cli(cmd)

    def pageserver_start(
        self,
        id: int,
        extra_env_vars: Optional[Dict[str, str]] = None,
        timeout_in_seconds: Optional[int] = None,
    ) -> "subprocess.CompletedProcess[str]":
        start_args = ["pageserver", "start", f"--id={id}"]
        if timeout_in_seconds is not None:
            start_args.append(f"--start-timeout={timeout_in_seconds}s")
        storage = self.env.pageserver_remote_storage

        if isinstance(storage, S3Storage):
            s3_env_vars = storage.access_env_vars()
            extra_env_vars = (extra_env_vars or {}) | s3_env_vars

        return self.raw_cli(start_args, extra_env_vars=extra_env_vars)

    def pageserver_stop(self, id: int, immediate=False) -> "subprocess.CompletedProcess[str]":
        cmd = ["pageserver", "stop", f"--id={id}"]
        if immediate:
            cmd.extend(["-m", "immediate"])

        log.info(f"Stopping pageserver with {cmd}")
        return self.raw_cli(cmd)

    def safekeeper_start(
        self,
        id: int,
        extra_opts: Optional[List[str]] = None,
        timeout_in_seconds: Optional[int] = None,
    ) -> "subprocess.CompletedProcess[str]":
        s3_env_vars = None
        if isinstance(self.env.safekeepers_remote_storage, S3Storage):
            s3_env_vars = self.env.safekeepers_remote_storage.access_env_vars()

        if extra_opts is not None:
            extra_opts = [f"-e={opt}" for opt in extra_opts]
        else:
            extra_opts = []
        if timeout_in_seconds is not None:
            extra_opts.append(f"--start-timeout={timeout_in_seconds}s")
        return self.raw_cli(
            ["safekeeper", "start", str(id), *extra_opts], extra_env_vars=s3_env_vars
        )

    def safekeeper_stop(
        self, id: Optional[int] = None, immediate=False
    ) -> "subprocess.CompletedProcess[str]":
        args = ["safekeeper", "stop"]
        if id is not None:
            args.append(str(id))
        if immediate:
            args.extend(["-m", "immediate"])
        return self.raw_cli(args)

    def endpoint_create(
        self,
        branch_name: str,
        pg_port: int,
        http_port: int,
        endpoint_id: Optional[str] = None,
        tenant_id: Optional[TenantId] = None,
        hot_standby: bool = False,
        lsn: Optional[Lsn] = None,
        pageserver_id: Optional[int] = None,
        allow_multiple=False,
    ) -> "subprocess.CompletedProcess[str]":
        args = [
            "endpoint",
            "create",
            "--tenant-id",
            str(tenant_id or self.env.initial_tenant),
            "--branch-name",
            branch_name,
            "--pg-version",
            self.env.pg_version,
        ]
        if lsn is not None:
            args.extend(["--lsn", str(lsn)])
        if pg_port is not None:
            args.extend(["--pg-port", str(pg_port)])
        if http_port is not None:
            args.extend(["--http-port", str(http_port)])
        if endpoint_id is not None:
            args.append(endpoint_id)
        if hot_standby:
            args.extend(["--hot-standby", "true"])
        if pageserver_id is not None:
            args.extend(["--pageserver-id", str(pageserver_id)])
        if allow_multiple:
            args.extend(["--allow-multiple"])

        res = self.raw_cli(args)
        res.check_returncode()
        return res

    def endpoint_start(
        self,
        endpoint_id: str,
        safekeepers: Optional[List[int]] = None,
        remote_ext_config: Optional[str] = None,
        pageserver_id: Optional[int] = None,
        allow_multiple=False,
    ) -> "subprocess.CompletedProcess[str]":
        args = [
            "endpoint",
            "start",
        ]
        if remote_ext_config is not None:
            args.extend(["--remote-ext-config", remote_ext_config])

        if safekeepers is not None:
            args.extend(["--safekeepers", (",".join(map(str, safekeepers)))])
        if endpoint_id is not None:
            args.append(endpoint_id)
        if pageserver_id is not None:
            args.extend(["--pageserver-id", str(pageserver_id)])
        if allow_multiple:
            args.extend(["--allow-multiple"])

        res = self.raw_cli(args)
        res.check_returncode()
        return res

    def endpoint_reconfigure(
        self,
        endpoint_id: str,
        tenant_id: Optional[TenantId] = None,
        pageserver_id: Optional[int] = None,
        safekeepers: Optional[List[int]] = None,
        check_return_code=True,
    ) -> "subprocess.CompletedProcess[str]":
        args = ["endpoint", "reconfigure", endpoint_id]
        if tenant_id is not None:
            args.extend(["--tenant-id", str(tenant_id)])
        if pageserver_id is not None:
            args.extend(["--pageserver-id", str(pageserver_id)])
        if safekeepers is not None:
            args.extend(["--safekeepers", (",".join(map(str, safekeepers)))])
        return self.raw_cli(args, check_return_code=check_return_code)

    def endpoint_stop(
        self,
        endpoint_id: str,
        destroy=False,
        check_return_code=True,
        mode: Optional[str] = None,
    ) -> "subprocess.CompletedProcess[str]":
        args = [
            "endpoint",
            "stop",
        ]
        if destroy:
            args.append("--destroy")
        if mode is not None:
            args.append(f"--mode={mode}")
        if endpoint_id is not None:
            args.append(endpoint_id)

        return self.raw_cli(args, check_return_code=check_return_code)

    def map_branch(
        self, name: str, tenant_id: TenantId, timeline_id: TimelineId
    ) -> "subprocess.CompletedProcess[str]":
        """
        Map tenant id and timeline id to a neon_local branch name. They do not have to exist.
        Usually needed when creating branches via PageserverHttpClient and not neon_local.

        After creating a name mapping, you can use EndpointFactory.create_start
        with this registered branch name.
        """
        args = [
            "mappings",
            "map",
            "--branch-name",
            name,
            "--tenant-id",
            str(tenant_id),
            "--timeline-id",
            str(timeline_id),
        ]

        return self.raw_cli(args, check_return_code=True)

    def start(self, check_return_code=True) -> "subprocess.CompletedProcess[str]":
        return self.raw_cli(["start"], check_return_code=check_return_code)

    def stop(self, check_return_code=True) -> "subprocess.CompletedProcess[str]":
        return self.raw_cli(["stop"], check_return_code=check_return_code)


class WalCraft(AbstractNeonCli):
    """
    A typed wrapper around the `wal_craft` CLI tool.
    Supports main commands via typed methods and a way to run arbitrary command directly via CLI.
    """

    COMMAND = "wal_craft"

    def postgres_config(self) -> List[str]:
        res = self.raw_cli(["print-postgres-config"])
        res.check_returncode()
        return res.stdout.split("\n")

    def in_existing(self, type: str, connection: str) -> None:
        res = self.raw_cli(["in-existing", type, connection])
        res.check_returncode()


class ComputeCtl(AbstractNeonCli):
    """
    A typed wrapper around the `compute_ctl` CLI tool.
    """

    COMMAND = "compute_ctl"


class Pagectl(AbstractNeonCli):
    """
    A typed wrapper around the `pagectl` utility CLI tool.
    """

    COMMAND = "pagectl"

    def dump_index_part(self, path: Path) -> IndexPartDump:
        res = self.raw_cli(["index-part", "dump", str(path)])
        res.check_returncode()
        parsed = json.loads(res.stdout)
        return IndexPartDump.from_json(parsed)


class LogUtils:
    """
    A mixin class which provides utilities for inspecting the logs of a service.
    """

    def __init__(self, logfile: Path) -> None:
        self.logfile = logfile

    def assert_log_contains(
        self, pattern: str, offset: None | LogCursor = None
    ) -> Tuple[str, LogCursor]:
        """Convenient for use inside wait_until()"""

        res = self.log_contains(pattern, offset=offset)
        assert res is not None
        return res

    def log_contains(
        self, pattern: str, offset: None | LogCursor = None
    ) -> Optional[Tuple[str, LogCursor]]:
        """Check that the log contains a line that matches the given regex"""
        logfile = self.logfile
        if not logfile.exists():
            log.warning(f"Skipping log check: {logfile} does not exist")
            return None

        contains_re = re.compile(pattern)

        # XXX: Our rust logging machinery buffers the messages, so if you
        # call this function immediately after it's been logged, there is
        # no guarantee it is already present in the log file. This hasn't
        # been a problem in practice, our python tests are not fast enough
        # to hit that race condition.
        skip_until_line_no = 0 if offset is None else offset._line_no
        cur_line_no = 0
        with logfile.open("r") as f:
            for line in f:
                if cur_line_no < skip_until_line_no:
                    cur_line_no += 1
                    continue
                elif contains_re.search(line):
                    # found it!
                    cur_line_no += 1
                    return (line, LogCursor(cur_line_no))
                else:
                    cur_line_no += 1
        return None


class StorageControllerApiException(Exception):
    def __init__(self, message, status_code: int):
        super().__init__(message)
        self.message = message
        self.status_code = status_code


# See libs/pageserver_api/src/controller_api.rs
# for the rust definitions of the enums below
# TODO: Replace with `StrEnum` when we upgrade to python 3.11
class PageserverAvailability(str, Enum):
    ACTIVE = "Active"
    UNAVAILABLE = "Unavailable"
    OFFLINE = "Offline"


class PageserverSchedulingPolicy(str, Enum):
    ACTIVE = "Active"
    DRAINING = "Draining"
    FILLING = "Filling"
    PAUSE = "Pause"
    PAUSE_FOR_RESTART = "PauseForRestart"


class NeonStorageController(MetricsGetter, LogUtils):
    def __init__(self, env: NeonEnv, auth_enabled: bool):
        self.env = env
        self.running = False
        self.auth_enabled = auth_enabled
        self.allowed_errors: list[str] = DEFAULT_STORAGE_CONTROLLER_ALLOWED_ERRORS
        self.logfile = self.workdir / "storage_controller.log"

    def start(self, timeout_in_seconds: Optional[int] = None):
        assert not self.running
        self.env.neon_cli.storage_controller_start(timeout_in_seconds)
        self.running = True
        return self

    def stop(self, immediate: bool = False) -> "NeonStorageController":
        if self.running:
            self.env.neon_cli.storage_controller_stop(immediate)
            self.running = False
        return self

    @staticmethod
    def retryable_node_operation(op, ps_id, max_attempts, backoff):
        while max_attempts > 0:
            try:
                op(ps_id)
                return
            except StorageControllerApiException as e:
                max_attempts -= 1
                log.info(f"Operation failed ({max_attempts} attempts left): {e}")

                if max_attempts == 0:
                    raise e

                time.sleep(backoff)

    @staticmethod
    def raise_api_exception(res: requests.Response):
        try:
            res.raise_for_status()
        except requests.RequestException as e:
            try:
                msg = res.json()["msg"]
            except:  # noqa: E722
                msg = ""
            raise StorageControllerApiException(msg, res.status_code) from e

    def assert_no_errors(self):
        assert_no_errors(
            self.env.repo_dir / "storage_controller.log", "storage_controller", self.allowed_errors
        )

    def pageserver_api(self) -> PageserverHttpClient:
        """
        The storage controller implements a subset of the pageserver REST API, for mapping
        per-tenant actions into per-shard actions (e.g. timeline creation).  Tests should invoke those
        functions via the HttpClient, as an implicit check that these APIs remain compatible.
        """
        auth_token = None
        if self.auth_enabled:
            auth_token = self.env.auth_keys.generate_token(scope=TokenScope.PAGE_SERVER_API)
        return PageserverHttpClient(self.env.storage_controller_port, lambda: True, auth_token)

    def request(self, method, *args, **kwargs) -> requests.Response:
        resp = requests.request(method, *args, **kwargs)
        NeonStorageController.raise_api_exception(resp)

        return resp

    def headers(self, scope: Optional[TokenScope]) -> Dict[str, str]:
        headers = {}
        if self.auth_enabled and scope is not None:
            jwt_token = self.env.auth_keys.generate_token(scope=scope)
            headers["Authorization"] = f"Bearer {jwt_token}"

        return headers

    def get_metrics(self) -> Metrics:
        res = self.request("GET", f"{self.env.storage_controller_api}/metrics")
        return parse_metrics(res.text)

    def ready(self) -> bool:
        status = None
        try:
            resp = self.request("GET", f"{self.env.storage_controller_api}/ready")
            status = resp.status_code
        except StorageControllerApiException as e:
            status = e.status_code

        if status == 503:
            return False
        elif status == 200:
            return True
        else:
            raise RuntimeError(f"Unexpected status {status} from readiness endpoint")

    def wait_until_ready(self):
        t1 = time.time()

        def storage_controller_ready():
            assert self.ready() is True

        wait_until(30, 1, storage_controller_ready)
        return time.time() - t1

    def attach_hook_issue(
        self,
        tenant_shard_id: Union[TenantId, TenantShardId],
        pageserver_id: int,
        generation_override: Optional[int] = None,
    ) -> int:
        body = {"tenant_shard_id": str(tenant_shard_id), "node_id": pageserver_id}
        if generation_override is not None:
            body["generation_override"] = generation_override

        response = self.request(
            "POST",
            f"{self.env.storage_controller_api}/debug/v1/attach-hook",
            json=body,
            headers=self.headers(TokenScope.ADMIN),
        )
        gen = response.json()["gen"]
        assert isinstance(gen, int)
        return gen

    def attach_hook_drop(self, tenant_shard_id: Union[TenantId, TenantShardId]):
        self.request(
            "POST",
            f"{self.env.storage_controller_api}/debug/v1/attach-hook",
            json={"tenant_shard_id": str(tenant_shard_id), "node_id": None},
            headers=self.headers(TokenScope.ADMIN),
        )

    def inspect(self, tenant_shard_id: Union[TenantId, TenantShardId]) -> Optional[tuple[int, int]]:
        """
        :return: 2-tuple of (generation, pageserver id), or None if unknown
        """
        response = self.request(
            "POST",
            f"{self.env.storage_controller_api}/debug/v1/inspect",
            json={"tenant_shard_id": str(tenant_shard_id)},
            headers=self.headers(TokenScope.ADMIN),
        )
        json = response.json()
        log.info(f"Response: {json}")
        if json["attachment"]:
            # Explicit int() to make python type linter happy
            return (int(json["attachment"][0]), int(json["attachment"][1]))
        else:
            return None

    def node_register(self, node: NeonPageserver):
        body = {
            "node_id": int(node.id),
            "listen_http_addr": "localhost",
            "listen_http_port": node.service_port.http,
            "listen_pg_addr": "localhost",
            "listen_pg_port": node.service_port.pg,
        }
        log.info(f"node_register({body})")
        self.request(
            "POST",
            f"{self.env.storage_controller_api}/control/v1/node",
            json=body,
            headers=self.headers(TokenScope.ADMIN),
        )

    def node_delete(self, node_id):
        log.info(f"node_delete({node_id})")
        self.request(
            "DELETE",
            f"{self.env.storage_controller_api}/control/v1/node/{node_id}",
            headers=self.headers(TokenScope.ADMIN),
        )

    def node_drain(self, node_id):
        log.info(f"node_drain({node_id})")
        self.request(
            "PUT",
            f"{self.env.storage_controller_api}/control/v1/node/{node_id}/drain",
            headers=self.headers(TokenScope.ADMIN),
        )

    def cancel_node_drain(self, node_id):
        log.info(f"cancel_node_drain({node_id})")
        self.request(
            "DELETE",
            f"{self.env.storage_controller_api}/control/v1/node/{node_id}/drain",
            headers=self.headers(TokenScope.ADMIN),
        )

    def node_fill(self, node_id):
        log.info(f"node_fill({node_id})")
        self.request(
            "PUT",
            f"{self.env.storage_controller_api}/control/v1/node/{node_id}/fill",
            headers=self.headers(TokenScope.ADMIN),
        )

    def cancel_node_fill(self, node_id):
        log.info(f"cancel_node_fill({node_id})")
        self.request(
            "DELETE",
            f"{self.env.storage_controller_api}/control/v1/node/{node_id}/fill",
            headers=self.headers(TokenScope.ADMIN),
        )

    def node_status(self, node_id):
        response = self.request(
            "GET",
            f"{self.env.storage_controller_api}/control/v1/node/{node_id}",
            headers=self.headers(TokenScope.ADMIN),
        )
        return response.json()

    def node_list(self):
        response = self.request(
            "GET",
            f"{self.env.storage_controller_api}/control/v1/node",
            headers=self.headers(TokenScope.ADMIN),
        )
        return response.json()

    def tenant_list(self):
        response = self.request(
            "GET",
            f"{self.env.storage_controller_api}/debug/v1/tenant",
            headers=self.headers(TokenScope.ADMIN),
        )
        return response.json()

    def node_configure(self, node_id, body: dict[str, Any]):
        log.info(f"node_configure({node_id}, {body})")
        body["node_id"] = node_id
        self.request(
            "PUT",
            f"{self.env.storage_controller_api}/control/v1/node/{node_id}/config",
            json=body,
            headers=self.headers(TokenScope.ADMIN),
        )

    def tenant_create(
        self,
        tenant_id: TenantId,
        shard_count: Optional[int] = None,
        shard_stripe_size: Optional[int] = None,
        tenant_config: Optional[Dict[Any, Any]] = None,
        placement_policy: Optional[Union[Dict[Any, Any] | str]] = None,
    ):
        """
        Use this rather than pageserver_api() when you need to include shard parameters
        """
        body: Dict[str, Any] = {"new_tenant_id": str(tenant_id)}

        if shard_count is not None:
            shard_params = {"count": shard_count}
            if shard_stripe_size is not None:
                shard_params["stripe_size"] = shard_stripe_size
            else:
                shard_params["stripe_size"] = 32768

            body["shard_parameters"] = shard_params

        if tenant_config is not None:
            for k, v in tenant_config.items():
                body[k] = v

        body["placement_policy"] = placement_policy

        response = self.request(
            "POST",
            f"{self.env.storage_controller_api}/v1/tenant",
            json=body,
            headers=self.headers(TokenScope.PAGE_SERVER_API),
        )
        response.raise_for_status()
        log.info(f"tenant_create success: {response.json()}")

    def locate(self, tenant_id: TenantId) -> list[dict[str, Any]]:
        """
        :return: list of {"shard_id": "", "node_id": int, "listen_pg_addr": str, "listen_pg_port": int, "listen_http_addr": str, "listen_http_port": int}
        """
        response = self.request(
            "GET",
            f"{self.env.storage_controller_api}/debug/v1/tenant/{tenant_id}/locate",
            headers=self.headers(TokenScope.ADMIN),
        )
        body = response.json()
        shards: list[dict[str, Any]] = body["shards"]
        return shards

    def tenant_describe(self, tenant_id: TenantId):
        """
        :return: list of {"shard_id": "", "node_id": int, "listen_pg_addr": str, "listen_pg_port": int, "listen_http_addr: str, "listen_http_port: int}
        """
        response = self.request(
            "GET",
            f"{self.env.storage_controller_api}/control/v1/tenant/{tenant_id}",
            headers=self.headers(TokenScope.ADMIN),
        )
        response.raise_for_status()
        return response.json()

    def tenant_shard_split(
        self, tenant_id: TenantId, shard_count: int, shard_stripe_size: Optional[int] = None
    ) -> list[TenantShardId]:
        response = self.request(
            "PUT",
            f"{self.env.storage_controller_api}/control/v1/tenant/{tenant_id}/shard_split",
            json={"new_shard_count": shard_count, "new_stripe_size": shard_stripe_size},
            headers=self.headers(TokenScope.ADMIN),
        )
        body = response.json()
        log.info(f"tenant_shard_split success: {body}")
        shards: list[TenantShardId] = body["new_shards"]
        return shards

    def tenant_shard_migrate(self, tenant_shard_id: TenantShardId, dest_ps_id: int):
        self.request(
            "PUT",
            f"{self.env.storage_controller_api}/control/v1/tenant/{tenant_shard_id}/migrate",
            json={"tenant_shard_id": str(tenant_shard_id), "node_id": dest_ps_id},
            headers=self.headers(TokenScope.ADMIN),
        )
        log.info(f"Migrated tenant {tenant_shard_id} to pageserver {dest_ps_id}")
        assert self.env.get_tenant_pageserver(tenant_shard_id).id == dest_ps_id

    def tenant_policy_update(self, tenant_id: TenantId, body: dict[str, Any]):
        log.info(f"tenant_policy_update({tenant_id}, {body})")
        self.request(
            "PUT",
            f"{self.env.storage_controller_api}/control/v1/tenant/{tenant_id}/policy",
            json=body,
            headers=self.headers(TokenScope.ADMIN),
        )

    def tenant_import(self, tenant_id: TenantId):
        self.request(
            "POST",
            f"{self.env.storage_controller_api}/debug/v1/tenant/{tenant_id}/import",
            headers=self.headers(TokenScope.ADMIN),
        )

    def reconcile_all(self):
        r = self.request(
            "POST",
            f"{self.env.storage_controller_api}/debug/v1/reconcile_all",
            headers=self.headers(TokenScope.ADMIN),
        )
        r.raise_for_status()
        n = r.json()
        log.info(f"reconcile_all waited for {n} shards")
        return n

    def reconcile_until_idle(self, timeout_secs=30):
        start_at = time.time()
        n = 1
        delay_sec = 0.5
        delay_max = 5
        while n > 0:
            n = self.reconcile_all()
            if n == 0:
                break
            elif time.time() - start_at > timeout_secs:
                raise RuntimeError("Timeout in reconcile_until_idle")
            else:
                # Don't call again right away: if we're waiting for many reconciles that
                # are blocked on the concurrency limit, it slows things down to call
                # reconcile_all frequently.
                time.sleep(delay_sec)
                delay_sec *= 2
                delay_sec = min(delay_sec, delay_max)

    def consistency_check(self):
        """
        Throw an exception if the service finds any inconsistencies in its state
        """
        self.request(
            "POST",
            f"{self.env.storage_controller_api}/debug/v1/consistency_check",
            headers=self.headers(TokenScope.ADMIN),
        )
        log.info("storage controller passed consistency check")

    def node_registered(self, node_id: int) -> bool:
        """
        Returns true if the storage controller can confirm
        it knows of pageserver with 'node_id'
        """
        try:
            self.node_status(node_id)
        except StorageControllerApiException as e:
            if e.status_code == 404:
                return False
            else:
                raise e

        return True

    def poll_node_status(
        self,
        node_id: int,
        desired_availability: Optional[PageserverAvailability],
        desired_scheduling_policy: Optional[PageserverSchedulingPolicy],
        max_attempts: int,
        backoff: int,
    ):
        """
        Poll the node status until it reaches 'desired_scheduling_policy' and 'desired_availability'
        or 'max_attempts' have been exhausted
        """
        log.info(
            f"Polling {node_id} for {desired_scheduling_policy} scheduling policy and {desired_availability} availability"
        )
        while max_attempts > 0:
            try:
                status = self.node_status(node_id)
                policy = status["scheduling"]
                availability = status["availability"]
                if (desired_scheduling_policy is None or policy == desired_scheduling_policy) and (
                    desired_availability is None or availability == desired_availability
                ):
                    return
                else:
                    max_attempts -= 1
                    log.info(
                        f"Status call returned {policy=} {availability=} ({max_attempts} attempts left)"
                    )

                    if max_attempts == 0:
                        raise AssertionError(
                            f"Status for {node_id=} did not reach {desired_scheduling_policy=} {desired_availability=}"
                        )

                    time.sleep(backoff)
            except StorageControllerApiException as e:
                max_attempts -= 1
                log.info(f"Status call failed ({max_attempts} retries left): {e}")

                if max_attempts == 0:
                    raise e

                time.sleep(backoff)

    def metadata_health_update(self, healthy: List[TenantShardId], unhealthy: List[TenantShardId]):
        body: Dict[str, Any] = {
            "healthy_tenant_shards": [str(t) for t in healthy],
            "unhealthy_tenant_shards": [str(t) for t in unhealthy],
        }

        self.request(
            "POST",
            f"{self.env.storage_controller_api}/control/v1/metadata_health/update",
            json=body,
            headers=self.headers(TokenScope.SCRUBBER),
        )

    def metadata_health_list_unhealthy(self):
        response = self.request(
            "GET",
            f"{self.env.storage_controller_api}/control/v1/metadata_health/unhealthy",
            headers=self.headers(TokenScope.ADMIN),
        )
        return response.json()

    def metadata_health_list_outdated(self, duration: str):
        body: Dict[str, Any] = {"not_scrubbed_for": duration}

        response = self.request(
            "POST",
            f"{self.env.storage_controller_api}/control/v1/metadata_health/outdated",
            json=body,
            headers=self.headers(TokenScope.ADMIN),
        )
        return response.json()

    def metadata_health_is_healthy(self, outdated_duration: str = "1h") -> bool:
        """Metadata is healthy if there is no unhealthy or outdated health records."""

        unhealthy = self.metadata_health_list_unhealthy()
        outdated = self.metadata_health_list_outdated(outdated_duration)

<<<<<<< HEAD
        log.info(f"{unhealthy=}")
        log.info(f"{outdated=}")

        return (
            len(unhealthy["unhealthy_tenant_shards"]) == 0 and len(outdated["health_records"]) == 0
        )
=======
        healthy = (
            len(unhealthy["unhealthy_tenant_shards"]) == 0 and len(outdated["health_records"]) == 0
        )
        if not healthy:
            log.info(f"{unhealthy=}, {outdated=}")
        return healthy

    def step_down(self):
        log.info("Asking storage controller to step down")
        response = self.request(
            "PUT",
            f"{self.env.storage_controller_api}/control/v1/step_down",
            headers=self.headers(TokenScope.ADMIN),
        )

        response.raise_for_status()
        return response.json()
>>>>>>> ccc382e9

    def configure_failpoints(self, config_strings: Tuple[str, str] | List[Tuple[str, str]]):
        if isinstance(config_strings, tuple):
            pairs = [config_strings]
        else:
            pairs = config_strings

        log.info(f"Requesting config failpoints: {repr(pairs)}")

        res = self.request(
            "PUT",
            f"{self.env.storage_controller_api}/debug/v1/failpoints",
            json=[{"name": name, "actions": actions} for name, actions in pairs],
            headers=self.headers(TokenScope.ADMIN),
        )
        log.info(f"Got failpoints request response code {res.status_code}")
        res.raise_for_status()

    @property
    def workdir(self) -> Path:
        return self.env.repo_dir

    def __enter__(self) -> "NeonStorageController":
        return self

    def __exit__(
        self,
        exc_type: Optional[Type[BaseException]],
        exc: Optional[BaseException],
        tb: Optional[TracebackType],
    ):
        self.stop(immediate=True)


@dataclass
class LogCursor:
    _line_no: int


class NeonPageserver(PgProtocol, LogUtils):
    """
    An object representing a running pageserver.
    """

    TEMP_FILE_SUFFIX = "___temp"

    def __init__(self, env: NeonEnv, id: int, port: PageserverPort):
        super().__init__(host="localhost", port=port.pg, user="cloud_admin")
        self.env = env
        self.id = id
        self.running = False
        self.service_port = port
        self.version = env.get_binary_version("pageserver")
        self.logfile = self.workdir / "pageserver.log"
        # After a test finishes, we will scrape the log to see if there are any
        # unexpected error messages. If your test expects an error, add it to
        # 'allowed_errors' in the test with something like:
        #
        # env.pageserver.allowed_errors.append(".*could not open garage door.*")
        #
        # The entries in the list are regular experessions.
        self.allowed_errors: List[str] = list(DEFAULT_PAGESERVER_ALLOWED_ERRORS)

    def timeline_dir(
        self,
        tenant_shard_id: Union[TenantId, TenantShardId],
        timeline_id: Optional[TimelineId] = None,
    ) -> Path:
        """Get a timeline directory's path based on the repo directory of the test environment"""
        if timeline_id is None:
            return self.tenant_dir(tenant_shard_id) / "timelines"
        return self.tenant_dir(tenant_shard_id) / "timelines" / str(timeline_id)

    def tenant_dir(
        self,
        tenant_shard_id: Optional[Union[TenantId, TenantShardId]] = None,
    ) -> Path:
        """Get a tenant directory's path based on the repo directory of the test environment"""
        if tenant_shard_id is None:
            return self.workdir / "tenants"
        return self.workdir / "tenants" / str(tenant_shard_id)

    @property
    def config_toml_path(self) -> Path:
        return self.workdir / "pageserver.toml"

    def edit_config_toml(self, edit_fn: Callable[[Dict[str, Any]], None]):
        """
        Edit the pageserver's config toml file in place.
        """
        path = self.config_toml_path
        with open(path, "r") as f:
            config = toml.load(f)
        edit_fn(config)
        with open(path, "w") as f:
            toml.dump(config, f)

    def patch_config_toml_nonrecursive(self, patch: Dict[str, Any]) -> Dict[str, Any]:
        """
        Non-recursively merge the given `patch` dict into the existing config toml, using `dict.update()`.
        Returns the replaced values.
        If there was no previous value, the key is mapped to None.
        This allows to restore the original value by calling this method with the returned dict.
        """
        replacements = {}

        def doit(config: Dict[str, Any]):
            while len(patch) > 0:
                key, new = patch.popitem()
                old = config.get(key, None)
                config[key] = new
                replacements[key] = old

        self.edit_config_toml(doit)
        return replacements

    def start(
        self,
        extra_env_vars: Optional[Dict[str, str]] = None,
        timeout_in_seconds: Optional[int] = None,
    ) -> "NeonPageserver":
        """
        Start the page server.
        `overrides` allows to add some config to this pageserver start.
        Returns self.
        """
        assert self.running is False

        self.env.neon_cli.pageserver_start(
            self.id, extra_env_vars=extra_env_vars, timeout_in_seconds=timeout_in_seconds
        )
        self.running = True

        if self.env.storage_controller.running and self.env.storage_controller.node_registered(
            self.id
        ):
            self.env.storage_controller.poll_node_status(
                self.id, PageserverAvailability.ACTIVE, None, max_attempts=20, backoff=1
            )

        return self

    def stop(self, immediate: bool = False) -> "NeonPageserver":
        """
        Stop the page server.
        Returns self.
        """
        if self.running:
            self.env.neon_cli.pageserver_stop(self.id, immediate)
            self.running = False
        return self

    def restart(
        self,
        immediate: bool = False,
        timeout_in_seconds: Optional[int] = None,
    ):
        """
        High level wrapper for restart: restarts the process, and waits for
        tenant state to stabilize.
        """
        self.stop(immediate=immediate)
        self.start(timeout_in_seconds=timeout_in_seconds)
        self.quiesce_tenants()

    def quiesce_tenants(self):
        """
        Wait for all tenants to enter a stable state (Active or Broken)

        Call this after restarting the pageserver, or after attaching a tenant,
        to ensure that it is ready for use.
        """

        stable_states = {"Active", "Broken"}

        client = self.http_client()

        def complete():
            log.info("Checking tenants...")
            tenants = client.tenant_list()
            log.info(f"Tenant list: {tenants}...")
            any_unstable = any((t["state"]["slug"] not in stable_states) for t in tenants)
            if any_unstable:
                for t in tenants:
                    log.info(f"Waiting for tenant {t['id']} in state {t['state']['slug']}")
            log.info(f"any_unstable={any_unstable}")
            assert not any_unstable

        wait_until(20, 0.5, complete)

    def __enter__(self) -> "NeonPageserver":
        return self

    def __exit__(
        self,
        exc_type: Optional[Type[BaseException]],
        exc: Optional[BaseException],
        tb: Optional[TracebackType],
    ):
        self.stop(immediate=True)

    def is_testing_enabled_or_skip(self):
        if '"testing"' not in self.version:
            pytest.skip("pageserver was built without 'testing' feature")

    def http_client(
        self, auth_token: Optional[str] = None, retries: Optional[Retry] = None
    ) -> PageserverHttpClient:
        return PageserverHttpClient(
            port=self.service_port.http,
            auth_token=auth_token,
            is_testing_enabled_or_skip=self.is_testing_enabled_or_skip,
            retries=retries,
        )

    @property
    def workdir(self) -> Path:
        return self.env.repo_dir / f"pageserver_{self.id}"

    def assert_no_errors(self):
        assert_no_errors(
            self.workdir / "pageserver.log", f"pageserver_{self.id}", self.allowed_errors
        )

    def assert_no_metric_errors(self):
        """
        Certain metrics should _always_ be zero: they track conditions that indicate a bug.
        """
        if not self.running:
            log.info(f"Skipping metrics check on pageserver {self.id}, it is not running")
            return

        for metric in [
            "pageserver_tenant_manager_unexpected_errors_total",
            "pageserver_deletion_queue_unexpected_errors_total",
        ]:
            value = self.http_client().get_metric_value(metric)
            assert value == 0, f"Nonzero {metric} == {value}"

    def tenant_attach(
        self,
        tenant_id: TenantId,
        config: None | Dict[str, Any] = None,
        generation: Optional[int] = None,
        override_storage_controller_generation: bool = False,
    ):
        """
        Tenant attachment passes through here to acquire a generation number before proceeding
        to call into the pageserver HTTP client.
        """
        client = self.http_client()
        if generation is None:
            generation = self.env.storage_controller.attach_hook_issue(tenant_id, self.id)
        elif override_storage_controller_generation:
            generation = self.env.storage_controller.attach_hook_issue(
                tenant_id, self.id, generation
            )
        return client.tenant_attach(
            tenant_id,
            generation,
            config,
        )

    def tenant_detach(self, tenant_id: TenantId):
        self.env.storage_controller.attach_hook_drop(tenant_id)

        client = self.http_client()
        return client.tenant_detach(tenant_id)

    def tenant_location_configure(self, tenant_id: TenantId, config: dict[str, Any], **kwargs):
        if config["mode"].startswith("Attached") and "generation" not in config:
            config["generation"] = self.env.storage_controller.attach_hook_issue(tenant_id, self.id)

        client = self.http_client()
        return client.tenant_location_conf(tenant_id, config, **kwargs)

    def read_tenant_location_conf(
        self, tenant_shard_id: Union[TenantId, TenantShardId]
    ) -> dict[str, Any]:
        path = self.tenant_dir(tenant_shard_id) / "config-v1"
        log.info(f"Reading location conf from {path}")
        bytes = open(path, "r").read()
        try:
            decoded: dict[str, Any] = toml.loads(bytes)
            return decoded
        except:
            log.error(f"Failed to decode LocationConf, raw content ({len(bytes)} bytes): {bytes}")
            raise

    def tenant_create(
        self,
        tenant_id: TenantId,
        conf: Optional[Dict[str, Any]] = None,
        auth_token: Optional[str] = None,
        generation: Optional[int] = None,
    ) -> TenantId:
        if generation is None:
            generation = self.env.storage_controller.attach_hook_issue(tenant_id, self.id)
        client = self.http_client(auth_token=auth_token)

        conf = conf or {}

        client.tenant_location_conf(
            tenant_id,
            {
                "mode": "AttachedSingle",
                "generation": generation,
                "tenant_conf": conf,
                "secondary_conf": None,
            },
        )
        return tenant_id

    def list_layers(
        self, tenant_id: Union[TenantId, TenantShardId], timeline_id: TimelineId
    ) -> list[Path]:
        """
        Inspect local storage on a pageserver to discover which layer files are present.

        :return: list of relative paths to layers, from the timeline root.
        """
        timeline_path = self.timeline_dir(tenant_id, timeline_id)

        def relative(p: Path) -> Path:
            return p.relative_to(timeline_path)

        return sorted(
            list(
                map(
                    relative,
                    filter(
                        lambda path: path.name != "metadata"
                        and "ephemeral" not in path.name
                        and "temp" not in path.name,
                        timeline_path.glob("*"),
                    ),
                )
            )
        )

    def layer_exists(
        self, tenant_id: TenantId, timeline_id: TimelineId, layer_name: LayerName
    ) -> bool:
        layers = self.list_layers(tenant_id, timeline_id)
        return layer_name in [parse_layer_file_name(p.name) for p in layers]


class PgBin:
    """A helper class for executing postgres binaries"""

    def __init__(self, log_dir: Path, pg_distrib_dir: Path, pg_version: PgVersion):
        self.log_dir = log_dir
        self.pg_version = pg_version
        self.pg_bin_path = pg_distrib_dir / pg_version.v_prefixed / "bin"
        self.pg_lib_dir = pg_distrib_dir / pg_version.v_prefixed / "lib"
        self.env = os.environ.copy()
        self.env["LD_LIBRARY_PATH"] = str(self.pg_lib_dir)

    def _fixpath(self, command: List[str]):
        if "/" not in str(command[0]):
            command[0] = str(self.pg_bin_path / command[0])

    def _build_env(self, env_add: Optional[Env]) -> Env:
        if env_add is None:
            return self.env
        env = self.env.copy()
        env.update(env_add)
        return env

    def _log_env(self, env: dict[str, str]) -> None:
        env_s = {}
        for k, v in env.items():
            if k.startswith("PG") and k != "PGPASSWORD":
                env_s[k] = v
        log.debug(f"Environment: {env_s}")

    def run_nonblocking(
        self,
        command: List[str],
        env: Optional[Env] = None,
        cwd: Optional[Union[str, Path]] = None,
    ) -> subprocess.Popen[Any]:
        """
        Run one of the postgres binaries, not waiting for it to finish

        The command should be in list form, e.g. ['pgbench', '-p', '55432']

        All the necessary environment variables will be set.

        If the first argument (the command name) doesn't include a path (no '/'
        characters present), then it will be edited to include the correct path.

        If you want stdout/stderr captured to files, use `run_capture` instead.
        """
        self._fixpath(command)
        log.info(f"Running command '{' '.join(command)}'")
        env = self._build_env(env)
        self._log_env(env)
        return subprocess.Popen(command, env=env, cwd=cwd, stdout=subprocess.PIPE, text=True)

    def run(
        self,
        command: List[str],
        env: Optional[Env] = None,
        cwd: Optional[Union[str, Path]] = None,
    ) -> None:
        """
        Run one of the postgres binaries, waiting for it to finish

        The command should be in list form, e.g. ['pgbench', '-p', '55432']

        All the necessary environment variables will be set.

        If the first argument (the command name) doesn't include a path (no '/'
        characters present), then it will be edited to include the correct path.

        If you want stdout/stderr captured to files, use `run_capture` instead.
        """
        proc = self.run_nonblocking(command, env, cwd)
        proc.wait()
        if proc.returncode != 0:
            raise subprocess.CalledProcessError(proc.returncode, proc.args)

    def run_capture(
        self,
        command: List[str],
        env: Optional[Env] = None,
        cwd: Optional[str] = None,
        with_command_header=True,
        **popen_kwargs: Any,
    ) -> str:
        """
        Run one of the postgres binaries, with stderr and stdout redirected to a file.

        This is just like `run`, but for chatty programs. Returns basepath for files
        with captured output.
        """

        self._fixpath(command)
        log.info(f"Running command '{' '.join(command)}'")
        env = self._build_env(env)
        self._log_env(env)
        base_path, _, _ = subprocess_capture(
            self.log_dir,
            command,
            env=env,
            cwd=cwd,
            check=True,
            with_command_header=with_command_header,
            **popen_kwargs,
        )
        return base_path

    def get_pg_controldata_checkpoint_lsn(self, pgdata: str) -> Lsn:
        """
        Run pg_controldata on given datadir and extract checkpoint lsn.
        """

        pg_controldata_path = os.path.join(self.pg_bin_path, "pg_controldata")
        cmd = f"{pg_controldata_path} -D {pgdata}"
        result = subprocess.run(cmd, capture_output=True, text=True, shell=True)
        checkpoint_lsn = re.findall(
            "Latest checkpoint location:\\s+([0-9A-F]+/[0-9A-F]+)", result.stdout
        )[0]
        log.info(f"last checkpoint at {checkpoint_lsn}")
        return Lsn(checkpoint_lsn)

    def take_fullbackup(
        self,
        pageserver: NeonPageserver,
        tenant: TenantId,
        timeline: TimelineId,
        lsn: Lsn,
        output: Path,
    ):
        """
        Request fullbackup from pageserver, store it at 'output'.
        """
        cmd = [
            "psql",
            "--no-psqlrc",
            pageserver.connstr(),
            "-c",
            f"fullbackup {tenant} {timeline} {lsn}",
            "-o",
            str(output),
        ]
        self.run_capture(cmd)


@pytest.fixture(scope="function")
def pg_bin(test_output_dir: Path, pg_distrib_dir: Path, pg_version: PgVersion) -> PgBin:
    return PgBin(test_output_dir, pg_distrib_dir, pg_version)


# TODO make port an optional argument
class VanillaPostgres(PgProtocol):
    def __init__(self, pgdatadir: Path, pg_bin: PgBin, port: int, init: bool = True):
        super().__init__(host="localhost", port=port, dbname="postgres")
        self.pgdatadir = pgdatadir
        self.pg_bin = pg_bin
        self.running = False
        if init:
            self.pg_bin.run_capture(["initdb", "-D", str(pgdatadir)])
        self.configure([f"port = {port}\n"])

    def enable_tls(self):
        assert not self.running
        # generate self-signed certificate
        subprocess.run(
            [
                "openssl",
                "req",
                "-new",
                "-x509",
                "-days",
                "365",
                "-nodes",
                "-text",
                "-out",
                self.pgdatadir / "server.crt",
                "-keyout",
                self.pgdatadir / "server.key",
                "-subj",
                "/CN=localhost",
            ]
        )
        # configure postgresql.conf
        self.configure(
            [
                "ssl = on",
                "ssl_cert_file = 'server.crt'",
                "ssl_key_file = 'server.key'",
            ]
        )

    def configure(self, options: List[str]):
        """Append lines into postgresql.conf file."""
        assert not self.running
        with open(os.path.join(self.pgdatadir, "postgresql.conf"), "a") as conf_file:
            conf_file.write("\n".join(options))

    def edit_hba(self, hba: List[str]):
        """Prepend hba lines into pg_hba.conf file."""
        assert not self.running
        with open(os.path.join(self.pgdatadir, "pg_hba.conf"), "r+") as conf_file:
            data = conf_file.read()
            conf_file.seek(0)
            conf_file.write("\n".join(hba) + "\n")
            conf_file.write(data)

    def start(self, log_path: Optional[str] = None):
        assert not self.running
        self.running = True

        log_path = log_path or os.path.join(self.pgdatadir, "pg.log")

        self.pg_bin.run_capture(
            ["pg_ctl", "-w", "-D", str(self.pgdatadir), "-l", log_path, "start"]
        )

    def stop(self):
        assert self.running
        self.running = False
        self.pg_bin.run_capture(["pg_ctl", "-w", "-D", str(self.pgdatadir), "stop"])

    def get_subdir_size(self, subdir) -> int:
        """Return size of pgdatadir subdirectory in bytes."""
        return get_dir_size(os.path.join(self.pgdatadir, subdir))

    def __enter__(self) -> "VanillaPostgres":
        return self

    def __exit__(
        self,
        exc_type: Optional[Type[BaseException]],
        exc: Optional[BaseException],
        tb: Optional[TracebackType],
    ):
        if self.running:
            self.stop()


@pytest.fixture(scope="function")
def vanilla_pg(
    test_output_dir: Path,
    port_distributor: PortDistributor,
    pg_distrib_dir: Path,
    pg_version: PgVersion,
) -> Iterator[VanillaPostgres]:
    pgdatadir = test_output_dir / "pgdata-vanilla"
    pg_bin = PgBin(test_output_dir, pg_distrib_dir, pg_version)
    port = port_distributor.get_port()
    with VanillaPostgres(pgdatadir, pg_bin, port) as vanilla_pg:
        yield vanilla_pg


class RemotePostgres(PgProtocol):
    def __init__(self, pg_bin: PgBin, remote_connstr: str):
        super().__init__(**parse_dsn(remote_connstr))
        self.pg_bin = pg_bin
        # The remote server is assumed to be running already
        self.running = True

    def configure(self, options: List[str]):
        raise Exception("cannot change configuration of remote Posgres instance")

    def start(self):
        raise Exception("cannot start a remote Postgres instance")

    def stop(self):
        raise Exception("cannot stop a remote Postgres instance")

    def get_subdir_size(self, subdir) -> int:
        # TODO: Could use the server's Generic File Access functions if superuser.
        # See https://www.postgresql.org/docs/14/functions-admin.html#FUNCTIONS-ADMIN-GENFILE
        raise Exception("cannot get size of a Postgres instance")

    def __enter__(self) -> "RemotePostgres":
        return self

    def __exit__(
        self,
        exc_type: Optional[Type[BaseException]],
        exc: Optional[BaseException],
        tb: Optional[TracebackType],
    ):
        # do nothing
        pass


@pytest.fixture(scope="function")
def benchmark_project_pub(neon_api: NeonAPI, pg_version: PgVersion) -> NeonApiEndpoint:
    project_id = os.getenv("BENCHMARK_PROJECT_ID_PUB")
    return NeonApiEndpoint(neon_api, pg_version, project_id)


@pytest.fixture(scope="function")
def benchmark_project_sub(neon_api: NeonAPI, pg_version: PgVersion) -> NeonApiEndpoint:
    project_id = os.getenv("BENCHMARK_PROJECT_ID_SUB")
    return NeonApiEndpoint(neon_api, pg_version, project_id)


@pytest.fixture(scope="function")
def remote_pg(
    test_output_dir: Path, pg_distrib_dir: Path, pg_version: PgVersion
) -> Iterator[RemotePostgres]:
    pg_bin = PgBin(test_output_dir, pg_distrib_dir, pg_version)

    connstr = os.getenv("BENCHMARK_CONNSTR")
    if connstr is None:
        raise ValueError("no connstr provided, use BENCHMARK_CONNSTR environment variable")

    host = parse_dsn(connstr).get("host", "")
    is_neon = host.endswith(".neon.build")

    start_ms = int(datetime.utcnow().timestamp() * 1000)
    with RemotePostgres(pg_bin, connstr) as remote_pg:
        if is_neon:
            timeline_id = TimelineId(remote_pg.safe_psql("SHOW neon.timeline_id")[0][0])

        yield remote_pg

    end_ms = int(datetime.utcnow().timestamp() * 1000)
    if is_neon:
        # Add 10s margin to the start and end times
        allure_add_grafana_links(
            host,
            timeline_id,
            start_ms - 10_000,
            end_ms + 10_000,
        )


class PSQL:
    """
    Helper class to make it easier to run psql in the proxy tests.
    Copied and modified from PSQL from cloud/tests_e2e/common/psql.py
    """

    path: str
    database_url: str

    def __init__(
        self,
        path: str = "psql",
        host: str = "127.0.0.1",
        port: int = 5432,
    ):
        search_path = None
        if (d := os.getenv("POSTGRES_DISTRIB_DIR")) is not None and (
            v := os.getenv("DEFAULT_PG_VERSION")
        ) is not None:
            search_path = Path(d) / f"v{v}" / "bin"

        full_path = shutil.which(path, path=search_path)
        assert full_path is not None

        self.path = full_path
        self.database_url = f"postgres://{host}:{port}/main?options=project%3Dgeneric-project-name"

    async def run(self, query: Optional[str] = None) -> asyncio.subprocess.Process:
        run_args = [self.path, "--no-psqlrc", "--quiet", "--tuples-only", self.database_url]
        if query is not None:
            run_args += ["--command", query]

        log.info(f"Run psql: {subprocess.list2cmdline(run_args)}")
        return await asyncio.create_subprocess_exec(
            *run_args,
            stdout=subprocess.PIPE,
            stderr=subprocess.PIPE,
            env={"LC_ALL": "C", **os.environ},  # one locale to rule them all
        )


class NeonProxy(PgProtocol):
    link_auth_uri: str = "http://dummy-uri"

    class AuthBackend(abc.ABC):
        """All auth backends must inherit from this class"""

        @property
        def default_conn_url(self) -> Optional[str]:
            return None

        @abc.abstractmethod
        def extra_args(self) -> list[str]:
            pass

    class Link(AuthBackend):
        def extra_args(self) -> list[str]:
            return [
                # Link auth backend params
                *["--auth-backend", "link"],
                *["--uri", NeonProxy.link_auth_uri],
                *["--allow-self-signed-compute", "true"],
            ]

    class Console(AuthBackend):
        def __init__(self, endpoint: str, fixed_rate_limit: Optional[int] = None):
            self.endpoint = endpoint
            self.fixed_rate_limit = fixed_rate_limit

        def extra_args(self) -> list[str]:
            args = [
                # Console auth backend params
                *["--auth-backend", "console"],
                *["--auth-endpoint", self.endpoint],
                *["--sql-over-http-pool-opt-in", "false"],
            ]
            if self.fixed_rate_limit is not None:
                args += [
                    *["--disable-dynamic-rate-limiter", "false"],
                    *["--rate-limit-algorithm", "aimd"],
                    *["--initial-limit", str(1)],
                    *["--rate-limiter-timeout", "1s"],
                    *["--aimd-min-limit", "0"],
                    *["--aimd-increase-by", "1"],
                    *["--wake-compute-cache", "size=0"],  # Disable cache to test rate limiter.
                ]
            return args

    @dataclass(frozen=True)
    class Postgres(AuthBackend):
        pg_conn_url: str

        @property
        def default_conn_url(self) -> Optional[str]:
            return self.pg_conn_url

        def extra_args(self) -> list[str]:
            return [
                # Postgres auth backend params
                *["--auth-backend", "postgres"],
                *["--auth-endpoint", self.pg_conn_url],
            ]

    def __init__(
        self,
        neon_binpath: Path,
        test_output_dir: Path,
        proxy_port: int,
        http_port: int,
        mgmt_port: int,
        external_http_port: int,
        auth_backend: NeonProxy.AuthBackend,
        metric_collection_endpoint: Optional[str] = None,
        metric_collection_interval: Optional[str] = None,
    ):
        host = "127.0.0.1"
        domain = "proxy.localtest.me"  # resolves to 127.0.0.1
        super().__init__(dsn=auth_backend.default_conn_url, host=domain, port=proxy_port)

        self.domain = domain
        self.host = host
        self.http_port = http_port
        self.external_http_port = external_http_port
        self.neon_binpath = neon_binpath
        self.test_output_dir = test_output_dir
        self.proxy_port = proxy_port
        self.mgmt_port = mgmt_port
        self.auth_backend = auth_backend
        self.metric_collection_endpoint = metric_collection_endpoint
        self.metric_collection_interval = metric_collection_interval
        self.http_timeout_seconds = 15
        self._popen: Optional[subprocess.Popen[bytes]] = None

    def start(self) -> NeonProxy:
        assert self._popen is None

        # generate key of it doesn't exist
        crt_path = self.test_output_dir / "proxy.crt"
        key_path = self.test_output_dir / "proxy.key"

        if not key_path.exists():
            r = subprocess.run(
                [
                    "openssl",
                    "req",
                    "-new",
                    "-x509",
                    "-days",
                    "365",
                    "-nodes",
                    "-text",
                    "-out",
                    str(crt_path),
                    "-keyout",
                    str(key_path),
                    "-subj",
                    "/CN=*.localtest.me",
                    "-addext",
                    "subjectAltName = DNS:*.localtest.me",
                ]
            )
            assert r.returncode == 0

        args = [
            str(self.neon_binpath / "proxy"),
            *["--http", f"{self.host}:{self.http_port}"],
            *["--proxy", f"{self.host}:{self.proxy_port}"],
            *["--mgmt", f"{self.host}:{self.mgmt_port}"],
            *["--wss", f"{self.host}:{self.external_http_port}"],
            *["--sql-over-http-timeout", f"{self.http_timeout_seconds}s"],
            *["-c", str(crt_path)],
            *["-k", str(key_path)],
            *self.auth_backend.extra_args(),
        ]

        if (
            self.metric_collection_endpoint is not None
            and self.metric_collection_interval is not None
        ):
            args += [
                *["--metric-collection-endpoint", self.metric_collection_endpoint],
                *["--metric-collection-interval", self.metric_collection_interval],
            ]

        logfile = open(self.test_output_dir / "proxy.log", "w")
        self._popen = subprocess.Popen(args, stdout=logfile, stderr=logfile)
        self._wait_until_ready()
        return self

    # Sends SIGTERM to the proxy if it has been started
    def terminate(self):
        if self._popen:
            self._popen.terminate()

    # Waits for proxy to exit if it has been opened with a default timeout of
    # two seconds. Raises subprocess.TimeoutExpired if the proxy does not exit in time.
    def wait_for_exit(self, timeout=2):
        if self._popen:
            self._popen.wait(timeout=2)

    @backoff.on_exception(backoff.expo, requests.exceptions.RequestException, max_time=10)
    def _wait_until_ready(self):
        requests.get(f"http://{self.host}:{self.http_port}/v1/status")

    def http_query(self, query, args, **kwargs):
        # TODO maybe use default values if not provided
        user = quote(kwargs["user"])
        password = quote(kwargs["password"])
        expected_code = kwargs.get("expected_code")
        timeout = kwargs.get("timeout")

        log.info(f"Executing http query: {query}")

        connstr = f"postgresql://{user}:{password}@{self.domain}:{self.proxy_port}/postgres"
        response = requests.post(
            f"https://{self.domain}:{self.external_http_port}/sql",
            data=json.dumps({"query": query, "params": args}),
            headers={
                "Content-Type": "application/sql",
                "Neon-Connection-String": connstr,
                "Neon-Pool-Opt-In": "true",
            },
            verify=str(self.test_output_dir / "proxy.crt"),
            timeout=timeout,
        )

        if expected_code is not None:
            assert response.status_code == expected_code, f"response: {response.json()}"
        return response.json()

    async def http2_query(self, query, args, **kwargs):
        # TODO maybe use default values if not provided
        user = kwargs["user"]
        password = kwargs["password"]
        expected_code = kwargs.get("expected_code")

        log.info(f"Executing http2 query: {query}")

        connstr = f"postgresql://{user}:{password}@{self.domain}:{self.proxy_port}/postgres"
        async with httpx.AsyncClient(
            http2=True, verify=str(self.test_output_dir / "proxy.crt")
        ) as client:
            response = await client.post(
                f"https://{self.domain}:{self.external_http_port}/sql",
                json={"query": query, "params": args},
                headers={
                    "Content-Type": "application/sql",
                    "Neon-Connection-String": connstr,
                    "Neon-Pool-Opt-In": "true",
                },
            )
            assert response.http_version == "HTTP/2"

            if expected_code is not None:
                assert response.status_code == expected_code, f"response: {response.json()}"
            return response.json()

    def get_metrics(self) -> str:
        request_result = requests.get(f"http://{self.host}:{self.http_port}/metrics")
        return request_result.text

    @staticmethod
    def get_session_id(uri_prefix, uri_line):
        assert uri_prefix in uri_line

        url_parts = urlparse(uri_line)
        psql_session_id = url_parts.path[1:]
        assert psql_session_id.isalnum(), "session_id should only contain alphanumeric chars"

        return psql_session_id

    @staticmethod
    async def find_auth_link(link_auth_uri, proc):
        for _ in range(100):
            line = (await proc.stderr.readline()).decode("utf-8").strip()
            log.info(f"psql line: {line}")
            if link_auth_uri in line:
                log.info(f"SUCCESS, found auth url: {line}")
                return line

    def __enter__(self) -> NeonProxy:
        return self

    def __exit__(
        self,
        exc_type: Optional[Type[BaseException]],
        exc: Optional[BaseException],
        tb: Optional[TracebackType],
    ):
        if self._popen is not None:
            self._popen.terminate()
            try:
                self._popen.wait(timeout=5)
            except subprocess.TimeoutExpired:
                log.warning("failed to gracefully terminate proxy; killing")
                self._popen.kill()

    @staticmethod
    async def activate_link_auth(
        local_vanilla_pg, proxy_with_metric_collector, psql_session_id, create_user=True
    ):
        pg_user = "proxy"

        if create_user:
            log.info("creating a new user for link auth test")
            local_vanilla_pg.enable_tls()
            local_vanilla_pg.start()
            local_vanilla_pg.safe_psql(f"create user {pg_user} with login superuser")

        db_info = json.dumps(
            {
                "session_id": psql_session_id,
                "result": {
                    "Success": {
                        "host": local_vanilla_pg.default_options["host"],
                        "port": local_vanilla_pg.default_options["port"],
                        "dbname": local_vanilla_pg.default_options["dbname"],
                        "user": pg_user,
                        "aux": {
                            "project_id": "test_project_id",
                            "endpoint_id": "test_endpoint_id",
                            "branch_id": "test_branch_id",
                        },
                    }
                },
            }
        )

        log.info("sending session activation message")
        psql = await PSQL(
            host=proxy_with_metric_collector.host,
            port=proxy_with_metric_collector.mgmt_port,
        ).run(db_info)
        assert psql.stdout is not None
        out = (await psql.stdout.read()).decode("utf-8").strip()
        assert out == "ok"


@pytest.fixture(scope="function")
def link_proxy(
    port_distributor: PortDistributor, neon_binpath: Path, test_output_dir: Path
) -> Iterator[NeonProxy]:
    """Neon proxy that routes through link auth."""

    http_port = port_distributor.get_port()
    proxy_port = port_distributor.get_port()
    mgmt_port = port_distributor.get_port()
    external_http_port = port_distributor.get_port()

    with NeonProxy(
        neon_binpath=neon_binpath,
        test_output_dir=test_output_dir,
        proxy_port=proxy_port,
        http_port=http_port,
        mgmt_port=mgmt_port,
        external_http_port=external_http_port,
        auth_backend=NeonProxy.Link(),
    ) as proxy:
        proxy.start()
        yield proxy


@pytest.fixture(scope="function")
def static_proxy(
    vanilla_pg: VanillaPostgres,
    port_distributor: PortDistributor,
    neon_binpath: Path,
    test_output_dir: Path,
) -> Iterator[NeonProxy]:
    """Neon proxy that routes directly to vanilla postgres."""

    port = vanilla_pg.default_options["port"]
    host = vanilla_pg.default_options["host"]
    dbname = vanilla_pg.default_options["dbname"]
    auth_endpoint = f"postgres://proxy:password@{host}:{port}/{dbname}"

    # require password for 'http_auth' user
    vanilla_pg.edit_hba([f"host {dbname} http_auth {host} password"])

    # For simplicity, we use the same user for both `--auth-endpoint` and `safe_psql`
    vanilla_pg.start()
    vanilla_pg.safe_psql("create user proxy with login superuser password 'password'")
    vanilla_pg.safe_psql("CREATE SCHEMA IF NOT EXISTS neon_control_plane")
    vanilla_pg.safe_psql(
        "CREATE TABLE neon_control_plane.endpoints (endpoint_id VARCHAR(255) PRIMARY KEY, allowed_ips VARCHAR(255))"
    )

    proxy_port = port_distributor.get_port()
    mgmt_port = port_distributor.get_port()
    http_port = port_distributor.get_port()
    external_http_port = port_distributor.get_port()

    with NeonProxy(
        neon_binpath=neon_binpath,
        test_output_dir=test_output_dir,
        proxy_port=proxy_port,
        http_port=http_port,
        mgmt_port=mgmt_port,
        external_http_port=external_http_port,
        auth_backend=NeonProxy.Postgres(auth_endpoint),
    ) as proxy:
        proxy.start()
        yield proxy


class Endpoint(PgProtocol, LogUtils):
    """An object representing a Postgres compute endpoint managed by the control plane."""

    def __init__(
        self,
        env: NeonEnv,
        tenant_id: TenantId,
        pg_port: int,
        http_port: int,
        check_stop_result: bool = True,
    ):
        super().__init__(host="localhost", port=pg_port, user="cloud_admin", dbname="postgres")
        self.env = env
        self.branch_name: Optional[str] = None  # dubious
        self.endpoint_id: Optional[str] = None  # dubious, see asserts below
        self.pgdata_dir: Optional[str] = None  # Path to computenode PGDATA
        self.tenant_id = tenant_id
        self.pg_port = pg_port
        self.http_port = http_port
        self.check_stop_result = check_stop_result
        # passed to endpoint create and endpoint reconfigure
        self.active_safekeepers: List[int] = list(map(lambda sk: sk.id, env.safekeepers))
        # path to conf is <repo_dir>/endpoints/<endpoint_id>/pgdata/postgresql.conf

        # Semaphore is set to 1 when we start, and acquire'd back to zero when we stop
        #
        # We use a semaphore rather than a bool so that racing calls to stop() don't
        # try and stop the same process twice, as stop() is called by test teardown and
        # potentially by some __del__ chains in other threads.
        self._running = threading.Semaphore(0)

    def http_client(
        self, auth_token: Optional[str] = None, retries: Optional[Retry] = None
    ) -> EndpointHttpClient:
        return EndpointHttpClient(
            port=self.http_port,
        )

    def create(
        self,
        branch_name: str,
        endpoint_id: Optional[str] = None,
        hot_standby: bool = False,
        lsn: Optional[Lsn] = None,
        config_lines: Optional[List[str]] = None,
        pageserver_id: Optional[int] = None,
        allow_multiple: bool = False,
    ) -> "Endpoint":
        """
        Create a new Postgres endpoint.
        Returns self.
        """

        if not config_lines:
            config_lines = []

        endpoint_id = endpoint_id or self.env.generate_endpoint_id()
        self.endpoint_id = endpoint_id
        self.branch_name = branch_name

        self.env.neon_cli.endpoint_create(
            branch_name,
            endpoint_id=self.endpoint_id,
            tenant_id=self.tenant_id,
            lsn=lsn,
            hot_standby=hot_standby,
            pg_port=self.pg_port,
            http_port=self.http_port,
            pageserver_id=pageserver_id,
            allow_multiple=allow_multiple,
        )
        path = Path("endpoints") / self.endpoint_id / "pgdata"
        self.pgdata_dir = os.path.join(self.env.repo_dir, path)
        self.logfile = self.endpoint_path() / "compute.log"

        config_lines = config_lines or []

        # set small 'max_replication_write_lag' to enable backpressure
        # and make tests more stable.
        config_lines = ["max_replication_write_lag=15MB"] + config_lines

        self.config(config_lines)

        return self

    def start(
        self,
        remote_ext_config: Optional[str] = None,
        pageserver_id: Optional[int] = None,
        safekeepers: Optional[List[int]] = None,
        allow_multiple: bool = False,
    ) -> "Endpoint":
        """
        Start the Postgres instance.
        Returns self.
        """

        assert self.endpoint_id is not None

        # If `safekeepers` is not None, they are remember them as active and use
        # in the following commands.
        if safekeepers is not None:
            self.active_safekeepers = safekeepers

        log.info(f"Starting postgres endpoint {self.endpoint_id}")

        self.env.neon_cli.endpoint_start(
            self.endpoint_id,
            safekeepers=self.active_safekeepers,
            remote_ext_config=remote_ext_config,
            pageserver_id=pageserver_id,
            allow_multiple=allow_multiple,
        )
        self._running.release(1)

        return self

    def endpoint_path(self) -> Path:
        """Path to endpoint directory"""
        assert self.endpoint_id
        path = Path("endpoints") / self.endpoint_id
        return self.env.repo_dir / path

    def pg_data_dir_path(self) -> str:
        """Path to Postgres data directory"""
        return os.path.join(self.endpoint_path(), "pgdata")

    def pg_xact_dir_path(self) -> str:
        """Path to pg_xact dir"""
        return os.path.join(self.pg_data_dir_path(), "pg_xact")

    def pg_twophase_dir_path(self) -> str:
        """Path to pg_twophase dir"""
        return os.path.join(self.pg_data_dir_path(), "pg_twophase")

    def config_file_path(self) -> str:
        """Path to the postgresql.conf in the endpoint directory (not the one in pgdata)"""
        return os.path.join(self.endpoint_path(), "postgresql.conf")

    def config(self, lines: List[str]) -> "Endpoint":
        """
        Add lines to postgresql.conf.
        Lines should be an array of valid postgresql.conf rows.
        Returns self.
        """

        with open(self.config_file_path(), "a") as conf:
            for line in lines:
                conf.write(line)
                conf.write("\n")

        return self

    def edit_hba(self, hba: List[str]):
        """Prepend hba lines into pg_hba.conf file."""
        with open(os.path.join(self.pg_data_dir_path(), "pg_hba.conf"), "r+") as conf_file:
            data = conf_file.read()
            conf_file.seek(0)
            conf_file.write("\n".join(hba) + "\n")
            conf_file.write(data)

        if self.is_running():
            self.safe_psql("SELECT pg_reload_conf()")

    def is_running(self):
        return self._running._value > 0

    def reconfigure(
        self, pageserver_id: Optional[int] = None, safekeepers: Optional[List[int]] = None
    ):
        assert self.endpoint_id is not None
        # If `safekeepers` is not None, they are remember them as active and use
        # in the following commands.
        if safekeepers is not None:
            self.active_safekeepers = safekeepers
        self.env.neon_cli.endpoint_reconfigure(
            self.endpoint_id, self.tenant_id, pageserver_id, self.active_safekeepers
        )

    def respec(self, **kwargs: Any) -> None:
        """Update the endpoint.json file used by control_plane."""
        # Read config
        config_path = os.path.join(self.endpoint_path(), "endpoint.json")
        with open(config_path, "r") as f:
            data_dict: dict[str, Any] = json.load(f)

        # Write it back updated
        with open(config_path, "w") as file:
            log.info(json.dumps(dict(data_dict, **kwargs)))
            json.dump(dict(data_dict, **kwargs), file, indent=4)

    # Please note: Migrations only run if pg_skip_catalog_updates is false
    def wait_for_migrations(self, num_migrations: int = 10):
        with self.cursor() as cur:

            def check_migrations_done():
                cur.execute("SELECT id FROM neon_migration.migration_id")
                migration_id: int = cur.fetchall()[0][0]
                assert migration_id >= num_migrations

            wait_until(20, 0.5, check_migrations_done)

    # Mock the extension part of spec passed from control plane for local testing
    # endpooint.rs adds content of this file as a part of the spec.json
    def create_remote_extension_spec(self, spec: dict[str, Any]):
        """Create a remote extension spec file for the endpoint."""
        remote_extensions_spec_path = os.path.join(
            self.endpoint_path(), "remote_extensions_spec.json"
        )

        with open(remote_extensions_spec_path, "w") as file:
            json.dump(spec, file, indent=4)

    def stop(self, mode: str = "fast") -> "Endpoint":
        """
        Stop the Postgres instance if it's running.

        Because test teardown might try and stop an endpoint concurrently with test code
        stopping the endpoint, this method is thread safe

        Returns self.
        """

        running = self._running.acquire(blocking=False)
        if running:
            assert self.endpoint_id is not None
            self.env.neon_cli.endpoint_stop(
                self.endpoint_id, check_return_code=self.check_stop_result, mode=mode
            )

        return self

    def stop_and_destroy(self, mode: str = "immediate") -> "Endpoint":
        """
        Stop the Postgres instance, then destroy the endpoint.
        Returns self.
        """

        running = self._running.acquire(blocking=False)
        if running:
            assert self.endpoint_id is not None
            self.env.neon_cli.endpoint_stop(
                self.endpoint_id, True, check_return_code=self.check_stop_result, mode=mode
            )
            self.endpoint_id = None

        return self

    def create_start(
        self,
        branch_name: str,
        endpoint_id: Optional[str] = None,
        hot_standby: bool = False,
        lsn: Optional[Lsn] = None,
        config_lines: Optional[List[str]] = None,
        remote_ext_config: Optional[str] = None,
        pageserver_id: Optional[int] = None,
        allow_multiple=False,
    ) -> "Endpoint":
        """
        Create an endpoint, apply config, and start Postgres.
        Returns self.
        """

        started_at = time.time()

        self.create(
            branch_name=branch_name,
            endpoint_id=endpoint_id,
            config_lines=config_lines,
            hot_standby=hot_standby,
            lsn=lsn,
            pageserver_id=pageserver_id,
            allow_multiple=allow_multiple,
        ).start(
            remote_ext_config=remote_ext_config,
            pageserver_id=pageserver_id,
            allow_multiple=allow_multiple,
        )

        log.info(f"Postgres startup took {time.time() - started_at} seconds")

        return self

    def __enter__(self) -> "Endpoint":
        return self

    def __exit__(
        self,
        exc_type: Optional[Type[BaseException]],
        exc: Optional[BaseException],
        tb: Optional[TracebackType],
    ):
        self.stop()

    # Checkpoints running endpoint and returns pg_wal size in MB.
    def get_pg_wal_size(self):
        log.info(f'checkpointing at LSN {self.safe_psql("select pg_current_wal_lsn()")[0][0]}')
        self.safe_psql("checkpoint")
        assert self.pgdata_dir is not None  # please mypy
        return get_dir_size(os.path.join(self.pgdata_dir, "pg_wal")) / 1024 / 1024


class EndpointFactory:
    """An object representing multiple compute endpoints."""

    def __init__(self, env: NeonEnv):
        self.env = env
        self.num_instances: int = 0
        self.endpoints: List[Endpoint] = []

    def create_start(
        self,
        branch_name: str,
        endpoint_id: Optional[str] = None,
        tenant_id: Optional[TenantId] = None,
        lsn: Optional[Lsn] = None,
        hot_standby: bool = False,
        config_lines: Optional[List[str]] = None,
        remote_ext_config: Optional[str] = None,
        pageserver_id: Optional[int] = None,
    ) -> Endpoint:
        ep = Endpoint(
            self.env,
            tenant_id=tenant_id or self.env.initial_tenant,
            pg_port=self.env.port_distributor.get_port(),
            http_port=self.env.port_distributor.get_port(),
        )
        self.num_instances += 1
        self.endpoints.append(ep)

        return ep.create_start(
            branch_name=branch_name,
            endpoint_id=endpoint_id,
            hot_standby=hot_standby,
            config_lines=config_lines,
            lsn=lsn,
            remote_ext_config=remote_ext_config,
            pageserver_id=pageserver_id,
        )

    def create(
        self,
        branch_name: str,
        endpoint_id: Optional[str] = None,
        tenant_id: Optional[TenantId] = None,
        lsn: Optional[Lsn] = None,
        hot_standby: bool = False,
        config_lines: Optional[List[str]] = None,
        pageserver_id: Optional[int] = None,
    ) -> Endpoint:
        ep = Endpoint(
            self.env,
            tenant_id=tenant_id or self.env.initial_tenant,
            pg_port=self.env.port_distributor.get_port(),
            http_port=self.env.port_distributor.get_port(),
        )

        endpoint_id = endpoint_id or self.env.generate_endpoint_id()

        self.num_instances += 1
        self.endpoints.append(ep)

        return ep.create(
            branch_name=branch_name,
            endpoint_id=endpoint_id,
            lsn=lsn,
            hot_standby=hot_standby,
            config_lines=config_lines,
            pageserver_id=pageserver_id,
        )

    def stop_all(self, fail_on_error=True) -> "EndpointFactory":
        exception = None
        for ep in self.endpoints:
            try:
                ep.stop()
            except Exception as e:
                log.error(f"Failed to stop endpoint {ep.endpoint_id}: {e}")
                exception = e

        if fail_on_error and exception is not None:
            raise exception

        return self

    def new_replica(
        self, origin: Endpoint, endpoint_id: str, config_lines: Optional[List[str]] = None
    ):
        branch_name = origin.branch_name
        assert origin in self.endpoints
        assert branch_name is not None

        return self.create(
            branch_name=branch_name,
            endpoint_id=endpoint_id,
            tenant_id=origin.tenant_id,
            lsn=None,
            hot_standby=True,
            config_lines=config_lines,
        )

    def new_replica_start(
        self, origin: Endpoint, endpoint_id: str, config_lines: Optional[List[str]] = None
    ):
        branch_name = origin.branch_name
        assert origin in self.endpoints
        assert branch_name is not None

        return self.create_start(
            branch_name=branch_name,
            endpoint_id=endpoint_id,
            tenant_id=origin.tenant_id,
            lsn=None,
            hot_standby=True,
            config_lines=config_lines,
        )


@dataclass
class SafekeeperPort:
    pg: int
    pg_tenant_only: int
    http: int


@dataclass
class Safekeeper(LogUtils):
    """An object representing a running safekeeper daemon."""

    env: NeonEnv
    port: SafekeeperPort
    id: int
    running: bool = False

    def __init__(
        self,
        env: NeonEnv,
        port: SafekeeperPort,
        id: int,
        running: bool = False,
        extra_opts: Optional[List[str]] = None,
    ):
        self.env = env
        self.port = port
        self.id = id
        self.running = running
        self.logfile = Path(self.data_dir) / f"safekeeper-{id}.log"

        if extra_opts is None:
            # Testing defaults: enable everything, and set short timeouts so that background
            # work will happen during short tests.
            # **Note**: Any test that explicitly sets extra_opts will not get these defaults.
            extra_opts = [
                "--enable-offload",
                "--delete-offloaded-wal",
                "--partial-backup-timeout",
                "10s",
                "--control-file-save-interval",
                "1s",
                "--eviction-min-resident",
                "10s",
            ]

        self.extra_opts = extra_opts

    def start(
        self, extra_opts: Optional[List[str]] = None, timeout_in_seconds: Optional[int] = None
    ) -> "Safekeeper":
        if extra_opts is None:
            # Apply either the extra_opts passed in, or the ones from our constructor: we do not merge the two.
            extra_opts = self.extra_opts

        assert self.running is False
        self.env.neon_cli.safekeeper_start(
            self.id, extra_opts=extra_opts, timeout_in_seconds=timeout_in_seconds
        )
        self.running = True
        # wait for wal acceptor start by checking its status
        started_at = time.time()
        while True:
            try:
                with self.http_client() as http_cli:
                    http_cli.check_status()
            except Exception as e:
                elapsed = time.time() - started_at
                if elapsed > 3:
                    raise RuntimeError(
                        f"timed out waiting {elapsed:.0f}s for wal acceptor start: {e}"
                    ) from e
                time.sleep(0.5)
            else:
                break  # success
        return self

    def stop(self, immediate: bool = False) -> "Safekeeper":
        log.info(f"Stopping safekeeper {self.id}")
        self.env.neon_cli.safekeeper_stop(self.id, immediate)
        self.running = False
        return self

    def assert_no_errors(self):
        assert not self.log_contains("manager task finished prematurely")
        assert not self.log_contains("error while acquiring WalResidentTimeline guard")
        assert not self.log_contains("timeout while acquiring WalResidentTimeline guard")

    def append_logical_message(
        self, tenant_id: TenantId, timeline_id: TimelineId, request: Dict[str, Any]
    ) -> Dict[str, Any]:
        """
        Send JSON_CTRL query to append LogicalMessage to WAL and modify
        safekeeper state. It will construct LogicalMessage from provided
        prefix and message, and then will write it to WAL.
        """

        # "replication=0" hacks psycopg not to send additional queries
        # on startup, see https://github.com/psycopg/psycopg2/pull/482
        token = self.env.auth_keys.generate_tenant_token(tenant_id)
        connstr = f"host=localhost port={self.port.pg} password={token} replication=0 options='-c timeline_id={timeline_id} tenant_id={tenant_id}'"

        with closing(psycopg2.connect(connstr)) as conn:
            # server doesn't support transactions
            conn.autocommit = True
            with conn.cursor() as cur:
                request_json = json.dumps(request)
                log.info(f"JSON_CTRL request on port {self.port.pg}: {request_json}")
                cur.execute("JSON_CTRL " + request_json)
                all = cur.fetchall()
                log.info(f"JSON_CTRL response: {all[0][0]}")
                res = json.loads(all[0][0])
                assert isinstance(res, dict)
                return res

    def http_client(
        self, auth_token: Optional[str] = None, gen_sk_wide_token: bool = True
    ) -> SafekeeperHttpClient:
        """
        When auth_token is None but gen_sk_wide is True creates safekeeper wide
        token, which is a reasonable default.
        """
        if auth_token is None and gen_sk_wide_token:
            auth_token = self.env.auth_keys.generate_safekeeper_token()
        is_testing_enabled = '"testing"' in self.env.get_binary_version("safekeeper")
        return SafekeeperHttpClient(
            port=self.port.http, auth_token=auth_token, is_testing_enabled=is_testing_enabled
        )

    def get_timeline_start_lsn(self, tenant_id: TenantId, timeline_id: TimelineId) -> Lsn:
        timeline_status = self.http_client().timeline_status(tenant_id, timeline_id)
        timeline_start_lsn = timeline_status.timeline_start_lsn
        log.info(f"sk {self.id} timeline start LSN: {timeline_start_lsn}")
        return timeline_start_lsn

    def get_flush_lsn(self, tenant_id: TenantId, timeline_id: TimelineId) -> Lsn:
        timeline_status = self.http_client().timeline_status(tenant_id, timeline_id)
        flush_lsn = timeline_status.flush_lsn
        log.info(f"sk {self.id} flush LSN: {flush_lsn}")
        return flush_lsn

    def pull_timeline(
        self, srcs: list[Safekeeper], tenant_id: TenantId, timeline_id: TimelineId
    ) -> Dict[str, Any]:
        """
        pull_timeline from srcs to self.
        """
        src_https = [f"http://localhost:{sk.port.http}" for sk in srcs]
        res = self.http_client().pull_timeline(
            {"tenant_id": str(tenant_id), "timeline_id": str(timeline_id), "http_hosts": src_https}
        )
        src_ids = [sk.id for sk in srcs]
        log.info(f"finished pulling timeline from {src_ids} to {self.id}")
        return res

    @property
    def data_dir(self) -> Path:
        return self.env.repo_dir / "safekeepers" / f"sk{self.id}"

    def timeline_dir(self, tenant_id, timeline_id) -> Path:
        return self.data_dir / str(tenant_id) / str(timeline_id)

    def list_segments(self, tenant_id, timeline_id) -> List[str]:
        """
        Get list of segment names of the given timeline.
        """
        tli_dir = self.timeline_dir(tenant_id, timeline_id)
        segments = []
        for _, _, filenames in os.walk(tli_dir):
            segments.extend([f for f in filenames if not f.startswith("safekeeper.control")])
        segments.sort()
        return segments

    def checkpoint_up_to(
        self, tenant_id: TenantId, timeline_id: TimelineId, lsn: Lsn, wait_wal_removal=True
    ):
        """
        Assuming pageserver(s) uploaded to s3 up to `lsn`,
        1) wait for remote_consistent_lsn and wal_backup_lsn on safekeeper to reach it.
        2) checkpoint timeline on safekeeper, which should remove WAL before this LSN; optionally wait for that.
        """
        cli = self.http_client()

        target_segment_file = lsn.segment_name()

        def are_segments_removed():
            segments = self.list_segments(tenant_id, timeline_id)
            log.info(
                f"waiting for all segments before {target_segment_file} to be removed from sk {self.id}, current segments: {segments}"
            )
            assert all(target_segment_file <= s for s in segments)

        def are_lsns_advanced():
            stat = cli.timeline_status(tenant_id, timeline_id)
            log.info(
                f"waiting for remote_consistent_lsn and backup_lsn on sk {self.id} to reach {lsn}, currently remote_consistent_lsn={stat.remote_consistent_lsn}, backup_lsn={stat.backup_lsn}"
            )
            assert stat.remote_consistent_lsn >= lsn and stat.backup_lsn >= lsn.segment_lsn()

        # xxx: max wait is long because we might be waiting for reconnection from
        # pageserver to this safekeeper
        wait_until(30, 1, are_lsns_advanced)
        cli.checkpoint(tenant_id, timeline_id)
        if wait_wal_removal:
            wait_until(30, 1, are_segments_removed)

    def wait_until_paused(self, failpoint: str):
        msg = f"at failpoint {failpoint}"

        def paused():
            log.info(f"waiting for hitting failpoint {failpoint}")
            self.assert_log_contains(msg)

        wait_until(20, 0.5, paused)


class StorageScrubber:
    def __init__(self, env: NeonEnv, log_dir: Path):
        self.env = env
        self.log_dir = log_dir

    def scrubber_cli(self, args: list[str], timeout) -> str:
        assert isinstance(self.env.pageserver_remote_storage, S3Storage)
        s3_storage = self.env.pageserver_remote_storage

        env = {
            "REGION": s3_storage.bucket_region,
            "BUCKET": s3_storage.bucket_name,
            "BUCKET_PREFIX": s3_storage.prefix_in_bucket,
            "RUST_LOG": "DEBUG",
        }
        env.update(s3_storage.access_env_vars())

        if s3_storage.endpoint is not None:
            env.update({"AWS_ENDPOINT_URL": s3_storage.endpoint})

        base_args = [
            str(self.env.neon_binpath / "storage_scrubber"),
            f"--controller-api={self.env.storage_controller_api}",
        ]
        args = base_args + args

        (output_path, stdout, status_code) = subprocess_capture(
            self.log_dir,
            args,
            echo_stderr=True,
            echo_stdout=True,
            env=env,
            check=False,
            capture_stdout=True,
            timeout=timeout,
        )
        if status_code:
            log.warning(f"Scrub command {args} failed")
            log.warning(f"Scrub environment: {env}")
            log.warning(f"Output at: {output_path}")

            raise RuntimeError(f"Scrubber failed while running {args}")

        assert stdout is not None
        return stdout

    def scan_metadata(self, post_to_storage_controller: bool = False) -> Any:
        args = ["scan-metadata", "--node-kind", "pageserver", "--json"]
        if post_to_storage_controller:
            args.append("--post")
        stdout = self.scrubber_cli(args, timeout=30)

        try:
            return json.loads(stdout)
        except:
            log.error("Failed to decode JSON output from `scan-metadata`.  Dumping stdout:")
            log.error(stdout)
            raise

    def tenant_snapshot(self, tenant_id: TenantId, output_path: Path):
        stdout = self.scrubber_cli(
            ["tenant-snapshot", "--tenant-id", str(tenant_id), "--output-path", str(output_path)],
            timeout=30,
        )
        log.info(f"tenant-snapshot output: {stdout}")

    def pageserver_physical_gc(
        self,
        min_age_secs: int,
        tenant_ids: Optional[list[TenantId]] = None,
        mode: Optional[str] = None,
    ):
        args = ["pageserver-physical-gc", "--min-age", f"{min_age_secs}s"]

        if tenant_ids is None:
            tenant_ids = []

        for tenant_id in tenant_ids:
            args.extend(["--tenant-id", str(tenant_id)])

        if mode is not None:
            args.extend(["--mode", mode])

        stdout = self.scrubber_cli(
            args,
            timeout=30,
        )
        try:
            return json.loads(stdout)
        except:
            log.error(
                "Failed to decode JSON output from `pageserver-physical_gc`.  Dumping stdout:"
            )
            log.error(stdout)
            raise


def _get_test_dir(request: FixtureRequest, top_output_dir: Path, prefix: str) -> Path:
    """Compute the path to a working directory for an individual test."""
    test_name = request.node.name
    test_dir = top_output_dir / f"{prefix}{test_name.replace('/', '-')}"

    # We rerun flaky tests multiple times, use a separate directory for each run.
    if (suffix := getattr(request.node, "execution_count", None)) is not None:
        test_dir = test_dir.parent / f"{test_dir.name}-{suffix}"

    log.info(f"get_test_output_dir is {test_dir}")
    # make mypy happy
    assert isinstance(test_dir, Path)
    return test_dir


def get_test_output_dir(request: FixtureRequest, top_output_dir: Path) -> Path:
    """
    The working directory for a test.
    """
    return _get_test_dir(request, top_output_dir, "")


def get_test_overlay_dir(request: FixtureRequest, top_output_dir: Path) -> Path:
    """
    Directory that contains `upperdir` and `workdir` for overlayfs mounts
    that a test creates. See `NeonEnvBuilder.overlay_mount`.
    """
    return _get_test_dir(request, top_output_dir, "overlay-")


def get_shared_snapshot_dir_path(top_output_dir: Path, snapshot_name: str) -> Path:
    return top_output_dir / "shared-snapshots" / snapshot_name


def get_test_repo_dir(request: FixtureRequest, top_output_dir: Path) -> Path:
    return get_test_output_dir(request, top_output_dir) / "repo"


def pytest_addoption(parser: Parser):
    parser.addoption(
        "--preserve-database-files",
        action="store_true",
        default=False,
        help="Preserve timeline files after the test suite is over",
    )


SMALL_DB_FILE_NAME_REGEX: re.Pattern = re.compile(  # type: ignore[type-arg]
    r"config-v1|heatmap-v1|metadata|.+\.(?:toml|pid|json|sql|conf)"
)


# This is autouse, so the test output directory always gets created, even
# if a test doesn't put anything there. It also solves a problem with the
# neon_simple_env fixture: if TEST_SHARED_FIXTURES is not set, it
# creates the repo in the test output directory. But it cannot depend on
# 'test_output_dir' fixture, because when TEST_SHARED_FIXTURES is not set,
# it has 'session' scope and cannot access fixtures with 'function'
# scope. So it uses the get_test_output_dir() function to get the path, and
# this fixture ensures that the directory exists.  That works because
# 'autouse' fixtures are run before other fixtures.
#
# NB: we request the overlay dir fixture so the fixture does its cleanups
@pytest.fixture(scope="function", autouse=True)
def test_output_dir(
    request: FixtureRequest, top_output_dir: Path, test_overlay_dir: Path
) -> Iterator[Path]:
    """Create the working directory for an individual test."""

    # one directory per test
    test_dir = get_test_output_dir(request, top_output_dir)
    log.info(f"test_output_dir is {test_dir}")
    shutil.rmtree(test_dir, ignore_errors=True)
    test_dir.mkdir()

    yield test_dir

    allure_attach_from_dir(test_dir)


class FileAndThreadLock:
    def __init__(self, path: Path):
        self.path = path
        self.thread_lock = threading.Lock()
        self.fd: Optional[int] = None

    def __enter__(self):
        self.fd = os.open(self.path, os.O_CREAT | os.O_WRONLY)
        # lock thread lock before file lock so that there's no race
        # around flocking / funlocking the file lock
        self.thread_lock.acquire()
        flock(self.fd, LOCK_EX)

    def __exit__(self, exc_type, exc_value, exc_traceback):
        assert self.fd is not None
        assert self.thread_lock.locked()  # ... by us
        flock(self.fd, LOCK_UN)
        self.thread_lock.release()
        os.close(self.fd)
        self.fd = None


class SnapshotDirLocked:
    def __init__(self, parent: SnapshotDir):
        self._parent = parent

    def is_initialized(self):
        # TODO: in the future, take a `tag` as argument and store it in the marker in set_initialized.
        # Then, in this function, compare marker file contents with the tag to invalidate the snapshot if the tag changed.
        return self._parent._marker_file_path.exists()

    def set_initialized(self):
        self._parent._marker_file_path.write_text("")

    @property
    def path(self) -> Path:
        return self._parent._path / "snapshot"


class SnapshotDir:
    _path: Path

    def __init__(self, path: Path):
        self._path = path
        assert self._path.is_dir()
        self._lock = FileAndThreadLock(self._lock_file_path)

    @property
    def _lock_file_path(self) -> Path:
        return self._path / "initializing.flock"

    @property
    def _marker_file_path(self) -> Path:
        return self._path / "initialized.marker"

    def __enter__(self) -> SnapshotDirLocked:
        self._lock.__enter__()
        return SnapshotDirLocked(self)

    def __exit__(self, exc_type, exc_value, exc_traceback):
        self._lock.__exit__(exc_type, exc_value, exc_traceback)


def shared_snapshot_dir(top_output_dir, ident: str) -> SnapshotDir:
    snapshot_dir_path = get_shared_snapshot_dir_path(top_output_dir, ident)
    snapshot_dir_path.mkdir(exist_ok=True, parents=True)
    return SnapshotDir(snapshot_dir_path)


@pytest.fixture(scope="function")
def test_overlay_dir(request: FixtureRequest, top_output_dir: Path) -> Optional[Path]:
    """
    Idempotently create a test's overlayfs mount state directory.
    If the functionality isn't enabled via env var, returns None.

    The procedure cleans up after previous runs that were aborted (e.g. due to Ctrl-C, OOM kills, etc).
    """

    if os.getenv("NEON_ENV_BUILDER_USE_OVERLAYFS_FOR_SNAPSHOTS") is None:
        return None

    overlay_dir = get_test_overlay_dir(request, top_output_dir)
    log.info(f"test_overlay_dir is {overlay_dir}")

    overlay_dir.mkdir(exist_ok=True)
    # unmount stale overlayfs mounts which subdirectories of `overlay_dir/*` as the overlayfs `upperdir` and `workdir`
    for mountpoint in overlayfs.iter_mounts_beneath(get_test_output_dir(request, top_output_dir)):
        cmd = ["sudo", "umount", str(mountpoint)]
        log.info(
            f"Unmounting stale overlayfs mount probably created during earlier test run: {cmd}"
        )
        subprocess.run(cmd, capture_output=True, check=True)
    # the overlayfs `workdir`` is owned by `root`, shutil.rmtree won't work.
    cmd = ["sudo", "rm", "-rf", str(overlay_dir)]
    subprocess.run(cmd, capture_output=True, check=True)

    overlay_dir.mkdir()

    return overlay_dir

    # no need to clean up anything: on clean shutdown,
    # NeonEnvBuilder.overlay_cleanup_teardown takes care of cleanup
    # and on unclean shutdown, this function will take care of it
    # on the next test run


SKIP_DIRS = frozenset(
    (
        "pg_wal",
        "pg_stat",
        "pg_stat_tmp",
        "pg_subtrans",
        "pg_logical",
        "pg_replslot/wal_proposer_slot",
    )
)

SKIP_FILES = frozenset(
    (
        "pg_internal.init",
        "pg.log",
        "zenith.signal",
        "pg_hba.conf",
        "postgresql.conf",
        "postmaster.opts",
        "postmaster.pid",
        "pg_control",
    )
)


def should_skip_dir(dirname: str) -> bool:
    return dirname in SKIP_DIRS


def should_skip_file(filename: str) -> bool:
    if filename in SKIP_FILES:
        return True
    # check for temp table files according to https://www.postgresql.org/docs/current/storage-file-layout.html
    # i e "tBBB_FFF"
    if not filename.startswith("t"):
        return False

    tmp_name = filename[1:].split("_")
    if len(tmp_name) != 2:
        return False

    try:
        list(map(int, tmp_name))
    except:  # noqa: E722
        return False
    return True


#
# Test helpers
#
def list_files_to_compare(pgdata_dir: Path) -> List[str]:
    pgdata_files = []
    for root, _dirs, filenames in os.walk(pgdata_dir):
        for filename in filenames:
            rel_dir = os.path.relpath(root, pgdata_dir)
            # Skip some dirs and files we don't want to compare
            if should_skip_dir(rel_dir) or should_skip_file(filename):
                continue
            rel_file = os.path.join(rel_dir, filename)
            pgdata_files.append(rel_file)

    pgdata_files.sort()
    log.info(pgdata_files)
    return pgdata_files


# pg is the existing and running compute node, that we want to compare with a basebackup
def check_restored_datadir_content(
    test_output_dir: Path,
    env: NeonEnv,
    endpoint: Endpoint,
    ignored_files: Optional[list[str]] = None,
):
    pg_bin = PgBin(test_output_dir, env.pg_distrib_dir, env.pg_version)

    # Get the timeline ID. We need it for the 'basebackup' command
    timeline_id = TimelineId(endpoint.safe_psql("SHOW neon.timeline_id")[0][0])

    # stop postgres to ensure that files won't change
    endpoint.stop()

    # Read the shutdown checkpoint's LSN
    checkpoint_lsn = pg_bin.get_pg_controldata_checkpoint_lsn(endpoint.pg_data_dir_path())

    # Take a basebackup from pageserver
    restored_dir_path = env.repo_dir / f"{endpoint.endpoint_id}_restored_datadir"
    restored_dir_path.mkdir(exist_ok=True)

    psql_path = os.path.join(pg_bin.pg_bin_path, "psql")

    pageserver_id = env.storage_controller.locate(endpoint.tenant_id)[0]["node_id"]
    cmd = rf"""
        {psql_path}                                    \
            --no-psqlrc                                \
            postgres://localhost:{env.get_pageserver(pageserver_id).service_port.pg}  \
            -c 'basebackup {endpoint.tenant_id} {timeline_id} {checkpoint_lsn}'  \
         | tar -x -C {restored_dir_path}
    """

    # Set LD_LIBRARY_PATH in the env properly, otherwise we may use the wrong libpq.
    # PgBin sets it automatically, but here we need to pipe psql output to the tar command.
    psql_env = {"LD_LIBRARY_PATH": pg_bin.pg_lib_dir}
    result = subprocess.run(cmd, env=psql_env, capture_output=True, text=True, shell=True)

    # Print captured stdout/stderr if basebackup cmd failed.
    if result.returncode != 0:
        log.error("Basebackup shell command failed with:")
        log.error(result.stdout)
        log.error(result.stderr)
    assert result.returncode == 0

    # list files we're going to compare
    assert endpoint.pgdata_dir
    pgdata_files = list_files_to_compare(Path(endpoint.pgdata_dir))

    restored_files = list_files_to_compare(restored_dir_path)

    if pgdata_files != restored_files:
        # filter pg_xact and multixact files which are downloaded on demand
        pgdata_files = [
            f
            for f in pgdata_files
            if not f.startswith("pg_xact") and not f.startswith("pg_multixact")
        ]

    if ignored_files:
        pgdata_files = [f for f in pgdata_files if f not in ignored_files]
        restored_files = [f for f in restored_files if f not in ignored_files]

    # check that file sets are equal
    assert pgdata_files == restored_files

    # compare content of the files
    # filecmp returns (match, mismatch, error) lists
    # We've already filtered all mismatching files in list_files_to_compare(),
    # so here expect that the content is identical
    (match, mismatch, error) = filecmp.cmpfiles(
        endpoint.pgdata_dir, restored_dir_path, pgdata_files, shallow=False
    )
    log.info(f"filecmp result mismatch and error lists:\n\t mismatch={mismatch}\n\t error={error}")

    for f in mismatch:
        f1 = os.path.join(endpoint.pgdata_dir, f)
        f2 = os.path.join(restored_dir_path, f)
        stdout_filename = f"{f2}.filediff"

        with open(stdout_filename, "w") as stdout_f:
            subprocess.run(f"xxd -b {f1} > {f1}.hex ", shell=True)
            subprocess.run(f"xxd -b {f2} > {f2}.hex ", shell=True)

            cmd = f"diff {f1}.hex {f2}.hex"
            subprocess.run([cmd], stdout=stdout_f, shell=True)

    assert (mismatch, error) == ([], [])


def logical_replication_sync(subscriber: VanillaPostgres, publisher: Endpoint) -> Lsn:
    """Wait logical replication subscriber to sync with publisher."""
    publisher_lsn = Lsn(publisher.safe_psql("SELECT pg_current_wal_flush_lsn()")[0][0])
    while True:
        res = subscriber.safe_psql("select latest_end_lsn from pg_catalog.pg_stat_subscription")[0][
            0
        ]
        if res:
            log.info(f"subscriber_lsn={res}")
            subscriber_lsn = Lsn(res)
            log.info(f"Subscriber LSN={subscriber_lsn}, publisher LSN={ publisher_lsn}")
            if subscriber_lsn >= publisher_lsn:
                return subscriber_lsn
        time.sleep(0.5)


def tenant_get_shards(
    env: NeonEnv, tenant_id: TenantId, pageserver_id: Optional[int] = None
) -> list[tuple[TenantShardId, NeonPageserver]]:
    """
    Helper for when you want to talk to one or more pageservers, and the
    caller _might_ have specified a pageserver, or they might leave it to
    us to figure out the shards for a tenant.

    If the caller provides `pageserver_id`, it will be used for all shards, even
    if the shard is indicated by storage controller to be on some other pageserver.

    Caller should over the response to apply their per-pageserver action to
    each shard
    """
    if pageserver_id is not None:
        override_pageserver = [p for p in env.pageservers if p.id == pageserver_id][0]
    else:
        override_pageserver = None

    if len(env.pageservers) > 1:
        return [
            (
                TenantShardId.parse(s["shard_id"]),
                override_pageserver or env.get_pageserver(s["node_id"]),
            )
            for s in env.storage_controller.locate(tenant_id)
        ]
    else:
        # Assume an unsharded tenant
        return [(TenantShardId(tenant_id, 0, 0), override_pageserver or env.pageserver)]


def wait_replica_caughtup(primary: Endpoint, secondary: Endpoint):
    primary_lsn = Lsn(
        primary.safe_psql_scalar("SELECT pg_current_wal_flush_lsn()", log_query=False)
    )
    while True:
        secondary_lsn = Lsn(
            secondary.safe_psql_scalar("SELECT pg_last_wal_replay_lsn()", log_query=False)
        )
        caught_up = secondary_lsn >= primary_lsn
        log.info(f"caughtup={caught_up}, primary_lsn={primary_lsn}, secondary_lsn={secondary_lsn}")
        if caught_up:
            return
        time.sleep(1)


def log_replica_lag(primary: Endpoint, secondary: Endpoint):
    last_replay_lsn = Lsn(
        secondary.safe_psql_scalar("SELECT pg_last_wal_replay_lsn()", log_query=False)
    )
    primary_lsn = Lsn(
        primary.safe_psql_scalar("SELECT pg_current_wal_flush_lsn()", log_query=False)
    )
    lag = primary_lsn - last_replay_lsn
    log.info(f"primary_lsn={primary_lsn}, replay_lsn={last_replay_lsn}, lag={lag}")


def wait_for_last_flush_lsn(
    env: NeonEnv,
    endpoint: Endpoint,
    tenant: TenantId,
    timeline: TimelineId,
    pageserver_id: Optional[int] = None,
    auth_token: Optional[str] = None,
) -> Lsn:
    """Wait for pageserver to catch up the latest flush LSN, returns the last observed lsn."""

    shards = tenant_get_shards(env, tenant, pageserver_id)

    last_flush_lsn = Lsn(endpoint.safe_psql("SELECT pg_current_wal_flush_lsn()")[0][0])

    results = []
    for tenant_shard_id, pageserver in shards:
        log.info(
            f"wait_for_last_flush_lsn: waiting for {last_flush_lsn} on shard {tenant_shard_id} on pageserver {pageserver.id})"
        )
        waited = wait_for_last_record_lsn(
            pageserver.http_client(auth_token=auth_token), tenant_shard_id, timeline, last_flush_lsn
        )

        assert waited >= last_flush_lsn
        results.append(waited)

    # Return the lowest LSN that has been ingested by all shards
    return min(results)


def flush_ep_to_pageserver(
    env: NeonEnv,
    ep: Endpoint,
    tenant: TenantId,
    timeline: TimelineId,
    pageserver_id: Optional[int] = None,
) -> Lsn:
    """
    Stop endpoint and wait until all committed WAL reaches the pageserver
    (last_record_lsn). This is for use by tests which want everything written so
    far to reach pageserver *and* expecting that no more data will arrive until
    endpoint starts again, so unlike wait_for_last_flush_lsn it polls
    safekeepers instead of compute to learn LSN.

    Returns the catch up LSN.
    """
    ep.stop()

    commit_lsn: Lsn = Lsn(0)
    # In principle in the absense of failures polling single sk would be enough.
    for sk in env.safekeepers:
        cli = sk.http_client()
        # wait until compute connections are gone
        wait_until(30, 0.5, partial(are_walreceivers_absent, cli, tenant, timeline))
        commit_lsn = max(cli.get_commit_lsn(tenant, timeline), commit_lsn)

    # Note: depending on WAL filtering implementation, probably most shards
    # won't be able to reach commit_lsn (unless gaps are also ack'ed), so this
    # is broken in sharded case.
    shards = tenant_get_shards(env, tenant, pageserver_id)
    for tenant_shard_id, pageserver in shards:
        log.info(
            f"flush_ep_to_pageserver: waiting for {commit_lsn} on shard {tenant_shard_id} on pageserver {pageserver.id})"
        )
        waited = wait_for_last_record_lsn(
            pageserver.http_client(), tenant_shard_id, timeline, commit_lsn
        )

        assert waited >= commit_lsn

    return commit_lsn


def wait_for_wal_insert_lsn(
    env: NeonEnv,
    endpoint: Endpoint,
    tenant: TenantId,
    timeline: TimelineId,
    pageserver_id: Optional[int] = None,
) -> Lsn:
    """Wait for pageserver to catch up the latest flush LSN, returns the last observed lsn."""
    last_flush_lsn = Lsn(endpoint.safe_psql("SELECT pg_current_wal_insert_lsn()")[0][0])
    result = None
    for tenant_shard_id, pageserver in tenant_get_shards(env, tenant, pageserver_id):
        shard_r = wait_for_last_record_lsn(
            pageserver.http_client(), tenant_shard_id, timeline, last_flush_lsn
        )
        if result is None:
            result = shard_r

    assert result is not None
    return result


def fork_at_current_lsn(
    env: NeonEnv,
    endpoint: Endpoint,
    new_branch_name: str,
    ancestor_branch_name: str,
    tenant_id: Optional[TenantId] = None,
) -> TimelineId:
    """
    Create new branch at the last LSN of an existing branch.
    The "last LSN" is taken from the given Postgres instance. The pageserver will wait for all the
    the WAL up to that LSN to arrive in the pageserver before creating the branch.
    """
    current_lsn = endpoint.safe_psql("SELECT pg_current_wal_lsn()")[0][0]
    return env.neon_cli.create_branch(new_branch_name, ancestor_branch_name, tenant_id, current_lsn)


def import_timeline_from_vanilla_postgres(
    test_output_dir: Path,
    env: NeonEnv,
    pg_bin: PgBin,
    tenant_id: TenantId,
    timeline_id: TimelineId,
    branch_name: str,
    vanilla_pg_connstr: str,
):
    """
    Create a new timeline, by importing an existing PostgreSQL cluster.

    This works by taking a physical backup of the running PostgreSQL cluster, and importing that.
    """

    # Take backup of the existing PostgreSQL server with pg_basebackup
    basebackup_dir = os.path.join(test_output_dir, "basebackup")
    base_tar = os.path.join(basebackup_dir, "base.tar")
    wal_tar = os.path.join(basebackup_dir, "pg_wal.tar")
    os.mkdir(basebackup_dir)
    pg_bin.run(
        [
            "pg_basebackup",
            "-F",
            "tar",
            "-d",
            vanilla_pg_connstr,
            "-D",
            basebackup_dir,
        ]
    )

    # Extract start_lsn and end_lsn form the backup manifest file
    with open(os.path.join(basebackup_dir, "backup_manifest")) as f:
        manifest = json.load(f)
        start_lsn = manifest["WAL-Ranges"][0]["Start-LSN"]
        end_lsn = manifest["WAL-Ranges"][0]["End-LSN"]

    # Import the backup tarballs into the pageserver
    env.neon_cli.raw_cli(
        [
            "timeline",
            "import",
            "--tenant-id",
            str(tenant_id),
            "--timeline-id",
            str(timeline_id),
            "--branch-name",
            branch_name,
            "--base-lsn",
            start_lsn,
            "--base-tarfile",
            base_tar,
            "--end-lsn",
            end_lsn,
            "--wal-tarfile",
            wal_tar,
            "--pg-version",
            env.pg_version,
        ]
    )
    wait_for_last_record_lsn(env.pageserver.http_client(), tenant_id, timeline_id, Lsn(end_lsn))


def last_flush_lsn_upload(
    env: NeonEnv,
    endpoint: Endpoint,
    tenant_id: TenantId,
    timeline_id: TimelineId,
    pageserver_id: Optional[int] = None,
    auth_token: Optional[str] = None,
) -> Lsn:
    """
    Wait for pageserver to catch to the latest flush LSN of given endpoint,
    checkpoint pageserver, and wait for it to be uploaded (remote_consistent_lsn
    reaching flush LSN).
    """
    last_flush_lsn = wait_for_last_flush_lsn(
        env, endpoint, tenant_id, timeline_id, pageserver_id=pageserver_id, auth_token=auth_token
    )
    shards = tenant_get_shards(env, tenant_id, pageserver_id)
    for tenant_shard_id, pageserver in shards:
        ps_http = pageserver.http_client(auth_token=auth_token)
        wait_for_last_record_lsn(ps_http, tenant_shard_id, timeline_id, last_flush_lsn)
        # force a checkpoint to trigger upload
        ps_http.timeline_checkpoint(tenant_shard_id, timeline_id)
        wait_for_upload(ps_http, tenant_shard_id, timeline_id, last_flush_lsn)
    return last_flush_lsn


def parse_project_git_version_output(s: str) -> str:
    """
    Parses the git commit hash out of the --version output supported at least by neon_local.

    The information is generated by utils::project_git_version!
    """
    res = re.search(r"git(-env)?:([0-9a-fA-F]{8,40})(-\S+)?", s)
    if res and (commit := res.group(2)):
        return commit

    raise ValueError(f"unable to parse --version output: '{s}'")


def generate_uploads_and_deletions(
    env: NeonEnv,
    *,
    init: bool = True,
    tenant_id: Optional[TenantId] = None,
    timeline_id: Optional[TimelineId] = None,
    data: Optional[str] = None,
    pageserver: NeonPageserver,
):
    """
    Using the environment's default tenant + timeline, generate a load pattern
    that results in some uploads and some deletions to remote storage.
    """

    if tenant_id is None:
        tenant_id = env.initial_tenant
    assert tenant_id is not None

    if timeline_id is None:
        timeline_id = env.initial_timeline
    assert timeline_id is not None

    ps_http = pageserver.http_client()

    with env.endpoints.create_start(
        "main", tenant_id=tenant_id, pageserver_id=pageserver.id
    ) as endpoint:
        if init:
            endpoint.safe_psql("CREATE TABLE foo (id INTEGER PRIMARY KEY, val text)")
            last_flush_lsn_upload(
                env, endpoint, tenant_id, timeline_id, pageserver_id=pageserver.id
            )

        def churn(data):
            endpoint.safe_psql_many(
                [
                    f"""
                INSERT INTO foo (id, val)
                SELECT g, '{data}'
                FROM generate_series(1, 200) g
                ON CONFLICT (id) DO UPDATE
                SET val = EXCLUDED.val
                """,
                    # to ensure that GC can actually remove some layers
                    "VACUUM foo",
                ]
            )
            assert tenant_id is not None
            assert timeline_id is not None
            # We are waiting for uploads as well as local flush, in order to avoid leaving the system
            # in a state where there are "future layers" in remote storage that will generate deletions
            # after a restart.
            last_flush_lsn_upload(
                env, endpoint, tenant_id, timeline_id, pageserver_id=pageserver.id
            )

        # Compaction should generate some GC-elegible layers
        for i in range(0, 2):
            churn(f"{i if data is None else data}")

        gc_result = ps_http.timeline_gc(tenant_id, timeline_id, 0)
        print_gc_result(gc_result)
        assert gc_result["layers_removed"] > 0

        # Stop endpoint and flush all data to pageserver, then checkpoint it: this
        # ensures that the pageserver is in a fully idle state: there will be no more
        # background ingest, no more uploads pending, and therefore no non-determinism
        # in subsequent actions like pageserver restarts.
        final_lsn = flush_ep_to_pageserver(env, endpoint, tenant_id, timeline_id, pageserver.id)
        ps_http.timeline_checkpoint(tenant_id, timeline_id)
        # Finish uploads
        wait_for_upload(ps_http, tenant_id, timeline_id, final_lsn)
        # Finish all remote writes (including deletions)
        wait_for_upload_queue_empty(ps_http, tenant_id, timeline_id)<|MERGE_RESOLUTION|>--- conflicted
+++ resolved
@@ -2621,14 +2621,6 @@
         unhealthy = self.metadata_health_list_unhealthy()
         outdated = self.metadata_health_list_outdated(outdated_duration)
 
-<<<<<<< HEAD
-        log.info(f"{unhealthy=}")
-        log.info(f"{outdated=}")
-
-        return (
-            len(unhealthy["unhealthy_tenant_shards"]) == 0 and len(outdated["health_records"]) == 0
-        )
-=======
         healthy = (
             len(unhealthy["unhealthy_tenant_shards"]) == 0 and len(outdated["health_records"]) == 0
         )
@@ -2646,7 +2638,6 @@
 
         response.raise_for_status()
         return response.json()
->>>>>>> ccc382e9
 
     def configure_failpoints(self, config_strings: Tuple[str, str] | List[Tuple[str, str]]):
         if isinstance(config_strings, tuple):
