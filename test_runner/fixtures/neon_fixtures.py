from __future__ import annotations

import abc
import asyncio
import concurrent.futures
import filecmp
import json
import os
import re
import shutil
import subprocess
import tempfile
import textwrap
import threading
import time
import uuid
from contextlib import closing, contextmanager
from dataclasses import dataclass
from datetime import datetime
from enum import Enum
from fcntl import LOCK_EX, LOCK_UN, flock
from functools import cached_property, partial
from itertools import chain, product
from pathlib import Path
from types import TracebackType
from typing import Any, Callable, Dict, Iterator, List, Optional, Tuple, Type, Union, cast
from urllib.parse import quote, urlparse

import asyncpg
import backoff
import httpx
import jwt
import psycopg2
import pytest
import requests
import toml
from _pytest.config import Config
from _pytest.config.argparsing import Parser
from _pytest.fixtures import FixtureRequest

# Type-related stuff
from psycopg2.extensions import connection as PgConnection
from psycopg2.extensions import cursor as PgCursor
from psycopg2.extensions import make_dsn, parse_dsn
from typing_extensions import Literal
from urllib3.util.retry import Retry

from fixtures import overlayfs
from fixtures.broker import NeonBroker
from fixtures.log_helper import log
from fixtures.metrics import Metrics, MetricsGetter, parse_metrics
from fixtures.pageserver.allowed_errors import (
    DEFAULT_PAGESERVER_ALLOWED_ERRORS,
    scan_pageserver_log_for_errors,
)
from fixtures.pageserver.http import PageserverHttpClient
from fixtures.pageserver.types import IndexPartDump
from fixtures.pageserver.utils import (
    wait_for_last_record_lsn,
    wait_for_upload,
)
from fixtures.pg_version import PgVersion
from fixtures.port_distributor import PortDistributor
from fixtures.remote_storage import (
    MockS3Server,
    RemoteStorage,
    RemoteStorageKind,
    RemoteStorageUser,
    S3Storage,
    default_remote_storage,
    remote_storage_to_toml_inline_table,
)
from fixtures.safekeeper.http import SafekeeperHttpClient
from fixtures.safekeeper.utils import are_walreceivers_absent
from fixtures.types import Lsn, TenantId, TenantShardId, TimelineId
from fixtures.utils import (
    ATTACHMENT_NAME_REGEX,
    allure_add_grafana_links,
    allure_attach_from_dir,
    get_self_dir,
    subprocess_capture,
    wait_until,
)

"""
This file contains pytest fixtures. A fixture is a test resource that can be
summoned by placing its name in the test's arguments.

A fixture is created with the decorator @pytest.fixture decorator.
See docs: https://docs.pytest.org/en/6.2.x/fixture.html

There are several environment variables that can control the running of tests:
NEON_BIN, POSTGRES_DISTRIB_DIR, etc. See README.md for more information.

There's no need to import this file to use it. It should be declared as a plugin
inside conftest.py, and that makes it available to all tests.

Don't import functions from this file, or pytest will emit warnings. Instead
put directly-importable functions into utils.py or another separate file.
"""

Env = Dict[str, str]

DEFAULT_OUTPUT_DIR: str = "test_output"
DEFAULT_BRANCH_NAME: str = "main"

BASE_PORT: int = 15000


@pytest.fixture(scope="session")
def base_dir() -> Iterator[Path]:
    # find the base directory (currently this is the git root)
    base_dir = get_self_dir().parent.parent
    log.info(f"base_dir is {base_dir}")

    yield base_dir


@pytest.fixture(scope="function")
def neon_binpath(base_dir: Path, build_type: str) -> Iterator[Path]:
    if os.getenv("REMOTE_ENV"):
        # we are in remote env and do not have neon binaries locally
        # this is the case for benchmarks run on self-hosted runner
        return

    # Find the neon binaries.
    if env_neon_bin := os.environ.get("NEON_BIN"):
        binpath = Path(env_neon_bin)
    else:
        binpath = base_dir / "target" / build_type
    log.info(f"neon_binpath is {binpath}")

    if not (binpath / "pageserver").exists():
        raise Exception(f"neon binaries not found at '{binpath}'")

    yield binpath


@pytest.fixture(scope="function")
def pg_distrib_dir(base_dir: Path) -> Iterator[Path]:
    if env_postgres_bin := os.environ.get("POSTGRES_DISTRIB_DIR"):
        distrib_dir = Path(env_postgres_bin).resolve()
    else:
        distrib_dir = base_dir / "pg_install"

    log.info(f"pg_distrib_dir is {distrib_dir}")
    yield distrib_dir


@pytest.fixture(scope="session")
def top_output_dir(base_dir: Path) -> Iterator[Path]:
    # Compute the top-level directory for all tests.
    if env_test_output := os.environ.get("TEST_OUTPUT"):
        output_dir = Path(env_test_output).resolve()
    else:
        output_dir = base_dir / DEFAULT_OUTPUT_DIR
    output_dir.mkdir(exist_ok=True)

    log.info(f"top_output_dir is {output_dir}")
    yield output_dir


@pytest.fixture(scope="function")
def versioned_pg_distrib_dir(pg_distrib_dir: Path, pg_version: PgVersion) -> Iterator[Path]:
    versioned_dir = pg_distrib_dir / pg_version.v_prefixed

    psql_bin_path = versioned_dir / "bin/psql"
    postgres_bin_path = versioned_dir / "bin/postgres"

    if os.getenv("REMOTE_ENV"):
        # When testing against a remote server, we only need the client binary.
        if not psql_bin_path.exists():
            raise Exception(f"psql not found at '{psql_bin_path}'")
    else:
        if not postgres_bin_path.exists():
            raise Exception(f"postgres not found at '{postgres_bin_path}'")

    log.info(f"versioned_pg_distrib_dir is {versioned_dir}")
    yield versioned_dir


def shareable_scope(fixture_name: str, config: Config) -> Literal["session", "function"]:
    """Return either session of function scope, depending on TEST_SHARED_FIXTURES envvar.

    This function can be used as a scope like this:
    @pytest.fixture(scope=shareable_scope)
    def myfixture(...)
       ...
    """
    scope: Literal["session", "function"]

    if os.environ.get("TEST_SHARED_FIXTURES") is None:
        # Create the environment in the per-test output directory
        scope = "function"
    elif (
        os.environ.get("BUILD_TYPE") is not None
        and os.environ.get("DEFAULT_PG_VERSION") is not None
    ):
        scope = "session"
    else:
        pytest.fail(
            "Shared environment(TEST_SHARED_FIXTURES) requires BUILD_TYPE and DEFAULT_PG_VERSION to be set",
            pytrace=False,
        )

    return scope


@pytest.fixture(scope="session")
def worker_port_num():
    return (32768 - BASE_PORT) // int(os.environ.get("PYTEST_XDIST_WORKER_COUNT", "1"))


@pytest.fixture(scope="session")
def worker_seq_no(worker_id: str) -> int:
    # worker_id is a pytest-xdist fixture
    # it can be master or gw<number>
    # parse it to always get a number
    if worker_id == "master":
        return 0
    assert worker_id.startswith("gw")
    return int(worker_id[2:])


@pytest.fixture(scope="session")
def worker_base_port(worker_seq_no: int, worker_port_num: int) -> int:
    # so we divide ports in ranges of ports
    # so workers have disjoint set of ports for services
    return BASE_PORT + worker_seq_no * worker_port_num


def get_dir_size(path: str) -> int:
    """Return size in bytes."""
    totalbytes = 0
    for root, _dirs, files in os.walk(path):
        for name in files:
            totalbytes += os.path.getsize(os.path.join(root, name))

    return totalbytes


@pytest.fixture(scope="session")
def port_distributor(worker_base_port: int, worker_port_num: int) -> PortDistributor:
    return PortDistributor(base_port=worker_base_port, port_number=worker_port_num)


@pytest.fixture(scope="function")
def default_broker(
    port_distributor: PortDistributor,
    test_output_dir: Path,
    neon_binpath: Path,
) -> Iterator[NeonBroker]:
    # multiple pytest sessions could get launched in parallel, get them different ports/datadirs
    client_port = port_distributor.get_port()
    broker_logfile = test_output_dir / "repo" / "storage_broker.log"

    broker = NeonBroker(logfile=broker_logfile, port=client_port, neon_binpath=neon_binpath)
    yield broker
    broker.stop()


@pytest.fixture(scope="session")
def run_id() -> Iterator[uuid.UUID]:
    yield uuid.uuid4()


@pytest.fixture(scope="session")
def mock_s3_server(port_distributor: PortDistributor) -> Iterator[MockS3Server]:
    mock_s3_server = MockS3Server(port_distributor.get_port())
    yield mock_s3_server
    mock_s3_server.kill()


class PgProtocol:
    """Reusable connection logic"""

    def __init__(self, **kwargs: Any):
        self.default_options = kwargs

    def connstr(self, **kwargs: Any) -> str:
        """
        Build a libpq connection string for the Postgres instance.
        """
        return str(make_dsn(**self.conn_options(**kwargs)))

    def conn_options(self, **kwargs: Any) -> Dict[str, Any]:
        """
        Construct a dictionary of connection options from default values and extra parameters.
        An option can be dropped from the returning dictionary by None-valued extra parameter.
        """
        result = self.default_options.copy()
        if "dsn" in kwargs:
            result.update(parse_dsn(kwargs["dsn"]))
        result.update(kwargs)
        result = {k: v for k, v in result.items() if v is not None}

        # Individual statement timeout in seconds. 2 minutes should be
        # enough for our tests, but if you need a longer, you can
        # change it by calling "SET statement_timeout" after
        # connecting.
        options = result.get("options", "")
        if "statement_timeout" not in options:
            options = f"-cstatement_timeout=120s {options}"
        result["options"] = options
        return result

    # autocommit=True here by default because that's what we need most of the time
    def connect(self, autocommit: bool = True, **kwargs: Any) -> PgConnection:
        """
        Connect to the node.
        Returns psycopg2's connection object.
        This method passes all extra params to connstr.
        """
        conn: PgConnection = psycopg2.connect(**self.conn_options(**kwargs))

        # WARNING: this setting affects *all* tests!
        conn.autocommit = autocommit
        return conn

    @contextmanager
    def cursor(self, autocommit: bool = True, **kwargs: Any) -> Iterator[PgCursor]:
        """
        Shorthand for pg.connect().cursor().
        The cursor and connection are closed when the context is exited.
        """
        with closing(self.connect(autocommit=autocommit, **kwargs)) as conn:
            yield conn.cursor()

    async def connect_async(self, **kwargs: Any) -> asyncpg.Connection:
        """
        Connect to the node from async python.
        Returns asyncpg's connection object.
        """

        # asyncpg takes slightly different options than psycopg2. Try
        # to convert the defaults from the psycopg2 format.

        # The psycopg2 option 'dbname' is called 'database' is asyncpg
        conn_options = self.conn_options(**kwargs)
        if "dbname" in conn_options:
            conn_options["database"] = conn_options.pop("dbname")

        # Convert options='-c<key>=<val>' to server_settings
        if "options" in conn_options:
            options = conn_options.pop("options")
            for match in re.finditer(r"-c(\w*)=(\w*)", options):
                key = match.group(1)
                val = match.group(2)
                if "server_options" in conn_options:
                    conn_options["server_settings"].update({key: val})
                else:
                    conn_options["server_settings"] = {key: val}
        return await asyncpg.connect(**conn_options)

    def safe_psql(self, query: str, **kwargs: Any) -> List[Tuple[Any, ...]]:
        """
        Execute query against the node and return all rows.
        This method passes all extra params to connstr.
        """
        return self.safe_psql_many([query], **kwargs)[0]

    def safe_psql_many(
        self, queries: List[str], log_query=True, **kwargs: Any
    ) -> List[List[Tuple[Any, ...]]]:
        """
        Execute queries against the node and return all rows.
        This method passes all extra params to connstr.
        """
        result: List[List[Any]] = []
        with closing(self.connect(**kwargs)) as conn:
            with conn.cursor() as cur:
                for query in queries:
                    if log_query:
                        log.info(f"Executing query: {query}")
                    cur.execute(query)

                    if cur.description is None:
                        result.append([])  # query didn't return data
                    else:
                        result.append(cur.fetchall())
        return result

    def safe_psql_scalar(self, query, log_query=True) -> Any:
        """
        Execute query returning single row with single column.
        """
        return self.safe_psql(query, log_query=log_query)[0][0]


@dataclass
class AuthKeys:
    priv: str

    def generate_token(self, *, scope: TokenScope, **token_data: Any) -> str:
        token_data = {key: str(val) for key, val in token_data.items()}
        token = jwt.encode({"scope": scope, **token_data}, self.priv, algorithm="EdDSA")
        # cast(Any, self.priv)

        # jwt.encode can return 'bytes' or 'str', depending on Python version or type
        # hinting or something (not sure what). If it returned 'bytes', convert it to 'str'
        # explicitly.
        if isinstance(token, bytes):
            token = token.decode()

        return token

    def generate_pageserver_token(self) -> str:
        return self.generate_token(scope=TokenScope.PAGE_SERVER_API)

    def generate_safekeeper_token(self) -> str:
        return self.generate_token(scope=TokenScope.SAFEKEEPER_DATA)

    # generate token giving access to only one tenant
    def generate_tenant_token(self, tenant_id: TenantId) -> str:
        return self.generate_token(scope=TokenScope.TENANT, tenant_id=str(tenant_id))


# TODO: Replace with `StrEnum` when we upgrade to python 3.11
class TokenScope(str, Enum):
    ADMIN = "admin"
    PAGE_SERVER_API = "pageserverapi"
    GENERATIONS_API = "generations_api"
    SAFEKEEPER_DATA = "safekeeperdata"
    TENANT = "tenant"


class NeonEnvBuilder:
    """
    Builder object to create a Neon runtime environment

    You should use the `neon_env_builder` or `neon_simple_env` pytest
    fixture to create the NeonEnv object. That way, the repository is
    created in the right directory, based on the test name, and it's properly
    cleaned up after the test has finished.
    """

    def __init__(
        self,
        repo_dir: Path,
        port_distributor: PortDistributor,
        broker: NeonBroker,
        run_id: uuid.UUID,
        mock_s3_server: MockS3Server,
        neon_binpath: Path,
        pg_distrib_dir: Path,
        pg_version: PgVersion,
        test_name: str,
        top_output_dir: Path,
        test_output_dir: Path,
        test_overlay_dir: Optional[Path] = None,
        pageserver_remote_storage: Optional[RemoteStorage] = None,
        pageserver_config_override: Optional[str] = None,
        num_safekeepers: int = 1,
        num_pageservers: int = 1,
        # Use non-standard SK ids to check for various parsing bugs
        safekeepers_id_start: int = 0,
        # fsync is disabled by default to make the tests go faster
        safekeepers_enable_fsync: bool = False,
        auth_enabled: bool = False,
        rust_log_override: Optional[str] = None,
        default_branch_name: str = DEFAULT_BRANCH_NAME,
        preserve_database_files: bool = False,
        initial_tenant: Optional[TenantId] = None,
        initial_timeline: Optional[TimelineId] = None,
        pageserver_virtual_file_io_engine: Optional[str] = None,
    ):
        self.repo_dir = repo_dir
        self.rust_log_override = rust_log_override
        self.port_distributor = port_distributor

        # Pageserver remote storage
        self.pageserver_remote_storage = pageserver_remote_storage
        # Safekeepers remote storage
        self.safekeepers_remote_storage: Optional[RemoteStorage] = None

        self.broker = broker
        self.run_id = run_id
        self.mock_s3_server: MockS3Server = mock_s3_server
        self.pageserver_config_override = pageserver_config_override
        self.num_safekeepers = num_safekeepers
        self.num_pageservers = num_pageservers
        self.safekeepers_id_start = safekeepers_id_start
        self.safekeepers_enable_fsync = safekeepers_enable_fsync
        self.auth_enabled = auth_enabled
        self.default_branch_name = default_branch_name
        self.env: Optional[NeonEnv] = None
        self.keep_remote_storage_contents: bool = True
        self.neon_binpath = neon_binpath
        self.pg_distrib_dir = pg_distrib_dir
        self.pg_version = pg_version
        self.preserve_database_files = preserve_database_files
        self.initial_tenant = initial_tenant or TenantId.generate()
        self.initial_timeline = initial_timeline or TimelineId.generate()
        self.scrub_on_exit = False
        self.test_output_dir = test_output_dir
        self.test_overlay_dir = test_overlay_dir
        self.overlay_mounts_created_by_us: List[Tuple[str, Path]] = []
        self.config_init_force: Optional[str] = None
        self.top_output_dir = top_output_dir
        self.control_plane_compute_hook_api: Optional[str] = None

        self.pageserver_virtual_file_io_engine: Optional[str] = pageserver_virtual_file_io_engine

        self.pageserver_get_vectored_impl: Optional[str] = None
        if os.getenv("PAGESERVER_GET_VECTORED_IMPL", "") == "vectored":
            self.pageserver_get_vectored_impl = "vectored"
            log.debug('Overriding pageserver get_vectored_impl config to "vectored"')

        assert test_name.startswith(
            "test_"
        ), "Unexpectedly instantiated from outside a test function"
        self.test_name = test_name

    def init_configs(self, default_remote_storage_if_missing: bool = True) -> NeonEnv:
        # Cannot create more than one environment from one builder
        assert self.env is None, "environment already initialized"
        if default_remote_storage_if_missing and self.pageserver_remote_storage is None:
            self.enable_pageserver_remote_storage(default_remote_storage())
        self.env = NeonEnv(self)
        return self.env

    def start(self, register_pageservers=False):
        assert self.env is not None, "environment is not already initialized, call init() first"
        self.env.start(register_pageservers=register_pageservers)

    def init_start(
        self,
        initial_tenant_conf: Optional[Dict[str, Any]] = None,
        default_remote_storage_if_missing: bool = True,
        initial_tenant_shard_count: Optional[int] = None,
        initial_tenant_shard_stripe_size: Optional[int] = None,
    ) -> NeonEnv:
        """
        Default way to create and start NeonEnv. Also creates the initial_tenant with root initial_timeline.

        To avoid creating initial_tenant, call init_configs to setup the environment.

        Configuring pageserver with remote storage is now the default. There will be a warning if pageserver is created without one.
        """
        env = self.init_configs(default_remote_storage_if_missing=default_remote_storage_if_missing)
        self.start()

        # Prepare the default branch to start the postgres on later.
        # Pageserver itself does not create tenants and timelines, until started first and asked via HTTP API.
        log.debug(
            f"Services started, creating initial tenant {env.initial_tenant} and its initial timeline"
        )
        initial_tenant, initial_timeline = env.neon_cli.create_tenant(
            tenant_id=env.initial_tenant,
            conf=initial_tenant_conf,
            timeline_id=env.initial_timeline,
            shard_count=initial_tenant_shard_count,
            shard_stripe_size=initial_tenant_shard_stripe_size,
        )
        assert env.initial_tenant == initial_tenant
        assert env.initial_timeline == initial_timeline
        log.info(f"Initial timeline {initial_tenant}/{initial_timeline} created successfully")

        return env

    def build_and_use_snapshot(
        self, global_ident: str, create_env_for_snapshot: Callable[[NeonEnvBuilder], NeonEnv]
    ) -> NeonEnv:
        if os.getenv("CI", "false") == "true":
            log.info("do not use snapshots in ephemeral CI environment")
            env = create_env_for_snapshot(self)
            env.stop(immediate=True, ps_assert_metric_no_errors=False)
            return env

        with shared_snapshot_dir(self.top_output_dir, global_ident) as snapshot_dir:
            if not snapshot_dir.is_initialized():
                self._build_and_use_snapshot_impl(snapshot_dir, create_env_for_snapshot)
                assert snapshot_dir.is_initialized()

            return self.from_repo_dir(snapshot_dir.path)

    def _build_and_use_snapshot_impl(
        self,
        snapshot_dir: SnapshotDirLocked,
        create_env_for_snapshot: Callable[[NeonEnvBuilder], NeonEnv],
    ):
        if snapshot_dir.path.exists():
            shutil.rmtree(snapshot_dir.path)

        if self.test_overlay_dir is not None:
            # Make repo_dir an overlayfs mount with lowerdir being the empty snapshot_dir.
            # When we're done filling up repo_dir, tear everything down, unmount the overlayfs, and use
            # the upperdir as the snapshot. This is equivalent to docker `FROM scratch`.
            assert not self.repo_dir.exists()
            assert self.repo_dir.parent.exists()
            snapshot_dir.path.mkdir()
            self.overlay_mount("create-snapshot-repo-dir", snapshot_dir.path, self.repo_dir)
            self.config_init_force = "empty-dir-ok"

        env = create_env_for_snapshot(self)
        assert self.env is not None
        assert self.env == env

        # shut down everything for snapshot
        env.stop(immediate=True, ps_assert_metric_no_errors=True)

        # TODO: all kinds of assertions to ensure the env is unused

        if self.test_overlay_dir is None:
            log.info("take snapshot by moving repo dir")
            env.repo_dir.rename(snapshot_dir.path)
        else:
            log.info("take snapshot by using overlayfs upperdir")
            self.overlay_unmount_and_move("create-snapshot-repo-dir", snapshot_dir.path)
            log.info("remove empty repo_dir (previously mountpoint) for snapshot overlay_mount")
            env.repo_dir.rmdir()
            # TODO from here on, we should be able to reset / goto top where snapshot_dir.is_initialized()
            log.info("make repo_dir an overlayfs mount of the snapshot we just created")
        assert not env.repo_dir.exists(), "both branches above should remove it"
        snapshot_dir.set_initialized()

        self.env = None  # so that from_repo_dir works again

    def from_repo_dir(
        self,
        repo_dir: Path,
        neon_binpath: Optional[Path] = None,
        pg_distrib_dir: Optional[Path] = None,
    ) -> NeonEnv:
        """
        A simple method to import data into the current NeonEnvBuilder from a snapshot of a repo dir.
        """

        # Setting custom `neon_binpath` and `pg_distrib_dir` is useful for compatibility tests
        self.neon_binpath = neon_binpath or self.neon_binpath
        self.pg_distrib_dir = pg_distrib_dir or self.pg_distrib_dir

        # Get the initial tenant and timeline from the snapshot config
        snapshot_config_toml = repo_dir / "config"
        with snapshot_config_toml.open("r") as f:
            snapshot_config = toml.load(f)

        self.initial_tenant = TenantId(snapshot_config["default_tenant_id"])
        self.initial_timeline = TimelineId(
            dict(snapshot_config["branch_name_mappings"][DEFAULT_BRANCH_NAME])[
                str(self.initial_tenant)
            ]
        )
        self.env = self.init_configs()

        for ps_dir in repo_dir.glob("pageserver_*"):
            tenants_from_dir = ps_dir / "tenants"
            tenants_to_dir = self.repo_dir / ps_dir.name / "tenants"

            if self.test_overlay_dir is None:
                log.info(
                    f"Copying pageserver tenants directory {tenants_from_dir} to {tenants_to_dir}"
                )
                shutil.copytree(tenants_from_dir, tenants_to_dir)
            else:
                log.info(
                    f"Creating overlayfs mount of pageserver tenants directory {tenants_from_dir} to {tenants_to_dir}"
                )
                self.overlay_mount(f"{ps_dir.name}:tenants", tenants_from_dir, tenants_to_dir)

        for sk_from_dir in (repo_dir / "safekeepers").glob("sk*"):
            sk_to_dir = self.repo_dir / "safekeepers" / sk_from_dir.name
            log.info(f"Copying safekeeper directory {sk_from_dir} to {sk_to_dir}")
            sk_to_dir.rmdir()
            shutil.copytree(sk_from_dir, sk_to_dir, ignore=shutil.ignore_patterns("*.log", "*.pid"))

        shutil.rmtree(self.repo_dir / "local_fs_remote_storage", ignore_errors=True)
        if self.test_overlay_dir is None:
            log.info("Copying local_fs_remote_storage directory from snapshot")
            shutil.copytree(
                repo_dir / "local_fs_remote_storage", self.repo_dir / "local_fs_remote_storage"
            )
        else:
            log.info("Creating overlayfs mount of local_fs_remote_storage directory from snapshot")
            self.overlay_mount(
                "local_fs_remote_storage",
                repo_dir / "local_fs_remote_storage",
                self.repo_dir / "local_fs_remote_storage",
            )

        if (attachments_json := Path(repo_dir / "attachments.json")).exists():
            shutil.copyfile(attachments_json, self.repo_dir / attachments_json.name)

        # Update the config with info about tenants and timelines
        with (self.repo_dir / "config").open("r") as f:
            config = toml.load(f)

        config["default_tenant_id"] = snapshot_config["default_tenant_id"]
        config["branch_name_mappings"] = snapshot_config["branch_name_mappings"]

        with (self.repo_dir / "config").open("w") as f:
            toml.dump(config, f)

        return self.env

    def overlay_mount(self, ident: str, srcdir: Path, dstdir: Path):
        """
        Mount `srcdir` as an overlayfs mount at `dstdir`.
        The overlayfs `upperdir` and `workdir` will be placed in test_overlay_dir.
        """
        assert self.test_overlay_dir
        assert (
            self.test_output_dir in dstdir.parents
        )  # so that teardown & test_overlay_dir fixture work
        assert srcdir.is_dir()
        dstdir.mkdir(exist_ok=False, parents=False)
        ident_state_dir = self.test_overlay_dir / ident
        upper = ident_state_dir / "upper"
        work = ident_state_dir / "work"
        ident_state_dir.mkdir(
            exist_ok=False, parents=False
        )  # exists_ok=False also checks uniqueness in self.overlay_mounts
        upper.mkdir()
        work.mkdir()
        cmd = [
            "sudo",
            "mount",
            "-t",
            "overlay",
            "overlay",
            "-o",
            f"lowerdir={srcdir},upperdir={upper},workdir={work}",
            str(dstdir),
        ]
        log.info(f"Mounting overlayfs srcdir={srcdir} dstdir={dstdir}: {cmd}")
        subprocess_capture(
            self.test_output_dir, cmd, check=True, echo_stderr=True, echo_stdout=True
        )
        self.overlay_mounts_created_by_us.append((ident, dstdir))

    def _overlay_umount(self, mountpoint: Path):
        cmd = ["sudo", "umount", str(mountpoint)]
        assert mountpoint.is_mount()
        subprocess_capture(
            self.test_output_dir, cmd, check=True, echo_stderr=True, echo_stdout=True
        )

    def overlay_unmount_and_move(self, ident: str, dst: Path):
        """
        Unmount previously established overlayfs mount at `dstdir` and move the upperdir contents to `dst`.
        If `dst` is an empty directory, it gets replaced.
        Caller is responsible for ensuring the unmount will succeed, i.e., that there aren't any nested mounts.

        Raises exception if self.test_overlay_dir is None
        """
        assert self.test_overlay_dir is not None
        # not mutating state yet, make checks
        ident_state_dir = self.test_overlay_dir / ident
        assert ident_state_dir.is_dir()
        upper = ident_state_dir / "upper"
        work = ident_state_dir / "work"
        assert upper.is_dir()
        assert work.is_dir()
        assert (
            self.test_overlay_dir not in dst.parents
        ), "otherwise workdir cleanup below wouldn't work"
        # find index, still not mutating state
        idxmap = {
            existing_ident: idx
            for idx, (existing_ident, _) in enumerate(self.overlay_mounts_created_by_us)
        }
        idx = idxmap.get(ident)
        if idx is None:
            raise RuntimeError(f"cannot find mount for ident {ident}")

        if dst.is_dir():
            dst.rmdir()  # raises exception if not empty, which is what we want

        _, mountpoint = self.overlay_mounts_created_by_us.pop(idx)
        self._overlay_umount(mountpoint)
        upper.rename(dst)
        # we moved the upperdir, clean up workdir and then its parent ident_state_dir
        cmd = ["sudo", "rm", "-rf", str(work)]
        subprocess_capture(
            self.test_output_dir, cmd, check=True, echo_stderr=True, echo_stdout=True
        )
        ident_state_dir.rmdir()  # should be empty since we moved `upper` out

    def overlay_cleanup_teardown(self):
        """
        Unmount the overlayfs mounts created by `self.overlay_mount()`.
        Supposed to be called during env teardown.
        """
        if self.test_overlay_dir is None:
            return
        while len(self.overlay_mounts_created_by_us) > 0:
            (ident, mountpoint) = self.overlay_mounts_created_by_us.pop()
            ident_state_dir = self.test_overlay_dir / ident
            log.info(
                f"Unmounting overlayfs mount created during setup for ident {ident} at {mountpoint}"
            )
            self._overlay_umount(mountpoint)
            log.info(
                f"Cleaning up overlayfs state dir (owned by root user) for ident {ident} at {ident_state_dir}"
            )
            cmd = ["sudo", "rm", "-rf", str(ident_state_dir)]
            subprocess_capture(
                self.test_output_dir, cmd, check=True, echo_stderr=True, echo_stdout=True
            )

        # assert all overlayfs mounts in our test directory are gone
        assert [] == list(overlayfs.iter_mounts_beneath(self.test_overlay_dir))

    def enable_scrub_on_exit(self):
        """
        Call this if you would like the fixture to automatically run
        s3_scrubber at the end of the test, as a bidirectional test
        that the scrubber is working properly, and that the code within
        the test didn't produce any invalid remote state.
        """

        if not isinstance(self.pageserver_remote_storage, S3Storage):
            # The scrubber can't talk to e.g. LocalFS -- it needs
            # an HTTP endpoint (mock is fine) to connect to.
            raise RuntimeError(
                "Cannot scrub with remote_storage={self.pageserver_remote_storage}, require an S3 endpoint"
            )

        self.scrub_on_exit = True

    def enable_pageserver_remote_storage(
        self,
        remote_storage_kind: RemoteStorageKind,
    ):
        assert self.pageserver_remote_storage is None, "remote storage is enabled already"
        ret = self._configure_and_create_remote_storage(
            remote_storage_kind, RemoteStorageUser.PAGESERVER
        )
        self.pageserver_remote_storage = ret

    def enable_safekeeper_remote_storage(self, kind: RemoteStorageKind):
        assert (
            self.safekeepers_remote_storage is None
        ), "safekeepers_remote_storage already configured"

        self.safekeepers_remote_storage = self._configure_and_create_remote_storage(
            kind, RemoteStorageUser.SAFEKEEPER
        )

    def _configure_and_create_remote_storage(
        self,
        kind: RemoteStorageKind,
        user: RemoteStorageUser,
        bucket_name: Optional[str] = None,
        bucket_region: Optional[str] = None,
    ) -> RemoteStorage:
        ret = kind.configure(
            self.repo_dir,
            self.mock_s3_server,
            str(self.run_id),
            self.test_name,
            user,
            bucket_name=bucket_name,
            bucket_region=bucket_region,
        )

        if kind == RemoteStorageKind.MOCK_S3:
            assert isinstance(ret, S3Storage)
            ret.client.create_bucket(Bucket=ret.bucket_name)
        elif kind == RemoteStorageKind.REAL_S3:
            assert isinstance(ret, S3Storage)
            assert ret.cleanup, "we should not leave files in REAL_S3"

        return ret

    def cleanup_local_storage(self):
        if self.preserve_database_files:
            return

        overlayfs_mounts = {mountpoint for _, mountpoint in self.overlay_mounts_created_by_us}

        directories_to_clean: List[Path] = []
        for test_entry in Path(self.repo_dir).glob("**/*"):
            if test_entry in overlayfs_mounts:
                continue
            for parent in test_entry.parents:
                if parent in overlayfs_mounts:
                    continue
            if test_entry.is_file():
                test_file = test_entry
                if ATTACHMENT_NAME_REGEX.fullmatch(test_file.name):
                    continue
                if SMALL_DB_FILE_NAME_REGEX.fullmatch(test_file.name):
                    continue
                log.debug(f"Removing large database {test_file} file")
                test_file.unlink()
            elif test_entry.is_dir():
                directories_to_clean.append(test_entry)

        for directory_to_clean in reversed(directories_to_clean):
            if not os.listdir(directory_to_clean):
                log.debug(f"Removing empty directory {directory_to_clean}")
                directory_to_clean.rmdir()

    def cleanup_remote_storage(self):
        for x in [self.pageserver_remote_storage, self.safekeepers_remote_storage]:
            if isinstance(x, S3Storage):
                x.do_cleanup()

    def __enter__(self) -> "NeonEnvBuilder":
        return self

    def __exit__(
        self,
        exc_type: Optional[Type[BaseException]],
        exc_value: Optional[BaseException],
        traceback: Optional[TracebackType],
    ):
        # Stop all the nodes.
        if self.env:
            log.info("Cleaning up all storage and compute nodes")
            self.env.stop(
                immediate=True,
                # if the test threw an exception, don't check for errors
                # as a failing assertion would cause the cleanup below to fail
                ps_assert_metric_no_errors=(exc_type is None),
            )
            cleanup_error = None

            if self.scrub_on_exit:
                try:
                    S3Scrubber(self).scan_metadata()
                except Exception as e:
                    log.error(f"Error during remote storage scrub: {e}")
                    cleanup_error = e

            try:
                self.cleanup_remote_storage()
            except Exception as e:
                log.error(f"Error during remote storage cleanup: {e}")
                if cleanup_error is not None:
                    cleanup_error = e

            try:
                self.cleanup_local_storage()
            except Exception as e:
                log.error(f"Error during local storage cleanup: {e}")
                if cleanup_error is not None:
                    cleanup_error = e

            if cleanup_error is not None:
                raise cleanup_error

            for pageserver in self.env.pageservers:
                pageserver.assert_no_errors()

        try:
            self.overlay_cleanup_teardown()
        except Exception as e:
            log.error(f"Error cleaning up overlay state: {e}")
            if cleanup_error is not None:
                cleanup_error = e


class NeonEnv:
    """
    An object representing the Neon runtime environment. It consists of
    the page server, 0-N safekeepers, and the compute nodes.

    NeonEnv contains functions for stopping/starting nodes in the
    environment, checking their status, creating tenants, connecting to the
    nodes, creating and destroying compute nodes, etc. The page server and
    the safekeepers are considered fixed in the environment, you cannot
    create or destroy them after the environment is initialized. (That will
    likely change in the future, as we start supporting multiple page
    servers and adding/removing safekeepers on the fly).

    Some notable functions and fields in NeonEnv:

    postgres - A factory object for creating postgres compute nodes.

    pageservers - An array containing objects representing the pageservers

    safekeepers - An array containing objects representing the safekeepers

    pg_bin - pg_bin.run() can be used to execute Postgres client binaries,
        like psql or pg_dump

    initial_tenant - tenant ID of the initial tenant created in the repository

    neon_cli - can be used to run the 'neon' CLI tool

    create_tenant() - initializes a new tenant in the page server, returns
        the tenant id
    """

    BASE_PAGESERVER_ID = 1

    def __init__(self, config: NeonEnvBuilder):
        self.repo_dir = config.repo_dir
        self.rust_log_override = config.rust_log_override
        self.port_distributor = config.port_distributor
        self.s3_mock_server = config.mock_s3_server
        self.neon_cli = NeonCli(env=self)
        self.pagectl = Pagectl(env=self)
        self.endpoints = EndpointFactory(self)
        self.safekeepers: List[Safekeeper] = []
        self.pageservers: List[NeonPageserver] = []
        self.broker = config.broker
        self.pageserver_remote_storage = config.pageserver_remote_storage
        self.safekeepers_remote_storage = config.safekeepers_remote_storage
        self.pg_version = config.pg_version
        # Binary path for pageserver, safekeeper, etc
        self.neon_binpath = config.neon_binpath
        # Binary path for neon_local test-specific binaries: may be overridden
        # after construction for compat testing
        self.neon_local_binpath = config.neon_binpath
        self.pg_distrib_dir = config.pg_distrib_dir
        self.endpoint_counter = 0
        self.pageserver_config_override = config.pageserver_config_override

        # generate initial tenant ID here instead of letting 'neon init' generate it,
        # so that we don't need to dig it out of the config file afterwards.
        self.initial_tenant = config.initial_tenant
        self.initial_timeline = config.initial_timeline

        # Find two adjacent ports for storage controller and its postgres DB.  This
        # loop would eventually throw from get_port() if we run out of ports (extremely
        # unlikely): usually we find two adjacent free ports on the first iteration.
        while True:
            self.storage_controller_port = self.port_distributor.get_port()
            storage_controller_pg_port = self.port_distributor.get_port()
            if storage_controller_pg_port == self.storage_controller_port + 1:
                break

        # The URL for the pageserver to use as its control_plane_api config
        self.control_plane_api: str = f"http://127.0.0.1:{self.storage_controller_port}/upcall/v1"
        # The base URL of the storage controller
        self.storage_controller_api: str = f"http://127.0.0.1:{self.storage_controller_port}"

        # For testing this with a fake HTTP server, enable passing through a URL from config
        self.control_plane_compute_hook_api = config.control_plane_compute_hook_api

        self.storage_controller: NeonStorageController = NeonStorageController(
            self, config.auth_enabled
        )

        self.pageserver_virtual_file_io_engine = config.pageserver_virtual_file_io_engine

        # Create a config file corresponding to the options
        cfg: Dict[str, Any] = {
            "default_tenant_id": str(self.initial_tenant),
            "broker": {
                "listen_addr": self.broker.listen_addr(),
            },
            "pageservers": [],
            "safekeepers": [],
        }

        if self.control_plane_api is not None:
            cfg["control_plane_api"] = self.control_plane_api

        if self.control_plane_compute_hook_api is not None:
            cfg["control_plane_compute_hook_api"] = self.control_plane_compute_hook_api

        # Create config for pageserver
        http_auth_type = "NeonJWT" if config.auth_enabled else "Trust"
        pg_auth_type = "NeonJWT" if config.auth_enabled else "Trust"
        for ps_id in range(
            self.BASE_PAGESERVER_ID, self.BASE_PAGESERVER_ID + config.num_pageservers
        ):
            pageserver_port = PageserverPort(
                pg=self.port_distributor.get_port(),
                http=self.port_distributor.get_port(),
            )

            ps_cfg: Dict[str, Any] = {
                "id": ps_id,
                "listen_pg_addr": f"localhost:{pageserver_port.pg}",
                "listen_http_addr": f"localhost:{pageserver_port.http}",
                "pg_auth_type": pg_auth_type,
                "http_auth_type": http_auth_type,
            }
            if self.pageserver_virtual_file_io_engine is not None:
                ps_cfg["virtual_file_io_engine"] = self.pageserver_virtual_file_io_engine
            if config.pageserver_get_vectored_impl is not None:
                ps_cfg["get_vectored_impl"] = config.pageserver_get_vectored_impl

            # Create a corresponding NeonPageserver object
            self.pageservers.append(
                NeonPageserver(
                    self,
                    ps_id,
                    port=pageserver_port,
                    config_override=self.pageserver_config_override,
                )
            )
            cfg["pageservers"].append(ps_cfg)

        # Create config and a Safekeeper object for each safekeeper
        for i in range(1, config.num_safekeepers + 1):
            port = SafekeeperPort(
                pg=self.port_distributor.get_port(),
                pg_tenant_only=self.port_distributor.get_port(),
                http=self.port_distributor.get_port(),
            )
            id = config.safekeepers_id_start + i  # assign ids sequentially
            sk_cfg: Dict[str, Any] = {
                "id": id,
                "pg_port": port.pg,
                "pg_tenant_only_port": port.pg_tenant_only,
                "http_port": port.http,
                "sync": config.safekeepers_enable_fsync,
            }
            if config.auth_enabled:
                sk_cfg["auth_enabled"] = True
            if self.safekeepers_remote_storage is not None:
                sk_cfg["remote_storage"] = self.safekeepers_remote_storage.to_toml_inline_table()
            self.safekeepers.append(Safekeeper(env=self, id=id, port=port))
            cfg["safekeepers"].append(sk_cfg)

        log.info(f"Config: {cfg}")
        self.neon_cli.init(cfg, force=config.config_init_force)

    def start(self, register_pageservers=False):
        # storage controller starts first, so that pageserver /re-attach calls don't
        # bounce through retries on startup
        self.storage_controller.start()

        def storage_controller_ready():
            assert self.storage_controller.ready() is True

        # Wait for storage controller readiness to prevent unnecessary post start-up
        # reconcile.
        wait_until(30, 1, storage_controller_ready)

        if register_pageservers:
            # Special case for forward compat tests, this can be removed later.
            for pageserver in self.pageservers:
                self.storage_controller.node_register(pageserver)

        # Start up broker, pageserver and all safekeepers
        futs = []
        with concurrent.futures.ThreadPoolExecutor(
            max_workers=2 + len(self.pageservers) + len(self.safekeepers)
        ) as executor:
            futs.append(
                executor.submit(lambda: self.broker.try_start() or None)
            )  # The `or None` is for the linter

            for pageserver in self.pageservers:
                futs.append(executor.submit(lambda ps=pageserver: ps.start()))

            for safekeeper in self.safekeepers:
                futs.append(executor.submit(lambda sk=safekeeper: sk.start()))

        for f in futs:
            f.result()

    def stop(self, immediate=False, ps_assert_metric_no_errors=False):
        """
        After this method returns, there should be no child processes running.
        """
        self.endpoints.stop_all()
        for sk in self.safekeepers:
            sk.stop(immediate=immediate)
        for pageserver in self.pageservers:
            if ps_assert_metric_no_errors:
                pageserver.assert_no_metric_errors()
            pageserver.stop(immediate=immediate)
        self.storage_controller.stop(immediate=immediate)
        self.broker.stop(immediate=immediate)

    @property
    def pageserver(self) -> NeonPageserver:
        """
        For tests that are naive to multiple pageservers: give them the 1st in the list, and
        assert that there is only one. Tests with multiple pageservers should always use
        get_pageserver with an explicit ID.
        """
        assert (
            len(self.pageservers) == 1
        ), "env.pageserver must only be used with single pageserver NeonEnv"
        return self.pageservers[0]

    def get_pageserver(self, id: Optional[int]) -> NeonPageserver:
        """
        Look up a pageserver by its node ID.

        As a convenience for tests that do not use multiple pageservers, passing None
        will yield the same default pageserver as `self.pageserver`.
        """

        if id is None:
            return self.pageserver

        for ps in self.pageservers:
            if ps.id == id:
                return ps

        raise RuntimeError(f"Pageserver with ID {id} not found")

    def get_tenant_pageserver(self, tenant_id: Union[TenantId, TenantShardId]):
        """
        Get the NeonPageserver where this tenant shard is currently attached, according
        to the storage controller.
        """
        meta = self.storage_controller.inspect(tenant_id)
        if meta is None:
            return None
        pageserver_id = meta[1]
        return self.get_pageserver(pageserver_id)

    def get_safekeeper_connstrs(self) -> str:
        """Get list of safekeeper endpoints suitable for safekeepers GUC"""
        return ",".join(f"localhost:{wa.port.pg}" for wa in self.safekeepers)

    def get_binary_version(self, binary_name: str) -> str:
        bin_pageserver = str(self.neon_binpath / binary_name)
        res = subprocess.run(
            [bin_pageserver, "--version"],
            check=True,
            universal_newlines=True,
            stdout=subprocess.PIPE,
            stderr=subprocess.PIPE,
        )
        return res.stdout

    @cached_property
    def auth_keys(self) -> AuthKeys:
        priv = (Path(self.repo_dir) / "auth_private_key.pem").read_text()
        return AuthKeys(priv=priv)

    def regenerate_keys_at(self, privkey_path: Path, pubkey_path: Path):
        # compare generate_auth_keys() in local_env.rs
        subprocess.run(
            ["openssl", "genpkey", "-algorithm", "ed25519", "-out", privkey_path],
            cwd=self.repo_dir,
            check=True,
        )

        subprocess.run(
            [
                "openssl",
                "pkey",
                "-in",
                privkey_path,
                "-pubout",
                "-out",
                pubkey_path,
            ],
            cwd=self.repo_dir,
            check=True,
        )
        del self.auth_keys

    def generate_endpoint_id(self) -> str:
        """
        Generate a unique endpoint ID
        """
        self.endpoint_counter += 1
        return "ep-" + str(self.endpoint_counter)


@pytest.fixture(scope=shareable_scope)
def _shared_simple_env(
    request: FixtureRequest,
    pytestconfig: Config,
    port_distributor: PortDistributor,
    mock_s3_server: MockS3Server,
    default_broker: NeonBroker,
    run_id: uuid.UUID,
    top_output_dir: Path,
    test_output_dir: Path,
    neon_binpath: Path,
    pg_distrib_dir: Path,
    pg_version: PgVersion,
    pageserver_virtual_file_io_engine: str,
) -> Iterator[NeonEnv]:
    """
    # Internal fixture backing the `neon_simple_env` fixture. If TEST_SHARED_FIXTURES
     is set, this is shared by all tests using `neon_simple_env`.

    This fixture will use RemoteStorageKind.LOCAL_FS with pageserver.
    """

    if os.environ.get("TEST_SHARED_FIXTURES") is None:
        # Create the environment in the per-test output directory
        repo_dir = get_test_repo_dir(request, top_output_dir)
    else:
        # We're running shared fixtures. Share a single directory.
        repo_dir = top_output_dir / "shared_repo"
        shutil.rmtree(repo_dir, ignore_errors=True)

    with NeonEnvBuilder(
        top_output_dir=top_output_dir,
        repo_dir=repo_dir,
        port_distributor=port_distributor,
        broker=default_broker,
        mock_s3_server=mock_s3_server,
        neon_binpath=neon_binpath,
        pg_distrib_dir=pg_distrib_dir,
        pg_version=pg_version,
        run_id=run_id,
        preserve_database_files=pytestconfig.getoption("--preserve-database-files"),
        test_name=request.node.name,
        test_output_dir=test_output_dir,
        pageserver_virtual_file_io_engine=pageserver_virtual_file_io_engine,
    ) as builder:
        env = builder.init_start()

        # For convenience in tests, create a branch from the freshly-initialized cluster.
        env.neon_cli.create_branch("empty", ancestor_branch_name=DEFAULT_BRANCH_NAME)

        yield env


@pytest.fixture(scope="function")
def neon_simple_env(_shared_simple_env: NeonEnv) -> Iterator[NeonEnv]:
    """
    Simple Neon environment, with no authentication and no safekeepers.

    If TEST_SHARED_FIXTURES environment variable is set, we reuse the same
    environment for all tests that use 'neon_simple_env', keeping the
    page server and safekeepers running. Any compute nodes are stopped after
    each the test, however.
    """
    yield _shared_simple_env

    _shared_simple_env.endpoints.stop_all()


@pytest.fixture(scope="function")
def neon_env_builder(
    pytestconfig: Config,
    test_output_dir: Path,
    port_distributor: PortDistributor,
    mock_s3_server: MockS3Server,
    neon_binpath: Path,
    pg_distrib_dir: Path,
    pg_version: PgVersion,
    default_broker: NeonBroker,
    run_id: uuid.UUID,
    request: FixtureRequest,
    test_overlay_dir: Path,
    top_output_dir: Path,
    pageserver_virtual_file_io_engine: str,
) -> Iterator[NeonEnvBuilder]:
    """
    Fixture to create a Neon environment for test.

    To use, define 'neon_env_builder' fixture in your test to get access to the
    builder object. Set properties on it to describe the environment.
    Finally, initialize and start up the environment by calling
    neon_env_builder.init_start().

    After the initialization, you can launch compute nodes by calling
    the functions in the 'env.endpoints' factory object, stop/start the
    nodes, etc.
    """

    # Create the environment in the test-specific output dir
    repo_dir = os.path.join(test_output_dir, "repo")

    # Return the builder to the caller
    with NeonEnvBuilder(
        top_output_dir=top_output_dir,
        repo_dir=Path(repo_dir),
        port_distributor=port_distributor,
        mock_s3_server=mock_s3_server,
        neon_binpath=neon_binpath,
        pg_distrib_dir=pg_distrib_dir,
        pg_version=pg_version,
        broker=default_broker,
        run_id=run_id,
        preserve_database_files=pytestconfig.getoption("--preserve-database-files"),
        pageserver_virtual_file_io_engine=pageserver_virtual_file_io_engine,
        test_name=request.node.name,
        test_output_dir=test_output_dir,
        test_overlay_dir=test_overlay_dir,
    ) as builder:
        yield builder


@dataclass
class PageserverPort:
    pg: int
    http: int


CREATE_TIMELINE_ID_EXTRACTOR: re.Pattern = re.compile(  # type: ignore[type-arg]
    r"^Created timeline '(?P<timeline_id>[^']+)'", re.MULTILINE
)
TIMELINE_DATA_EXTRACTOR: re.Pattern = re.compile(  # type: ignore[type-arg]
    r"\s?(?P<branch_name>[^\s]+)\s\[(?P<timeline_id>[^\]]+)\]", re.MULTILINE
)


class AbstractNeonCli(abc.ABC):
    """
    A typed wrapper around an arbitrary Neon CLI tool.
    Supports a way to run arbitrary command directly via CLI.
    Do not use directly, use specific subclasses instead.
    """

    def __init__(self, env: NeonEnv):
        self.env = env

    COMMAND: str = cast(str, None)  # To be overwritten by the derived class.

    def raw_cli(
        self,
        arguments: List[str],
        extra_env_vars: Optional[Dict[str, str]] = None,
        check_return_code=True,
        timeout=None,
        local_binpath=False,
    ) -> "subprocess.CompletedProcess[str]":
        """
        Run the command with the specified arguments.

        Arguments must be in list form, e.g. ['pg', 'create']

        Return both stdout and stderr, which can be accessed as

        >>> result = env.neon_cli.raw_cli(...)
        >>> assert result.stderr == ""
        >>> log.info(result.stdout)

        If `check_return_code`, on non-zero exit code logs failure and raises.

        If `local_binpath` is true, then we are invoking a test utility
        """

        assert isinstance(arguments, list)
        assert isinstance(self.COMMAND, str)

        if local_binpath:
            # Test utility
            bin_neon = str(self.env.neon_local_binpath / self.COMMAND)
        else:
            # Normal binary
            bin_neon = str(self.env.neon_binpath / self.COMMAND)

        args = [bin_neon] + arguments
        log.info('Running command "{}"'.format(" ".join(args)))

        env_vars = os.environ.copy()
        env_vars["NEON_REPO_DIR"] = str(self.env.repo_dir)
        env_vars["POSTGRES_DISTRIB_DIR"] = str(self.env.pg_distrib_dir)
        if self.env.rust_log_override is not None:
            env_vars["RUST_LOG"] = self.env.rust_log_override
        for extra_env_key, extra_env_value in (extra_env_vars or {}).items():
            env_vars[extra_env_key] = extra_env_value

        # Pass coverage settings
        var = "LLVM_PROFILE_FILE"
        val = os.environ.get(var)
        if val:
            env_vars[var] = val

        # Intercept CalledProcessError and print more info
        try:
            res = subprocess.run(
                args,
                env=env_vars,
                check=False,
                universal_newlines=True,
                stdout=subprocess.PIPE,
                stderr=subprocess.PIPE,
                timeout=timeout,
            )
        except subprocess.TimeoutExpired as e:
            if e.stderr:
                stderr = e.stderr.decode(errors="replace")
            else:
                stderr = ""

            if e.stdout:
                stdout = e.stdout.decode(errors="replace")
            else:
                stdout = ""

            log.warn(f"CLI timeout: stderr={stderr}, stdout={stdout}")
            raise

        indent = "  "
        if not res.returncode:
            stripped = res.stdout.strip()
            lines = stripped.splitlines()
            if len(lines) < 2:
                log.debug(f"Run {res.args} success: {stripped}")
            else:
                log.debug("Run %s success:\n%s" % (res.args, textwrap.indent(stripped, indent)))
        elif check_return_code:
            # this way command output will be in recorded and shown in CI in failure message
            indent = indent * 2
            msg = textwrap.dedent(
                """\
            Run %s failed:
              stdout:
            %s
              stderr:
            %s
            """
            )
            msg = msg % (
                res.args,
                textwrap.indent(res.stdout.strip(), indent),
                textwrap.indent(res.stderr.strip(), indent),
            )
            log.info(msg)
            raise RuntimeError(msg) from subprocess.CalledProcessError(
                res.returncode, res.args, res.stdout, res.stderr
            )
        return res


class NeonCli(AbstractNeonCli):
    """
    A typed wrapper around the `neon` CLI tool.
    Supports main commands via typed methods and a way to run arbitrary command directly via CLI.
    """

    COMMAND = "neon_local"

    def raw_cli(self, *args, **kwargs) -> subprocess.CompletedProcess[str]:
        kwargs["local_binpath"] = True
        return super().raw_cli(*args, **kwargs)

    def create_tenant(
        self,
        tenant_id: Optional[TenantId] = None,
        timeline_id: Optional[TimelineId] = None,
        conf: Optional[Dict[str, Any]] = None,
        shard_count: Optional[int] = None,
        shard_stripe_size: Optional[int] = None,
        set_default: bool = False,
    ) -> Tuple[TenantId, TimelineId]:
        """
        Creates a new tenant, returns its id and its initial timeline's id.
        """
        tenant_id = tenant_id or TenantId.generate()
        timeline_id = timeline_id or TimelineId.generate()

        args = [
            "tenant",
            "create",
            "--tenant-id",
            str(tenant_id),
            "--timeline-id",
            str(timeline_id),
            "--pg-version",
            self.env.pg_version,
        ]
        if conf is not None:
            args.extend(
                chain.from_iterable(
                    product(["-c"], (f"{key}:{value}" for key, value in conf.items()))
                )
            )
        if set_default:
            args.append("--set-default")

        if shard_count is not None:
            args.extend(["--shard-count", str(shard_count)])

        if shard_stripe_size is not None:
            args.extend(["--shard-stripe-size", str(shard_stripe_size)])

        res = self.raw_cli(args)
        res.check_returncode()
        return tenant_id, timeline_id

    def set_default(self, tenant_id: TenantId):
        """
        Update default tenant for future operations that require tenant_id.
        """
        res = self.raw_cli(["tenant", "set-default", "--tenant-id", str(tenant_id)])
        res.check_returncode()

    def config_tenant(self, tenant_id: TenantId, conf: Dict[str, str]):
        """
        Update tenant config.
        """

        args = ["tenant", "config", "--tenant-id", str(tenant_id)]
        if conf is not None:
            args.extend(
                chain.from_iterable(
                    product(["-c"], (f"{key}:{value}" for key, value in conf.items()))
                )
            )

        res = self.raw_cli(args)
        res.check_returncode()

    def list_tenants(self) -> "subprocess.CompletedProcess[str]":
        res = self.raw_cli(["tenant", "list"])
        res.check_returncode()
        return res

    def create_timeline(
        self,
        new_branch_name: str,
        tenant_id: Optional[TenantId] = None,
        timeline_id: Optional[TimelineId] = None,
    ) -> TimelineId:
        cmd = [
            "timeline",
            "create",
            "--branch-name",
            new_branch_name,
            "--tenant-id",
            str(tenant_id or self.env.initial_tenant),
            "--pg-version",
            self.env.pg_version,
        ]

        if timeline_id is not None:
            cmd.extend(["--timeline-id", str(timeline_id)])

        res = self.raw_cli(cmd)
        res.check_returncode()

        matches = CREATE_TIMELINE_ID_EXTRACTOR.search(res.stdout)

        created_timeline_id = None
        if matches is not None:
            created_timeline_id = matches.group("timeline_id")

        return TimelineId(str(created_timeline_id))

    def create_branch(
        self,
        new_branch_name: str = DEFAULT_BRANCH_NAME,
        ancestor_branch_name: Optional[str] = None,
        tenant_id: Optional[TenantId] = None,
        ancestor_start_lsn: Optional[Lsn] = None,
    ) -> TimelineId:
        cmd = [
            "timeline",
            "branch",
            "--branch-name",
            new_branch_name,
            "--tenant-id",
            str(tenant_id or self.env.initial_tenant),
        ]
        if ancestor_branch_name is not None:
            cmd.extend(["--ancestor-branch-name", ancestor_branch_name])
        if ancestor_start_lsn is not None:
            cmd.extend(["--ancestor-start-lsn", str(ancestor_start_lsn)])

        res = self.raw_cli(cmd)
        res.check_returncode()

        matches = CREATE_TIMELINE_ID_EXTRACTOR.search(res.stdout)

        created_timeline_id = None
        if matches is not None:
            created_timeline_id = matches.group("timeline_id")

        if created_timeline_id is None:
            raise Exception("could not find timeline id after `neon timeline create` invocation")
        else:
            return TimelineId(str(created_timeline_id))

    def list_timelines(self, tenant_id: Optional[TenantId] = None) -> List[Tuple[str, TimelineId]]:
        """
        Returns a list of (branch_name, timeline_id) tuples out of parsed `neon timeline list` CLI output.
        """

        # main [b49f7954224a0ad25cc0013ea107b54b]
        # ┣━ @0/16B5A50: test_cli_branch_list_main [20f98c79111b9015d84452258b7d5540]
        res = self.raw_cli(
            ["timeline", "list", "--tenant-id", str(tenant_id or self.env.initial_tenant)]
        )
        timelines_cli = sorted(
            map(
                lambda branch_and_id: (branch_and_id[0], TimelineId(branch_and_id[1])),
                TIMELINE_DATA_EXTRACTOR.findall(res.stdout),
            )
        )
        return timelines_cli

    def init(
        self,
        config: Dict[str, Any],
        force: Optional[str] = None,
    ) -> "subprocess.CompletedProcess[str]":
        with tempfile.NamedTemporaryFile(mode="w+") as tmp:
            tmp.write(toml.dumps(config))
            tmp.flush()

            cmd = ["init", f"--config={tmp.name}", "--pg-version", self.env.pg_version]

            if force is not None:
                cmd.extend(["--force", force])

            storage = self.env.pageserver_remote_storage

            append_pageserver_param_overrides(
                params_to_update=cmd,
                remote_storage=storage,
                pageserver_config_override=self.env.pageserver_config_override,
            )

            s3_env_vars = None
            if isinstance(storage, S3Storage):
                s3_env_vars = storage.access_env_vars()
            res = self.raw_cli(cmd, extra_env_vars=s3_env_vars)
            res.check_returncode()
            return res

    def storage_controller_start(self):
        cmd = ["storage_controller", "start"]
        return self.raw_cli(cmd)

    def storage_controller_stop(self, immediate: bool):
        cmd = ["storage_controller", "stop"]
        if immediate:
            cmd.extend(["-m", "immediate"])
        return self.raw_cli(cmd)

    def pageserver_start(
        self,
        id: int,
        overrides: Tuple[str, ...] = (),
        extra_env_vars: Optional[Dict[str, str]] = None,
    ) -> "subprocess.CompletedProcess[str]":
        start_args = ["pageserver", "start", f"--id={id}", *overrides]
        storage = self.env.pageserver_remote_storage
        append_pageserver_param_overrides(
            params_to_update=start_args,
            remote_storage=storage,
            pageserver_config_override=self.env.pageserver_config_override,
        )

        if isinstance(storage, S3Storage):
            s3_env_vars = storage.access_env_vars()
            extra_env_vars = (extra_env_vars or {}) | s3_env_vars

        return self.raw_cli(start_args, extra_env_vars=extra_env_vars)

    def pageserver_stop(self, id: int, immediate=False) -> "subprocess.CompletedProcess[str]":
        cmd = ["pageserver", "stop", f"--id={id}"]
        if immediate:
            cmd.extend(["-m", "immediate"])

        log.info(f"Stopping pageserver with {cmd}")
        return self.raw_cli(cmd)

    def safekeeper_start(
        self, id: int, extra_opts: Optional[List[str]] = None
    ) -> "subprocess.CompletedProcess[str]":
        s3_env_vars = None
        if isinstance(self.env.safekeepers_remote_storage, S3Storage):
            s3_env_vars = self.env.safekeepers_remote_storage.access_env_vars()

        if extra_opts is not None:
            extra_opts = [f"-e={opt}" for opt in extra_opts]
        else:
            extra_opts = []
        return self.raw_cli(
            ["safekeeper", "start", str(id), *extra_opts], extra_env_vars=s3_env_vars
        )

    def safekeeper_stop(
        self, id: Optional[int] = None, immediate=False
    ) -> "subprocess.CompletedProcess[str]":
        args = ["safekeeper", "stop"]
        if id is not None:
            args.append(str(id))
        if immediate:
            args.extend(["-m", "immediate"])
        return self.raw_cli(args)

    def endpoint_create(
        self,
        branch_name: str,
        pg_port: int,
        http_port: int,
        endpoint_id: Optional[str] = None,
        tenant_id: Optional[TenantId] = None,
        hot_standby: bool = False,
        lsn: Optional[Lsn] = None,
        pageserver_id: Optional[int] = None,
    ) -> "subprocess.CompletedProcess[str]":
        args = [
            "endpoint",
            "create",
            "--tenant-id",
            str(tenant_id or self.env.initial_tenant),
            "--branch-name",
            branch_name,
            "--pg-version",
            self.env.pg_version,
        ]
        if lsn is not None:
            args.extend(["--lsn", str(lsn)])
        if pg_port is not None:
            args.extend(["--pg-port", str(pg_port)])
        if http_port is not None:
            args.extend(["--http-port", str(http_port)])
        if endpoint_id is not None:
            args.append(endpoint_id)
        if hot_standby:
            args.extend(["--hot-standby", "true"])
        if pageserver_id is not None:
            args.extend(["--pageserver-id", str(pageserver_id)])

        res = self.raw_cli(args)
        res.check_returncode()
        return res

    def endpoint_start(
        self,
        endpoint_id: str,
        safekeepers: Optional[List[int]] = None,
        remote_ext_config: Optional[str] = None,
        pageserver_id: Optional[int] = None,
    ) -> "subprocess.CompletedProcess[str]":
        args = [
            "endpoint",
            "start",
        ]
        if remote_ext_config is not None:
            args.extend(["--remote-ext-config", remote_ext_config])

        if safekeepers is not None:
            args.extend(["--safekeepers", (",".join(map(str, safekeepers)))])
        if endpoint_id is not None:
            args.append(endpoint_id)
        if pageserver_id is not None:
            args.extend(["--pageserver-id", str(pageserver_id)])

        res = self.raw_cli(args)
        res.check_returncode()
        return res

    def endpoint_reconfigure(
        self,
        endpoint_id: str,
        tenant_id: Optional[TenantId] = None,
        pageserver_id: Optional[int] = None,
        check_return_code=True,
    ) -> "subprocess.CompletedProcess[str]":
        args = ["endpoint", "reconfigure", endpoint_id]
        if tenant_id is not None:
            args.extend(["--tenant-id", str(tenant_id)])
        if pageserver_id is not None:
            args.extend(["--pageserver-id", str(pageserver_id)])
        return self.raw_cli(args, check_return_code=check_return_code)

    def endpoint_stop(
        self,
        endpoint_id: str,
        destroy=False,
        check_return_code=True,
        mode: Optional[str] = None,
    ) -> "subprocess.CompletedProcess[str]":
        args = [
            "endpoint",
            "stop",
        ]
        if destroy:
            args.append("--destroy")
        if mode is not None:
            args.append(f"--mode={mode}")
        if endpoint_id is not None:
            args.append(endpoint_id)

        return self.raw_cli(args, check_return_code=check_return_code)

    def map_branch(
        self, name: str, tenant_id: TenantId, timeline_id: TimelineId
    ) -> "subprocess.CompletedProcess[str]":
        """
        Map tenant id and timeline id to a neon_local branch name. They do not have to exist.
        Usually needed when creating branches via PageserverHttpClient and not neon_local.

        After creating a name mapping, you can use EndpointFactory.create_start
        with this registered branch name.
        """
        args = [
            "mappings",
            "map",
            "--branch-name",
            name,
            "--tenant-id",
            str(tenant_id),
            "--timeline-id",
            str(timeline_id),
        ]

        return self.raw_cli(args, check_return_code=True)

    def tenant_migrate(
        self, tenant_shard_id: TenantShardId, new_pageserver: int, timeout_secs: Optional[int]
    ):
        args = [
            "tenant",
            "migrate",
            "--tenant-id",
            str(tenant_shard_id),
            "--id",
            str(new_pageserver),
        ]
        return self.raw_cli(args, check_return_code=True, timeout=timeout_secs)

    def start(self, check_return_code=True) -> "subprocess.CompletedProcess[str]":
        return self.raw_cli(["start"], check_return_code=check_return_code)

    def stop(self, check_return_code=True) -> "subprocess.CompletedProcess[str]":
        return self.raw_cli(["stop"], check_return_code=check_return_code)


class WalCraft(AbstractNeonCli):
    """
    A typed wrapper around the `wal_craft` CLI tool.
    Supports main commands via typed methods and a way to run arbitrary command directly via CLI.
    """

    COMMAND = "wal_craft"

    def postgres_config(self) -> List[str]:
        res = self.raw_cli(["print-postgres-config"])
        res.check_returncode()
        return res.stdout.split("\n")

    def in_existing(self, type: str, connection: str) -> None:
        res = self.raw_cli(["in-existing", type, connection])
        res.check_returncode()


class ComputeCtl(AbstractNeonCli):
    """
    A typed wrapper around the `compute_ctl` CLI tool.
    """

    COMMAND = "compute_ctl"


class Pagectl(AbstractNeonCli):
    """
    A typed wrapper around the `pagectl` utility CLI tool.
    """

    COMMAND = "pagectl"

    def dump_index_part(self, path: Path) -> IndexPartDump:
        res = self.raw_cli(["index-part", "dump", str(path)])
        res.check_returncode()
        parsed = json.loads(res.stdout)
        return IndexPartDump.from_json(parsed)


class StorageControllerApiException(Exception):
    def __init__(self, message, status_code: int):
        super().__init__(message)
        self.message = message
        self.status_code = status_code


class NeonStorageController(MetricsGetter):
    def __init__(self, env: NeonEnv, auth_enabled: bool):
        self.env = env
        self.running = False
        self.auth_enabled = auth_enabled

    def start(self):
        assert not self.running
        self.env.neon_cli.storage_controller_start()
        self.running = True
        return self

    def stop(self, immediate: bool = False) -> "NeonStorageController":
        if self.running:
            self.env.neon_cli.storage_controller_stop(immediate)
            self.running = False
        return self

    @staticmethod
    def raise_api_exception(res: requests.Response):
        try:
            res.raise_for_status()
        except requests.RequestException as e:
            try:
                msg = res.json()["msg"]
            except:  # noqa: E722
                msg = ""
            raise StorageControllerApiException(msg, res.status_code) from e

    def pageserver_api(self) -> PageserverHttpClient:
        """
        The storage controller implements a subset of the pageserver REST API, for mapping
        per-tenant actions into per-shard actions (e.g. timeline creation).  Tests should invoke those
        functions via the HttpClient, as an implicit check that these APIs remain compatible.
        """
        auth_token = None
        if self.auth_enabled:
            auth_token = self.env.auth_keys.generate_token(scope=TokenScope.PAGE_SERVER_API)
        return PageserverHttpClient(self.env.storage_controller_port, lambda: True, auth_token)

    def request(self, method, *args, **kwargs) -> requests.Response:
        resp = requests.request(method, *args, **kwargs)
        NeonStorageController.raise_api_exception(resp)

        return resp

    def headers(self, scope: Optional[TokenScope]) -> Dict[str, str]:
        headers = {}
        if self.auth_enabled and scope is not None:
            jwt_token = self.env.auth_keys.generate_token(scope=scope)
            headers["Authorization"] = f"Bearer {jwt_token}"

        return headers

    def get_metrics(self) -> Metrics:
        res = self.request("GET", f"{self.env.storage_controller_api}/metrics")
        return parse_metrics(res.text)

    def ready(self) -> bool:
        status = None
        try:
            resp = self.request("GET", f"{self.env.storage_controller_api}/ready")
            status = resp.status_code
        except StorageControllerApiException as e:
            status = e.status_code

        if status == 503:
            return False
        elif status == 200:
            return True
        else:
            raise RuntimeError(f"Unexpected status {status} from readiness endpoint")

    def attach_hook_issue(
        self, tenant_shard_id: Union[TenantId, TenantShardId], pageserver_id: int
    ) -> int:
        response = self.request(
            "POST",
            f"{self.env.storage_controller_api}/debug/v1/attach-hook",
            json={"tenant_shard_id": str(tenant_shard_id), "node_id": pageserver_id},
            headers=self.headers(TokenScope.ADMIN),
        )
        gen = response.json()["gen"]
        assert isinstance(gen, int)
        return gen

    def attach_hook_drop(self, tenant_shard_id: Union[TenantId, TenantShardId]):
        self.request(
            "POST",
            f"{self.env.storage_controller_api}/debug/v1/attach-hook",
            json={"tenant_shard_id": str(tenant_shard_id), "node_id": None},
            headers=self.headers(TokenScope.ADMIN),
        )

    def inspect(self, tenant_shard_id: Union[TenantId, TenantShardId]) -> Optional[tuple[int, int]]:
        """
        :return: 2-tuple of (generation, pageserver id), or None if unknown
        """
        response = self.request(
            "POST",
            f"{self.env.storage_controller_api}/debug/v1/inspect",
            json={"tenant_shard_id": str(tenant_shard_id)},
            headers=self.headers(TokenScope.ADMIN),
        )
        json = response.json()
        log.info(f"Response: {json}")
        if json["attachment"]:
            # Explicit int() to make python type linter happy
            return (int(json["attachment"][0]), int(json["attachment"][1]))
        else:
            return None

    def node_register(self, node: NeonPageserver):
        body = {
            "node_id": int(node.id),
            "listen_http_addr": "localhost",
            "listen_http_port": node.service_port.http,
            "listen_pg_addr": "localhost",
            "listen_pg_port": node.service_port.pg,
        }
        log.info(f"node_register({body})")
        self.request(
            "POST",
            f"{self.env.storage_controller_api}/control/v1/node",
            json=body,
            headers=self.headers(TokenScope.ADMIN),
        )

    def node_list(self):
        response = self.request(
            "GET",
            f"{self.env.storage_controller_api}/control/v1/node",
            headers=self.headers(TokenScope.ADMIN),
        )
        return response.json()

    def node_configure(self, node_id, body: dict[str, Any]):
        log.info(f"node_configure({node_id}, {body})")
        body["node_id"] = node_id
        self.request(
            "PUT",
            f"{self.env.storage_controller_api}/control/v1/node/{node_id}/config",
            json=body,
            headers=self.headers(TokenScope.ADMIN),
        )

    def tenant_create(
        self,
        tenant_id: TenantId,
        shard_count: Optional[int] = None,
        shard_stripe_size: Optional[int] = None,
        tenant_config: Optional[Dict[Any, Any]] = None,
    ):
        """
        Use this rather than pageserver_api() when you need to include shard parameters
        """
        body: Dict[str, Any] = {"new_tenant_id": str(tenant_id)}

        if shard_count is not None:
            shard_params = {"count": shard_count}
            if shard_stripe_size is not None:
                shard_params["stripe_size"] = shard_stripe_size

            body["shard_parameters"] = shard_params

        if tenant_config is not None:
            for k, v in tenant_config.items():
                body[k] = v

        response = self.request(
            "POST",
            f"{self.env.storage_controller_api}/v1/tenant",
            json=body,
            headers=self.headers(TokenScope.PAGE_SERVER_API),
        )
        log.info(f"tenant_create success: {response.json()}")

    def locate(self, tenant_id: TenantId) -> list[dict[str, Any]]:
        """
        :return: list of {"shard_id": "", "node_id": int, "listen_pg_addr": str, "listen_pg_port": int, "listen_http_addr: str, "listen_http_port: int}
        """
        response = self.request(
            "GET",
            f"{self.env.storage_controller_api}/control/v1/tenant/{tenant_id}/locate",
            headers=self.headers(TokenScope.ADMIN),
        )
        body = response.json()
        shards: list[dict[str, Any]] = body["shards"]
        return shards

    def tenant_shard_split(
        self, tenant_id: TenantId, shard_count: int, shard_stripe_size: Optional[int] = None
    ) -> list[TenantShardId]:
        response = self.request(
            "PUT",
<<<<<<< HEAD
            f"{self.env.attachment_service_api}/control/v1/tenant/{tenant_id}/shard_split",
            json={"new_shard_count": shard_count, "new_stripe_size": shard_stripe_size},
=======
            f"{self.env.storage_controller_api}/control/v1/tenant/{tenant_id}/shard_split",
            json={"new_shard_count": shard_count},
>>>>>>> bac06ea1
            headers=self.headers(TokenScope.ADMIN),
        )
        body = response.json()
        log.info(f"tenant_shard_split success: {body}")
        shards: list[TenantShardId] = body["new_shards"]
        return shards

    def tenant_shard_migrate(self, tenant_shard_id: TenantShardId, dest_ps_id: int):
        self.request(
            "PUT",
            f"{self.env.storage_controller_api}/control/v1/tenant/{tenant_shard_id}/migrate",
            json={"tenant_shard_id": str(tenant_shard_id), "node_id": dest_ps_id},
            headers=self.headers(TokenScope.ADMIN),
        )
        log.info(f"Migrated tenant {tenant_shard_id} to pageserver {dest_ps_id}")
        assert self.env.get_tenant_pageserver(tenant_shard_id).id == dest_ps_id

    def consistency_check(self):
        """
        Throw an exception if the service finds any inconsistencies in its state
        """
        self.request(
            "POST",
            f"{self.env.storage_controller_api}/debug/v1/consistency_check",
            headers=self.headers(TokenScope.ADMIN),
        )
        log.info("storage controller passed consistency check")

    def __enter__(self) -> "NeonStorageController":
        return self

    def __exit__(
        self,
        exc_type: Optional[Type[BaseException]],
        exc: Optional[BaseException],
        tb: Optional[TracebackType],
    ):
        self.stop(immediate=True)


@dataclass
class LogCursor:
    _line_no: int


class NeonPageserver(PgProtocol):
    """
    An object representing a running pageserver.
    """

    TEMP_FILE_SUFFIX = "___temp"

    def __init__(
        self, env: NeonEnv, id: int, port: PageserverPort, config_override: Optional[str] = None
    ):
        super().__init__(host="localhost", port=port.pg, user="cloud_admin")
        self.env = env
        self.id = id
        self.running = False
        self.service_port = port
        self.config_override = config_override
        self.version = env.get_binary_version("pageserver")

        # After a test finishes, we will scrape the log to see if there are any
        # unexpected error messages. If your test expects an error, add it to
        # 'allowed_errors' in the test with something like:
        #
        # env.pageserver.allowed_errors.append(".*could not open garage door.*")
        #
        # The entries in the list are regular experessions.
        self.allowed_errors: List[str] = list(DEFAULT_PAGESERVER_ALLOWED_ERRORS)

    def timeline_dir(self, tenant_id: TenantId, timeline_id: Optional[TimelineId] = None) -> Path:
        """Get a timeline directory's path based on the repo directory of the test environment"""
        if timeline_id is None:
            return self.tenant_dir(tenant_id) / "timelines"
        return self.tenant_dir(tenant_id) / "timelines" / str(timeline_id)

    def tenant_dir(
        self,
        tenant_id: Optional[TenantId] = None,
    ) -> Path:
        """Get a tenant directory's path based on the repo directory of the test environment"""
        if tenant_id is None:
            return self.workdir / "tenants"
        return self.workdir / "tenants" / str(tenant_id)

    def start(
        self,
        overrides: Tuple[str, ...] = (),
        extra_env_vars: Optional[Dict[str, str]] = None,
    ) -> "NeonPageserver":
        """
        Start the page server.
        `overrides` allows to add some config to this pageserver start.
        Returns self.
        """
        assert self.running is False

        self.env.neon_cli.pageserver_start(
            self.id, overrides=overrides, extra_env_vars=extra_env_vars
        )
        self.running = True
        return self

    def stop(self, immediate: bool = False) -> "NeonPageserver":
        """
        Stop the page server.
        Returns self.
        """
        if self.running:
            self.env.neon_cli.pageserver_stop(self.id, immediate)
            self.running = False
        return self

    def restart(self, immediate: bool = False):
        """
        High level wrapper for restart: restarts the process, and waits for
        tenant state to stabilize.
        """
        self.stop(immediate=immediate)
        self.start()
        self.quiesce_tenants()

    def quiesce_tenants(self):
        """
        Wait for all tenants to enter a stable state (Active or Broken)

        Call this after restarting the pageserver, or after attaching a tenant,
        to ensure that it is ready for use.
        """

        stable_states = {"Active", "Broken"}

        client = self.http_client()

        def complete():
            log.info("Checking tenants...")
            tenants = client.tenant_list()
            log.info(f"Tenant list: {tenants}...")
            any_unstable = any((t["state"]["slug"] not in stable_states) for t in tenants)
            if any_unstable:
                for t in tenants:
                    log.info(f"Waiting for tenant {t['id']} in state {t['state']['slug']}")
            log.info(f"any_unstable={any_unstable}")
            assert not any_unstable

        wait_until(20, 0.5, complete)

    def __enter__(self) -> "NeonPageserver":
        return self

    def __exit__(
        self,
        exc_type: Optional[Type[BaseException]],
        exc: Optional[BaseException],
        tb: Optional[TracebackType],
    ):
        self.stop(immediate=True)

    def is_testing_enabled_or_skip(self):
        if '"testing"' not in self.version:
            pytest.skip("pageserver was built without 'testing' feature")

    def http_client(
        self, auth_token: Optional[str] = None, retries: Optional[Retry] = None
    ) -> PageserverHttpClient:
        return PageserverHttpClient(
            port=self.service_port.http,
            auth_token=auth_token,
            is_testing_enabled_or_skip=self.is_testing_enabled_or_skip,
            retries=retries,
        )

    @property
    def workdir(self) -> Path:
        return self.env.repo_dir / f"pageserver_{self.id}"

    def assert_no_errors(self):
        logfile = self.workdir / "pageserver.log"
        if not logfile.exists():
            log.warning(f"Skipping log check: {logfile} does not exist")
            return

        with logfile.open("r") as f:
            errors = scan_pageserver_log_for_errors(f, self.allowed_errors)

        for _lineno, error in errors:
            log.info(f"not allowed error: {error.strip()}")

        assert not errors

    def assert_no_metric_errors(self):
        """
        Certain metrics should _always_ be zero: they track conditions that indicate a bug.
        """
        if not self.running:
            log.info(f"Skipping metrics check on pageserver {self.id}, it is not running")
            return

        for metric in [
            "pageserver_tenant_manager_unexpected_errors_total",
            "pageserver_deletion_queue_unexpected_errors_total",
        ]:
            value = self.http_client().get_metric_value(metric)
            assert value == 0, f"Nonzero {metric} == {value}"

    def assert_log_contains(
        self, pattern: str, offset: None | LogCursor = None
    ) -> Tuple[str, LogCursor]:
        """Convenient for use inside wait_until()"""

        res = self.log_contains(pattern, offset=offset)
        assert res is not None
        return res

    def log_contains(
        self, pattern: str, offset: None | LogCursor = None
    ) -> Optional[Tuple[str, LogCursor]]:
        """Check that the pageserver log contains a line that matches the given regex"""
        logfile = self.workdir / "pageserver.log"
        if not logfile.exists():
            log.warning(f"Skipping log check: {logfile} does not exist")
            return None

        contains_re = re.compile(pattern)

        # XXX: Our rust logging machinery buffers the messages, so if you
        # call this function immediately after it's been logged, there is
        # no guarantee it is already present in the log file. This hasn't
        # been a problem in practice, our python tests are not fast enough
        # to hit that race condition.
        skip_until_line_no = 0 if offset is None else offset._line_no
        cur_line_no = 0
        with logfile.open("r") as f:
            for line in f:
                if cur_line_no < skip_until_line_no:
                    cur_line_no += 1
                    continue
                if contains_re.search(line):
                    # found it!
                    cur_line_no += 1
                    return (line, LogCursor(cur_line_no))
        return None

    def tenant_attach(
        self,
        tenant_id: TenantId,
        config: None | Dict[str, Any] = None,
        config_null: bool = False,
        generation: Optional[int] = None,
    ):
        """
        Tenant attachment passes through here to acquire a generation number before proceeding
        to call into the pageserver HTTP client.
        """
        client = self.http_client()
        if generation is None:
            generation = self.env.storage_controller.attach_hook_issue(tenant_id, self.id)
        return client.tenant_attach(
            tenant_id,
            config,
            config_null,
            generation=generation,
        )

    def tenant_detach(self, tenant_id: TenantId):
        self.env.storage_controller.attach_hook_drop(tenant_id)

        client = self.http_client()
        return client.tenant_detach(tenant_id)

    def tenant_location_configure(self, tenant_id: TenantId, config: dict[str, Any], **kwargs):
        if config["mode"].startswith("Attached") and "generation" not in config:
            config["generation"] = self.env.storage_controller.attach_hook_issue(tenant_id, self.id)

        client = self.http_client()
        return client.tenant_location_conf(tenant_id, config, **kwargs)

    def read_tenant_location_conf(self, tenant_id: TenantId) -> dict[str, Any]:
        path = self.tenant_dir(tenant_id) / "config-v1"
        log.info(f"Reading location conf from {path}")
        bytes = open(path, "r").read()
        try:
            decoded: dict[str, Any] = toml.loads(bytes)
            return decoded
        except:
            log.error(f"Failed to decode LocationConf, raw content ({len(bytes)} bytes): {bytes}")
            raise

    def tenant_create(
        self,
        tenant_id: TenantId,
        conf: Optional[Dict[str, Any]] = None,
        auth_token: Optional[str] = None,
        generation: Optional[int] = None,
    ) -> TenantId:
        if generation is None:
            generation = self.env.storage_controller.attach_hook_issue(tenant_id, self.id)
        client = self.http_client(auth_token=auth_token)
        return client.tenant_create(tenant_id, conf, generation=generation)

    def tenant_load(self, tenant_id: TenantId):
        client = self.http_client()
        return client.tenant_load(
            tenant_id, generation=self.env.storage_controller.attach_hook_issue(tenant_id, self.id)
        )


def append_pageserver_param_overrides(
    params_to_update: List[str],
    remote_storage: Optional[RemoteStorage],
    pageserver_config_override: Optional[str] = None,
):
    if remote_storage is not None:
        remote_storage_toml_table = remote_storage_to_toml_inline_table(remote_storage)

        params_to_update.append(
            f"--pageserver-config-override=remote_storage={remote_storage_toml_table}"
        )
    else:
        params_to_update.append('--pageserver-config-override=remote_storage=""')

    env_overrides = os.getenv("NEON_PAGESERVER_OVERRIDES")
    if env_overrides is not None:
        params_to_update += [
            f"--pageserver-config-override={o.strip()}" for o in env_overrides.split(";")
        ]

    if pageserver_config_override is not None:
        params_to_update += [
            f"--pageserver-config-override={o.strip()}"
            for o in pageserver_config_override.split(";")
        ]


class PgBin:
    """A helper class for executing postgres binaries"""

    def __init__(self, log_dir: Path, pg_distrib_dir: Path, pg_version: PgVersion):
        self.log_dir = log_dir
        self.pg_version = pg_version
        self.pg_bin_path = pg_distrib_dir / pg_version.v_prefixed / "bin"
        self.pg_lib_dir = pg_distrib_dir / pg_version.v_prefixed / "lib"
        self.env = os.environ.copy()
        self.env["LD_LIBRARY_PATH"] = str(self.pg_lib_dir)

    def _fixpath(self, command: List[str]):
        if "/" not in str(command[0]):
            command[0] = str(self.pg_bin_path / command[0])

    def _build_env(self, env_add: Optional[Env]) -> Env:
        if env_add is None:
            return self.env
        env = self.env.copy()
        env.update(env_add)
        return env

    def run(self, command: List[str], env: Optional[Env] = None, cwd: Optional[str] = None):
        """
        Run one of the postgres binaries.

        The command should be in list form, e.g. ['pgbench', '-p', '55432']

        All the necessary environment variables will be set.

        If the first argument (the command name) doesn't include a path (no '/'
        characters present), then it will be edited to include the correct path.

        If you want stdout/stderr captured to files, use `run_capture` instead.
        """

        self._fixpath(command)
        log.info(f"Running command '{' '.join(command)}'")
        env = self._build_env(env)
        subprocess.run(command, env=env, cwd=cwd, check=True)

    def run_capture(
        self,
        command: List[str],
        env: Optional[Env] = None,
        cwd: Optional[str] = None,
        with_command_header=True,
        **popen_kwargs: Any,
    ) -> str:
        """
        Run one of the postgres binaries, with stderr and stdout redirected to a file.

        This is just like `run`, but for chatty programs. Returns basepath for files
        with captured output.
        """

        self._fixpath(command)
        log.info(f"Running command '{' '.join(command)}'")
        env = self._build_env(env)
        base_path, _, _ = subprocess_capture(
            self.log_dir,
            command,
            env=env,
            cwd=cwd,
            check=True,
            with_command_header=with_command_header,
            **popen_kwargs,
        )
        return base_path

    def get_pg_controldata_checkpoint_lsn(self, pgdata: str) -> Lsn:
        """
        Run pg_controldata on given datadir and extract checkpoint lsn.
        """

        pg_controldata_path = os.path.join(self.pg_bin_path, "pg_controldata")
        cmd = f"{pg_controldata_path} -D {pgdata}"
        result = subprocess.run(cmd, capture_output=True, text=True, shell=True)
        checkpoint_lsn = re.findall(
            "Latest checkpoint location:\\s+([0-9A-F]+/[0-9A-F]+)", result.stdout
        )[0]
        log.info(f"last checkpoint at {checkpoint_lsn}")
        return Lsn(checkpoint_lsn)


@pytest.fixture(scope="function")
def pg_bin(test_output_dir: Path, pg_distrib_dir: Path, pg_version: PgVersion) -> PgBin:
    return PgBin(test_output_dir, pg_distrib_dir, pg_version)


# TODO make port an optional argument
class VanillaPostgres(PgProtocol):
    def __init__(self, pgdatadir: Path, pg_bin: PgBin, port: int, init: bool = True):
        super().__init__(host="localhost", port=port, dbname="postgres")
        self.pgdatadir = pgdatadir
        self.pg_bin = pg_bin
        self.running = False
        if init:
            self.pg_bin.run_capture(["initdb", "-D", str(pgdatadir)])
        self.configure([f"port = {port}\n"])

    def enable_tls(self):
        assert not self.running
        # generate self-signed certificate
        subprocess.run(
            [
                "openssl",
                "req",
                "-new",
                "-x509",
                "-days",
                "365",
                "-nodes",
                "-text",
                "-out",
                self.pgdatadir / "server.crt",
                "-keyout",
                self.pgdatadir / "server.key",
                "-subj",
                "/CN=localhost",
            ]
        )
        # configure postgresql.conf
        self.configure(
            [
                "ssl = on",
                "ssl_cert_file = 'server.crt'",
                "ssl_key_file = 'server.key'",
            ]
        )

    def configure(self, options: List[str]):
        """Append lines into postgresql.conf file."""
        assert not self.running
        with open(os.path.join(self.pgdatadir, "postgresql.conf"), "a") as conf_file:
            conf_file.write("\n".join(options))

    def edit_hba(self, hba: List[str]):
        """Prepend hba lines into pg_hba.conf file."""
        assert not self.running
        with open(os.path.join(self.pgdatadir, "pg_hba.conf"), "r+") as conf_file:
            data = conf_file.read()
            conf_file.seek(0)
            conf_file.write("\n".join(hba) + "\n")
            conf_file.write(data)

    def start(self, log_path: Optional[str] = None):
        assert not self.running
        self.running = True

        log_path = log_path or os.path.join(self.pgdatadir, "pg.log")

        self.pg_bin.run_capture(
            ["pg_ctl", "-w", "-D", str(self.pgdatadir), "-l", log_path, "start"]
        )

    def stop(self):
        assert self.running
        self.running = False
        self.pg_bin.run_capture(["pg_ctl", "-w", "-D", str(self.pgdatadir), "stop"])

    def get_subdir_size(self, subdir) -> int:
        """Return size of pgdatadir subdirectory in bytes."""
        return get_dir_size(os.path.join(self.pgdatadir, subdir))

    def __enter__(self) -> "VanillaPostgres":
        return self

    def __exit__(
        self,
        exc_type: Optional[Type[BaseException]],
        exc: Optional[BaseException],
        tb: Optional[TracebackType],
    ):
        if self.running:
            self.stop()


@pytest.fixture(scope="function")
def vanilla_pg(
    test_output_dir: Path,
    port_distributor: PortDistributor,
    pg_distrib_dir: Path,
    pg_version: PgVersion,
) -> Iterator[VanillaPostgres]:
    pgdatadir = test_output_dir / "pgdata-vanilla"
    pg_bin = PgBin(test_output_dir, pg_distrib_dir, pg_version)
    port = port_distributor.get_port()
    with VanillaPostgres(pgdatadir, pg_bin, port) as vanilla_pg:
        yield vanilla_pg


class RemotePostgres(PgProtocol):
    def __init__(self, pg_bin: PgBin, remote_connstr: str):
        super().__init__(**parse_dsn(remote_connstr))
        self.pg_bin = pg_bin
        # The remote server is assumed to be running already
        self.running = True

    def configure(self, options: List[str]):
        raise Exception("cannot change configuration of remote Posgres instance")

    def start(self):
        raise Exception("cannot start a remote Postgres instance")

    def stop(self):
        raise Exception("cannot stop a remote Postgres instance")

    def get_subdir_size(self, subdir) -> int:
        # TODO: Could use the server's Generic File Access functions if superuser.
        # See https://www.postgresql.org/docs/14/functions-admin.html#FUNCTIONS-ADMIN-GENFILE
        raise Exception("cannot get size of a Postgres instance")

    def __enter__(self) -> "RemotePostgres":
        return self

    def __exit__(
        self,
        exc_type: Optional[Type[BaseException]],
        exc: Optional[BaseException],
        tb: Optional[TracebackType],
    ):
        # do nothing
        pass


@pytest.fixture(scope="function")
def remote_pg(
    test_output_dir: Path, pg_distrib_dir: Path, pg_version: PgVersion
) -> Iterator[RemotePostgres]:
    pg_bin = PgBin(test_output_dir, pg_distrib_dir, pg_version)

    connstr = os.getenv("BENCHMARK_CONNSTR")
    if connstr is None:
        raise ValueError("no connstr provided, use BENCHMARK_CONNSTR environment variable")

    host = parse_dsn(connstr).get("host", "")
    is_neon = host.endswith(".neon.build")

    start_ms = int(datetime.utcnow().timestamp() * 1000)
    with RemotePostgres(pg_bin, connstr) as remote_pg:
        if is_neon:
            timeline_id = TimelineId(remote_pg.safe_psql("SHOW neon.timeline_id")[0][0])

        yield remote_pg

    end_ms = int(datetime.utcnow().timestamp() * 1000)
    if is_neon:
        # Add 10s margin to the start and end times
        allure_add_grafana_links(
            host,
            timeline_id,
            start_ms - 10_000,
            end_ms + 10_000,
        )


class PSQL:
    """
    Helper class to make it easier to run psql in the proxy tests.
    Copied and modified from PSQL from cloud/tests_e2e/common/psql.py
    """

    path: str
    database_url: str

    def __init__(
        self,
        path: str = "psql",
        host: str = "127.0.0.1",
        port: int = 5432,
    ):
        assert shutil.which(path)

        self.path = path
        self.database_url = f"postgres://{host}:{port}/main?options=project%3Dgeneric-project-name"

    async def run(self, query: Optional[str] = None) -> asyncio.subprocess.Process:
        run_args = [self.path, "--no-psqlrc", "--quiet", "--tuples-only", self.database_url]
        if query is not None:
            run_args += ["--command", query]

        log.info(f"Run psql: {subprocess.list2cmdline(run_args)}")
        return await asyncio.create_subprocess_exec(
            *run_args,
            stdout=subprocess.PIPE,
            stderr=subprocess.PIPE,
            env={"LC_ALL": "C", **os.environ},  # one locale to rule them all
        )


class NeonProxy(PgProtocol):
    link_auth_uri: str = "http://dummy-uri"

    class AuthBackend(abc.ABC):
        """All auth backends must inherit from this class"""

        @property
        def default_conn_url(self) -> Optional[str]:
            return None

        @abc.abstractmethod
        def extra_args(self) -> list[str]:
            pass

    class Link(AuthBackend):
        def extra_args(self) -> list[str]:
            return [
                # Link auth backend params
                *["--auth-backend", "link"],
                *["--uri", NeonProxy.link_auth_uri],
                *["--allow-self-signed-compute", "true"],
            ]

    class Console(AuthBackend):
        def __init__(self, endpoint: str, fixed_rate_limit: Optional[int] = None):
            self.endpoint = endpoint
            self.fixed_rate_limit = fixed_rate_limit

        def extra_args(self) -> list[str]:
            args = [
                # Console auth backend params
                *["--auth-backend", "console"],
                *["--auth-endpoint", self.endpoint],
                *["--sql-over-http-pool-opt-in", "false"],
            ]
            if self.fixed_rate_limit is not None:
                args += [
                    *["--disable-dynamic-rate-limiter", "false"],
                    *["--rate-limit-algorithm", "aimd"],
                    *["--initial-limit", str(1)],
                    *["--rate-limiter-timeout", "1s"],
                    *["--aimd-min-limit", "0"],
                    *["--aimd-increase-by", "1"],
                    *["--wake-compute-cache", "size=0"],  # Disable cache to test rate limiter.
                ]
            return args

    @dataclass(frozen=True)
    class Postgres(AuthBackend):
        pg_conn_url: str

        @property
        def default_conn_url(self) -> Optional[str]:
            return self.pg_conn_url

        def extra_args(self) -> list[str]:
            return [
                # Postgres auth backend params
                *["--auth-backend", "postgres"],
                *["--auth-endpoint", self.pg_conn_url],
            ]

    def __init__(
        self,
        neon_binpath: Path,
        test_output_dir: Path,
        proxy_port: int,
        http_port: int,
        mgmt_port: int,
        external_http_port: int,
        auth_backend: NeonProxy.AuthBackend,
        metric_collection_endpoint: Optional[str] = None,
        metric_collection_interval: Optional[str] = None,
    ):
        host = "127.0.0.1"
        domain = "proxy.localtest.me"  # resolves to 127.0.0.1
        super().__init__(dsn=auth_backend.default_conn_url, host=domain, port=proxy_port)

        self.domain = domain
        self.host = host
        self.http_port = http_port
        self.external_http_port = external_http_port
        self.neon_binpath = neon_binpath
        self.test_output_dir = test_output_dir
        self.proxy_port = proxy_port
        self.mgmt_port = mgmt_port
        self.auth_backend = auth_backend
        self.metric_collection_endpoint = metric_collection_endpoint
        self.metric_collection_interval = metric_collection_interval
        self.http_timeout_seconds = 15
        self._popen: Optional[subprocess.Popen[bytes]] = None

    def start(self) -> NeonProxy:
        assert self._popen is None

        # generate key of it doesn't exist
        crt_path = self.test_output_dir / "proxy.crt"
        key_path = self.test_output_dir / "proxy.key"

        if not key_path.exists():
            r = subprocess.run(
                [
                    "openssl",
                    "req",
                    "-new",
                    "-x509",
                    "-days",
                    "365",
                    "-nodes",
                    "-text",
                    "-out",
                    str(crt_path),
                    "-keyout",
                    str(key_path),
                    "-subj",
                    "/CN=*.localtest.me",
                    "-addext",
                    "subjectAltName = DNS:*.localtest.me",
                ]
            )
            assert r.returncode == 0

        args = [
            str(self.neon_binpath / "proxy"),
            *["--http", f"{self.host}:{self.http_port}"],
            *["--proxy", f"{self.host}:{self.proxy_port}"],
            *["--mgmt", f"{self.host}:{self.mgmt_port}"],
            *["--wss", f"{self.host}:{self.external_http_port}"],
            *["--sql-over-http-timeout", f"{self.http_timeout_seconds}s"],
            *["-c", str(crt_path)],
            *["-k", str(key_path)],
            *self.auth_backend.extra_args(),
        ]

        if (
            self.metric_collection_endpoint is not None
            and self.metric_collection_interval is not None
        ):
            args += [
                *["--metric-collection-endpoint", self.metric_collection_endpoint],
                *["--metric-collection-interval", self.metric_collection_interval],
            ]

        logfile = open(self.test_output_dir / "proxy.log", "w")
        self._popen = subprocess.Popen(args, stdout=logfile, stderr=logfile)
        self._wait_until_ready()
        return self

    # Sends SIGTERM to the proxy if it has been started
    def terminate(self):
        if self._popen:
            self._popen.terminate()

    # Waits for proxy to exit if it has been opened with a default timeout of
    # two seconds. Raises subprocess.TimeoutExpired if the proxy does not exit in time.
    def wait_for_exit(self, timeout=2):
        if self._popen:
            self._popen.wait(timeout=2)

    @backoff.on_exception(backoff.expo, requests.exceptions.RequestException, max_time=10)
    def _wait_until_ready(self):
        requests.get(f"http://{self.host}:{self.http_port}/v1/status")

    def http_query(self, query, args, **kwargs):
        # TODO maybe use default values if not provided
        user = quote(kwargs["user"])
        password = quote(kwargs["password"])
        expected_code = kwargs.get("expected_code")

        log.info(f"Executing http query: {query}")

        connstr = f"postgresql://{user}:{password}@{self.domain}:{self.proxy_port}/postgres"
        response = requests.post(
            f"https://{self.domain}:{self.external_http_port}/sql",
            data=json.dumps({"query": query, "params": args}),
            headers={
                "Content-Type": "application/sql",
                "Neon-Connection-String": connstr,
                "Neon-Pool-Opt-In": "true",
            },
            verify=str(self.test_output_dir / "proxy.crt"),
        )

        if expected_code is not None:
            assert response.status_code == expected_code, f"response: {response.json()}"
        return response.json()

    async def http2_query(self, query, args, **kwargs):
        # TODO maybe use default values if not provided
        user = kwargs["user"]
        password = kwargs["password"]
        expected_code = kwargs.get("expected_code")

        log.info(f"Executing http2 query: {query}")

        connstr = f"postgresql://{user}:{password}@{self.domain}:{self.proxy_port}/postgres"
        async with httpx.AsyncClient(
            http2=True, verify=str(self.test_output_dir / "proxy.crt")
        ) as client:
            response = await client.post(
                f"https://{self.domain}:{self.external_http_port}/sql",
                json={"query": query, "params": args},
                headers={
                    "Content-Type": "application/sql",
                    "Neon-Connection-String": connstr,
                    "Neon-Pool-Opt-In": "true",
                },
            )
            assert response.http_version == "HTTP/2"

            if expected_code is not None:
                assert response.status_code == expected_code, f"response: {response.json()}"
            return response.json()

    def get_metrics(self) -> str:
        request_result = requests.get(f"http://{self.host}:{self.http_port}/metrics")
        return request_result.text

    @staticmethod
    def get_session_id(uri_prefix, uri_line):
        assert uri_prefix in uri_line

        url_parts = urlparse(uri_line)
        psql_session_id = url_parts.path[1:]
        assert psql_session_id.isalnum(), "session_id should only contain alphanumeric chars"

        return psql_session_id

    @staticmethod
    async def find_auth_link(link_auth_uri, proc):
        for _ in range(100):
            line = (await proc.stderr.readline()).decode("utf-8").strip()
            log.info(f"psql line: {line}")
            if link_auth_uri in line:
                log.info(f"SUCCESS, found auth url: {line}")
                return line

    def __enter__(self) -> NeonProxy:
        return self

    def __exit__(
        self,
        exc_type: Optional[Type[BaseException]],
        exc: Optional[BaseException],
        tb: Optional[TracebackType],
    ):
        if self._popen is not None:
            self._popen.terminate()
            try:
                self._popen.wait(timeout=5)
            except subprocess.TimeoutExpired:
                log.warning("failed to gracefully terminate proxy; killing")
                self._popen.kill()

    @staticmethod
    async def activate_link_auth(
        local_vanilla_pg, proxy_with_metric_collector, psql_session_id, create_user=True
    ):
        pg_user = "proxy"

        if create_user:
            log.info("creating a new user for link auth test")
            local_vanilla_pg.enable_tls()
            local_vanilla_pg.start()
            local_vanilla_pg.safe_psql(f"create user {pg_user} with login superuser")

        db_info = json.dumps(
            {
                "session_id": psql_session_id,
                "result": {
                    "Success": {
                        "host": local_vanilla_pg.default_options["host"],
                        "port": local_vanilla_pg.default_options["port"],
                        "dbname": local_vanilla_pg.default_options["dbname"],
                        "user": pg_user,
                        "aux": {
                            "project_id": "test_project_id",
                            "endpoint_id": "test_endpoint_id",
                            "branch_id": "test_branch_id",
                        },
                    }
                },
            }
        )

        log.info("sending session activation message")
        psql = await PSQL(
            host=proxy_with_metric_collector.host,
            port=proxy_with_metric_collector.mgmt_port,
        ).run(db_info)
        assert psql.stdout is not None
        out = (await psql.stdout.read()).decode("utf-8").strip()
        assert out == "ok"


@pytest.fixture(scope="function")
def link_proxy(
    port_distributor: PortDistributor, neon_binpath: Path, test_output_dir: Path
) -> Iterator[NeonProxy]:
    """Neon proxy that routes through link auth."""

    http_port = port_distributor.get_port()
    proxy_port = port_distributor.get_port()
    mgmt_port = port_distributor.get_port()
    external_http_port = port_distributor.get_port()

    with NeonProxy(
        neon_binpath=neon_binpath,
        test_output_dir=test_output_dir,
        proxy_port=proxy_port,
        http_port=http_port,
        mgmt_port=mgmt_port,
        external_http_port=external_http_port,
        auth_backend=NeonProxy.Link(),
    ) as proxy:
        proxy.start()
        yield proxy


@pytest.fixture(scope="function")
def static_proxy(
    vanilla_pg: VanillaPostgres,
    port_distributor: PortDistributor,
    neon_binpath: Path,
    test_output_dir: Path,
) -> Iterator[NeonProxy]:
    """Neon proxy that routes directly to vanilla postgres."""

    port = vanilla_pg.default_options["port"]
    host = vanilla_pg.default_options["host"]
    dbname = vanilla_pg.default_options["dbname"]
    auth_endpoint = f"postgres://proxy:password@{host}:{port}/{dbname}"

    # require password for 'http_auth' user
    vanilla_pg.edit_hba([f"host {dbname} http_auth {host} password"])

    # For simplicity, we use the same user for both `--auth-endpoint` and `safe_psql`
    vanilla_pg.start()
    vanilla_pg.safe_psql("create user proxy with login superuser password 'password'")
    vanilla_pg.safe_psql("CREATE SCHEMA IF NOT EXISTS neon_control_plane")
    vanilla_pg.safe_psql(
        "CREATE TABLE neon_control_plane.endpoints (endpoint_id VARCHAR(255) PRIMARY KEY, allowed_ips VARCHAR(255))"
    )

    proxy_port = port_distributor.get_port()
    mgmt_port = port_distributor.get_port()
    http_port = port_distributor.get_port()
    external_http_port = port_distributor.get_port()

    with NeonProxy(
        neon_binpath=neon_binpath,
        test_output_dir=test_output_dir,
        proxy_port=proxy_port,
        http_port=http_port,
        mgmt_port=mgmt_port,
        external_http_port=external_http_port,
        auth_backend=NeonProxy.Postgres(auth_endpoint),
    ) as proxy:
        proxy.start()
        yield proxy


class Endpoint(PgProtocol):
    """An object representing a Postgres compute endpoint managed by the control plane."""

    def __init__(
        self,
        env: NeonEnv,
        tenant_id: TenantId,
        pg_port: int,
        http_port: int,
        check_stop_result: bool = True,
    ):
        super().__init__(host="localhost", port=pg_port, user="cloud_admin", dbname="postgres")
        self.env = env
        self.running = False
        self.branch_name: Optional[str] = None  # dubious
        self.endpoint_id: Optional[str] = None  # dubious, see asserts below
        self.pgdata_dir: Optional[str] = None  # Path to computenode PGDATA
        self.tenant_id = tenant_id
        self.pg_port = pg_port
        self.http_port = http_port
        self.check_stop_result = check_stop_result
        self.active_safekeepers: List[int] = list(map(lambda sk: sk.id, env.safekeepers))
        # path to conf is <repo_dir>/endpoints/<endpoint_id>/pgdata/postgresql.conf

    def create(
        self,
        branch_name: str,
        endpoint_id: Optional[str] = None,
        hot_standby: bool = False,
        lsn: Optional[Lsn] = None,
        config_lines: Optional[List[str]] = None,
        pageserver_id: Optional[int] = None,
    ) -> "Endpoint":
        """
        Create a new Postgres endpoint.
        Returns self.
        """

        if not config_lines:
            config_lines = []

        endpoint_id = endpoint_id or self.env.generate_endpoint_id()
        self.endpoint_id = endpoint_id
        self.branch_name = branch_name

        self.env.neon_cli.endpoint_create(
            branch_name,
            endpoint_id=self.endpoint_id,
            tenant_id=self.tenant_id,
            lsn=lsn,
            hot_standby=hot_standby,
            pg_port=self.pg_port,
            http_port=self.http_port,
            pageserver_id=pageserver_id,
        )
        path = Path("endpoints") / self.endpoint_id / "pgdata"
        self.pgdata_dir = os.path.join(self.env.repo_dir, path)

        config_lines = config_lines or []

        # set small 'max_replication_write_lag' to enable backpressure
        # and make tests more stable.
        config_lines = ["max_replication_write_lag=15MB"] + config_lines

        config_lines = ["neon.primary_is_running=on"] + config_lines
        self.config(config_lines)

        return self

    def start(
        self, remote_ext_config: Optional[str] = None, pageserver_id: Optional[int] = None
    ) -> "Endpoint":
        """
        Start the Postgres instance.
        Returns self.
        """

        assert self.endpoint_id is not None

        log.info(f"Starting postgres endpoint {self.endpoint_id}")

        self.env.neon_cli.endpoint_start(
            self.endpoint_id,
            safekeepers=self.active_safekeepers,
            remote_ext_config=remote_ext_config,
            pageserver_id=pageserver_id,
        )
        self.running = True

        return self

    def endpoint_path(self) -> Path:
        """Path to endpoint directory"""
        assert self.endpoint_id
        path = Path("endpoints") / self.endpoint_id
        return self.env.repo_dir / path

    def pg_data_dir_path(self) -> str:
        """Path to Postgres data directory"""
        return os.path.join(self.endpoint_path(), "pgdata")

    def pg_xact_dir_path(self) -> str:
        """Path to pg_xact dir"""
        return os.path.join(self.pg_data_dir_path(), "pg_xact")

    def pg_twophase_dir_path(self) -> str:
        """Path to pg_twophase dir"""
        return os.path.join(self.pg_data_dir_path(), "pg_twophase")

    def config_file_path(self) -> str:
        """Path to the postgresql.conf in the endpoint directory (not the one in pgdata)"""
        return os.path.join(self.endpoint_path(), "postgresql.conf")

    def config(self, lines: List[str]) -> "Endpoint":
        """
        Add lines to postgresql.conf.
        Lines should be an array of valid postgresql.conf rows.
        Returns self.
        """

        with open(self.config_file_path(), "a") as conf:
            for line in lines:
                conf.write(line)
                conf.write("\n")

        return self

    def edit_hba(self, hba: List[str]):
        """Prepend hba lines into pg_hba.conf file."""
        with open(os.path.join(self.pg_data_dir_path(), "pg_hba.conf"), "r+") as conf_file:
            data = conf_file.read()
            conf_file.seek(0)
            conf_file.write("\n".join(hba) + "\n")
            conf_file.write(data)

        if self.running:
            self.safe_psql("SELECT pg_reload_conf()")

    def reconfigure(self, pageserver_id: Optional[int] = None):
        assert self.endpoint_id is not None
        self.env.neon_cli.endpoint_reconfigure(self.endpoint_id, self.tenant_id, pageserver_id)

    def respec(self, **kwargs):
        """Update the endpoint.json file used by control_plane."""
        # Read config
        config_path = os.path.join(self.endpoint_path(), "endpoint.json")
        with open(config_path, "r") as f:
            data_dict = json.load(f)

        # Write it back updated
        with open(config_path, "w") as file:
            log.info(json.dumps(dict(data_dict, **kwargs)))
            json.dump(dict(data_dict, **kwargs), file, indent=4)

    # Please note: Migrations only run if pg_skip_catalog_updates is false
    def wait_for_migrations(self):
        with self.cursor() as cur:

            def check_migrations_done():
                cur.execute("SELECT id FROM neon_migration.migration_id")
                migration_id = cur.fetchall()[0][0]
                assert migration_id != 0

            wait_until(20, 0.5, check_migrations_done)

    # Mock the extension part of spec passed from control plane for local testing
    # endpooint.rs adds content of this file as a part of the spec.json
    def create_remote_extension_spec(self, spec: dict[str, Any]):
        """Create a remote extension spec file for the endpoint."""
        remote_extensions_spec_path = os.path.join(
            self.endpoint_path(), "remote_extensions_spec.json"
        )

        with open(remote_extensions_spec_path, "w") as file:
            json.dump(spec, file, indent=4)

    def stop(self, mode: str = "fast") -> "Endpoint":
        """
        Stop the Postgres instance if it's running.
        Returns self.
        """

        if self.running:
            assert self.endpoint_id is not None
            self.env.neon_cli.endpoint_stop(
                self.endpoint_id, check_return_code=self.check_stop_result, mode=mode
            )
            self.running = False

        return self

    def stop_and_destroy(self, mode: str = "immediate") -> "Endpoint":
        """
        Stop the Postgres instance, then destroy the endpoint.
        Returns self.
        """

        assert self.endpoint_id is not None
        self.env.neon_cli.endpoint_stop(
            self.endpoint_id, True, check_return_code=self.check_stop_result, mode=mode
        )
        self.endpoint_id = None
        self.running = False

        return self

    def create_start(
        self,
        branch_name: str,
        endpoint_id: Optional[str] = None,
        hot_standby: bool = False,
        lsn: Optional[Lsn] = None,
        config_lines: Optional[List[str]] = None,
        remote_ext_config: Optional[str] = None,
        pageserver_id: Optional[int] = None,
    ) -> "Endpoint":
        """
        Create an endpoint, apply config, and start Postgres.
        Returns self.
        """

        started_at = time.time()

        self.create(
            branch_name=branch_name,
            endpoint_id=endpoint_id,
            config_lines=config_lines,
            hot_standby=hot_standby,
            lsn=lsn,
            pageserver_id=pageserver_id,
        ).start(remote_ext_config=remote_ext_config, pageserver_id=pageserver_id)

        log.info(f"Postgres startup took {time.time() - started_at} seconds")

        return self

    def __enter__(self) -> "Endpoint":
        return self

    def __exit__(
        self,
        exc_type: Optional[Type[BaseException]],
        exc: Optional[BaseException],
        tb: Optional[TracebackType],
    ):
        self.stop()

    # Checkpoints running endpoint and returns pg_wal size in MB.
    def get_pg_wal_size(self):
        log.info(f'checkpointing at LSN {self.safe_psql("select pg_current_wal_lsn()")[0][0]}')
        self.safe_psql("checkpoint")
        assert self.pgdata_dir is not None  # please mypy
        return get_dir_size(os.path.join(self.pgdata_dir, "pg_wal")) / 1024 / 1024


class EndpointFactory:
    """An object representing multiple compute endpoints."""

    def __init__(self, env: NeonEnv):
        self.env = env
        self.num_instances: int = 0
        self.endpoints: List[Endpoint] = []

    def create_start(
        self,
        branch_name: str,
        endpoint_id: Optional[str] = None,
        tenant_id: Optional[TenantId] = None,
        lsn: Optional[Lsn] = None,
        hot_standby: bool = False,
        config_lines: Optional[List[str]] = None,
        remote_ext_config: Optional[str] = None,
        pageserver_id: Optional[int] = None,
    ) -> Endpoint:
        ep = Endpoint(
            self.env,
            tenant_id=tenant_id or self.env.initial_tenant,
            pg_port=self.env.port_distributor.get_port(),
            http_port=self.env.port_distributor.get_port(),
        )
        self.num_instances += 1
        self.endpoints.append(ep)

        return ep.create_start(
            branch_name=branch_name,
            endpoint_id=endpoint_id,
            hot_standby=hot_standby,
            config_lines=config_lines,
            lsn=lsn,
            remote_ext_config=remote_ext_config,
            pageserver_id=pageserver_id,
        )

    def create(
        self,
        branch_name: str,
        endpoint_id: Optional[str] = None,
        tenant_id: Optional[TenantId] = None,
        lsn: Optional[Lsn] = None,
        hot_standby: bool = False,
        config_lines: Optional[List[str]] = None,
        pageserver_id: Optional[int] = None,
    ) -> Endpoint:
        ep = Endpoint(
            self.env,
            tenant_id=tenant_id or self.env.initial_tenant,
            pg_port=self.env.port_distributor.get_port(),
            http_port=self.env.port_distributor.get_port(),
        )

        endpoint_id = endpoint_id or self.env.generate_endpoint_id()

        self.num_instances += 1
        self.endpoints.append(ep)

        return ep.create(
            branch_name=branch_name,
            endpoint_id=endpoint_id,
            lsn=lsn,
            hot_standby=hot_standby,
            config_lines=config_lines,
            pageserver_id=pageserver_id,
        )

    def stop_all(self) -> "EndpointFactory":
        for ep in self.endpoints:
            ep.stop()

        return self

    def new_replica(self, origin: Endpoint, endpoint_id: str, config_lines: Optional[List[str]]):
        branch_name = origin.branch_name
        assert origin in self.endpoints
        assert branch_name is not None

        return self.create(
            branch_name=branch_name,
            endpoint_id=endpoint_id,
            tenant_id=origin.tenant_id,
            lsn=None,
            hot_standby=True,
            config_lines=config_lines,
        )

    def new_replica_start(
        self, origin: Endpoint, endpoint_id: str, config_lines: Optional[List[str]] = None
    ):
        branch_name = origin.branch_name
        assert origin in self.endpoints
        assert branch_name is not None

        return self.create_start(
            branch_name=branch_name,
            endpoint_id=endpoint_id,
            tenant_id=origin.tenant_id,
            lsn=None,
            hot_standby=True,
            config_lines=config_lines,
        )


@dataclass
class SafekeeperPort:
    pg: int
    pg_tenant_only: int
    http: int


@dataclass
class Safekeeper:
    """An object representing a running safekeeper daemon."""

    env: NeonEnv
    port: SafekeeperPort
    id: int
    running: bool = False

    def start(self, extra_opts: Optional[List[str]] = None) -> "Safekeeper":
        assert self.running is False
        self.env.neon_cli.safekeeper_start(self.id, extra_opts=extra_opts)
        self.running = True
        # wait for wal acceptor start by checking its status
        started_at = time.time()
        while True:
            try:
                with self.http_client() as http_cli:
                    http_cli.check_status()
            except Exception as e:
                elapsed = time.time() - started_at
                if elapsed > 3:
                    raise RuntimeError(
                        f"timed out waiting {elapsed:.0f}s for wal acceptor start: {e}"
                    ) from e
                time.sleep(0.5)
            else:
                break  # success
        return self

    def stop(self, immediate: bool = False) -> "Safekeeper":
        log.info("Stopping safekeeper {}".format(self.id))
        self.env.neon_cli.safekeeper_stop(self.id, immediate)
        self.running = False
        return self

    def append_logical_message(
        self, tenant_id: TenantId, timeline_id: TimelineId, request: Dict[str, Any]
    ) -> Dict[str, Any]:
        """
        Send JSON_CTRL query to append LogicalMessage to WAL and modify
        safekeeper state. It will construct LogicalMessage from provided
        prefix and message, and then will write it to WAL.
        """

        # "replication=0" hacks psycopg not to send additional queries
        # on startup, see https://github.com/psycopg/psycopg2/pull/482
        token = self.env.auth_keys.generate_tenant_token(tenant_id)
        connstr = f"host=localhost port={self.port.pg} password={token} replication=0 options='-c timeline_id={timeline_id} tenant_id={tenant_id}'"

        with closing(psycopg2.connect(connstr)) as conn:
            # server doesn't support transactions
            conn.autocommit = True
            with conn.cursor() as cur:
                request_json = json.dumps(request)
                log.info(f"JSON_CTRL request on port {self.port.pg}: {request_json}")
                cur.execute("JSON_CTRL " + request_json)
                all = cur.fetchall()
                log.info(f"JSON_CTRL response: {all[0][0]}")
                res = json.loads(all[0][0])
                assert isinstance(res, dict)
                return res

    def http_client(self, auth_token: Optional[str] = None) -> SafekeeperHttpClient:
        is_testing_enabled = '"testing"' in self.env.get_binary_version("safekeeper")
        return SafekeeperHttpClient(
            port=self.port.http, auth_token=auth_token, is_testing_enabled=is_testing_enabled
        )

    def data_dir(self) -> str:
        return os.path.join(self.env.repo_dir, "safekeepers", f"sk{self.id}")

    def timeline_dir(self, tenant_id, timeline_id) -> str:
        return os.path.join(self.data_dir(), str(tenant_id), str(timeline_id))

    def list_segments(self, tenant_id, timeline_id) -> List[str]:
        """
        Get list of segment names of the given timeline.
        """
        tli_dir = self.timeline_dir(tenant_id, timeline_id)
        segments = []
        for _, _, filenames in os.walk(tli_dir):
            segments.extend([f for f in filenames if not f.startswith("safekeeper.control")])
        segments.sort()
        return segments


class S3Scrubber:
    def __init__(self, env: NeonEnvBuilder, log_dir: Optional[Path] = None):
        self.env = env
        self.log_dir = log_dir or env.test_output_dir

    def scrubber_cli(self, args: list[str], timeout) -> str:
        assert isinstance(self.env.pageserver_remote_storage, S3Storage)
        s3_storage = self.env.pageserver_remote_storage

        env = {
            "REGION": s3_storage.bucket_region,
            "BUCKET": s3_storage.bucket_name,
            "BUCKET_PREFIX": s3_storage.prefix_in_bucket,
            "RUST_LOG": "DEBUG",
        }
        env.update(s3_storage.access_env_vars())

        if s3_storage.endpoint is not None:
            env.update({"AWS_ENDPOINT_URL": s3_storage.endpoint})

        base_args = [str(self.env.neon_binpath / "s3_scrubber")]
        args = base_args + args

        (output_path, stdout, status_code) = subprocess_capture(
            self.env.test_output_dir,
            args,
            echo_stderr=True,
            echo_stdout=True,
            env=env,
            check=False,
            capture_stdout=True,
            timeout=timeout,
        )
        if status_code:
            log.warning(f"Scrub command {args} failed")
            log.warning(f"Scrub environment: {env}")
            log.warning(f"Output at: {output_path}")

            raise RuntimeError("Remote storage scrub failed")

        assert stdout is not None
        return stdout

    def scan_metadata(self) -> Any:
        stdout = self.scrubber_cli(["scan-metadata", "--json"], timeout=30)

        try:
            return json.loads(stdout)
        except:
            log.error("Failed to decode JSON output from `scan-metadata`.  Dumping stdout:")
            log.error(stdout)
            raise


def _get_test_dir(request: FixtureRequest, top_output_dir: Path, prefix: str) -> Path:
    """Compute the path to a working directory for an individual test."""
    test_name = request.node.name
    test_dir = top_output_dir / f"{prefix}{test_name.replace('/', '-')}"

    # We rerun flaky tests multiple times, use a separate directory for each run.
    if (suffix := getattr(request.node, "execution_count", None)) is not None:
        test_dir = test_dir.parent / f"{test_dir.name}-{suffix}"

    log.info(f"get_test_output_dir is {test_dir}")
    # make mypy happy
    assert isinstance(test_dir, Path)
    return test_dir


def get_test_output_dir(request: FixtureRequest, top_output_dir: Path) -> Path:
    """
    The working directory for a test.
    """
    return _get_test_dir(request, top_output_dir, "")


def get_test_overlay_dir(request: FixtureRequest, top_output_dir: Path) -> Path:
    """
    Directory that contains `upperdir` and `workdir` for overlayfs mounts
    that a test creates. See `NeonEnvBuilder.overlay_mount`.
    """
    return _get_test_dir(request, top_output_dir, "overlay-")


def get_shared_snapshot_dir_path(top_output_dir: Path, snapshot_name: str) -> Path:
    return top_output_dir / "shared-snapshots" / snapshot_name


def get_test_repo_dir(request: FixtureRequest, top_output_dir: Path) -> Path:
    return get_test_output_dir(request, top_output_dir) / "repo"


def pytest_addoption(parser: Parser):
    parser.addoption(
        "--preserve-database-files",
        action="store_true",
        default=False,
        help="Preserve timeline files after the test suite is over",
    )


SMALL_DB_FILE_NAME_REGEX: re.Pattern = re.compile(  # type: ignore[type-arg]
    r"config-v1|heatmap-v1|metadata|.+\.(?:toml|pid|json|sql|conf)"
)


# This is autouse, so the test output directory always gets created, even
# if a test doesn't put anything there. It also solves a problem with the
# neon_simple_env fixture: if TEST_SHARED_FIXTURES is not set, it
# creates the repo in the test output directory. But it cannot depend on
# 'test_output_dir' fixture, because when TEST_SHARED_FIXTURES is not set,
# it has 'session' scope and cannot access fixtures with 'function'
# scope. So it uses the get_test_output_dir() function to get the path, and
# this fixture ensures that the directory exists.  That works because
# 'autouse' fixtures are run before other fixtures.
#
# NB: we request the overlay dir fixture so the fixture does its cleanups
@pytest.fixture(scope="function", autouse=True)
def test_output_dir(
    request: FixtureRequest, top_output_dir: Path, test_overlay_dir: Path
) -> Iterator[Path]:
    """Create the working directory for an individual test."""

    # one directory per test
    test_dir = get_test_output_dir(request, top_output_dir)
    log.info(f"test_output_dir is {test_dir}")
    shutil.rmtree(test_dir, ignore_errors=True)
    test_dir.mkdir()

    yield test_dir

    allure_attach_from_dir(test_dir)


class FileAndThreadLock:
    def __init__(self, path: Path):
        self.path = path
        self.thread_lock = threading.Lock()
        self.fd: Optional[int] = None

    def __enter__(self):
        self.fd = os.open(self.path, os.O_CREAT | os.O_WRONLY)
        # lock thread lock before file lock so that there's no race
        # around flocking / funlocking the file lock
        self.thread_lock.acquire()
        flock(self.fd, LOCK_EX)

    def __exit__(self, exc_type, exc_value, exc_traceback):
        assert self.fd is not None
        assert self.thread_lock.locked()  # ... by us
        flock(self.fd, LOCK_UN)
        self.thread_lock.release()
        os.close(self.fd)
        self.fd = None


class SnapshotDirLocked:
    def __init__(self, parent: SnapshotDir):
        self._parent = parent

    def is_initialized(self):
        # TODO: in the future, take a `tag` as argument and store it in the marker in set_initialized.
        # Then, in this function, compare marker file contents with the tag to invalidate the snapshot if the tag changed.
        return self._parent._marker_file_path.exists()

    def set_initialized(self):
        self._parent._marker_file_path.write_text("")

    @property
    def path(self) -> Path:
        return self._parent._path / "snapshot"


class SnapshotDir:
    _path: Path

    def __init__(self, path: Path):
        self._path = path
        assert self._path.is_dir()
        self._lock = FileAndThreadLock(self._lock_file_path)

    @property
    def _lock_file_path(self) -> Path:
        return self._path / "initializing.flock"

    @property
    def _marker_file_path(self) -> Path:
        return self._path / "initialized.marker"

    def __enter__(self) -> SnapshotDirLocked:
        self._lock.__enter__()
        return SnapshotDirLocked(self)

    def __exit__(self, exc_type, exc_value, exc_traceback):
        self._lock.__exit__(exc_type, exc_value, exc_traceback)


def shared_snapshot_dir(top_output_dir, ident: str) -> SnapshotDir:
    snapshot_dir_path = get_shared_snapshot_dir_path(top_output_dir, ident)
    snapshot_dir_path.mkdir(exist_ok=True, parents=True)
    return SnapshotDir(snapshot_dir_path)


@pytest.fixture(scope="function")
def test_overlay_dir(request: FixtureRequest, top_output_dir: Path) -> Optional[Path]:
    """
    Idempotently create a test's overlayfs mount state directory.
    If the functionality isn't enabled via env var, returns None.

    The procedure cleans up after previous runs that were aborted (e.g. due to Ctrl-C, OOM kills, etc).
    """

    if os.getenv("NEON_ENV_BUILDER_USE_OVERLAYFS_FOR_SNAPSHOTS") is None:
        return None

    overlay_dir = get_test_overlay_dir(request, top_output_dir)
    log.info(f"test_overlay_dir is {overlay_dir}")

    overlay_dir.mkdir(exist_ok=True)
    # unmount stale overlayfs mounts which subdirectories of `overlay_dir/*` as the overlayfs `upperdir` and `workdir`
    for mountpoint in overlayfs.iter_mounts_beneath(get_test_output_dir(request, top_output_dir)):
        cmd = ["sudo", "umount", str(mountpoint)]
        log.info(
            f"Unmounting stale overlayfs mount probably created during earlier test run: {cmd}"
        )
        subprocess.run(cmd, capture_output=True, check=True)
    # the overlayfs `workdir`` is owned by `root`, shutil.rmtree won't work.
    cmd = ["sudo", "rm", "-rf", str(overlay_dir)]
    subprocess.run(cmd, capture_output=True, check=True)

    overlay_dir.mkdir()

    return overlay_dir

    # no need to clean up anything: on clean shutdown,
    # NeonEnvBuilder.overlay_cleanup_teardown takes care of cleanup
    # and on unclean shutdown, this function will take care of it
    # on the next test run


SKIP_DIRS = frozenset(
    (
        "pg_wal",
        "pg_stat",
        "pg_stat_tmp",
        "pg_subtrans",
        "pg_logical",
        "pg_replslot/wal_proposer_slot",
    )
)

SKIP_FILES = frozenset(
    (
        "pg_internal.init",
        "pg.log",
        "zenith.signal",
        "pg_hba.conf",
        "postgresql.conf",
        "postmaster.opts",
        "postmaster.pid",
        "pg_control",
    )
)


def should_skip_dir(dirname: str) -> bool:
    return dirname in SKIP_DIRS


def should_skip_file(filename: str) -> bool:
    if filename in SKIP_FILES:
        return True
    # check for temp table files according to https://www.postgresql.org/docs/current/storage-file-layout.html
    # i e "tBBB_FFF"
    if not filename.startswith("t"):
        return False

    tmp_name = filename[1:].split("_")
    if len(tmp_name) != 2:
        return False

    try:
        list(map(int, tmp_name))
    except:  # noqa: E722
        return False
    return True


#
# Test helpers
#
def list_files_to_compare(pgdata_dir: Path) -> List[str]:
    pgdata_files = []
    for root, _dirs, filenames in os.walk(pgdata_dir):
        for filename in filenames:
            rel_dir = os.path.relpath(root, pgdata_dir)
            # Skip some dirs and files we don't want to compare
            if should_skip_dir(rel_dir) or should_skip_file(filename):
                continue
            rel_file = os.path.join(rel_dir, filename)
            pgdata_files.append(rel_file)

    pgdata_files.sort()
    log.info(pgdata_files)
    return pgdata_files


# pg is the existing and running compute node, that we want to compare with a basebackup
def check_restored_datadir_content(test_output_dir: Path, env: NeonEnv, endpoint: Endpoint):
    pg_bin = PgBin(test_output_dir, env.pg_distrib_dir, env.pg_version)

    # Get the timeline ID. We need it for the 'basebackup' command
    timeline_id = TimelineId(endpoint.safe_psql("SHOW neon.timeline_id")[0][0])

    # stop postgres to ensure that files won't change
    endpoint.stop()

    # Read the shutdown checkpoint's LSN
    checkpoint_lsn = pg_bin.get_pg_controldata_checkpoint_lsn(endpoint.pg_data_dir_path())

    # Take a basebackup from pageserver
    restored_dir_path = env.repo_dir / f"{endpoint.endpoint_id}_restored_datadir"
    restored_dir_path.mkdir(exist_ok=True)

    psql_path = os.path.join(pg_bin.pg_bin_path, "psql")

    pageserver_id = env.storage_controller.locate(endpoint.tenant_id)[0]["node_id"]
    cmd = rf"""
        {psql_path}                                    \
            --no-psqlrc                                \
            postgres://localhost:{env.get_pageserver(pageserver_id).service_port.pg}  \
            -c 'basebackup {endpoint.tenant_id} {timeline_id} {checkpoint_lsn}'  \
         | tar -x -C {restored_dir_path}
    """

    # Set LD_LIBRARY_PATH in the env properly, otherwise we may use the wrong libpq.
    # PgBin sets it automatically, but here we need to pipe psql output to the tar command.
    psql_env = {"LD_LIBRARY_PATH": pg_bin.pg_lib_dir}
    result = subprocess.run(cmd, env=psql_env, capture_output=True, text=True, shell=True)

    # Print captured stdout/stderr if basebackup cmd failed.
    if result.returncode != 0:
        log.error("Basebackup shell command failed with:")
        log.error(result.stdout)
        log.error(result.stderr)
    assert result.returncode == 0

    # list files we're going to compare
    assert endpoint.pgdata_dir
    pgdata_files = list_files_to_compare(Path(endpoint.pgdata_dir))

    restored_files = list_files_to_compare(restored_dir_path)

    if pgdata_files != restored_files:
        # filter pg_xact and multixact files which are downloaded on demand
        pgdata_files = [
            f
            for f in pgdata_files
            if not f.startswith("pg_xact") and not f.startswith("pg_multixact")
        ]

    # check that file sets are equal
    assert pgdata_files == restored_files

    # compare content of the files
    # filecmp returns (match, mismatch, error) lists
    # We've already filtered all mismatching files in list_files_to_compare(),
    # so here expect that the content is identical
    (match, mismatch, error) = filecmp.cmpfiles(
        endpoint.pgdata_dir, restored_dir_path, pgdata_files, shallow=False
    )
    log.info(f"filecmp result mismatch and error lists:\n\t mismatch={mismatch}\n\t error={error}")

    for f in mismatch:
        f1 = os.path.join(endpoint.pgdata_dir, f)
        f2 = os.path.join(restored_dir_path, f)
        stdout_filename = "{}.filediff".format(f2)

        with open(stdout_filename, "w") as stdout_f:
            subprocess.run("xxd -b {} > {}.hex ".format(f1, f1), shell=True)
            subprocess.run("xxd -b {} > {}.hex ".format(f2, f2), shell=True)

            cmd = "diff {}.hex {}.hex".format(f1, f2)
            subprocess.run([cmd], stdout=stdout_f, shell=True)

    assert (mismatch, error) == ([], [])


def logical_replication_sync(subscriber: VanillaPostgres, publisher: Endpoint) -> Lsn:
    """Wait logical replication subscriber to sync with publisher."""
    publisher_lsn = Lsn(publisher.safe_psql("SELECT pg_current_wal_flush_lsn()")[0][0])
    while True:
        res = subscriber.safe_psql("select latest_end_lsn from pg_catalog.pg_stat_subscription")[0][
            0
        ]
        if res:
            log.info(f"subscriber_lsn={res}")
            subscriber_lsn = Lsn(res)
            log.info(f"Subscriber LSN={subscriber_lsn}, publisher LSN={ publisher_lsn}")
            if subscriber_lsn >= publisher_lsn:
                return subscriber_lsn
        time.sleep(0.5)


def tenant_get_shards(
    env: NeonEnv, tenant_id: TenantId, pageserver_id: Optional[int] = None
) -> list[tuple[TenantShardId, NeonPageserver]]:
    """
    Helper for when you want to talk to one or more pageservers, and the
    caller _might_ have specified a pageserver, or they might leave it to
    us to figure out the shards for a tenant.

    If the caller provides `pageserver_id`, it will be used for all shards, even
    if the shard is indicated by storage controller to be on some other pageserver.

    Caller should over the response to apply their per-pageserver action to
    each shard
    """
    if pageserver_id is not None:
        override_pageserver = [p for p in env.pageservers if p.id == pageserver_id][0]
    else:
        override_pageserver = None

    if len(env.pageservers) > 1:
        return [
            (
                TenantShardId.parse(s["shard_id"]),
                override_pageserver or env.get_pageserver(s["node_id"]),
            )
            for s in env.storage_controller.locate(tenant_id)
        ]
    else:
        # Assume an unsharded tenant
        return [(TenantShardId(tenant_id, 0, 0), override_pageserver or env.pageserver)]


def wait_replica_caughtup(primary: Endpoint, secondary: Endpoint):
    primary_lsn = Lsn(
        primary.safe_psql_scalar("SELECT pg_current_wal_flush_lsn()", log_query=False)
    )
    while True:
        secondary_lsn = Lsn(
            secondary.safe_psql_scalar("SELECT pg_last_wal_replay_lsn()", log_query=False)
        )
        caught_up = secondary_lsn >= primary_lsn
        log.info(f"caughtup={caught_up}, primary_lsn={primary_lsn}, secondary_lsn={secondary_lsn}")
        if caught_up:
            return
        time.sleep(1)


def wait_for_last_flush_lsn(
    env: NeonEnv,
    endpoint: Endpoint,
    tenant: TenantId,
    timeline: TimelineId,
    pageserver_id: Optional[int] = None,
) -> Lsn:
    """Wait for pageserver to catch up the latest flush LSN, returns the last observed lsn."""

    shards = tenant_get_shards(env, tenant, pageserver_id)

    last_flush_lsn = Lsn(endpoint.safe_psql("SELECT pg_current_wal_flush_lsn()")[0][0])

    results = []
    for tenant_shard_id, pageserver in shards:
        log.info(
            f"wait_for_last_flush_lsn: waiting for {last_flush_lsn} on shard {tenant_shard_id} on pageserver {pageserver.id})"
        )
        waited = wait_for_last_record_lsn(
            pageserver.http_client(), tenant_shard_id, timeline, last_flush_lsn
        )

        assert waited >= last_flush_lsn
        results.append(waited)

    # Return the lowest LSN that has been ingested by all shards
    return min(results)


def flush_ep_to_pageserver(
    env: NeonEnv,
    ep: Endpoint,
    tenant: TenantId,
    timeline: TimelineId,
    pageserver_id: Optional[int] = None,
) -> Lsn:
    """
    Stop endpoint and wait until all committed WAL reaches the pageserver
    (last_record_lsn). This is for use by tests which want everything written so
    far to reach pageserver *and* expecting that no more data will arrive until
    endpoint starts again, so unlike wait_for_last_flush_lsn it polls
    safekeepers instead of compute to learn LSN.

    Returns the catch up LSN.
    """
    ep.stop()

    commit_lsn: Lsn = Lsn(0)
    # In principle in the absense of failures polling single sk would be enough.
    for sk in env.safekeepers:
        cli = sk.http_client()
        # wait until compute connections are gone
        wait_until(30, 0.5, partial(are_walreceivers_absent, cli, tenant, timeline))
        commit_lsn = max(cli.get_commit_lsn(tenant, timeline), commit_lsn)

    # Note: depending on WAL filtering implementation, probably most shards
    # won't be able to reach commit_lsn (unless gaps are also ack'ed), so this
    # is broken in sharded case.
    shards = tenant_get_shards(env, tenant, pageserver_id)
    for tenant_shard_id, pageserver in shards:
        log.info(
            f"flush_ep_to_pageserver: waiting for {commit_lsn} on shard {tenant_shard_id} on pageserver {pageserver.id})"
        )
        waited = wait_for_last_record_lsn(
            pageserver.http_client(), tenant_shard_id, timeline, commit_lsn
        )

        assert waited >= commit_lsn

    return commit_lsn


def wait_for_wal_insert_lsn(
    env: NeonEnv,
    endpoint: Endpoint,
    tenant: TenantId,
    timeline: TimelineId,
    pageserver_id: Optional[int] = None,
) -> Lsn:
    """Wait for pageserver to catch up the latest flush LSN, returns the last observed lsn."""
    last_flush_lsn = Lsn(endpoint.safe_psql("SELECT pg_current_wal_insert_lsn()")[0][0])
    result = None
    for tenant_shard_id, pageserver in tenant_get_shards(env, tenant, pageserver_id):
        shard_r = wait_for_last_record_lsn(
            pageserver.http_client(), tenant_shard_id, timeline, last_flush_lsn
        )
        if result is None:
            result = shard_r

    assert result is not None
    return result


def fork_at_current_lsn(
    env: NeonEnv,
    endpoint: Endpoint,
    new_branch_name: str,
    ancestor_branch_name: str,
    tenant_id: Optional[TenantId] = None,
) -> TimelineId:
    """
    Create new branch at the last LSN of an existing branch.
    The "last LSN" is taken from the given Postgres instance. The pageserver will wait for all the
    the WAL up to that LSN to arrive in the pageserver before creating the branch.
    """
    current_lsn = endpoint.safe_psql("SELECT pg_current_wal_lsn()")[0][0]
    return env.neon_cli.create_branch(new_branch_name, ancestor_branch_name, tenant_id, current_lsn)


def last_flush_lsn_upload(
    env: NeonEnv,
    endpoint: Endpoint,
    tenant_id: TenantId,
    timeline_id: TimelineId,
    pageserver_id: Optional[int] = None,
) -> Lsn:
    """
    Wait for pageserver to catch to the latest flush LSN of given endpoint,
    checkpoint pageserver, and wait for it to be uploaded (remote_consistent_lsn
    reaching flush LSN).
    """
    last_flush_lsn = wait_for_last_flush_lsn(
        env, endpoint, tenant_id, timeline_id, pageserver_id=pageserver_id
    )
    shards = tenant_get_shards(env, tenant_id, pageserver_id)
    for tenant_shard_id, pageserver in shards:
        ps_http = pageserver.http_client()
        wait_for_last_record_lsn(ps_http, tenant_shard_id, timeline_id, last_flush_lsn)
        # force a checkpoint to trigger upload
        ps_http.timeline_checkpoint(tenant_shard_id, timeline_id)
        wait_for_upload(ps_http, tenant_shard_id, timeline_id, last_flush_lsn)
    return last_flush_lsn


def parse_project_git_version_output(s: str) -> str:
    """
    Parses the git commit hash out of the --version output supported at least by neon_local.

    The information is generated by utils::project_git_version!
    """
    res = re.search(r"git(-env)?:([0-9a-fA-F]{8,40})(-\S+)?", s)
    if res and (commit := res.group(2)):
        return commit

    raise ValueError(f"unable to parse --version output: '{s}'")<|MERGE_RESOLUTION|>--- conflicted
+++ resolved
@@ -2147,13 +2147,8 @@
     ) -> list[TenantShardId]:
         response = self.request(
             "PUT",
-<<<<<<< HEAD
-            f"{self.env.attachment_service_api}/control/v1/tenant/{tenant_id}/shard_split",
+            f"{self.env.storage_controller_api}/control/v1/tenant/{tenant_id}/shard_split",
             json={"new_shard_count": shard_count, "new_stripe_size": shard_stripe_size},
-=======
-            f"{self.env.storage_controller_api}/control/v1/tenant/{tenant_id}/shard_split",
-            json={"new_shard_count": shard_count},
->>>>>>> bac06ea1
             headers=self.headers(TokenScope.ADMIN),
         )
         body = response.json()
