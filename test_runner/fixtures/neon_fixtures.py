--- conflicted
+++ resolved
@@ -466,15 +466,12 @@
         # Flag to enable https listener in pageserver, generate local ssl certs,
         # and force storage controller to use https for pageserver api.
         self.use_https_pageserver_api: bool = False
-<<<<<<< HEAD
+        # Flag to enable https listener in safekeeper, generate local ssl certs,
+        # and force storage controller to use https for safekeeper api.
+        self.use_https_safekeeper_api: bool = False
         # Flag to use https listener in storage controller, generate local ssl certs,
         # and force pageservers and neon_local to use https for storage controller api.
         self.use_https_storage_controller_api: bool = False
-=======
-        # Flag to enable https listener in safekeeper, generate local ssl certs,
-        # and force storage controller to use https for safekeeper api.
-        self.use_https_safekeeper_api: bool = False
->>>>>>> b0922967
 
         self.pageserver_virtual_file_io_engine: str | None = pageserver_virtual_file_io_engine
         self.pageserver_get_vectored_concurrent_io: str | None = (
@@ -1073,11 +1070,9 @@
         self.initial_timeline = config.initial_timeline
 
         self.generate_local_ssl_certs = (
-<<<<<<< HEAD
-            config.use_https_pageserver_api or config.use_https_storage_controller_api
-=======
-            config.use_https_pageserver_api or config.use_https_safekeeper_api
->>>>>>> b0922967
+            config.use_https_pageserver_api
+            or config.use_https_safekeeper_api
+            or config.use_https_storage_controller_api
         )
         self.ssl_ca_file = (
             self.repo_dir.joinpath("rootCA.crt") if self.generate_local_ssl_certs else None
