--- conflicted
+++ resolved
@@ -24,11 +24,8 @@
 import time
 import filecmp
 import tempfile
-<<<<<<< HEAD
 import asyncio
-=======
 import tarfile
->>>>>>> 277f2d6d
 
 from contextlib import closing
 from pathlib import Path
