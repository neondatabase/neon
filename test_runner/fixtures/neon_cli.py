--- conflicted
+++ resolved
@@ -503,11 +503,8 @@
         pageserver_id: int | None = None,
         allow_multiple=False,
         update_catalog: bool = False,
-<<<<<<< HEAD
+        privileged_role_name: str | None = None,
         features: list[str] | None = None,
-=======
-        privileged_role_name: str | None = None,
->>>>>>> dd7fff65
     ) -> subprocess.CompletedProcess[str]:
         args = [
             "endpoint",
@@ -539,13 +536,10 @@
             args.extend(["--allow-multiple"])
         if update_catalog:
             args.extend(["--update-catalog"])
-<<<<<<< HEAD
+        if privileged_role_name is not None:
+            args.extend(["--privileged-role-name", privileged_role_name])
         if features is not None:
             args.extend(["--features", json.dumps(features)])
-=======
-        if privileged_role_name is not None:
-            args.extend(["--privileged-role-name", privileged_role_name])
->>>>>>> dd7fff65
 
         res = self.raw_cli(args)
         res.check_returncode()
