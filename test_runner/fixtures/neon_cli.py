from __future__ import annotations

import json
import os
import re
import subprocess
import tempfile
import textwrap
from itertools import chain, product
from typing import TYPE_CHECKING, cast

import toml

from fixtures.common_types import Lsn, TenantId, TimelineId
from fixtures.log_helper import log
from fixtures.pageserver.common_types import IndexPartDump

if TYPE_CHECKING:
    from pathlib import Path
    from typing import (
        Any,
    )

    from fixtures.endpoint.http import ComputeClaimsScope
    from fixtures.pg_version import PgVersion


# Used to be an ABC. abc.ABC removed due to linter without name change.
class AbstractNeonCli:
    """
    A typed wrapper around an arbitrary Neon CLI tool.
    Supports a way to run arbitrary command directly via CLI.
    Do not use directly, use specific subclasses instead.
    """

    def __init__(self, extra_env: dict[str, str] | None, binpath: Path):
        self.extra_env = extra_env
        self.binpath = binpath

    COMMAND: str = cast("str", None)  # To be overwritten by the derived class.

    def raw_cli(
        self,
        arguments: list[str],
        extra_env_vars: dict[str, str] | None = None,
        check_return_code=True,
        timeout=None,
    ) -> subprocess.CompletedProcess[str]:
        """
        Run the command with the specified arguments.

        Arguments must be in list form, e.g. ['endpoint', 'create']

        Return both stdout and stderr, which can be accessed as

        >>> result = env.neon_cli.raw_cli(...)
        >>> assert result.stderr == ""
        >>> log.info(result.stdout)

        If `check_return_code`, on non-zero exit code logs failure and raises.
        """

        assert isinstance(arguments, list)
        assert isinstance(self.COMMAND, str)

        command_path = str(self.binpath / self.COMMAND)

        args = [command_path] + arguments
        log.info('Running command "{}"'.format(" ".join(args)))

        env_vars = os.environ.copy()

        # extra env
        for extra_env_key, extra_env_value in (self.extra_env or {}).items():
            env_vars[extra_env_key] = extra_env_value
        for extra_env_key, extra_env_value in (extra_env_vars or {}).items():
            env_vars[extra_env_key] = extra_env_value

        # Pass through coverage settings
        var = "LLVM_PROFILE_FILE"
        val = os.environ.get(var)
        if val:
            env_vars[var] = val

        # Intercept CalledProcessError and print more info
        try:
            res = subprocess.run(
                args,
                env=env_vars,
                check=False,
                text=True,
                capture_output=True,
                timeout=timeout,
            )
        except subprocess.TimeoutExpired as e:
            if e.stderr:
                stderr = e.stderr.decode(errors="replace")
            else:
                stderr = ""

            if e.stdout:
                stdout = e.stdout.decode(errors="replace")
            else:
                stdout = ""

            log.warning(f"CLI timeout: stderr={stderr}, stdout={stdout}")
            raise

        indent = "  "
        if not res.returncode:
            stripped = res.stdout.strip()
            lines = stripped.splitlines()
            if len(lines) < 2:
                log.debug(f"Run {res.args} success: {stripped}")
            else:
                log.debug("Run %s success:\n%s", res.args, textwrap.indent(stripped, indent))
        elif check_return_code:
            # this way command output will be in recorded and shown in CI in failure message
            indent = indent * 2
            msg = textwrap.dedent(
                """\
            Run %s failed:
              stdout:
            %s
              stderr:
            %s
            """
            )
            msg = msg % (
                res.args,
                textwrap.indent(res.stdout.strip(), indent),
                textwrap.indent(res.stderr.strip(), indent),
            )
            log.info(msg)
            raise RuntimeError(msg) from subprocess.CalledProcessError(
                res.returncode, res.args, res.stdout, res.stderr
            )
        return res


class NeonLocalCli(AbstractNeonCli):
    """A typed wrapper around the `neon_local` CLI tool.
    Supports main commands via typed methods and a way to run arbitrary command directly via CLI.

    Note: The methods in this class are supposed to be faithful wrappers of the underlying
    'neon_local' commands. If you're tempted to add any logic here, please consider putting it
    in the caller instead!

    There are a few exceptions where these wrapper methods intentionally differ from the
    underlying commands, however:
    - Many 'neon_local' commands take an optional 'tenant_id' argument and use the default from
      the config file if it's omitted. The corresponding wrappers require an explicit 'tenant_id'
      argument. The idea is that we don't want to rely on the config file's default in tests,
      because NeonEnv has its own 'initial_tenant'. They are currently always the same, but we
      want to rely on the Neonenv's default instead of the config file default in tests.

    - Similarly, --pg_version argument is always required in the wrappers, even when it's
      optional in the 'neon_local' command. The default in 'neon_local' is a specific
      hardcoded version, but in tests, we never want to accidentally rely on that;, we
      always want to use the version from the test fixtures.

    - Wrappers for commands that create a new tenant or timeline ID require the new tenant
      or timeline ID to be passed by the caller, while the 'neon_local' commands will
      generate a random ID if it's not specified. This is because we don't want to have to
      parse the ID from the 'neon_local' output. Making it required ensures that the
      caller has to generate it.
    """

    COMMAND = "neon_local"

    def __init__(
        self,
        extra_env: dict[str, str] | None,
        binpath: Path,
        repo_dir: Path,
        pg_distrib_dir: Path,
    ):
        if extra_env is None:
            env_vars = {}
        else:
            env_vars = extra_env.copy()
        env_vars["NEON_REPO_DIR"] = str(repo_dir)
        env_vars["POSTGRES_DISTRIB_DIR"] = str(pg_distrib_dir)

        super().__init__(env_vars, binpath)

    def raw_cli(self, *args, **kwargs) -> subprocess.CompletedProcess[str]:
        return super().raw_cli(*args, **kwargs)

    def tenant_create(
        self,
        tenant_id: TenantId,
        timeline_id: TimelineId,
        pg_version: PgVersion,
        conf: dict[str, Any] | None = None,
        shard_count: int | None = None,
        shard_stripe_size: int | None = None,
        placement_policy: str | None = None,
        set_default: bool = False,
    ):
        """
        Creates a new tenant, returns its id and its initial timeline's id.
        """
        args = [
            "tenant",
            "create",
            "--tenant-id",
            str(tenant_id),
            "--timeline-id",
            str(timeline_id),
            "--pg-version",
            pg_version,
        ]
        if conf is not None:
            args.extend(
                chain.from_iterable(
                    product(["-c"], (f"{key}:{value}" for key, value in conf.items()))
                )
            )

        if set_default:
            args.append("--set-default")

        if shard_count is not None:
            args.extend(["--shard-count", str(shard_count)])

        if shard_stripe_size is not None:
            args.extend(["--shard-stripe-size", str(shard_stripe_size)])

        if placement_policy is not None:
            args.extend(["--placement-policy", str(placement_policy)])

        res = self.raw_cli(args)
        res.check_returncode()

    def tenant_import(self, tenant_id: TenantId):
        args = ["tenant", "import", "--tenant-id", str(tenant_id)]
        res = self.raw_cli(args)
        res.check_returncode()

    def tenant_set_default(self, tenant_id: TenantId):
        """
        Update default tenant for future operations that require tenant_id.
        """
        res = self.raw_cli(["tenant", "set-default", "--tenant-id", str(tenant_id)])
        res.check_returncode()

    def tenant_config(self, tenant_id: TenantId, conf: dict[str, str]):
        """
        Update tenant config.
        """

        args = ["tenant", "config", "--tenant-id", str(tenant_id)]
        if conf is not None:
            args.extend(
                chain.from_iterable(
                    product(["-c"], (f"{key}:{value}" for key, value in conf.items()))
                )
            )

        res = self.raw_cli(args)
        res.check_returncode()

    def tenant_list(self) -> subprocess.CompletedProcess[str]:
        res = self.raw_cli(["tenant", "list"])
        res.check_returncode()
        return res

    def timeline_create(
        self,
        new_branch_name: str,
        tenant_id: TenantId,
        timeline_id: TimelineId,
        pg_version: PgVersion,
    ) -> TimelineId:
        if timeline_id is None:
            timeline_id = TimelineId.generate()

        cmd = [
            "timeline",
            "create",
            "--branch-name",
            new_branch_name,
            "--tenant-id",
            str(tenant_id),
            "--timeline-id",
            str(timeline_id),
            "--pg-version",
            pg_version,
        ]

        res = self.raw_cli(cmd)
        res.check_returncode()

        return timeline_id

    def timeline_branch(
        self,
        tenant_id: TenantId,
        timeline_id: TimelineId,
        new_branch_name,
        ancestor_branch_name: str | None = None,
        ancestor_start_lsn: Lsn | None = None,
    ):
        cmd = [
            "timeline",
            "branch",
            "--branch-name",
            new_branch_name,
            "--timeline-id",
            str(timeline_id),
            "--tenant-id",
            str(tenant_id),
        ]
        if ancestor_branch_name is not None:
            cmd.extend(["--ancestor-branch-name", ancestor_branch_name])
        if ancestor_start_lsn is not None:
            cmd.extend(["--ancestor-start-lsn", str(ancestor_start_lsn)])

        res = self.raw_cli(cmd)
        res.check_returncode()

    def timeline_import(
        self,
        tenant_id: TenantId,
        timeline_id: TimelineId,
        new_branch_name: str,
        base_lsn: Lsn,
        base_tarfile: Path,
        pg_version: PgVersion,
        end_lsn: Lsn | None = None,
        wal_tarfile: Path | None = None,
    ):
        cmd = [
            "timeline",
            "import",
            "--tenant-id",
            str(tenant_id),
            "--timeline-id",
            str(timeline_id),
            "--pg-version",
            pg_version,
            "--branch-name",
            new_branch_name,
            "--base-lsn",
            str(base_lsn),
            "--base-tarfile",
            str(base_tarfile),
        ]
        if end_lsn is not None:
            cmd.extend(["--end-lsn", str(end_lsn)])
        if wal_tarfile is not None:
            cmd.extend(["--wal-tarfile", str(wal_tarfile)])

        res = self.raw_cli(cmd)
        res.check_returncode()

    def timeline_list(self, tenant_id: TenantId) -> list[tuple[str, TimelineId]]:
        """
        Returns a list of (branch_name, timeline_id) tuples out of parsed `neon timeline list` CLI output.
        """

        # main [b49f7954224a0ad25cc0013ea107b54b]
        # ┣━ @0/16B5A50: test_cli_branch_list_main [20f98c79111b9015d84452258b7d5540]
        TIMELINE_DATA_EXTRACTOR: re.Pattern = re.compile(  # type: ignore[type-arg]
            r"\s?(?P<branch_name>[^\s]+)\s\[(?P<timeline_id>[^\]]+)\]", re.MULTILINE
        )
        res = self.raw_cli(["timeline", "list", "--tenant-id", str(tenant_id)])
        timelines_cli = sorted(
            map(
                lambda branch_and_id: (branch_and_id[0], TimelineId(branch_and_id[1])),
                TIMELINE_DATA_EXTRACTOR.findall(res.stdout),
            )
        )
        return timelines_cli

    def init(
        self,
        init_config: dict[str, Any],
        force: str | None = None,
    ) -> subprocess.CompletedProcess[str]:
        with tempfile.NamedTemporaryFile(mode="w+") as init_config_tmpfile:
            init_config_tmpfile.write(toml.dumps(init_config))
            init_config_tmpfile.flush()

            cmd = [
                "init",
                f"--config={init_config_tmpfile.name}",
            ]

            if force is not None:
                cmd.extend(["--force", force])

            res = self.raw_cli(cmd)
            res.check_returncode()
        return res

    def storage_controller_start(
        self,
        timeout_in_seconds: int | None = None,
        instance_id: int | None = None,
        base_port: int | None = None,
    ):
        cmd = ["storage_controller", "start"]
        if timeout_in_seconds is not None:
            cmd.append(f"--start-timeout={timeout_in_seconds}s")
        if instance_id is not None:
            cmd.append(f"--instance-id={instance_id}")
        if base_port is not None:
            cmd.append(f"--base-port={base_port}")
        return self.raw_cli(cmd)

    def storage_controller_stop(self, immediate: bool, instance_id: int | None = None):
        cmd = ["storage_controller", "stop"]
        if immediate:
            cmd.extend(["-m", "immediate"])
        if instance_id is not None:
            cmd.append(f"--instance-id={instance_id}")
        return self.raw_cli(cmd)

    def endpoint_storage_start(self, timeout_in_seconds: int | None = None):
        cmd = ["endpoint-storage", "start"]
        if timeout_in_seconds is not None:
            cmd.append(f"--start-timeout={timeout_in_seconds}s")
        return self.raw_cli(cmd)

    def endpoint_storage_stop(self, immediate: bool):
        cmd = ["endpoint-storage", "stop"]
        if immediate:
            cmd.extend(["-m", "immediate"])
        return self.raw_cli(cmd)
        pass

    def pageserver_start(
        self,
        id: int,
        extra_env_vars: dict[str, str] | None = None,
        timeout_in_seconds: int | None = None,
    ) -> subprocess.CompletedProcess[str]:
        start_args = ["pageserver", "start", f"--id={id}"]
        if timeout_in_seconds is not None:
            start_args.append(f"--start-timeout={timeout_in_seconds}s")
        return self.raw_cli(start_args, extra_env_vars=extra_env_vars)

    def pageserver_stop(self, id: int, immediate=False) -> subprocess.CompletedProcess[str]:
        cmd = ["pageserver", "stop", f"--id={id}"]
        if immediate:
            cmd.extend(["-m", "immediate"])

        return self.raw_cli(cmd)

    def safekeeper_start(
        self,
        id: int,
        extra_opts: list[str] | None = None,
        extra_env_vars: dict[str, str] | None = None,
        timeout_in_seconds: int | None = None,
    ) -> subprocess.CompletedProcess[str]:
        if extra_opts is not None:
            extra_opts = [f"-e={opt}" for opt in extra_opts]
        else:
            extra_opts = []
        if timeout_in_seconds is not None:
            extra_opts.append(f"--start-timeout={timeout_in_seconds}s")
        return self.raw_cli(
            ["safekeeper", "start", str(id), *extra_opts], extra_env_vars=extra_env_vars
        )

    def safekeeper_stop(
        self, id: int | None = None, immediate=False
    ) -> subprocess.CompletedProcess[str]:
        args = ["safekeeper", "stop"]
        if id is not None:
            args.append(str(id))
        if immediate:
            args.extend(["-m", "immediate"])
        return self.raw_cli(args)

    def storage_broker_start(
        self, timeout_in_seconds: int | None = None
    ) -> subprocess.CompletedProcess[str]:
        cmd = ["storage_broker", "start"]
        if timeout_in_seconds is not None:
            cmd.append(f"--start-timeout={timeout_in_seconds}s")
        return self.raw_cli(cmd)

    def storage_broker_stop(self) -> subprocess.CompletedProcess[str]:
        cmd = ["storage_broker", "stop"]
        return self.raw_cli(cmd)

    def endpoint_create(
        self,
        branch_name: str,
        pg_port: int,
        external_http_port: int,
        internal_http_port: int,
        tenant_id: TenantId,
        pg_version: PgVersion,
        endpoint_id: str | None = None,
        grpc: bool | None = None,
        hot_standby: bool = False,
        lsn: Lsn | None = None,
        pageserver_id: int | None = None,
        allow_multiple=False,
        update_catalog: bool = False,
    ) -> subprocess.CompletedProcess[str]:
        args = [
            "endpoint",
            "create",
            "--tenant-id",
            str(tenant_id),
            "--branch-name",
            branch_name,
            "--pg-version",
            pg_version,
        ]
        if lsn is not None:
            args.extend(["--lsn", str(lsn)])
        if pg_port is not None:
            args.extend(["--pg-port", str(pg_port)])
        if external_http_port is not None:
            args.extend(["--external-http-port", str(external_http_port)])
        if internal_http_port is not None:
            args.extend(["--internal-http-port", str(internal_http_port)])
        if grpc:
            args.append("--grpc")
        if endpoint_id is not None:
            args.append(endpoint_id)
        if hot_standby:
            args.extend(["--hot-standby", "true"])
        if pageserver_id is not None:
            args.extend(["--pageserver-id", str(pageserver_id)])
        if allow_multiple:
            args.extend(["--allow-multiple"])
        if update_catalog:
            args.extend(["--update-catalog"])

        res = self.raw_cli(args)
        res.check_returncode()
        return res

    def endpoint_generate_jwt(
        self, endpoint_id: str, scope: ComputeClaimsScope | None = None
    ) -> str:
        """
        Generate a JWT for making requests to the endpoint's external HTTP
        server.
        """
        args = ["endpoint", "generate-jwt", endpoint_id]
        if scope:
            args += ["--scope", str(scope)]

        cmd = self.raw_cli(args)
        cmd.check_returncode()

        return cmd.stdout

    def endpoint_start(
        self,
        endpoint_id: str,
        safekeepers_generation: int | None = None,
        safekeepers: list[int] | None = None,
        remote_ext_base_url: str | None = None,
        pageserver_id: int | None = None,
        allow_multiple: bool = False,
        create_test_user: bool = False,
        basebackup_request_tries: int | None = None,
        timeout: str | None = None,
        env: dict[str, str] | None = None,
<<<<<<< HEAD
=======
        dev: bool = False,
        autoprewarm: bool = False,
        offload_lfc_interval_seconds: int | None = None,
>>>>>>> b568189f
    ) -> subprocess.CompletedProcess[str]:
        args = [
            "endpoint",
            "start",
        ]
        extra_env_vars = env or {}
        if basebackup_request_tries is not None:
            extra_env_vars["NEON_COMPUTE_TESTING_BASEBACKUP_TRIES"] = str(basebackup_request_tries)
        if remote_ext_base_url is not None:
            args.extend(["--remote-ext-base-url", remote_ext_base_url])

        if safekeepers_generation is not None:
            args.extend(["--safekeepers-generation", str(safekeepers_generation)])
        if safekeepers is not None:
            args.extend(["--safekeepers", (",".join(map(str, safekeepers)))])
        if endpoint_id is not None:
            args.append(endpoint_id)
        if pageserver_id is not None:
            args.extend(["--pageserver-id", str(pageserver_id)])
        if allow_multiple:
            args.extend(["--allow-multiple"])
        if create_test_user:
            args.extend(["--create-test-user"])
        if timeout is not None:
            args.extend(["--start-timeout", str(timeout)])
<<<<<<< HEAD
=======
        if autoprewarm:
            args.extend(["--autoprewarm"])
        if offload_lfc_interval_seconds is not None:
            args.extend(["--offload-lfc-interval-seconds", str(offload_lfc_interval_seconds)])
        if dev:
            args.extend(["--dev"])
>>>>>>> b568189f

        res = self.raw_cli(args, extra_env_vars)
        res.check_returncode()
        return res

    def endpoint_reconfigure(
        self,
        endpoint_id: str,
        tenant_id: TenantId | None = None,
        pageserver_id: int | None = None,
        safekeepers: list[int] | None = None,
        check_return_code=True,
    ) -> subprocess.CompletedProcess[str]:
        args = ["endpoint", "reconfigure", endpoint_id]
        if tenant_id is not None:
            args.extend(["--tenant-id", str(tenant_id)])
        if pageserver_id is not None:
            args.extend(["--pageserver-id", str(pageserver_id)])
        if safekeepers is not None:
            args.extend(["--safekeepers", (",".join(map(str, safekeepers)))])
        return self.raw_cli(args, check_return_code=check_return_code)

    def endpoint_stop(
        self,
        endpoint_id: str,
        destroy=False,
        check_return_code=True,
        mode: str | None = None,
    ) -> tuple[Lsn | None, subprocess.CompletedProcess[str]]:
        args = [
            "endpoint",
            "stop",
        ]
        if destroy:
            args.append("--destroy")
        if mode is not None:
            args.append(f"--mode={mode}")
        if endpoint_id is not None:
            args.append(endpoint_id)

        proc = self.raw_cli(args, check_return_code=check_return_code)
        log.debug(f"endpoint stop stdout: {proc.stdout}")
        lsn_str = proc.stdout.split()[-1]
        lsn: Lsn | None = None if lsn_str == "null" else Lsn(lsn_str)
        return lsn, proc

    def mappings_map_branch(
        self, name: str, tenant_id: TenantId, timeline_id: TimelineId
    ) -> subprocess.CompletedProcess[str]:
        """
        Map tenant id and timeline id to a neon_local branch name. They do not have to exist.
        Usually needed when creating branches via PageserverHttpClient and not neon_local.

        After creating a name mapping, you can use EndpointFactory.create_start
        with this registered branch name.
        """
        args = [
            "mappings",
            "map",
            "--branch-name",
            name,
            "--tenant-id",
            str(tenant_id),
            "--timeline-id",
            str(timeline_id),
        ]

        return self.raw_cli(args, check_return_code=True)

    def start(self, check_return_code=True) -> subprocess.CompletedProcess[str]:
        return self.raw_cli(["start"], check_return_code=check_return_code)

    def stop(self, check_return_code=True) -> subprocess.CompletedProcess[str]:
        return self.raw_cli(["stop"], check_return_code=check_return_code)


class WalCraft(AbstractNeonCli):
    """
    A typed wrapper around the `wal_craft` CLI tool.
    Supports main commands via typed methods and a way to run arbitrary command directly via CLI.
    """

    COMMAND = "wal_craft"

    def postgres_config(self) -> list[str]:
        res = self.raw_cli(["print-postgres-config"])
        res.check_returncode()
        return res.stdout.split("\n")

    def in_existing(self, type: str, connection: str) -> None:
        res = self.raw_cli(["in-existing", type, connection])
        res.check_returncode()


class Pagectl(AbstractNeonCli):
    """
    A typed wrapper around the `pagectl` utility CLI tool.
    """

    COMMAND = "pagectl"

    def dump_index_part(self, path: Path) -> IndexPartDump:
        res = self.raw_cli(["index-part", "dump", str(path)])
        res.check_returncode()
        parsed = json.loads(res.stdout)
        return IndexPartDump.from_json(parsed)<|MERGE_RESOLUTION|>--- conflicted
+++ resolved
@@ -567,12 +567,8 @@
         basebackup_request_tries: int | None = None,
         timeout: str | None = None,
         env: dict[str, str] | None = None,
-<<<<<<< HEAD
-=======
-        dev: bool = False,
         autoprewarm: bool = False,
         offload_lfc_interval_seconds: int | None = None,
->>>>>>> b568189f
     ) -> subprocess.CompletedProcess[str]:
         args = [
             "endpoint",
@@ -598,15 +594,10 @@
             args.extend(["--create-test-user"])
         if timeout is not None:
             args.extend(["--start-timeout", str(timeout)])
-<<<<<<< HEAD
-=======
         if autoprewarm:
             args.extend(["--autoprewarm"])
         if offload_lfc_interval_seconds is not None:
             args.extend(["--offload-lfc-interval-seconds", str(offload_lfc_interval_seconds)])
-        if dev:
-            args.extend(["--dev"])
->>>>>>> b568189f
 
         res = self.raw_cli(args, extra_env_vars)
         res.check_returncode()
