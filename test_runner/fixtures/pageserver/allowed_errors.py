#! /usr/bin/env python3

from __future__ import annotations

import argparse
import re
import sys
from typing import TYPE_CHECKING

if TYPE_CHECKING:
    from collections.abc import Iterable


def scan_pageserver_log_for_errors(
    input: Iterable[str], allowed_errors: list[str]
) -> list[tuple[int, str]]:
    error_or_warn = re.compile(r"\s(ERROR|WARN)")
    errors = []
    for lineno, line in enumerate(input, start=1):
        if len(line) == 0:
            continue

        if error_or_warn.search(line):
            # Is this a torn log line?  This happens when force-killing a process and restarting
            # Example: "2023-10-25T09:38:31.752314Z  WARN deletion executo2023-10-25T09:38:31.875947Z  INFO version: git-env:0f9452f76e8ccdfc88291bccb3f53e3016f40192"
            if re.match("\\d{4}-\\d{2}-\\d{2}T.+\\d{4}-\\d{2}-\\d{2}T.+INFO version.+", line):
                continue

            # It's an ERROR or WARN. Is it in the allow-list?
            for a in allowed_errors:
                try:
                    if re.match(a, line):
                        break
                # We can switch `re.error` with `re.PatternError` after 3.13
                # https://docs.python.org/3/library/re.html#re.PatternError
                except re.error:
                    print(f"Invalid regex: '{a}'", file=sys.stderr)
                    raise
            else:
                errors.append((lineno, line))
    return errors


DEFAULT_PAGESERVER_ALLOWED_ERRORS = (
    # All tests print these, when starting up or shutting down
    ".*wal receiver task finished with an error: walreceiver connection handling failure.*",
    ".*Shutdown task error: walreceiver connection handling failure.*",
    ".*wal_connection_manager.*tcp connect error: Connection refused.*",
    ".*query handler for .* failed: Socket IO error: Connection reset by peer.*",
    ".*serving compute connection task.*exited with error: Postgres connection error.*",
    ".*serving compute connection task.*exited with error: Connection reset by peer.*",
    ".*serving compute connection task.*exited with error: Postgres query error.*",
    ".*Connection aborted: error communicating with the server: Transport endpoint is not connected.*",
    # FIXME: replication patch for tokio_postgres regards  any but CopyDone/CopyData message in CopyBoth stream as unexpected
    ".*Connection aborted: unexpected message from server*",
    ".*kill_and_wait_impl.*: wait successful.*",
    ".*query handler for 'pagestream.*failed: Broken pipe.*",  # pageserver notices compute shut down
    ".*query handler for 'pagestream.*failed: Connection reset by peer.*",  # pageserver notices compute shut down
    # safekeeper connection can fail with this, in the window between timeline creation
    # and streaming start
    ".*Failed to process query for timeline .*: state uninitialized, no data to read.*",
    # Tests related to authentication and authorization print these
    ".*Error processing HTTP request: Forbidden",
    # intentional failpoints
    ".*failpoint ",
    # Tenant::delete_timeline() can cause any of the four following errors.
    # FIXME: we shouldn't be considering it an error: https://github.com/neondatabase/neon/issues/2946
    ".*could not flush frozen layer.*queue is in state Stopped",  # when schedule layer upload fails because queued got closed before compaction got killed
    ".*wait for layer upload ops to complete.*",  # .*Caused by:.*wait_completion aborted because upload queue was stopped
    ".*gc_loop.*Gc failed, retrying in.*timeline is Stopping",  # When gc checks timeline state after acquiring layer_removal_cs
    ".*gc_loop.*Gc failed, retrying in.*: Cannot run GC iteration on inactive tenant",  # Tenant::gc precondition
    ".*compaction_loop.*Compaction failed.*, retrying in.*timeline or pageserver is shutting down",  # When compaction checks timeline state after acquiring layer_removal_cs
    ".*query handler for 'pagestream.*failed: Timeline .* was not found",  # postgres reconnects while timeline_delete doesn't hold the tenant's timelines.lock()
    ".*query handler for 'pagestream.*failed: Timeline .* is not active",  # timeline delete in progress
    ".*task iteration took longer than the configured period.*",
    # these can happen anytime we do compactions from background task and shutdown pageserver
    ".*could not compact.*cancelled.*",
    # this is expected given our collaborative shutdown approach for the UploadQueue
    ".*Compaction failed.*, retrying in .*: Other\\(queue is in state Stopped.*",
    ".*Compaction failed.*, retrying in .*: ShuttingDown",
    ".*Compaction failed.*, retrying in .*: Other\\(timeline shutting down.*",
    # Pageserver timeline deletion should be polled until it gets 404, so ignore it globally
    ".*Error processing HTTP request: NotFound: Timeline .* was not found",
    ".*took more than expected to complete.*",
    # these can happen during shutdown, but it should not be a reason to fail a test
    ".*completed, took longer than expected.*",
    # AWS S3 may emit 500 errors for keys in a DeleteObjects response: we retry these
    # and it is not a failure of our code when it happens.
    ".*DeleteObjects.*We encountered an internal error. Please try again.*",
    # During shutdown, DownloadError::Cancelled may be logged as an error.  Cleaning this
    # up is tracked in https://github.com/neondatabase/neon/issues/6096
    ".*Cancelled, shutting down.*",
    # Open layers are only rolled at Lsn boundaries to avoid name clashses.
    # Hence, we can overshoot the soft limit set by checkpoint distance.
    # This is especially pronounced in tests that set small checkpoint
    # distances.
    ".*Flushed oversized open layer with size.*",
    # During teardown, we stop the storage controller before the pageservers, so pageservers
    # can experience connection errors doing background deletion queue work.
    ".*WARN deletion backend:.* storage controller upcall failed, will retry.*error sending request.*",
    # Can happen when the pageserver starts faster than the storage controller
    ".*WARN init_tenant_mgr:.* storage controller upcall failed, will retry.*error sending request.*",
    # Can happen when the test shuts down the storage controller while it is calling the utilization API
    ".*WARN.*path=/v1/utilization .*request was dropped before completing",
    # Can happen during shutdown
    ".*scheduling deletion on drop failed: queue is in state Stopped.*",
    ".*scheduling deletion on drop failed: queue is shutting down.*",
    # L0 flush backpressure delays are expected under heavy ingest load. We want to exercise
    # this backpressure in tests.
    ".*delaying layer flush by \\S+ for compaction backpressure.*",
    ".*stalling layer flushes for compaction backpressure.*",
    ".*layer roll waiting for flush due to compaction backpressure.*",
    ".*BatchSpanProcessor.*",
<<<<<<< HEAD
    # Can happen in tests that purposely wipe pageserver "local disk" data.
    ".*Local data loss suspected.*",
    # Too many frozen layers error is normal during intensive benchmarks
    ".*too many frozen layers.*",
    # Transient errors when resolving tenant shards by page service
    ".*Fail to resolve tenant shard in attempt.*",
    # Expected warnings when pageserver has not refreshed GC info yet
    ".*pitr LSN/interval not found, skipping force image creation LSN calculation.*",
=======
    ".*No broker updates received for a while.*",
>>>>>>> fc10bb94
    *(
        [
            r".*your platform is not a supported production platform, ignoing request for O_DIRECT; this could hide alignment bugs.*"
        ]
        if sys.platform != "linux"
        else []
    ),
)


DEFAULT_STORAGE_CONTROLLER_ALLOWED_ERRORS = [
    # Many tests will take pageservers offline, resulting in log warnings on the controller
    # failing to connect to them.
    ".*Call to node.*management API.*failed.*receive body.*",
    ".*Call to node.*management API.*failed.*ReceiveBody.*",
    ".*Call to node.*management API.*failed.*Timeout.*",
    ".*Failed to update node .+ after heartbeat round.*error sending request for url.*",
    ".*background_reconcile: failed to fetch top tenants:.*client error \\(Connect\\).*",
    # Many tests will take safekeepers offline
    ".*Call to safekeeper.*management API.*failed.*receive body.*",
    ".*Call to safekeeper.*management API.*failed.*ReceiveBody.*",
    ".*Call to safekeeper.*management API.*failed.*Timeout.*",
    # Many tests will start up with a node offline
    ".*startup_reconcile: Could not scan node.*",
    # Tests run in dev mode
    ".*Starting in dev mode.*",
    # Tests that stop endpoints & use the storage controller's neon_local notification
    # mechanism might fail (neon_local's stopping and endpoint isn't atomic wrt the storage
    # controller's attempts to notify the endpoint).
    ".*reconciler.*neon_local notification hook failed.*",
    ".*reconciler.*neon_local error.*",
    # Tenant rate limits may fire in tests that submit lots of API requests.
    ".*tenant \\S+ is rate limited.*",
]


def _check_allowed_errors(input):
    allowed_errors: list[str] = list(DEFAULT_PAGESERVER_ALLOWED_ERRORS)

    # add any test specifics here; cli parsing is not provided for the
    # difficulty of copypasting regexes as arguments without any quoting
    # errors.

    errors = scan_pageserver_log_for_errors(input, allowed_errors)

    for lineno, error in errors:
        print(f"-:{lineno}: {error.strip()}", file=sys.stderr)

    print(f"\n{len(errors)} not allowed errors", file=sys.stderr)

    return errors


if __name__ == "__main__":
    parser = argparse.ArgumentParser(
        description="check input against pageserver global allowed_errors"
    )
    parser.add_argument(
        "-i",
        "--input",
        type=argparse.FileType("r"),
        help="Pageserver logs file. Use '-' for stdin.",
        required=True,
    )

    args = parser.parse_args()
    errors = _check_allowed_errors(args.input)

    sys.exit(len(errors) > 0)<|MERGE_RESOLUTION|>--- conflicted
+++ resolved
@@ -111,7 +111,6 @@
     ".*stalling layer flushes for compaction backpressure.*",
     ".*layer roll waiting for flush due to compaction backpressure.*",
     ".*BatchSpanProcessor.*",
-<<<<<<< HEAD
     # Can happen in tests that purposely wipe pageserver "local disk" data.
     ".*Local data loss suspected.*",
     # Too many frozen layers error is normal during intensive benchmarks
@@ -120,9 +119,7 @@
     ".*Fail to resolve tenant shard in attempt.*",
     # Expected warnings when pageserver has not refreshed GC info yet
     ".*pitr LSN/interval not found, skipping force image creation LSN calculation.*",
-=======
     ".*No broker updates received for a while.*",
->>>>>>> fc10bb94
     *(
         [
             r".*your platform is not a supported production platform, ignoing request for O_DIRECT; this could hide alignment bugs.*"
