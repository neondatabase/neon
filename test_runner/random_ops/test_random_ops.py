"""
Run the random API tests on the cloud instance of Neon
"""

from __future__ import annotations

import os
import random
import subprocess
import time
from datetime import UTC, datetime, timedelta
from typing import TYPE_CHECKING, Any

import psycopg2
import pytest
from fixtures.log_helper import log

if TYPE_CHECKING:
    from pathlib import Path

    from fixtures.neon_api import NeonAPI
    from fixtures.neon_fixtures import PgBin
    from fixtures.pg_version import PgVersion


class NeonSnapshot:
    """
    A snapshot of the Neon Branch
    Gets the output of the API call af a snapshot creation
    """

    def __init__(self, project: NeonProject, snapshot: dict[str, Any]):
        self.project: NeonProject = project
        snapshot = snapshot["snapshot"]
        self.id: str = snapshot["id"]
        self.name: str = snapshot["name"]
        self.created_at: datetime = datetime.fromisoformat(snapshot["created_at"])
        self.source_branch: NeonBranch = project.branches[snapshot["source_branch_id"]]
        project.snapshots[self.id] = self
        self.restored: bool = False

    def __str__(self) -> str:
        return f"id: {self.id}, name: {self.name}, created_at: {self.created_at}"

    def delete(self) -> None:
        self.project.delete_snapshot(self.id)


class NeonEndpoint:
    """
    Neon Endpoint
    Gets the output of the API call of an endpoint creation
    """

    def __init__(self, project: NeonProject, endpoint: dict[str, Any]):
        self.project: NeonProject = project
        self.id: str = endpoint["id"]
        # The branch endpoint belongs to
        self.branch: NeonBranch = project.branches[endpoint["branch_id"]]
        self.type: str = endpoint["type"]
        # add itself to the list of endpoints of the branch
        self.branch.endpoints[self.id] = self
        self.project.endpoints[self.id] = self
        self.host: str = endpoint["host"]
        self.benchmark: subprocess.Popen[Any] | None = None
        # The connection environment is used when running benchmark
        self.connect_env: dict[str, str] | None = None
        if self.branch.connect_env:
            self.connect_env = self.branch.connect_env.copy()
            self.connect_env["PGHOST"] = self.host
        if self.type == "read_only":
            self.project.read_only_endpoints_total += 1

    def delete(self):
        self.project.delete_endpoint(self.id)

    def start_benchmark(self, clients=10):
        return self.project.start_benchmark(self.id, clients=clients)

    def check_benchmark(self):
        self.project.check_benchmark(self.id)

    def terminate_benchmark(self):
        self.project.terminate_benchmark(self.id)


class NeonBranch:
    """
    Neon Branch
    Gets the output of the API call of the Neon Public API call of a branch creation as a first parameter
    is_reset defines if the branch is a reset one i.e. created as a result of the reset API Call
    """

    def __init__(self, project, branch: dict[str, Any], is_reset=False):
        self.id: str = branch["branch"]["id"]
        self.desc = branch
        self.name: str | None = None
        if "name" in branch["branch"]:
            self.name = branch["branch"]["name"]
        self.restored_from: str | None = None
        if "restored_from" in branch:
            self.restored_from = branch["restored_from"]
        self.project: NeonProject = project
        self.neon_api: NeonAPI = project.neon_api
        self.project_id: str = branch["branch"]["project_id"]
        self.parent: NeonBranch | None = (
            self.project.branches[branch["branch"]["parent_id"]]
            if "parent_id" in branch["branch"]
            else None
        )
        if is_reset:
            self.project.reset_branches.add(self.id)
        elif self.parent:
            self.project.leaf_branches[self.id] = self
        if self.parent is not None and self.parent.id in self.project.leaf_branches:
            self.project.leaf_branches.pop(self.parent.id)
        self.project.branches[self.id] = self
        self.children: dict[str, NeonBranch] = {}
        if self.parent is not None:
            self.parent.children[self.id] = self
        self.endpoints: dict[str, NeonEndpoint] = {}
        self.connection_parameters: dict[str, str] | None = (
            branch["connection_uris"][0]["connection_parameters"]
            if "connection_uris" in branch
            else None
        )
        self.benchmark: subprocess.Popen[Any] | None = None
        self.updated_at: datetime = datetime.fromisoformat(branch["branch"]["updated_at"])
        self.parent_timestamp: datetime = (
            datetime.fromisoformat(branch["branch"]["parent_timestamp"])
            if "parent_timestamp" in branch["branch"]
            else datetime.fromtimestamp(0, tz=UTC)
        )
        self.connect_env: dict[str, str] | None = None
        if self.connection_parameters:
            self.connect_env = {
                "PGHOST": self.connection_parameters["host"],
                "PGUSER": self.connection_parameters["role"],
                "PGDATABASE": self.connection_parameters["database"],
                "PGPASSWORD": self.connection_parameters["password"],
                "PGSSLMODE": "require",
            }

    def __str__(self):
        """
        Prints the branch's id with all the predecessors
        (r) means the branch is a reset one
        """
        return f"{self.id}{'(r)' if self.id in self.project.reset_branches else ''} {f'({self.name})' if self.name and self.name != self.id else ''}, parent: {self.parent}"

    def random_time(self) -> datetime:
        min_time = max(
            self.updated_at + timedelta(seconds=1),
            self.project.min_time,
            self.parent_timestamp + timedelta(seconds=1),
        )
        max_time = datetime.now(UTC) - timedelta(seconds=1)
        log.info("min_time: %s, max_time: %s", min_time, max_time)
        return (min_time + (max_time - min_time) * random.random()).replace(microsecond=0)

    def create_child_branch(self, parent_timestamp: datetime | None = None) -> NeonBranch | None:
        return self.project.create_branch(self.id, parent_timestamp)

    def create_ro_endpoint(self) -> NeonEndpoint | None:
        if not self.project.check_limit_endpoints():
            return None
        return NeonEndpoint(
            self.project,
            self.neon_api.create_endpoint(self.project_id, self.id, "read_only", {})["endpoint"],
        )

    def delete(self) -> None:
        self.project.delete_branch(self.id)

    def start_benchmark(self, clients=10) -> subprocess.Popen[Any]:
        return self.project.start_benchmark(self.id, clients=clients)

    def check_benchmark(self) -> None:
        self.project.check_benchmark(self.id)

    def terminate_benchmark(self) -> None:
        self.project.terminate_benchmark(self.id)

    def reset_to_parent(self) -> None:
<<<<<<< HEAD
        """
        Resets the branch to the parent branch
        """
=======
>>>>>>> fc242afc
        for ep in self.project.endpoints.values():
            if ep.type == "read_only":
                ep.terminate_benchmark()
        self.terminate_benchmark()
        res = self.neon_api.reset_to_parent(self.project_id, self.id)
        self.updated_at = datetime.fromisoformat(res["branch"]["updated_at"])
        self.parent_timestamp = datetime.fromisoformat(res["branch"]["parent_timestamp"])
        self.project.wait()
        self.start_benchmark()
        for ep in self.project.endpoints.values():
            if ep.type == "read_only":
                ep.start_benchmark()

    def restore_random_time(self) -> None:
        """
        Does PITR, i.e. calls the reset API call on the same branch to the random time in the past
        """
        res = self.restore(
            self.id,
            source_timestamp=self.random_time().isoformat().replace("+00:00", "Z"),
            preserve_under_name=self.project.gen_restore_name(),
        )
        if res is None:
            return
        # XXX do not merge, debug only
        log.info("res: %s", res)
        self.updated_at = datetime.fromisoformat(res["branch"]["updated_at"])
        self.parent_timestamp = datetime.fromisoformat(res["branch"]["parent_timestamp"])
        parent_id: str = res["branch"]["parent_id"]
        # Creates an object for the parent branch
        # After the reset operation a new parent branch is created
        parent = NeonBranch(
            self.project, self.neon_api.get_branch_details(self.project_id, parent_id), True
        )
        self.project.branches[parent_id] = parent
        self.parent = parent
        parent.children[self.id] = self
        self.project.wait()

    def restore(
        self,
        source_branch_id: str,
        source_lsn: str | None = None,
        source_timestamp: str | None = None,
        preserve_under_name: str | None = None,
    ) -> dict[str, Any] | None:
        if not self.project.check_limit_branches():
            return None
        endpoints = [ep for ep in self.endpoints.values() if ep.type == "read_only"]
        # Terminate all the benchmarks running to prevent errors. Errors in benchmark during pgbench are expected
        for ep in endpoints:
            ep.terminate_benchmark()
        self.terminate_benchmark()
        res: dict[str, Any] = self.neon_api.restore_branch(
            self.project_id,
            self.id,
            source_branch_id,
            source_lsn,
            source_timestamp,
            preserve_under_name,
        )
        self.project.wait()
        self.start_benchmark()
        for ep in endpoints:
            ep.start_benchmark()
        return res


class NeonProject:
    """
    The project object
    Calls the Public API to create a Neon Project
    """

    def __init__(self, neon_api: NeonAPI, pg_bin: PgBin, pg_version: PgVersion):
        self.neon_api = neon_api
        self.pg_bin = pg_bin
        proj = self.neon_api.create_project(
            pg_version, f"Automatic random API test GITHUB_RUN_ID={os.getenv('GITHUB_RUN_ID')}"
        )
        self.id: str = proj["project"]["id"]
        self.name: str = proj["project"]["name"]
        self.connection_uri: str = proj["connection_uris"][0]["connection_uri"]
        self.connection_parameters: dict[str, str] = proj["connection_uris"][0][
            "connection_parameters"
        ]
        self.pg_version: PgVersion = pg_version
        # Leaf branches are the branches, which do not have children
        self.leaf_branches: dict[str, NeonBranch] = {}
        self.branches: dict[str, NeonBranch] = {}
        self.branch_num: int = 0
        self.reset_branches: set[str] = set()
        self.main_branch: NeonBranch = NeonBranch(self, proj)
        self.main_branch.connection_parameters = self.connection_parameters
        self.endpoints: dict[str, NeonEndpoint] = {}
        for endpoint in proj["endpoints"]:
            NeonEndpoint(self, endpoint)
        self.neon_api.wait_for_operation_to_finish(self.id)
        self.benchmarks: dict[str, subprocess.Popen[Any]] = {}
        self.restore_num: int = 0
        self.restart_pgbench_on_console_errors: bool = False
        self.limits: dict[str, Any] = self.get_limits()["limits"]
        self.read_only_endpoints_total: int = 0
        self.min_time: datetime = datetime.now(UTC)
<<<<<<< HEAD
        self.snapshots: dict[str, NeonSnapshot] = {}
        self.snapshot_num: int = 0
=======
>>>>>>> fc242afc

    def get_limits(self) -> dict[str, Any]:
        return self.neon_api.get_project_limits(self.id)

    def delete(self) -> None:
        self.neon_api.delete_project(self.id)

    def check_limit_branches(self) -> bool:
        if self.limits["max_branches"] == -1 or len(self.branches) < self.limits["max_branches"]:
            return True
        log.info("branch limit exceeded (%s/%s)", len(self.branches), self.limits["max_branches"])
        return False

    def check_limit_endpoints(self) -> bool:
        if (
            self.limits["max_read_only_endpoints"] == -1
            or self.read_only_endpoints_total < self.limits["max_read_only_endpoints"]
        ):
            return True
        log.info(
            "Maximum read only endpoint limit exceeded (%s/%s)",
            self.read_only_endpoints_total,
            self.limits["max_read_only_endpoints"],
        )
        return False

    def create_branch(
<<<<<<< HEAD
        self,
        parent_id: str | None = None,
        parent_timestamp: datetime | None = None,
        is_reset: bool = False,
=======
        self, parent_id: str | None = None, parent_timestamp: datetime | None = None
>>>>>>> fc242afc
    ) -> NeonBranch | None:
        self.wait()
        if not self.check_limit_branches():
            return None
        if parent_timestamp:
            log.info("Timestamp: %s", parent_timestamp)
        parent_timestamp_str: str | None = None
        if parent_timestamp:
            parent_timestamp_str = parent_timestamp.isoformat().replace("+00:00", "Z")
        branch_def = self.neon_api.create_branch(
            self.id, parent_id=parent_id, parent_timestamp=parent_timestamp_str
        )
<<<<<<< HEAD
        new_branch = NeonBranch(self, branch_def, is_reset)
=======
        new_branch = NeonBranch(self, branch_def)
>>>>>>> fc242afc
        self.wait()
        return new_branch

    def delete_branch(self, branch_id: str) -> None:
        parent = self.branches[branch_id].parent
        if not parent or branch_id == self.main_branch.id:
            raise RuntimeError("Cannot delete the main branch")
        if branch_id not in self.leaf_branches and branch_id not in self.reset_branches:
            raise RuntimeError(f"The branch {branch_id}, probably, has ancestors")
        if branch_id not in self.branches:
            raise RuntimeError(f"The branch with id {branch_id} is not found")
        endpoints_to_delete = [
            ep for ep in self.branches[branch_id].endpoints.values() if ep.type == "read_only"
        ]
        for ep in endpoints_to_delete:
            ep.delete()
        if branch_id not in self.reset_branches:
            self.terminate_benchmark(branch_id)
        self.neon_api.delete_branch(self.id, branch_id)
        if len(parent.children) == 1 and parent.id != self.main_branch.id and parent.restored_from is None:
            self.leaf_branches[parent.id] = parent
        parent.children.pop(branch_id)
        if branch_id in self.leaf_branches:
            self.leaf_branches.pop(branch_id)
        else:
            self.reset_branches.remove(branch_id)
        self.branches.pop(branch_id)
        self.wait()
        if parent.id in self.reset_branches:
            parent.delete()

    def get_random_leaf_branch(self) -> NeonBranch | None:
        target: NeonBranch | None = None
        if self.leaf_branches:
            target = random.choice(list(self.leaf_branches.values()))
        else:
            log.info("No leaf branches found")
        return target

<<<<<<< HEAD
    def get_random_parent_branch(self) -> NeonBranch:
        return self.branches[random.choice(list(set(self.branches.keys()) - self.reset_branches))]

    def generate_branch_name(self) -> str:
        self.branch_num += 1
        return f"branch{self.branch_num}"

    def get_random_snapshot(self) -> NeonSnapshot | None:
        snapshot: NeonSnapshot | None = None
        avail_snapshots = [sn for sn in self.snapshots.values() if not sn.restored]
        if avail_snapshots:
            snapshot = random.choice(avail_snapshots)
        else:
            log.info("No snapshots found")
        return snapshot

=======
>>>>>>> fc242afc
    def delete_endpoint(self, endpoint_id: str) -> None:
        self.terminate_benchmark(endpoint_id)
        self.neon_api.delete_endpoint(self.id, endpoint_id)
        self.endpoints[endpoint_id].branch.endpoints.pop(endpoint_id)
        self.endpoints.pop(endpoint_id)
        self.read_only_endpoints_total -= 1
        self.wait()

    def start_benchmark(self, target: str, clients: int = 10) -> subprocess.Popen[Any]:
        if target in self.benchmarks:
            raise RuntimeError(f"Benchmark was already started for {target}")
        is_endpoint = target.startswith("ep")
        read_only = is_endpoint and self.endpoints[target].type == "read_only"
        cmd = ["pgbench", f"-c{clients}", "-T10800", "-Mprepared"]
        if read_only:
            cmd.extend(["-S", "-n"])
        target_object = self.endpoints[target] if is_endpoint else self.branches[target]
        if target_object.connect_env is None:
            raise RuntimeError(f"The connection environment is not defined for {target}")
        log.info(
            "running pgbench on %s, cmd: %s, host: %s",
            target,
            cmd,
            target_object.connect_env["PGHOST"],
        )
        pgbench = self.pg_bin.run_nonblocking(
            cmd, env=target_object.connect_env, stderr_pipe=subprocess.PIPE
        )
        self.benchmarks[target] = pgbench
        target_object.benchmark = pgbench
        time.sleep(2)
        return pgbench

    def check_all_benchmarks(self) -> None:
        for target in tuple(self.benchmarks.keys()):
            self.check_benchmark(target)

    def check_benchmark(self, target) -> None:
        rc = self.benchmarks[target].poll()
        if rc is not None:
            _, err = self.benchmarks[target].communicate()
            log.error("STDERR: %s", err)
            # if the benchmark failed due to irresponsible Control plane,
            # just restart it
            if self.restart_pgbench_on_console_errors and (
                "ERROR:  Couldn't connect to compute node" in err
                or "ERROR:  Console request failed" in err
                or "ERROR:  Control plane request failed" in err
            ):
                log.info("Restarting benchmark for %s", target)
                self.benchmarks.pop(target)
                self.start_benchmark(target)
                return
            raise RuntimeError(f"The benchmark for {target} ended with code {rc}")

    def terminate_benchmark(self, target):
        log.info("Terminating the benchmark %s", target)
        target_endpoint = target.startswith("ep")
        self.check_benchmark(target)
        self.benchmarks[target].terminate()
        self.benchmarks.pop(target)
        if target_endpoint:
            self.endpoints[target].benchmark = None
        else:
            self.branches[target].benchmark = None

    def wait(self):
        """
        Wait for all the operations to be finished
        """
        return self.neon_api.wait_for_operation_to_finish(self.id)

    def gen_restore_name(self):
        self.restore_num += 1
        return f"restore{self.restore_num}"

    def gen_snapshot_name(self) -> str:
        self.snapshot_num += 1
        return f"snapshot{self.snapshot_num}"

    def create_snapshot(
        self,
        lsn: str | None = None,
        timestamp: datetime | None = None,
    ) -> NeonSnapshot:
        """
        Create a new Neon snapshot for the current project
        Two optional arguments: lsn and timestamp are mutually exclusive
        they instruct to create a snapshot with the specific lns or timestamp
        """
        snapshot_name = self.gen_snapshot_name()
        with psycopg2.connect(self.connection_uri) as conn:
            with conn.cursor() as cur:
                cur.execute(
                    f"INSERT INTO sanity_check (name, value) VALUES "
                    f"('snapsot_name', '{snapshot_name}') ON CONFLICT (name) DO UPDATE SET value = EXCLUDED.value"
                )
                conn.commit()
                snapshot = NeonSnapshot(
                    self,
                    self.neon_api.create_snapshot(
                        self.id,
                        self.main_branch.id,
                        lsn,
                        timestamp.isoformat().replace("+00:00", "Z") if timestamp else None,
                        snapshot_name,
                    ),
                )
                self.wait()
                cur.execute("UPDATE sanity_check SET value = 'tainted' || value")
                conn.commit()
        return snapshot

    def delete_snapshot(self, snapshot_id: str) -> None:
        """
        Deletes the snapshot with the given id
        """
        self.wait()
        self.neon_api.delete_snapshot(self.id, snapshot_id)
        self.snapshots.pop(snapshot_id)
        self.wait()

    def restore_snapshot(self, snapshot_id: str) -> NeonBranch | None:
        """
        Creates a new Neon branch for the current project, then restores the snapshot
        with the given id
        """
        target_branch = self.get_random_parent_branch().create_child_branch()
        if not target_branch:
            return None
        self.snapshots[snapshot_id].restored = True
        new_branch_def: dict[str, Any] = self.neon_api.restore_snapshot(
            self.id,
            snapshot_id,
            target_branch.id,
            self.generate_branch_name(),
        )
        self.wait()
        new_branch_def = self.neon_api.get_branch_details(self.id, new_branch_def["branch"]["id"])
        new_branch_def["branch"].pop("parent_id")
        # XXX do not merge, debug only
        log.info("new_branch: %s", new_branch_def)
        new_branch = NeonBranch(self, new_branch_def)
        target_branch_def = self.neon_api.get_branch_details(self.id, target_branch.id)
        if "name" in target_branch_def["branch"]:
            target_branch.name = target_branch_def["branch"]["name"]
        if new_branch.connection_parameters is None:
            if not new_branch.endpoints:
                for ep in self.neon_api.get_branch_endpoints(self.id, new_branch.id)["endpoints"]:
                    if ep["id"] not in self.endpoints:
                        NeonEndpoint(self, ep)
            new_branch.connection_parameters = self.connection_parameters.copy()
            for ep in new_branch.endpoints.values():
                if ep.type == "read_write":
                    new_branch.connection_parameters["host"] = ep.host
                    break
            new_branch.connect_env = {
                "PGHOST": new_branch.connection_parameters["host"],
                "PGUSER": new_branch.connection_parameters["role"],
                "PGDATABASE": new_branch.connection_parameters["database"],
                "PGPASSWORD": new_branch.connection_parameters["password"],
                "PGSSLMODE": "require",
            }
        with psycopg2.connect(
            host=new_branch.connection_parameters["host"],
            port=5432,
            user=new_branch.connection_parameters["role"],
            password=new_branch.connection_parameters["password"],
            database=new_branch.connection_parameters["database"],
        ) as conn:
            with conn.cursor() as cur:
                cur.execute("SELECT value FROM sanity_check WHERE name = 'snapsot_name'")
                snapshot_name = None
                if row := cur.fetchone():
                    snapshot_name = row[0]
                assert snapshot_name == self.snapshots[snapshot_id].name
        self.wait()
        target_branch.start_benchmark()
        new_branch.start_benchmark()
        return new_branch


@pytest.fixture()
def setup_class(
    pg_version: PgVersion,
    pg_bin: PgBin,
    neon_api: NeonAPI,
):
    neon_api.retry_if_possible = True
    project = NeonProject(neon_api, pg_bin, pg_version)
    log.info("Created a project with id %s, name %s", project.id, project.name)
    yield pg_bin, project
    log.info("Retried 524 errors: %s", neon_api.retries524)
    log.info("Retried 4xx errors: %s", neon_api.retries4xx)
    if neon_api.retries524 > 0:
        print(f"::warning::Retried on 524 error {neon_api.retries524} times")
    if neon_api.retries4xx > 0:
        print(f"::warning::Retried on 4xx error {neon_api.retries4xx} times")
    log.info("Removing the project %s", project.id)
    project.delete()


def do_action(project: NeonProject, action: str) -> bool:
    """
    Runs the action
    """
    log.info("Action: %s", action)
    if action == "new_branch" or action == "new_branch_random_time":
        use_random_time: bool = action == "new_branch_random_time"
        log.info("Trying to create a new branch %s", "random time" if use_random_time else "")
<<<<<<< HEAD
        parent = project.get_random_parent_branch()
=======
        parent = project.branches[
            random.choice(list(set(project.branches.keys()) - project.reset_branches))
        ]
>>>>>>> fc242afc
        child = parent.create_child_branch(parent.random_time() if use_random_time else None)
        if child is None:
            return False
        log.info("Created branch %s", child)
        child.start_benchmark()
    elif action == "delete_branch":
        if (target := project.get_random_leaf_branch()) is None:
            return False
        log.info("Trying to delete branch %s", target)
        target.delete()
    elif action == "new_ro_endpoint":
        ep = random.choice(
            [br for br in project.branches.values() if br.id not in project.reset_branches]
        ).create_ro_endpoint()
        if ep is None:
            return False
        log.info("Created the RO endpoint with id %s branch: %s", ep.id, ep.branch.id)
        ep.start_benchmark()
    elif action == "delete_ro_endpoint":
        if project.read_only_endpoints_total == 0:
            log.info("no read_only endpoints present, skipping")
            return False
        ro_endpoints: list[NeonEndpoint] = [
            endpoint for endpoint in project.endpoints.values() if endpoint.type == "read_only"
        ]
        target_ep: NeonEndpoint = random.choice(ro_endpoints)
        target_ep.delete()
        log.info("endpoint %s deleted", target_ep.id)
    elif action == "restore_random_time":
        if (target := project.get_random_leaf_branch()) is None:
            return False
        log.info("Restore %s", target)
        target.restore_random_time()
    elif action == "reset_to_parent":
        if (target := project.get_random_leaf_branch()) is None:
<<<<<<< HEAD
            return False
        log.info("Reset to parent %s", target)
        target.reset_to_parent()
    elif action == "create_snapshot":
        snapshot = project.create_snapshot()
        if snapshot is None:
            return False
        log.info("Created snapshot %s", snapshot)
    elif action == "restore_snapshot":
        if (snapshot_to_restore := project.get_random_snapshot()) is None:
            return False
        log.info("Restoring snapshot %s", snapshot_to_restore)
        if project.restore_snapshot(snapshot_to_restore.id) is None:
            return False
    elif action == "delete_snapshot":
        snapshot_to_delete = project.get_random_snapshot()
        if snapshot_to_delete is None:
            return False
        snapshot_to_delete.delete()
        log.info("Deleted snapshot %s", snapshot_to_delete)
=======
            return False
        log.info("Reset to parent %s", target)
        target.reset_to_parent()
>>>>>>> fc242afc
    else:
        raise ValueError(f"The action {action} is unknown")
    return True


@pytest.mark.timeout(7200)
@pytest.mark.remote_cluster
def test_api_random(
    setup_class,
    pg_distrib_dir: Path,
    test_output_dir: Path,
):
    """
    Run the random API tests
    """
    if seed_env := os.getenv("RANDOM_SEED"):
        seed = int(seed_env)
    else:
        seed = 0
    if seed == 0:
        seed = int(time.time())
    log.info("Using random seed: %s", seed)
    random.seed(seed)
    pg_bin, project = setup_class
    # Here we can assign weights
    ACTIONS = (
        ("new_branch", 1.2),
        ("new_branch_random_time", 0.5),
        ("new_ro_endpoint", 1.4),
        ("delete_ro_endpoint", 0.8),
        ("delete_branch", 1.2),
        ("restore_random_time", 0.9),
        ("reset_to_parent", 0.3),
<<<<<<< HEAD
        ("create_snapshot", 0.15),
        ("restore_snapshot", 0.1),
        ("delete_snapshot", 0.1),
=======
>>>>>>> fc242afc
    )
    if num_ops_env := os.getenv("NUM_OPERATIONS"):
        num_operations = int(num_ops_env)
    else:
        num_operations = 250
    pg_bin.run(["pgbench", "-i", "-I", "dtGvp", "-s100"], env=project.main_branch.connect_env)
<<<<<<< HEAD
    # Create a table for sanity check
    # We are going to leve some control values there to check, e.g., after restoring a snapshot
    pg_bin.run(
        [
            "psql",
            "-c",
            "CREATE TABLE IF NOT EXISTS sanity_check (name VARCHAR NOT NULL PRIMARY KEY, value VARCHAR)",
        ],
        env=project.main_branch.connect_env,
    )
=======
>>>>>>> fc242afc
    # To not go to the past where pgbench tables do not exist
    time.sleep(1)
    project.min_time = datetime.now(UTC)
    for _ in range(num_operations):
        log.info("Starting action #%s", _ + 1)
        while not do_action(
            project, random.choices([a[0] for a in ACTIONS], weights=[w[1] for w in ACTIONS])[0]
        ):
            log.info("Retrying...")
        project.check_all_benchmarks()
    assert True<|MERGE_RESOLUTION|>--- conflicted
+++ resolved
@@ -182,12 +182,9 @@
         self.project.terminate_benchmark(self.id)
 
     def reset_to_parent(self) -> None:
-<<<<<<< HEAD
         """
         Resets the branch to the parent branch
         """
-=======
->>>>>>> fc242afc
         for ep in self.project.endpoints.values():
             if ep.type == "read_only":
                 ep.terminate_benchmark()
@@ -292,11 +289,8 @@
         self.limits: dict[str, Any] = self.get_limits()["limits"]
         self.read_only_endpoints_total: int = 0
         self.min_time: datetime = datetime.now(UTC)
-<<<<<<< HEAD
         self.snapshots: dict[str, NeonSnapshot] = {}
         self.snapshot_num: int = 0
-=======
->>>>>>> fc242afc
 
     def get_limits(self) -> dict[str, Any]:
         return self.neon_api.get_project_limits(self.id)
@@ -324,14 +318,10 @@
         return False
 
     def create_branch(
-<<<<<<< HEAD
         self,
         parent_id: str | None = None,
         parent_timestamp: datetime | None = None,
         is_reset: bool = False,
-=======
-        self, parent_id: str | None = None, parent_timestamp: datetime | None = None
->>>>>>> fc242afc
     ) -> NeonBranch | None:
         self.wait()
         if not self.check_limit_branches():
@@ -344,11 +334,7 @@
         branch_def = self.neon_api.create_branch(
             self.id, parent_id=parent_id, parent_timestamp=parent_timestamp_str
         )
-<<<<<<< HEAD
         new_branch = NeonBranch(self, branch_def, is_reset)
-=======
-        new_branch = NeonBranch(self, branch_def)
->>>>>>> fc242afc
         self.wait()
         return new_branch
 
@@ -388,7 +374,6 @@
             log.info("No leaf branches found")
         return target
 
-<<<<<<< HEAD
     def get_random_parent_branch(self) -> NeonBranch:
         return self.branches[random.choice(list(set(self.branches.keys()) - self.reset_branches))]
 
@@ -405,8 +390,6 @@
             log.info("No snapshots found")
         return snapshot
 
-=======
->>>>>>> fc242afc
     def delete_endpoint(self, endpoint_id: str) -> None:
         self.terminate_benchmark(endpoint_id)
         self.neon_api.delete_endpoint(self.id, endpoint_id)
@@ -617,13 +600,7 @@
     if action == "new_branch" or action == "new_branch_random_time":
         use_random_time: bool = action == "new_branch_random_time"
         log.info("Trying to create a new branch %s", "random time" if use_random_time else "")
-<<<<<<< HEAD
         parent = project.get_random_parent_branch()
-=======
-        parent = project.branches[
-            random.choice(list(set(project.branches.keys()) - project.reset_branches))
-        ]
->>>>>>> fc242afc
         child = parent.create_child_branch(parent.random_time() if use_random_time else None)
         if child is None:
             return False
@@ -659,7 +636,6 @@
         target.restore_random_time()
     elif action == "reset_to_parent":
         if (target := project.get_random_leaf_branch()) is None:
-<<<<<<< HEAD
             return False
         log.info("Reset to parent %s", target)
         target.reset_to_parent()
@@ -680,11 +656,6 @@
             return False
         snapshot_to_delete.delete()
         log.info("Deleted snapshot %s", snapshot_to_delete)
-=======
-            return False
-        log.info("Reset to parent %s", target)
-        target.reset_to_parent()
->>>>>>> fc242afc
     else:
         raise ValueError(f"The action {action} is unknown")
     return True
@@ -718,19 +689,15 @@
         ("delete_branch", 1.2),
         ("restore_random_time", 0.9),
         ("reset_to_parent", 0.3),
-<<<<<<< HEAD
         ("create_snapshot", 0.15),
         ("restore_snapshot", 0.1),
         ("delete_snapshot", 0.1),
-=======
->>>>>>> fc242afc
     )
     if num_ops_env := os.getenv("NUM_OPERATIONS"):
         num_operations = int(num_ops_env)
     else:
         num_operations = 250
     pg_bin.run(["pgbench", "-i", "-I", "dtGvp", "-s100"], env=project.main_branch.connect_env)
-<<<<<<< HEAD
     # Create a table for sanity check
     # We are going to leve some control values there to check, e.g., after restoring a snapshot
     pg_bin.run(
@@ -741,8 +708,9 @@
         ],
         env=project.main_branch.connect_env,
     )
-=======
->>>>>>> fc242afc
+    # To not go to the past where pgbench tables do not exist
+    time.sleep(1)
+    project.min_time = datetime.now(UTC)
     # To not go to the past where pgbench tables do not exist
     time.sleep(1)
     project.min_time = datetime.now(UTC)
