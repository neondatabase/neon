--- conflicted
+++ resolved
@@ -728,25 +728,6 @@
 		PG_RETURN_INT32(dc);
 }
 
-<<<<<<< HEAD
-PG_FUNCTION_INFO_V1(neon_get_lfc_stats);
-Datum
-neon_get_lfc_stats(PG_FUNCTION_ARGS)
-{
-#define NUM_NEON_GET_STATS_COLS	2
-	ReturnSetInfo *rsinfo = (ReturnSetInfo *) fcinfo->resultinfo;
-	LfcStatsEntry *entries;
-	uint32		num_entries;
-
-	InitMaterializedSRF(fcinfo, 0);
-
-	if (neon_use_communicator_worker)
-		entries = communicator_new_get_lfc_stats(&num_entries);
-	else
-		entries = get_lfc_stats(&num_entries);
-
-	for (uint32 i = 0; i < num_entries; i++)
-=======
 Datum
 neon_get_lfc_stats(PG_FUNCTION_ARGS)
 {
@@ -758,28 +739,18 @@
 	InitMaterializedSRF(fcinfo, 0);
 
 	/* lfc_get_stats() does all the heavy lifting */
-	entries = lfc_get_stats(&num_entries);
+	if (neon_use_communicator_worker)
+		entries = communicator_new_lfc_get_stats(&num_entries);
+	else
+		entries = lfc_get_stats(&num_entries);
 
 	/* Convert the LfcStatsEntrys to a result set */
 	for (size_t i = 0; i < num_entries; i++)
->>>>>>> 5e3cb2ab
 	{
 		LfcStatsEntry *entry = &entries[i];
 		Datum		values[NUM_NEON_GET_STATS_COLS];
 		bool		nulls[NUM_NEON_GET_STATS_COLS];
 
-<<<<<<< HEAD
-		nulls[0] = false;
-		values[0] = CStringGetTextDatum(entry->metric_name);
-		nulls[1] = entry->isnull;
-		values[1] = Int64GetDatum(entry->isnull ? 0 : entry->value);
-		tuplestore_putvalues(rsinfo->setResult, rsinfo->setDesc, values, nulls);
-	}
-
-	PG_RETURN_VOID();
-}
-
-=======
 		values[0] = CStringGetTextDatum(entry->metric_name);
 		nulls[0] = false;
 		values[1] = Int64GetDatum(entry->isnull ? 0 : entry->value);
@@ -829,7 +800,6 @@
 
 #undef NUM_LOCALCACHE_PAGES_COLS
 }
->>>>>>> 5e3cb2ab
 
 /*
  * Initialization stage 2: make requests for the amount of shared memory we
