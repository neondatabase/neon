--- conflicted
+++ resolved
@@ -89,20 +89,10 @@
 /* 2.5 minutes. A bit higher than highest default TCP retransmission timeout */
 static int pageserver_response_disconnect_timeout = 150000;
 
-<<<<<<< HEAD
-=======
 static int	conf_refresh_reconnect_attempt_threshold = 16;
 // Hadron: timeout for refresh errors (1 minute)
 static uint64 	kRefreshErrorTimeoutUSec = 1 * USECS_PER_MINUTE;
 
-typedef struct
-{
-	char		connstring[MAX_SHARDS][MAX_PAGESERVER_CONNSTRING_SIZE];
-	size_t		num_shards;
-	size_t		stripe_size;
-} ShardMap;
-
->>>>>>> 5e3cb2ab
 /*
  * PagestoreShmemState is kept in shared memory. It contains the connection
  * strings for each shard.
