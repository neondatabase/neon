/*-------------------------------------------------------------------------
 *
 * libpagestore.c
 *	  Handles network communications with the remote pagestore.
 *
 * Portions Copyright (c) 1996-2021, PostgreSQL Global Development Group
 * Portions Copyright (c) 1994, Regents of the University of California
 *
 *
 * IDENTIFICATION
 *	 contrib/neon/libpqpagestore.c
 *
 *-------------------------------------------------------------------------
 */
#include "postgres.h"

#include <math.h>

#include "access/xlog.h"
#include "common/hashfn.h"
#include "fmgr.h"
#include "libpq-fe.h"
#include "libpq/libpq.h"
#include "libpq/pqformat.h"
#include "miscadmin.h"
#include "pgstat.h"
#include "portability/instr_time.h"
#include "postmaster/interrupt.h"
#include "storage/buf_internals.h"
#include "storage/ipc.h"
#include "storage/lwlock.h"
#include "storage/pg_shmem.h"
#include "utils/guc.h"

#include "neon.h"
#include "neon_perf_counters.h"
#include "neon_utils.h"
#include "pagestore_client.h"
#include "walproposer.h"

#ifdef __linux__
#include <sys/ioctl.h>
#include <linux/sockios.h>
#endif

#include "libpq-int.h" /* FIXME: temporarily for debugging */

#define PageStoreTrace DEBUG5

#define MIN_RECONNECT_INTERVAL_USEC 1000
#define MAX_RECONNECT_INTERVAL_USEC 1000000

/* GUCs */
char	   *neon_timeline;
char	   *neon_tenant;
int32		max_cluster_size;
char	   *page_server_connstring;
char	   *neon_auth_token;

int			readahead_buffer_size = 128;
int			flush_every_n_requests = 8;

int         neon_protocol_version = 2;

static int	max_reconnect_attempts = 60;
static int	stripe_size;

static int pageserver_response_log_timeout = 10000;
static int pageserver_response_disconnect_timeout = 120000; /* 2 minutes */

typedef struct
{
	char		connstring[MAX_SHARDS][MAX_PAGESERVER_CONNSTRING_SIZE];
	size_t		num_shards;
} ShardMap;

/*
 * PagestoreShmemState is kept in shared memory. It contains the connection
 * strings for each shard.
 *
 * The "neon.pageserver_connstring" GUC is marked with the PGC_SIGHUP option,
 * allowing it to be changed using pg_reload_conf(). The control plane can
 * update the connection string if the pageserver crashes, is relocated, or
 * new shards are added. A parsed copy of the current value of the GUC is kept
 * in shared memory, updated by the postmaster, because regular backends don't
 * reload the config during query execution, but we might need to re-establish
 * the pageserver connection with the new connection string even in the middle
 * of a query.
 *
 * The shared memory copy is protected by a lockless algorithm using two
 * atomic counters. The counters allow a backend to quickly check if the value
 * has changed since last access, and to detect and retry copying the value if
 * the postmaster changes the value concurrently. (Postmaster doesn't have a
 * PGPROC entry and therefore cannot use LWLocks.)
 */
typedef struct
{
	pg_atomic_uint64 begin_update_counter;
	pg_atomic_uint64 end_update_counter;
	ShardMap	shard_map;
} PagestoreShmemState;

#if PG_VERSION_NUM >= 150000
static shmem_request_hook_type prev_shmem_request_hook = NULL;
#endif
static shmem_startup_hook_type prev_shmem_startup_hook;
static PagestoreShmemState *pagestore_shared;
static uint64 pagestore_local_counter = 0;

typedef enum PSConnectionState {
	PS_Disconnected,			/* no connection yet */
	PS_Connecting_Startup,		/* connection starting up */
	PS_Connecting_PageStream,	/* negotiating pagestream */ 
	PS_Connected,				/* connected, pagestream established */
} PSConnectionState;

/* This backend's per-shard connections */
typedef struct
{
	TimestampTz		last_connect_time; /* read-only debug value */
	TimestampTz		last_reconnect_time;
	uint32			delay_us;
	int				n_reconnect_attempts;

	/*---
	 * Pageserver connection state, i.e.
	 *	disconnected: conn == NULL, wes == NULL;
	 *	conn_startup: connection initiated, waiting for connection establishing
	 *	conn_ps:      PageStream query sent, waiting for confirmation
	 *	connected:    PageStream established
	 */
	PSConnectionState state;
	PGconn		   *conn;

	/* request / response counters for debugging */
	uint64			nrequests_sent;
	uint64			nresponses_received;

	/* State for the receive timeout mechanism in call_PQgetCopyData() */
	instr_time		receive_start_time;			/* when we started waiting */
	instr_time		receive_last_log_time;		/* when we last printed a log message for the wait */
	bool			receive_logged;				/* has the wait been logged */

	/*---
	 * WaitEventSet containing:
	 *	- WL_SOCKET_READABLE on 'conn'
	 *	- WL_LATCH_SET on MyLatch, and
	 *	- WL_EXIT_ON_PM_DEATH.
	 */
	WaitEventSet   *wes_read;
} PageServer;

static PageServer page_servers[MAX_SHARDS];

static bool pageserver_flush(shardno_t shard_no);
static void pageserver_disconnect(shardno_t shard_no);
static void pageserver_disconnect_shard(shardno_t shard_no);

static bool
PagestoreShmemIsValid(void)
{
	return pagestore_shared && UsedShmemSegAddr;
}

/*
 * Parse a comma-separated list of connection strings into a ShardMap.
 *
 * If 'result' is NULL, just checks that the input is valid. If the input is
 * not valid, returns false. The contents of *result are undefined in
 * that case, and must not be relied on.
 */
static bool
ParseShardMap(const char *connstr, ShardMap *result)
{
	const char *p;
	int			nshards = 0;

	if (result)
		memset(result, 0, sizeof(ShardMap));

	p = connstr;
	nshards = 0;
	for (;;)
	{
		const char *sep;
		size_t		connstr_len;

		sep = strchr(p, ',');
		connstr_len = sep != NULL ? sep - p : strlen(p);

		if (connstr_len == 0 && sep == NULL)
			break;				/* ignore trailing comma */

		if (nshards >= MAX_SHARDS)
		{
			neon_log(LOG, "Too many shards");
			return false;
		}
		if (connstr_len >= MAX_PAGESERVER_CONNSTRING_SIZE)
		{
			neon_log(LOG, "Connection string too long");
			return false;
		}
		if (result)
		{
			memcpy(result->connstring[nshards], p, connstr_len);
			result->connstring[nshards][connstr_len] = '\0';
		}
		nshards++;

		if (sep == NULL)
			break;
		p = sep + 1;
	}
	if (result)
		result->num_shards = nshards;

	return true;
}

static bool
CheckPageserverConnstring(char **newval, void **extra, GucSource source)
{
	char	   *p = *newval;

	return ParseShardMap(p, NULL);
}

static void
AssignPageserverConnstring(const char *newval, void *extra)
{
	ShardMap	shard_map;

	/*
	 * Only postmaster updates the copy in shared memory.
	 */
	if (!PagestoreShmemIsValid() || IsUnderPostmaster)
		return;

	if (!ParseShardMap(newval, &shard_map))
	{
		/*
		 * shouldn't happen, because we already checked the value in
		 * CheckPageserverConnstring
		 */
		elog(ERROR, "could not parse shard map");
	}

	if (memcmp(&pagestore_shared->shard_map, &shard_map, sizeof(ShardMap)) != 0)
	{
		pg_atomic_add_fetch_u64(&pagestore_shared->begin_update_counter, 1);
		pg_write_barrier();
		memcpy(&pagestore_shared->shard_map, &shard_map, sizeof(ShardMap));
		pg_write_barrier();
		pg_atomic_add_fetch_u64(&pagestore_shared->end_update_counter, 1);
	}
	else
	{
		/* no change */
	}
}

/*
 * Get the current number of shards, and/or the connection string for a
 * particular shard from the shard map in shared memory.
 *
 * If num_shards_p is not NULL, it is set to the current number of shards.
 *
 * If connstr_p is not NULL, the connection string for 'shard_no' is copied to
 * it. It must point to a buffer at least MAX_PAGESERVER_CONNSTRING_SIZE bytes
 * long.
 *
 * As a side-effect, if the shard map in shared memory had changed since the
 * last call, terminates all existing connections to all pageservers.
 */
static void
load_shard_map(shardno_t shard_no, char *connstr_p, shardno_t *num_shards_p)
{
	uint64		begin_update_counter;
	uint64		end_update_counter;
	ShardMap   *shard_map = &pagestore_shared->shard_map;
	shardno_t	num_shards;

	/*
	 * Postmaster can update the shared memory values concurrently, in which
	 * case we would copy a garbled mix of the old and new values. We will
	 * detect it because the counter's won't match, and retry. But it's
	 * important that we don't do anything within the retry-loop that would
	 * depend on the string having valid contents.
	 */
	do
	{
		begin_update_counter = pg_atomic_read_u64(&pagestore_shared->begin_update_counter);
		end_update_counter = pg_atomic_read_u64(&pagestore_shared->end_update_counter);

		num_shards = shard_map->num_shards;
		if (connstr_p && shard_no < MAX_SHARDS)
			strlcpy(connstr_p, shard_map->connstring[shard_no], MAX_PAGESERVER_CONNSTRING_SIZE);
		pg_memory_barrier();
	}
	while (begin_update_counter != end_update_counter
		   || begin_update_counter != pg_atomic_read_u64(&pagestore_shared->begin_update_counter)
		   || end_update_counter != pg_atomic_read_u64(&pagestore_shared->end_update_counter));

	if (connstr_p && shard_no >= num_shards)
		neon_log(ERROR, "Shard %d is greater or equal than number of shards %d",
				 shard_no, num_shards);

	/*
	 * If any of the connection strings changed, reset all connections.
	 */
	if (pagestore_local_counter != end_update_counter)
	{
		for (shardno_t i = 0; i < MAX_SHARDS; i++)
		{
			if (page_servers[i].conn)
				pageserver_disconnect(i);
		}
		pagestore_local_counter = end_update_counter;
	}

	if (num_shards_p)
		*num_shards_p = num_shards;
}

#define MB (1024*1024)

shardno_t
get_shard_number(BufferTag *tag)
{
	shardno_t	n_shards;
	uint32		hash;

	load_shard_map(0, NULL, &n_shards);

#if PG_MAJORVERSION_NUM < 16
	hash = murmurhash32(tag->rnode.relNode);
	hash = hash_combine(hash, murmurhash32(tag->blockNum / stripe_size));
#else
	hash = murmurhash32(tag->relNumber);
	hash = hash_combine(hash, murmurhash32(tag->blockNum / stripe_size));
#endif

	return hash % n_shards;
}

static inline void
CLEANUP_AND_DISCONNECT(PageServer *shard) 
{
	if (shard->wes_read)
	{
		FreeWaitEventSet(shard->wes_read);
		shard->wes_read = NULL;
	}
	if (shard->conn)
	{
		MyNeonCounters->pageserver_disconnects_total++;
		PQfinish(shard->conn);
		shard->conn = NULL;
	}

	shard->state = PS_Disconnected;
}

/*
 * Connect to a pageserver, or continue to try to connect if we're yet to
 * complete the connection (e.g. due to receiving an earlier cancellation
 * during connection start).
 * Returns true if successfully connected; false if the connection failed.
 * 
 * Throws errors in unrecoverable situations, or when this backend's query
 * is canceled.
 */
static bool
pageserver_connect(shardno_t shard_no, int elevel)
{
	PageServer *shard = &page_servers[shard_no];
	char		connstr[MAX_PAGESERVER_CONNSTRING_SIZE];

	/*
	 * Get the connection string for this shard. If the shard map has been
	 * updated since we last looked, this will also disconnect any existing
	 * pageserver connections as a side effect.
	 * Note that connstr is used both during connection start, and when we
	 * log the successful connection.
	 */
	load_shard_map(shard_no, connstr, NULL);

	switch (shard->state)
	{
	case PS_Disconnected:
	{
		const char *keywords[4];
		const char *values[4];
		char pid_str[16];
		int			n_pgsql_params;
		TimestampTz	now;
		int64		us_since_last_attempt;

		/* Make sure we start with a clean slate */
		CLEANUP_AND_DISCONNECT(shard);

		neon_shard_log(shard_no, DEBUG5, "Connection state: Disconnected");

		now = GetCurrentTimestamp();
		us_since_last_attempt = (int64) (now - shard->last_reconnect_time);
		shard->last_reconnect_time = now;

		/*
		 * Make sure we don't do exponential backoff with a constant multiplier
		 * of 0 us, as that doesn't really do much for timeouts...
		 *
		 * cf. https://github.com/neondatabase/neon/issues/7897
		 */
		if (shard->delay_us == 0)
			shard->delay_us = MIN_RECONNECT_INTERVAL_USEC;

		/*
		 * If we did other tasks between reconnect attempts, then we won't
		 * need to wait as long as a full delay.
		 */
		if (us_since_last_attempt < shard->delay_us)
		{
			pg_usleep(shard->delay_us - us_since_last_attempt);
		}

		/* update the delay metric */
		shard->delay_us = Min(shard->delay_us * 2, MAX_RECONNECT_INTERVAL_USEC);

		/*
		 * Connect using the connection string we got from the
		 * neon.pageserver_connstring GUC. If the NEON_AUTH_TOKEN environment
		 * variable was set, use that as the password.
		 *
		 * The connection options are parsed in the order they're given, so when
		 * we set the password before the connection string, the connection string
		 * can override the password from the env variable. Seems useful, although
		 * we don't currently use that capability anywhere.
		 */
		n_pgsql_params = 0;

		/*
		 * Pageserver logs include this in the connection's tracing span.
		 * This allows for reasier log correlation between compute and pageserver.
		 */
		keywords[n_pgsql_params] = "application_name";
		{
			int ret = snprintf(pid_str, sizeof(pid_str), "%d", MyProcPid);
			if (ret < 0 || ret >= (int)(sizeof(pid_str)))
				elog(FATAL, "stack-allocated buffer too small to hold pid");
		}
		/* lifetime: PQconnectStartParams strdups internally */
		values[n_pgsql_params] = (const char*) pid_str;
		n_pgsql_params++;

		keywords[n_pgsql_params] = "dbname";
		values[n_pgsql_params] = connstr;
		n_pgsql_params++;

		if (neon_auth_token)
		{
			keywords[n_pgsql_params] = "password";
			values[n_pgsql_params] = neon_auth_token;
			n_pgsql_params++;
		}

		keywords[n_pgsql_params] = NULL;
		values[n_pgsql_params] = NULL;

		shard->conn = PQconnectStartParams(keywords, values, 1);
		if (PQstatus(shard->conn) == CONNECTION_BAD)
		{
			char	   *msg = pchomp(PQerrorMessage(shard->conn));
			CLEANUP_AND_DISCONNECT(shard);
			ereport(elevel,
					(errcode(ERRCODE_SQLCLIENT_UNABLE_TO_ESTABLISH_SQLCONNECTION),
						errmsg(NEON_TAG "[shard %d] could not establish connection to pageserver", shard_no),
						errdetail_internal("%s", msg)));
			pfree(msg);
			return false;
		}
		shard->state = PS_Connecting_Startup;
	}
	/* FALLTHROUGH */
	case PS_Connecting_Startup:
	{
		char	   *pagestream_query;
		int			ps_send_query_ret;
		bool		connected = false;
		int poll_result = PGRES_POLLING_WRITING;
		neon_shard_log(shard_no, DEBUG5, "Connection state: Connecting_Startup");

		do
		{
			switch (poll_result)
			{
			default: /* unknown/unused states are handled as a failed connection */
			case PGRES_POLLING_FAILED:
				{
					char	   *pqerr = PQerrorMessage(shard->conn);
					char	   *msg = NULL;
					neon_shard_log(shard_no, DEBUG5, "POLLING_FAILED");

					if (pqerr)
						msg = pchomp(pqerr);

					CLEANUP_AND_DISCONNECT(shard);

					if (msg)
					{
						neon_shard_log(shard_no, elevel,
									   "could not connect to pageserver: %s",
									   msg);
						pfree(msg);
					}
					else
						neon_shard_log(shard_no, elevel,
									   "could not connect to pageserver");

					return false;
				}
			case PGRES_POLLING_READING:
				/* Sleep until there's something to do */
				while (true)
				{
					int rc = WaitLatchOrSocket(MyLatch,
											   WL_EXIT_ON_PM_DEATH | WL_LATCH_SET | WL_SOCKET_READABLE,
											   PQsocket(shard->conn),
											   0,
											   WAIT_EVENT_NEON_PS_STARTING);
					elog(DEBUG5, "PGRES_POLLING_READING=>%d", rc);
					if (rc & WL_LATCH_SET)
					{
						ResetLatch(MyLatch);
						/* query cancellation, backend shutdown */
						CHECK_FOR_INTERRUPTS();
					}
					if (rc & WL_SOCKET_READABLE)
						break;
				}
				/* PQconnectPoll() handles the socket polling state updates */

				break;
			case PGRES_POLLING_WRITING:
				/* Sleep until there's something to do */
				while (true)
				{
					int rc = WaitLatchOrSocket(MyLatch,
											   WL_EXIT_ON_PM_DEATH | WL_LATCH_SET | WL_SOCKET_WRITEABLE,
											   PQsocket(shard->conn),
											   0,
											   WAIT_EVENT_NEON_PS_STARTING);
					elog(DEBUG5, "PGRES_POLLING_WRITING=>%d", rc);
					if (rc & WL_LATCH_SET)
					{
						ResetLatch(MyLatch);
						/* query cancellation, backend shutdown */
						CHECK_FOR_INTERRUPTS();
					}
					if (rc & WL_SOCKET_WRITEABLE)
						break;
				}
				/* PQconnectPoll() handles the socket polling state updates */

				break;
			case PGRES_POLLING_OK:
				neon_shard_log(shard_no, DEBUG5, "POLLING_OK");
				connected = true;
				break;
			}
			poll_result = PQconnectPoll(shard->conn);
			elog(DEBUG5, "PQconnectPoll=>%d", poll_result);
		}
		while (!connected);

		/* No more polling needed; connection succeeded */
		shard->last_connect_time = GetCurrentTimestamp();

#if PG_MAJORVERSION_NUM >= 17
		shard->wes_read = CreateWaitEventSet(NULL, 3);
#else
		shard->wes_read = CreateWaitEventSet(TopMemoryContext, 3);
#endif
		AddWaitEventToSet(shard->wes_read, WL_LATCH_SET, PGINVALID_SOCKET,
						  MyLatch, NULL);
		AddWaitEventToSet(shard->wes_read, WL_EXIT_ON_PM_DEATH, PGINVALID_SOCKET,
						  NULL, NULL);
		AddWaitEventToSet(shard->wes_read, WL_SOCKET_READABLE, PQsocket(shard->conn), NULL, NULL);


		switch (neon_protocol_version)
		{
		case 3:
			pagestream_query = psprintf("pagestream_v3 %s %s", neon_tenant, neon_timeline);
			break;
		case 2:
			pagestream_query = psprintf("pagestream_v2 %s %s", neon_tenant, neon_timeline);
			break;
		default:
			elog(ERROR, "unexpected neon_protocol_version %d", neon_protocol_version);
		}

		if (PQstatus(shard->conn) == CONNECTION_BAD)
		{
			char	   *msg = pchomp(PQerrorMessage(shard->conn));

			CLEANUP_AND_DISCONNECT(shard);

			ereport(elevel,
					(errcode(ERRCODE_SQLCLIENT_UNABLE_TO_ESTABLISH_SQLCONNECTION),
						errmsg(NEON_TAG "[shard %d] could not establish connection to pageserver", shard_no),
						errdetail_internal("%s", msg)));
			pfree(msg);
			return false;
		}

		ps_send_query_ret = PQsendQuery(shard->conn, pagestream_query);
		pfree(pagestream_query);
		if (ps_send_query_ret != 1)
		{
			CLEANUP_AND_DISCONNECT(shard);

			neon_shard_log(shard_no, elevel, "could not send pagestream command to pageserver");
			return false;
		}

		shard->state = PS_Connecting_PageStream;
	}
	/* FALLTHROUGH */
	case PS_Connecting_PageStream:
	{
		neon_shard_log(shard_no, DEBUG5, "Connection state: Connecting_PageStream");

		if (PQstatus(shard->conn) == CONNECTION_BAD)
		{
			char	   *msg = pchomp(PQerrorMessage(shard->conn));
			CLEANUP_AND_DISCONNECT(shard);
			ereport(elevel,
					(errcode(ERRCODE_SQLCLIENT_UNABLE_TO_ESTABLISH_SQLCONNECTION),
						errmsg(NEON_TAG "[shard %d] could not establish connection to pageserver", shard_no),
						errdetail_internal("%s", msg)));
			pfree(msg);
			return false;
		}

		while (PQisBusy(shard->conn))
		{
			WaitEvent	event;

			/* Sleep until there's something to do */
			(void) WaitEventSetWait(shard->wes_read, -1L, &event, 1,
									WAIT_EVENT_NEON_PS_CONFIGURING);
			ResetLatch(MyLatch);

			CHECK_FOR_INTERRUPTS();

			/* Data available in socket? */
			if (event.events & WL_SOCKET_READABLE)
			{
				if (!PQconsumeInput(shard->conn))
				{
					char	   *msg = pchomp(PQerrorMessage(shard->conn));

					CLEANUP_AND_DISCONNECT(shard);
					neon_shard_log(shard_no, elevel, "could not complete handshake with pageserver: %s",
								   msg);
					pfree(msg);
					return false;
				}
			}
		}

		shard->state = PS_Connected;
		shard->nrequests_sent = 0;
		shard->nresponses_received = 0;
		INSTR_TIME_SET_ZERO(shard->receive_start_time);
		INSTR_TIME_SET_ZERO(shard->receive_last_log_time);
		shard->receive_logged = false;
	}
	/* FALLTHROUGH */
	case PS_Connected:
		/*
		 * We successfully connected. Future connections to this PageServer
		 * will do fast retries again, with exponential backoff.
		 */
		shard->delay_us = MIN_RECONNECT_INTERVAL_USEC;

		neon_shard_log(shard_no, DEBUG5, "Connection state: Connected");
		neon_shard_log(shard_no, LOG, "libpagestore: connected to '%s' with protocol version %d", connstr, neon_protocol_version);
		return true;
	default:
		neon_shard_log(shard_no, ERROR, "libpagestore: invalid connection state %d", shard->state);
	}
	/* This shouldn't be hit */
	Assert(false);
}

static void
get_socket_stats(int socketfd, int *sndbuf, int *recvbuf)
{
	*sndbuf = -1;
	*recvbuf = -1;

#ifdef __linux__
	/*
	 * get kernel's send and recv queue size via ioctl
	 * https://elixir.bootlin.com/linux/v6.1.128/source/include/uapi/linux/sockios.h#L25-L27
	 */
	if (socketfd != -1)
	{
		int			ioctl_err;

		ioctl_err = ioctl(socketfd, SIOCOUTQ, sndbuf);
		if (ioctl_err!= 0) {
			*sndbuf = -errno;
		}
		ioctl_err = ioctl(socketfd, FIONREAD, recvbuf);
		if (ioctl_err != 0) {
			*recvbuf = -errno;
		}
	}
#endif
}

/*
 * A wrapper around PQgetCopyData that checks for interrupts while sleeping.
 */
static int
call_PQgetCopyData(shardno_t shard_no, char **buffer)
{
	int			ret;
	PageServer *shard = &page_servers[shard_no];
	PGconn	   *pageserver_conn = shard->conn;
	instr_time	now,
				since_start,
				since_last_log;

	elog(DEBUG1, "call_PQgetCopyData: enter");

retry:
	ret = PQgetCopyData(pageserver_conn, buffer, 1 /* async */ );

	if (ret == 0)
	{
		WaitEvent	occurred_event;
		int			noccurred;
<<<<<<< HEAD
		double		log_timeout,
					disconnect_timeout;
=======
>>>>>>> 40acb0c0
		long		timeout;

		/*
		 * Calculate time elapsed since the start, and since the last progress
		 * log message. On first call, remember the start time.
		 */
		INSTR_TIME_SET_CURRENT(now);
		if (INSTR_TIME_IS_ZERO(shard->receive_start_time))
		{
			shard->receive_start_time = now;
			INSTR_TIME_SET_ZERO(since_start);
			shard->receive_last_log_time = now;
			INSTR_TIME_SET_ZERO(since_last_log);
			shard->receive_logged = false;
		}
		else
		{
			since_start = now;
			INSTR_TIME_SUBTRACT(since_start, shard->receive_start_time);
			since_last_log = now;
			INSTR_TIME_SUBTRACT(since_last_log, shard->receive_last_log_time);
		}

<<<<<<< HEAD
		/* Sleep until the log or disconnect timeout is reached. */
		log_timeout = Max(0, (double) pageserver_response_log_timeout - INSTR_TIME_GET_MILLISEC(since_last_log));
		disconnect_timeout = Max(0, (double) pageserver_response_disconnect_timeout - INSTR_TIME_GET_MILLISEC(since_start));
		timeout = (long) ceil(Min(log_timeout, disconnect_timeout));

		elog(DEBUG1, "call_PQgetCopyData: waiting with timeout %ld (log_timeout %f, disconnect_timeout %f, inStart %d, inCursor %d, inEnd %d)",
			 timeout, log_timeout, disconnect_timeout,
			 pageserver_conn->inStart, pageserver_conn->inCursor, pageserver_conn->inEnd
			);
=======
		/* Sleep until there's something to do */
>>>>>>> 40acb0c0
		noccurred = WaitEventSetWait(shard->wes_read, timeout, &occurred_event, 1,
									 WAIT_EVENT_NEON_PS_READ);
		ResetLatch(MyLatch);

		CHECK_FOR_INTERRUPTS();

		/* Data available in socket? */
<<<<<<< HEAD
		if (noccurred > 0 && occurred_event.events & WL_SOCKET_READABLE)
=======
		if (noccurred > 0 && (occurred_event.events & WL_SOCKET_READABLE) != 0)
>>>>>>> 40acb0c0
		{
			int			sndbuf;
			int			recvbuf;

			get_socket_stats(PQsocket(pageserver_conn), &sndbuf, &recvbuf);

			elog(DEBUG1, "call_PQgetCopyData: woke up with WL_SOCKET_READABLE (sndbuf %d, recvbuf %d)",
				 sndbuf, recvbuf);
			if (!PQconsumeInput(pageserver_conn))
			{
				char	   *msg = pchomp(PQerrorMessage(pageserver_conn));

				neon_shard_log(shard_no, LOG, "could not get response from pageserver: %s", msg);
				pfree(msg);
				return -1;
			}
			goto retry;
		}

		/* Timeout was reached, or we were interrupted for some other reason */
		INSTR_TIME_SET_CURRENT(now);
		since_last_log = now;
		INSTR_TIME_SUBTRACT(since_last_log, shard->receive_last_log_time);
		since_start = now;
		INSTR_TIME_SUBTRACT(since_start, shard->receive_start_time);

		elog(DEBUG1, "call_PQgetCopyData: woke up, since_last_log: %f, since_start: %f",
			 INSTR_TIME_GET_MILLISEC(since_last_log), INSTR_TIME_GET_MILLISEC(since_start));

		/*
		 * As a debugging aid, if we don't get a response to a pageserver request
		 * for a long time, print a log message.
		 *
		 * The default neon.pageserver_response_log_timeout value, 10 s, is
		 * very generous. Normally we expect a response in a few
		 * milliseconds. We have metrics to track latencies in normal ranges,
		 * but in the cases that take exceptionally long, it's useful to log
		 * the exact timestamps.
		 */
		if (INSTR_TIME_GET_MILLISEC(since_last_log) >= pageserver_response_log_timeout)
		{
			int			sndbuf;
			int			recvbuf;

			get_socket_stats(PQsocket(pageserver_conn), &sndbuf, &recvbuf);

			neon_shard_log(shard_no, LOG,
						   "no response received from pageserver for %0.3f s, still waiting (sent " UINT64_FORMAT " requests, received " UINT64_FORMAT " responses) (socket sndbuf=%d recvbuf=%d)",
						   INSTR_TIME_GET_DOUBLE(since_start),
						   shard->nrequests_sent, shard->nresponses_received, sndbuf, recvbuf);
			shard->receive_last_log_time = now;
			shard->receive_logged = true;
		}

		/*
		 * If an even longer time has passed without receiving a response from
		 * the pageserver, disconnect.  That triggers a reconnection attempt
		 * in the caller.
		 *
		 * If this happens, the pageserver is likely dead and isn't coming
		 * back, or there's some kind of a network glitch and the connection
		 * is permanently gone. Without this, if the pageserver or the network
		 * connection is dead, it could take a very long time (15 minutes or
		 * more) until the TCP keepalive timeout notices that. Even if we
		 * would in fact get a response if we just waited a little longer,
		 * there's a good chance that we'll get the response sooner by
		 * reconnecting.
		 */
		if (INSTR_TIME_GET_MILLISEC(since_start) >= pageserver_response_disconnect_timeout)
		{
			neon_shard_log(shard_no, LOG, "no response from pageserver for %0.3f s, disconnecting",
					   INSTR_TIME_GET_DOUBLE(since_start));
			pageserver_disconnect(shard_no);
			return -1;
		}

		goto retry;
	}

	/*
	 * If we logged earlier that the response is taking a long time, log
	 * another message when the response is finally received.
	 */
	if (shard->receive_logged)
	{
		INSTR_TIME_SET_CURRENT(now);
		since_start = now;
		INSTR_TIME_SUBTRACT(since_start, shard->receive_start_time);
		neon_shard_log(shard_no, LOG,
					   "received response from pageserver after %0.3f s",
					   INSTR_TIME_GET_DOUBLE(since_start));
	}
	INSTR_TIME_SET_ZERO(shard->receive_start_time);
	INSTR_TIME_SET_ZERO(shard->receive_last_log_time);
	shard->receive_logged = false;

	elog(DEBUG1, "call_PQgetCopyData: exit");

	return ret;
}

/*
 * Reset prefetch and drop connection to the shard.
 * It also drops connection to all other shards involved in prefetch, through
 * prefetch_on_ps_disconnect().
 */
static void
pageserver_disconnect(shardno_t shard_no)
{
	/*
	 * If the connection to any pageserver is lost, we throw away the
	 * whole prefetch queue, even for other pageservers. It should not
	 * cause big problems, because connection loss is supposed to be a
	 * rare event.
	 */
	prefetch_on_ps_disconnect();

	pageserver_disconnect_shard(shard_no);
}

/*
 * Disconnect from specified shard
 */
static void
pageserver_disconnect_shard(shardno_t shard_no)
{
	PageServer *shard = &page_servers[shard_no];
	/*
	 * If anything goes wrong while we were sending a request, it's not clear
	 * what state the connection is in. For example, if we sent the request
	 * but didn't receive a response yet, we might receive the response some
	 * time later after we have already sent a new unrelated request. Close
	 * the connection to avoid getting confused.
	 * Similarly, even when we're in PS_DISCONNECTED, we may have junk to
	 * clean up: It is possible that we encountered an error allocating any
	 * of the wait event sets or the psql connection, or failed when we tried
	 * to attach wait events to the WaitEventSets.
	 */
	CLEANUP_AND_DISCONNECT(shard);

	shard->state = PS_Disconnected;
}

static bool
pageserver_send(shardno_t shard_no, NeonRequest *request)
{
	StringInfoData req_buff;
	PageServer *shard = &page_servers[shard_no];
	PGconn	   *pageserver_conn;

	MyNeonCounters->pageserver_requests_sent_total++;

	/* If the connection was lost for some reason, reconnect */
	if (shard->state == PS_Connected && PQstatus(shard->conn) == CONNECTION_BAD)
	{
		neon_shard_log(shard_no, LOG, "pageserver_send disconnect bad connection");
		pageserver_disconnect(shard_no);
		pageserver_conn = NULL;
	}

	req_buff = nm_pack_request(request);

	/*
	 * If pageserver is stopped, the connections from compute node are broken.
	 * The compute node doesn't notice that immediately, but it will cause the
	 * next request to fail, usually on the next query. That causes
	 * user-visible errors if pageserver is restarted, or the tenant is moved
	 * from one pageserver to another. See
	 * https://github.com/neondatabase/neon/issues/1138 So try to reestablish
	 * connection in case of failure.
	 */
	if (shard->state != PS_Connected)
	{
		while (!pageserver_connect(shard_no, shard->n_reconnect_attempts < max_reconnect_attempts ? LOG : ERROR))
		{
			shard->n_reconnect_attempts += 1;
		}
		shard->n_reconnect_attempts = 0;
	} else {
		Assert(shard->conn != NULL);
	}

	pageserver_conn = shard->conn;

	/*
	 * Send request.
	 *
	 * In principle, this could block if the output buffer is full, and we
	 * should use async mode and check for interrupts while waiting. In
	 * practice, our requests are small enough to always fit in the output and
	 * TCP buffer.
	 *
	 * Note that this also will fail when the connection is in the
	 * PGRES_POLLING_WRITING state. It's kinda dirty to disconnect at this
	 * point, but on the grand scheme of things it's only a small issue.
	 */
	shard->nrequests_sent++;
	if (PQputCopyData(pageserver_conn, req_buff.data, req_buff.len) <= 0)
	{
		char	   *msg = pchomp(PQerrorMessage(pageserver_conn));

		pageserver_disconnect(shard_no);
		neon_shard_log(shard_no, LOG, "pageserver_send disconnected: failed to send page request (try to reconnect): %s", msg);
		pfree(msg);
		pfree(req_buff.data);
		return false;
	}

	pfree(req_buff.data);

	if (message_level_is_interesting(PageStoreTrace))
	{
		char	   *msg = nm_to_string((NeonMessage *) request);

		neon_shard_log(shard_no, PageStoreTrace, "sent request: %s", msg);
		pfree(msg);
	}

	return true;
}

static NeonResponse *
pageserver_receive(shardno_t shard_no)
{
	StringInfoData resp_buff;
	NeonResponse *resp;
	PageServer *shard = &page_servers[shard_no];
	PGconn	   *pageserver_conn = shard->conn;
	/* read response */
	int			rc;

	if (shard->state != PS_Connected)
	{
		neon_shard_log(shard_no, LOG,
					   "pageserver_receive: returning NULL for non-connected pageserver connection: 0x%02x",
					   shard->state);
		return NULL;
	}

	Assert(pageserver_conn);

	rc = call_PQgetCopyData(shard_no, &resp_buff.data);
	if (rc >= 0)
	{
		/* call_PQgetCopyData handles rc == 0 */
		Assert(rc > 0);

		PG_TRY();
		{
			resp_buff.len = rc;
			resp_buff.cursor = 0;
			resp = nm_unpack_response(&resp_buff);
			PQfreemem(resp_buff.data);
		}
		PG_CATCH();
		{
			neon_shard_log(shard_no, LOG, "pageserver_receive: disconnect due to failure while parsing response");
			pageserver_disconnect(shard_no);
			PG_RE_THROW();
		}
		PG_END_TRY();

		if (message_level_is_interesting(PageStoreTrace))
		{
			char	   *msg = nm_to_string((NeonMessage *) resp);

			neon_shard_log(shard_no, PageStoreTrace, "got response: %s", msg);
			pfree(msg);
		}
	}
	else if (rc == -1 && shard->state == PS_Disconnected)
	{
		/* If the state is 'Disconnected', the disconnection message was already logged */
		resp = NULL;
	}
	else if (rc == -1)
	{
		char	   *msg = pchomp(PQerrorMessage(pageserver_conn));

		neon_shard_log(shard_no, LOG, "pageserver_receive disconnect: psql end of copy data: %s", msg);
		pfree(msg);
		pageserver_disconnect(shard_no);
		resp = NULL;
	}
	else if (rc == -2)
	{
		char	   *msg = pchomp(PQerrorMessage(pageserver_conn));

		pageserver_disconnect(shard_no);
		neon_shard_log(shard_no, ERROR, "pageserver_receive disconnect: could not read COPY data: %s", msg);
	}
	else
	{
		pageserver_disconnect(shard_no);
		neon_shard_log(shard_no, ERROR, "pageserver_receive disconnect: unexpected PQgetCopyData return value: %d", rc);
	}

	shard->nresponses_received++;
	return (NeonResponse *) resp;
}

static NeonResponse *
pageserver_try_receive(shardno_t shard_no)
{
	StringInfoData resp_buff;
	NeonResponse *resp;
	PageServer *shard = &page_servers[shard_no];
	PGconn	   *pageserver_conn = shard->conn;
	/* read response */
	int			rc;

	if (shard->state != PS_Connected)
		return NULL;

	Assert(pageserver_conn);

	rc = PQgetCopyData(shard->conn, &resp_buff.data, 1 /* async = true */);

	if (rc == 0)
		return NULL;
	else if (rc > 0)
	{
		PG_TRY();
		{
			resp_buff.len = rc;
			resp_buff.cursor = 0;
			resp = nm_unpack_response(&resp_buff);
			PQfreemem(resp_buff.data);
		}
		PG_CATCH();
		{
			neon_shard_log(shard_no, LOG, "pageserver_receive: disconnect due to failure while parsing response");
			pageserver_disconnect(shard_no);
			PG_RE_THROW();
		}
		PG_END_TRY();

		if (message_level_is_interesting(PageStoreTrace))
		{
			char	   *msg = nm_to_string((NeonMessage *) resp);

			neon_shard_log(shard_no, PageStoreTrace, "got response: %s", msg);
			pfree(msg);
		}
	}
	else if (rc == -1)
	{
		neon_shard_log(shard_no, LOG, "pageserver_receive disconnect: psql end of copy data: %s", pchomp(PQerrorMessage(pageserver_conn)));
		pageserver_disconnect(shard_no);
		resp = NULL;
	}
	else if (rc == -2)
	{
		char	   *msg = pchomp(PQerrorMessage(pageserver_conn));

		pageserver_disconnect(shard_no);
		neon_shard_log(shard_no, ERROR, "pageserver_receive disconnect: could not read COPY data: %s", msg);
	}
	else
	{
		pageserver_disconnect(shard_no);
		neon_shard_log(shard_no, ERROR, "pageserver_receive disconnect: unexpected PQgetCopyData return value: %d", rc);
	}

	shard->nresponses_received++;
	return (NeonResponse *) resp;
}


static bool
pageserver_flush(shardno_t shard_no)
{
	PGconn	   *pageserver_conn = page_servers[shard_no].conn;

	if (page_servers[shard_no].state != PS_Connected)
	{
		neon_shard_log(shard_no, WARNING, "Tried to flush while disconnected");
	}
	else
	{
		MyNeonCounters->pageserver_send_flushes_total++;
		if (PQflush(pageserver_conn))
		{
			char	   *msg = pchomp(PQerrorMessage(pageserver_conn));

			pageserver_disconnect(shard_no);
			neon_shard_log(shard_no, LOG, "pageserver_flush disconnect because failed to flush page requests: %s", msg);
			pfree(msg);
			return false;
		}
	}

	return true;
}

page_server_api api =
{
	.send = pageserver_send,
	.flush = pageserver_flush,
	.receive = pageserver_receive,
	.try_receive = pageserver_try_receive,
	.disconnect = pageserver_disconnect_shard
};

static bool
check_neon_id(char **newval, void **extra, GucSource source)
{
	uint8		id[16];

	return **newval == '\0' || HexDecodeString(id, *newval, 16);
}

static Size
PagestoreShmemSize(void)
{
	return add_size(sizeof(PagestoreShmemState), NeonPerfCountersShmemSize());
}

static bool
PagestoreShmemInit(void)
{
	bool		found;

	LWLockAcquire(AddinShmemInitLock, LW_EXCLUSIVE);
	pagestore_shared = ShmemInitStruct("libpagestore shared state",
									   sizeof(PagestoreShmemState),
									   &found);
	if (!found)
	{
		pg_atomic_init_u64(&pagestore_shared->begin_update_counter, 0);
		pg_atomic_init_u64(&pagestore_shared->end_update_counter, 0);
		memset(&pagestore_shared->shard_map, 0, sizeof(ShardMap));
		AssignPageserverConnstring(page_server_connstring, NULL);
	}

	NeonPerfCountersShmemInit();

	LWLockRelease(AddinShmemInitLock);
	return found;
}

static void
pagestore_shmem_startup_hook(void)
{
	if (prev_shmem_startup_hook)
		prev_shmem_startup_hook();

	PagestoreShmemInit();
}

static void
pagestore_shmem_request(void)
{
#if PG_VERSION_NUM >= 150000
	if (prev_shmem_request_hook)
		prev_shmem_request_hook();
#endif

	RequestAddinShmemSpace(PagestoreShmemSize());
}

static void
pagestore_prepare_shmem(void)
{
#if PG_VERSION_NUM >= 150000
	prev_shmem_request_hook = shmem_request_hook;
	shmem_request_hook = pagestore_shmem_request;
#else
	pagestore_shmem_request();
#endif
	prev_shmem_startup_hook = shmem_startup_hook;
	shmem_startup_hook = pagestore_shmem_startup_hook;
}

/*
 * Module initialization function
 */
void
pg_init_libpagestore(void)
{
	pagestore_prepare_shmem();

	DefineCustomStringVariable("neon.pageserver_connstring",
							   "connection string to the page server",
							   NULL,
							   &page_server_connstring,
							   "",
							   PGC_SIGHUP,
							   0,	/* no flags required */
							   CheckPageserverConnstring, AssignPageserverConnstring, NULL);

	DefineCustomStringVariable("neon.timeline_id",
							   "Neon timeline_id the server is running on",
							   NULL,
							   &neon_timeline,
							   "",
							   PGC_POSTMASTER,
							   0,	/* no flags required */
							   check_neon_id, NULL, NULL);

	DefineCustomStringVariable("neon.tenant_id",
							   "Neon tenant_id the server is running on",
							   NULL,
							   &neon_tenant,
							   "",
							   PGC_POSTMASTER,
							   0,	/* no flags required */
							   check_neon_id, NULL, NULL);

	DefineCustomIntVariable("neon.stripe_size",
							"sharding stripe size",
							NULL,
							&stripe_size,
							32768, 1, INT_MAX,
							PGC_SIGHUP,
							GUC_UNIT_BLOCKS,
							NULL, NULL, NULL);

	DefineCustomIntVariable("neon.max_cluster_size",
							"cluster size limit",
							NULL,
							&max_cluster_size,
							-1, -1, INT_MAX,
							PGC_SIGHUP,
							GUC_UNIT_MB,
							NULL, NULL, NULL);
	DefineCustomIntVariable("neon.flush_output_after",
							"Flush the output buffer after every N unflushed requests",
							NULL,
							&flush_every_n_requests,
							8, -1, INT_MAX,
							PGC_USERSET,
							0,	/* no flags required */
							NULL, NULL, NULL);
	DefineCustomIntVariable("neon.max_reconnect_attempts",
							"Maximal attempts to reconnect to pages server (with 1 second timeout)",
							NULL,
							&max_reconnect_attempts,
							60, 0, INT_MAX,
							PGC_USERSET,
							0,
							NULL, NULL, NULL);
	DefineCustomIntVariable("neon.readahead_buffer_size",
							"number of prefetches to buffer",
							"This buffer is used to hold and manage prefetched "
							"data; so it is important that this buffer is at "
							"least as large as the configured value of all "
							"tablespaces' effective_io_concurrency and "
							"maintenance_io_concurrency, and your sessions' "
							"values for these settings.",
							&readahead_buffer_size,
							128, 16, 1024,
							PGC_USERSET,
							0,	/* no flags required */
							NULL, (GucIntAssignHook) &readahead_buffer_resize, NULL);
	DefineCustomIntVariable("neon.protocol_version",
							"Version of compute<->page server protocol",
							NULL,
							&neon_protocol_version,
							2,	/* use protocol version 2 */
							2,	/* min */
							3,	/* max */
							PGC_SU_BACKEND,
							0,	/* no flags required */
							NULL, NULL, NULL);

	DefineCustomIntVariable("neon.pageserver_response_log_timeout",
							"pageserver response log timeout",
							"If the pageserver doesn't respond to a request within this timeout,"
							"a message is printed to the log.",
							&pageserver_response_log_timeout,
							10000, 100, INT_MAX,
							PGC_SUSET,
							GUC_UNIT_MS,
							NULL, NULL, NULL);

	DefineCustomIntVariable("neon.pageserver_response_disconnect_timeout",
							"pageserver response diconnect timeout",
							"If the pageserver doesn't respond to a request within this timeout,"
							"disconnect and reconnect.",
							&pageserver_response_disconnect_timeout,
							120000, 100, INT_MAX,
							PGC_SUSET,
							GUC_UNIT_MS,
							NULL, NULL, NULL);

	relsize_hash_init();

	if (page_server != NULL)
		neon_log(ERROR, "libpagestore already loaded");

	neon_log(PageStoreTrace, "libpagestore already loaded");
	page_server = &api;

	/*
	 * Retrieve the auth token to use when connecting to pageserver and
	 * safekeepers
	 */
	neon_auth_token = getenv("NEON_AUTH_TOKEN");
	if (neon_auth_token)
		neon_log(LOG, "using storage auth token from NEON_AUTH_TOKEN environment variable");

	if (page_server_connstring && page_server_connstring[0])
	{
		neon_log(PageStoreTrace, "set neon_smgr hook");
		smgr_hook = smgr_neon;
		smgr_init_hook = smgr_init_neon;
		dbsize_hook = neon_dbsize;
	}

	memset(page_servers, 0, sizeof(page_servers));

	lfc_init();
}<|MERGE_RESOLUTION|>--- conflicted
+++ resolved
@@ -744,11 +744,8 @@
 	{
 		WaitEvent	occurred_event;
 		int			noccurred;
-<<<<<<< HEAD
 		double		log_timeout,
 					disconnect_timeout;
-=======
->>>>>>> 40acb0c0
 		long		timeout;
 
 		/*
@@ -772,7 +769,6 @@
 			INSTR_TIME_SUBTRACT(since_last_log, shard->receive_last_log_time);
 		}
 
-<<<<<<< HEAD
 		/* Sleep until the log or disconnect timeout is reached. */
 		log_timeout = Max(0, (double) pageserver_response_log_timeout - INSTR_TIME_GET_MILLISEC(since_last_log));
 		disconnect_timeout = Max(0, (double) pageserver_response_disconnect_timeout - INSTR_TIME_GET_MILLISEC(since_start));
@@ -782,9 +778,6 @@
 			 timeout, log_timeout, disconnect_timeout,
 			 pageserver_conn->inStart, pageserver_conn->inCursor, pageserver_conn->inEnd
 			);
-=======
-		/* Sleep until there's something to do */
->>>>>>> 40acb0c0
 		noccurred = WaitEventSetWait(shard->wes_read, timeout, &occurred_event, 1,
 									 WAIT_EVENT_NEON_PS_READ);
 		ResetLatch(MyLatch);
@@ -792,11 +785,7 @@
 		CHECK_FOR_INTERRUPTS();
 
 		/* Data available in socket? */
-<<<<<<< HEAD
-		if (noccurred > 0 && occurred_event.events & WL_SOCKET_READABLE)
-=======
 		if (noccurred > 0 && (occurred_event.events & WL_SOCKET_READABLE) != 0)
->>>>>>> 40acb0c0
 		{
 			int			sndbuf;
 			int			recvbuf;
