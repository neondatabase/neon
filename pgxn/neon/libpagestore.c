/*-------------------------------------------------------------------------
 *
 * libpagestore.c
 *	  Handles network communications with the remote pagestore.
 *
 * Portions Copyright (c) 1996-2021, PostgreSQL Global Development Group
 * Portions Copyright (c) 1994, Regents of the University of California
 *
 *-------------------------------------------------------------------------
 */
#include "postgres.h"

#include <math.h>
#include <sys/socket.h>

#include "libpq-int.h"

#include "access/xlog.h"
#include "common/hashfn.h"
#include "fmgr.h"
#include "libpq-fe.h"
#include "libpq/libpq.h"
#include "libpq/pqformat.h"
#include "miscadmin.h"
#include "pgstat.h"
#include "portability/instr_time.h"
#include "postmaster/interrupt.h"
#include "storage/buf_internals.h"
#include "storage/fd.h"
#include "storage/ipc.h"
#include "storage/lwlock.h"
#include "storage/pg_shmem.h"
#include "utils/guc.h"
#include "utils/memutils.h"

#include "neon.h"
#include "neon_perf_counters.h"
#include "neon_utils.h"
#include "pagestore_client.h"
#include "walproposer.h"

#ifdef __linux__
#include <sys/ioctl.h>
#include <linux/sockios.h>
#endif

#define PageStoreTrace DEBUG5

#define MIN_RECONNECT_INTERVAL_USEC 1000
#define MAX_RECONNECT_INTERVAL_USEC 1000000

enum NeonComputeMode {
	CP_MODE_PRIMARY = 0,
	CP_MODE_REPLICA,
	CP_MODE_STATIC
};

static const struct config_enum_entry neon_compute_modes[] = {
	{"primary", CP_MODE_PRIMARY, false},
	{"replica", CP_MODE_REPLICA, false},
	{"static", CP_MODE_STATIC, false},
	{NULL, 0, false}
};

/* GUCs */
char	   *neon_timeline;
char	   *neon_tenant;
char	   *neon_project_id;
char	   *neon_branch_id;
char	   *neon_endpoint_id;
int32		max_cluster_size;
char	   *pageserver_connstring;
char	   *pageserver_grpc_urls;
char	   *neon_auth_token;

int			readahead_buffer_size = 128;
int			flush_every_n_requests = 8;

int         neon_protocol_version = 3;

static int	neon_compute_mode = 0;
static int	max_reconnect_attempts = 60;
int		neon_stripe_size;
static int	max_sockets;

static int pageserver_response_log_timeout = 10000;
/* 2.5 minutes. A bit higher than highest default TCP retransmission timeout */
static int pageserver_response_disconnect_timeout = 150000;

/*
 * PagestoreShmemState is kept in shared memory. It contains the connection
 * strings for each shard.
 *
 * The "neon.pageserver_connstring" GUC is marked with the PGC_SIGHUP option,
 * allowing it to be changed using pg_reload_conf(). The control plane can
 * update the connection string if the pageserver crashes, is relocated, or
 * new shards are added. A parsed copy of the current value of the GUC is kept
 * in shared memory, updated by the postmaster, because regular backends don't
 * reload the config during query execution, but we might need to re-establish
 * the pageserver connection with the new connection string even in the middle
 * of a query.
 *
 * The shared memory copy is protected by a lockless algorithm using two
 * atomic counters. The counters allow a backend to quickly check if the value
 * has changed since last access, and to detect and retry copying the value if
 * the postmaster changes the value concurrently. (Postmaster doesn't have a
 * PGPROC entry and therefore cannot use LWLocks.)
 */
typedef struct
{
	pg_atomic_uint64 begin_update_counter;
	pg_atomic_uint64 end_update_counter;
	ShardMap	shard_map;
} PagestoreShmemState;

#if PG_VERSION_NUM >= 150000
static shmem_request_hook_type prev_shmem_request_hook = NULL;
#endif
static shmem_startup_hook_type prev_shmem_startup_hook;
static PagestoreShmemState *pagestore_shared;
static uint64 pagestore_local_counter = 0;

typedef enum PSConnectionState {
	PS_Disconnected,			/* no connection yet */
	PS_Connecting_Startup,		/* connection starting up */
	PS_Connecting_PageStream,	/* negotiating pagestream */ 
	PS_Connected,				/* connected, pagestream established */
} PSConnectionState;

/* This backend's per-shard connections */
typedef struct
{
	TimestampTz		last_connect_time; /* read-only debug value */
	TimestampTz		last_reconnect_time;
	uint32			delay_us;
	int				n_reconnect_attempts;

	/*---
	 * Pageserver connection state, i.e.
	 *	disconnected: conn == NULL, wes == NULL;
	 *	conn_startup: connection initiated, waiting for connection establishing
	 *	conn_ps:      PageStream query sent, waiting for confirmation
	 *	connected:    PageStream established
	 */
	PSConnectionState state;
	PGconn		   *conn;

	/* request / response counters for debugging */
	uint64			nrequests_sent;
	uint64			nresponses_received;

	/* State for the receive timeout mechanism in call_PQgetCopyData() */
	instr_time		receive_start_time;			/* when we started waiting */
	instr_time		receive_last_log_time;		/* when we last printed a log message for the wait */
	bool			receive_logged;				/* has the wait been logged */

	/*---
	 * WaitEventSet containing:
	 *	- WL_SOCKET_READABLE on 'conn'
	 *	- WL_LATCH_SET on MyLatch, and
	 *	- WL_EXIT_ON_PM_DEATH.
	 */
	WaitEventSet   *wes_read;
} PageServer;

static uint32 local_request_counter;
#define GENERATE_REQUEST_ID() (((NeonRequestId)MyProcPid << 32) | ++local_request_counter)

static PageServer page_servers[MAX_SHARDS];

static bool pageserver_flush(shardno_t shard_no);
static void pageserver_disconnect(shardno_t shard_no);
static void pageserver_disconnect_shard(shardno_t shard_no);

static void AssignShardMap(const char *newval);

static bool
PagestoreShmemIsValid(void)
{
	return pagestore_shared && UsedShmemSegAddr;
}

/*
 * Parse a comma-separated list of connection strings into a ShardMap.
 *
 * If 'result' is NULL, just checks that the input is valid. If the input is
 * not valid, returns false. The contents of *result are undefined in
 * that case, and must not be relied on.
 */
bool
parse_shard_map(const char *connstr, ShardMap *result)
{
	const char *p;
	int			nshards = 0;

	if (result)
		memset(result, 0, sizeof(ShardMap));

	p = connstr;
	nshards = 0;
	for (;;)
	{
		const char *sep;
		size_t		connstr_len;

		sep = strchr(p, ',');
		connstr_len = sep != NULL ? sep - p : strlen(p);

		if (connstr_len == 0 && sep == NULL)
			break;				/* ignore trailing comma */

		if (nshards >= MAX_SHARDS)
		{
			neon_log(LOG, "Too many shards");
			return false;
		}
		if (connstr_len >= MAX_PAGESERVER_CONNSTRING_SIZE)
		{
			neon_log(LOG, "Connection string too long");
			return false;
		}
		if (result)
		{
			memcpy(result->connstring[nshards], p, connstr_len);
			result->connstring[nshards][connstr_len] = '\0';
		}
		nshards++;

		if (sep == NULL)
			break;
		p = sep + 1;
	}
	if (result)
		result->num_shards = nshards;

	return true;
}

/* GUC hooks for neon.pageserver_connstring */
static bool
CheckPageserverConnstring(char **newval, void **extra, GucSource source)
{
	char	   *p = *newval;

	return parse_shard_map(p, NULL);
}

static void
AssignPageserverConnstring(const char *newval, void *extra)
{
	/*
	 * 'neon.pageserver_connstring' is ignored if the new communicator is used.
	 * In that case, the shard map is loaded from 'neon.pageserver_grpc_urls'
	 * instead, and that happens in the communicator process only.
	 */
	if (neon_enable_new_communicator)
		return;

	/*
	 * Only postmaster updates the copy in shared memory.
	 */
	if (!PagestoreShmemIsValid() || IsUnderPostmaster)
		return;

	AssignShardMap(newval);
}


/* GUC hooks for neon.pageserver_connstring */
static bool
CheckPageserverGrpcUrls(char **newval, void **extra, GucSource source)
{
	char	   *p = *newval;

	return parse_shard_map(p, NULL);
}

static void
AssignShardMap(const char *newval)
{
	ShardMap	shard_map;

	if (!parse_shard_map(newval, &shard_map))
	{
		/*
		 * shouldn't happen, because we already checked the value in
		 * CheckPageserverConnstring/CheckPageserverGrpcUrls
		 */
		elog(ERROR, "could not parse shard map");
	}

	if (memcmp(&pagestore_shared->shard_map, &shard_map, sizeof(ShardMap)) != 0)
	{
		pg_atomic_add_fetch_u64(&pagestore_shared->begin_update_counter, 1);
		pg_write_barrier();
		memcpy(&pagestore_shared->shard_map, &shard_map, sizeof(ShardMap));
		pg_write_barrier();
		pg_atomic_add_fetch_u64(&pagestore_shared->end_update_counter, 1);
	}
	else
	{
		/* no change */
	}
}

/*
 * Get the current number of shards, and/or the connection string for a
 * particular shard from the shard map in shared memory.
 *
 * If num_shards_p is not NULL, it is set to the current number of shards.
 *
 * If connstr_p is not NULL, the connection string for 'shard_no' is copied to
 * it. It must point to a buffer at least MAX_PAGESERVER_CONNSTRING_SIZE bytes
 * long.
 *
 * As a side-effect, if the shard map in shared memory had changed since the
 * last call, terminates all existing connections to all pageservers.
 */
static void
load_shard_map(shardno_t shard_no, char *connstr_p, shardno_t *num_shards_p)
{
	uint64		begin_update_counter;
	uint64		end_update_counter;
	ShardMap   *shard_map = &pagestore_shared->shard_map;
	shardno_t	num_shards;

	/*
	 * Postmaster can update the shared memory values concurrently, in which
	 * case we would copy a garbled mix of the old and new values. We will
	 * detect it because the counter's won't match, and retry. But it's
	 * important that we don't do anything within the retry-loop that would
	 * depend on the string having valid contents.
	 */
	do
	{
		begin_update_counter = pg_atomic_read_u64(&pagestore_shared->begin_update_counter);
		end_update_counter = pg_atomic_read_u64(&pagestore_shared->end_update_counter);

		num_shards = shard_map->num_shards;
		if (connstr_p && shard_no < MAX_SHARDS)
			strlcpy(connstr_p, shard_map->connstring[shard_no], MAX_PAGESERVER_CONNSTRING_SIZE);
		pg_memory_barrier();
	}
	while (begin_update_counter != end_update_counter
		   || begin_update_counter != pg_atomic_read_u64(&pagestore_shared->begin_update_counter)
		   || end_update_counter != pg_atomic_read_u64(&pagestore_shared->end_update_counter));

	if (connstr_p && shard_no >= num_shards)
		neon_log(ERROR, "Shard %d is greater or equal than number of shards %d",
				 shard_no, num_shards);

	/*
	 * If any of the connection strings changed, reset all connections.
	 */
	if (pagestore_local_counter != end_update_counter)
	{
		for (shardno_t i = 0; i < MAX_SHARDS; i++)
		{
			if (page_servers[i].conn)
				pageserver_disconnect(i);
		}
		pagestore_local_counter = end_update_counter;

        /* Reserve file descriptors for sockets */
		while (max_sockets < num_shards)
		{
			max_sockets += 1;
			ReserveExternalFD();
		}
	}

	if (num_shards_p)
		*num_shards_p = num_shards;
}

#define MB (1024*1024)

shardno_t
get_shard_number(BufferTag *tag)
{
	shardno_t	n_shards;
	uint32		hash;

	load_shard_map(0, NULL, &n_shards);

#if PG_MAJORVERSION_NUM < 16
	hash = murmurhash32(tag->rnode.relNode);
	hash = hash_combine(hash, murmurhash32(tag->blockNum / neon_stripe_size));
#else
	hash = murmurhash32(tag->relNumber);
	hash = hash_combine(hash, murmurhash32(tag->blockNum / neon_stripe_size));
#endif

	return hash % n_shards;
}

static inline void
CLEANUP_AND_DISCONNECT(PageServer *shard) 
{
	if (shard->wes_read)
	{
		FreeWaitEventSet(shard->wes_read);
		shard->wes_read = NULL;
	}
	if (shard->conn)
	{
		MyNeonCounters->pageserver_disconnects_total++;
		PQfinish(shard->conn);
		shard->conn = NULL;
	}

	shard->state = PS_Disconnected;
}

/*
 * Connect to a pageserver, or continue to try to connect if we're yet to
 * complete the connection (e.g. due to receiving an earlier cancellation
 * during connection start).
 * Returns true if successfully connected; false if the connection failed.
 * 
 * Throws errors in unrecoverable situations, or when this backend's query
 * is canceled.
 */
static bool
pageserver_connect(shardno_t shard_no, int elevel)
{
	PageServer *shard = &page_servers[shard_no];
	char		connstr[MAX_PAGESERVER_CONNSTRING_SIZE];

	/*
	 * Get the connection string for this shard. If the shard map has been
	 * updated since we last looked, this will also disconnect any existing
	 * pageserver connections as a side effect.
	 * Note that connstr is used both during connection start, and when we
	 * log the successful connection.
	 */
	load_shard_map(shard_no, connstr, NULL);

	switch (shard->state)
	{
	case PS_Disconnected:
	{
		const char *keywords[5];
		const char *values[5];
		char pid_str[16] = { 0 };
		char endpoint_str[36] = { 0 };
		int			n_pgsql_params;
		TimestampTz	now;
		int64		us_since_last_attempt;

		/* Make sure we start with a clean slate */
		CLEANUP_AND_DISCONNECT(shard);

		neon_shard_log(shard_no, DEBUG5, "Connection state: Disconnected");

		now = GetCurrentTimestamp();
		us_since_last_attempt = (int64) (now - shard->last_reconnect_time);

		/*
		 * Make sure we don't do exponential backoff with a constant multiplier
		 * of 0 us, as that doesn't really do much for timeouts...
		 *
		 * cf. https://github.com/neondatabase/neon/issues/7897
		 */
		if (shard->delay_us == 0)
			shard->delay_us = MIN_RECONNECT_INTERVAL_USEC;

		/*
		 * If we did other tasks between reconnect attempts, then we won't
		 * need to wait as long as a full delay.
		 *
		 * This is a loop to protect against interrupted sleeps.
		 */
		while (us_since_last_attempt < shard->delay_us)
		{
			pg_usleep(shard->delay_us - us_since_last_attempt);

			/* At least we should handle cancellations here */
			CHECK_FOR_INTERRUPTS();

			now = GetCurrentTimestamp();
			us_since_last_attempt = (int64) (now - shard->last_reconnect_time);
		}

		/* update the delay metric */
		shard->delay_us = Min(shard->delay_us * 2, MAX_RECONNECT_INTERVAL_USEC);
		shard->last_reconnect_time = now;

		/*
		 * Connect using the connection string we got from the
		 * neon.pageserver_connstring GUC. If the NEON_AUTH_TOKEN environment
		 * variable was set, use that as the password.
		 *
		 * The connection options are parsed in the order they're given, so when
		 * we set the password before the connection string, the connection string
		 * can override the password from the env variable. Seems useful, although
		 * we don't currently use that capability anywhere.
		 */
		n_pgsql_params = 0;

		/*
		 * Pageserver logs include this in the connection's tracing span.
		 * This allows for reasier log correlation between compute and pageserver.
		 */
		keywords[n_pgsql_params] = "application_name";
		{
			int ret = snprintf(pid_str, sizeof(pid_str), "%d", MyProcPid);
			if (ret < 0 || ret >= (int)(sizeof(pid_str)))
				elog(FATAL, "stack-allocated buffer too small to hold pid");
		}
		/* lifetime: PQconnectStartParams strdups internally */
		values[n_pgsql_params] = (const char*) pid_str;
		n_pgsql_params++;

		keywords[n_pgsql_params] = "dbname";
		values[n_pgsql_params] = connstr;
		n_pgsql_params++;

		if (neon_auth_token)
		{
			keywords[n_pgsql_params] = "password";
			values[n_pgsql_params] = neon_auth_token;
			n_pgsql_params++;
		}

		{
			bool param_set = false;
			switch (neon_compute_mode)
			{
				case CP_MODE_PRIMARY:
					strncpy(endpoint_str, "-c neon.compute_mode=primary", sizeof(endpoint_str));
					param_set = true;
					break;
				case CP_MODE_REPLICA:
					strncpy(endpoint_str, "-c neon.compute_mode=replica", sizeof(endpoint_str));
					param_set = true;
					break;
				case CP_MODE_STATIC:
					strncpy(endpoint_str, "-c neon.compute_mode=static", sizeof(endpoint_str));
					param_set = true;
					break;
			}
			if (param_set)
			{
				keywords[n_pgsql_params] = "options";
				values[n_pgsql_params] = endpoint_str;
				n_pgsql_params++;
			}
		}

		keywords[n_pgsql_params] = NULL;
		values[n_pgsql_params] = NULL;

		shard->conn = PQconnectStartParams(keywords, values, 1);
		if (PQstatus(shard->conn) == CONNECTION_BAD)
		{
			char	   *msg = pchomp(PQerrorMessage(shard->conn));
			CLEANUP_AND_DISCONNECT(shard);
			ereport(elevel,
					(errcode(ERRCODE_SQLCLIENT_UNABLE_TO_ESTABLISH_SQLCONNECTION),
						errmsg(NEON_TAG "[shard %d] could not establish connection to pageserver", shard_no),
						errdetail_internal("%s", msg)));
			pfree(msg);
			return false;
		}
		shard->state = PS_Connecting_Startup;
	}
	/* FALLTHROUGH */
	case PS_Connecting_Startup:
	{
		char	   *pagestream_query;
		int			ps_send_query_ret;
		bool		connected = false;
		int poll_result = PGRES_POLLING_WRITING;
		neon_shard_log(shard_no, DEBUG5, "Connection state: Connecting_Startup");

		do
		{
			switch (poll_result)
			{
			default: /* unknown/unused states are handled as a failed connection */
			case PGRES_POLLING_FAILED:
				{
					char	   *pqerr = PQerrorMessage(shard->conn);
					char	   *msg = NULL;
					neon_shard_log(shard_no, DEBUG5, "POLLING_FAILED");

					if (pqerr)
						msg = pchomp(pqerr);

					CLEANUP_AND_DISCONNECT(shard);

					if (msg)
					{
						neon_shard_log(shard_no, elevel,
									   "could not connect to pageserver: %s",
									   msg);
						pfree(msg);
					}
					else
						neon_shard_log(shard_no, elevel,
									   "could not connect to pageserver");

					return false;
				}
			case PGRES_POLLING_READING:
				/* Sleep until there's something to do */
				while (true)
				{
					int rc = WaitLatchOrSocket(MyLatch,
											   WL_EXIT_ON_PM_DEATH | WL_LATCH_SET | WL_SOCKET_READABLE,
											   PQsocket(shard->conn),
											   0,
											   WAIT_EVENT_NEON_PS_STARTING);
					elog(DEBUG5, "PGRES_POLLING_READING=>%d", rc);
					if (rc & WL_LATCH_SET)
					{
						ResetLatch(MyLatch);
						/* query cancellation, backend shutdown */
						CHECK_FOR_INTERRUPTS();
					}
					if (rc & WL_SOCKET_READABLE)
						break;
				}
				/* PQconnectPoll() handles the socket polling state updates */

				break;
			case PGRES_POLLING_WRITING:
				/* Sleep until there's something to do */
				while (true)
				{
					int rc = WaitLatchOrSocket(MyLatch,
											   WL_EXIT_ON_PM_DEATH | WL_LATCH_SET | WL_SOCKET_WRITEABLE,
											   PQsocket(shard->conn),
											   0,
											   WAIT_EVENT_NEON_PS_STARTING);
					elog(DEBUG5, "PGRES_POLLING_WRITING=>%d", rc);
					if (rc & WL_LATCH_SET)
					{
						ResetLatch(MyLatch);
						/* query cancellation, backend shutdown */
						CHECK_FOR_INTERRUPTS();
					}
					if (rc & WL_SOCKET_WRITEABLE)
						break;
				}
				/* PQconnectPoll() handles the socket polling state updates */

				break;
			case PGRES_POLLING_OK:
				neon_shard_log(shard_no, DEBUG5, "POLLING_OK");
				connected = true;
				break;
			}
			poll_result = PQconnectPoll(shard->conn);
			elog(DEBUG5, "PQconnectPoll=>%d", poll_result);
		}
		while (!connected);

		/* No more polling needed; connection succeeded */
		shard->last_connect_time = GetCurrentTimestamp();

#if PG_MAJORVERSION_NUM >= 17
		shard->wes_read = CreateWaitEventSet(NULL, 3);
#else
		shard->wes_read = CreateWaitEventSet(TopMemoryContext, 3);
#endif
		AddWaitEventToSet(shard->wes_read, WL_LATCH_SET, PGINVALID_SOCKET,
						  MyLatch, NULL);
		AddWaitEventToSet(shard->wes_read, WL_EXIT_ON_PM_DEATH, PGINVALID_SOCKET,
						  NULL, NULL);
		AddWaitEventToSet(shard->wes_read, WL_SOCKET_READABLE, PQsocket(shard->conn), NULL, NULL);


		switch (neon_protocol_version)
		{
		case 3:
			pagestream_query = psprintf("pagestream_v3 %s %s", neon_tenant, neon_timeline);
			break;
		case 2:
			pagestream_query = psprintf("pagestream_v2 %s %s", neon_tenant, neon_timeline);
			break;
		default:
			elog(ERROR, "unexpected neon_protocol_version %d", neon_protocol_version);
		}

		if (PQstatus(shard->conn) == CONNECTION_BAD)
		{
			char	   *msg = pchomp(PQerrorMessage(shard->conn));

			CLEANUP_AND_DISCONNECT(shard);

			ereport(elevel,
					(errcode(ERRCODE_SQLCLIENT_UNABLE_TO_ESTABLISH_SQLCONNECTION),
						errmsg(NEON_TAG "[shard %d] could not establish connection to pageserver", shard_no),
						errdetail_internal("%s", msg)));
			pfree(msg);
			return false;
		}

		ps_send_query_ret = PQsendQuery(shard->conn, pagestream_query);
		pfree(pagestream_query);
		if (ps_send_query_ret != 1)
		{
			CLEANUP_AND_DISCONNECT(shard);

			neon_shard_log(shard_no, elevel, "could not send pagestream command to pageserver");
			return false;
		}

		shard->state = PS_Connecting_PageStream;
	}
	/* FALLTHROUGH */
	case PS_Connecting_PageStream:
	{
		neon_shard_log(shard_no, DEBUG5, "Connection state: Connecting_PageStream");

		if (PQstatus(shard->conn) == CONNECTION_BAD)
		{
			char	   *msg = pchomp(PQerrorMessage(shard->conn));
			CLEANUP_AND_DISCONNECT(shard);
			ereport(elevel,
					(errcode(ERRCODE_SQLCLIENT_UNABLE_TO_ESTABLISH_SQLCONNECTION),
						errmsg(NEON_TAG "[shard %d] could not establish connection to pageserver", shard_no),
						errdetail_internal("%s", msg)));
			pfree(msg);
			return false;
		}

		while (PQisBusy(shard->conn))
		{
			WaitEvent	event;

			/* Sleep until there's something to do */
			(void) WaitEventSetWait(shard->wes_read, -1L, &event, 1,
									WAIT_EVENT_NEON_PS_CONFIGURING);
			ResetLatch(MyLatch);

			CHECK_FOR_INTERRUPTS();

			/* Data available in socket? */
			if (event.events & WL_SOCKET_READABLE)
			{
				if (!PQconsumeInput(shard->conn))
				{
					char	   *msg = pchomp(PQerrorMessage(shard->conn));

					CLEANUP_AND_DISCONNECT(shard);
					neon_shard_log(shard_no, elevel, "could not complete handshake with pageserver: %s",
								   msg);
					pfree(msg);
					return false;
				}
			}
		}

		shard->state = PS_Connected;
		shard->nrequests_sent = 0;
		shard->nresponses_received = 0;
		INSTR_TIME_SET_ZERO(shard->receive_start_time);
		INSTR_TIME_SET_ZERO(shard->receive_last_log_time);
		shard->receive_logged = false;
	}
	/* FALLTHROUGH */
	case PS_Connected:
		/*
		 * We successfully connected. Future connections to this PageServer
		 * will do fast retries again, with exponential backoff.
		 */
		shard->delay_us = MIN_RECONNECT_INTERVAL_USEC;

		neon_shard_log(shard_no, DEBUG5, "Connection state: Connected");
		neon_shard_log(shard_no, LOG, "libpagestore: connected to '%s' with protocol version %d", connstr, neon_protocol_version);
		return true;
	default:
		neon_shard_log(shard_no, ERROR, "libpagestore: invalid connection state %d", shard->state);
	}

	pg_unreachable();
}

static void
get_socket_stats(int socketfd, int *sndbuf, int *recvbuf)
{
	*sndbuf = -1;
	*recvbuf = -1;

#ifdef __linux__
	/*
	 * get kernel's send and recv queue size via ioctl
	 * https://elixir.bootlin.com/linux/v6.1.128/source/include/uapi/linux/sockios.h#L25-L27
	 */
	if (socketfd != -1)
	{
		int			ioctl_err;

		ioctl_err = ioctl(socketfd, SIOCOUTQ, sndbuf);
		if (ioctl_err!= 0) {
			*sndbuf = -errno;
		}
		ioctl_err = ioctl(socketfd, FIONREAD, recvbuf);
		if (ioctl_err != 0) {
			*recvbuf = -errno;
		}
	}
#endif
}

/*
 * Tries to get the local port of a socket. Sets 'port' to -1 on error.
 */
static void
get_local_port(int socketfd, int *port)
{
	struct sockaddr_in addr;
	socklen_t addr_len = sizeof(addr);

	memset(&addr, 0, addr_len);
	if (getsockname(socketfd, (struct sockaddr*) &addr, &addr_len) == 0)
	{
		*port = ntohs(addr.sin_port);
	} else {
		*port = -1;
	}
}

/*
 * A wrapper around PQgetCopyData that checks for interrupts while sleeping.
 */
static int
call_PQgetCopyData(shardno_t shard_no, char **buffer)
{
	int			ret;
	PageServer *shard = &page_servers[shard_no];
	PGconn	   *pageserver_conn = shard->conn;
	instr_time	now,
				since_start,
				since_last_log;

retry:
	ret = PQgetCopyData(pageserver_conn, buffer, 1 /* async */ );

	if (ret == 0)
	{
		WaitEvent	occurred_event;
		int			noccurred;
		double		log_timeout,
					disconnect_timeout;
		long		timeout;

		/*
		 * Calculate time elapsed since the start, and since the last progress
		 * log message. On first call, remember the start time.
		 */
		INSTR_TIME_SET_CURRENT(now);
		if (INSTR_TIME_IS_ZERO(shard->receive_start_time))
		{
			shard->receive_start_time = now;
			INSTR_TIME_SET_ZERO(since_start);
			shard->receive_last_log_time = now;
			INSTR_TIME_SET_ZERO(since_last_log);
			shard->receive_logged = false;
		}
		else
		{
			since_start = now;
			INSTR_TIME_SUBTRACT(since_start, shard->receive_start_time);
			since_last_log = now;
			INSTR_TIME_SUBTRACT(since_last_log, shard->receive_last_log_time);
		}

		/* Sleep until the log or disconnect timeout is reached. */
		log_timeout = Max(0, (double) pageserver_response_log_timeout - INSTR_TIME_GET_MILLISEC(since_last_log));
		disconnect_timeout = Max(0, (double) pageserver_response_disconnect_timeout - INSTR_TIME_GET_MILLISEC(since_start));
		timeout = (long) ceil(Min(log_timeout, disconnect_timeout));

		noccurred = WaitEventSetWait(shard->wes_read, timeout, &occurred_event, 1,
									 WAIT_EVENT_NEON_PS_READ);
		ResetLatch(MyLatch);

		CHECK_FOR_INTERRUPTS();

		/* Data available in socket? */
		if (noccurred > 0 && (occurred_event.events & WL_SOCKET_READABLE) != 0)
		{
			if (!PQconsumeInput(pageserver_conn))
			{
				char	   *msg = pchomp(PQerrorMessage(pageserver_conn));

				neon_shard_log(shard_no, LOG, "could not get response from pageserver: %s", msg);
				pfree(msg);
				return -1;
			}
			goto retry;
		}

		/* Timeout was reached, or we were interrupted for some other reason */
		INSTR_TIME_SET_CURRENT(now);
		since_last_log = now;
		INSTR_TIME_SUBTRACT(since_last_log, shard->receive_last_log_time);
		since_start = now;
		INSTR_TIME_SUBTRACT(since_start, shard->receive_start_time);

		/*
		 * As a debugging aid, if we don't get a response to a pageserver request
		 * for a long time, print a log message.
		 *
		 * The default neon.pageserver_response_log_timeout value, 10 s, is
		 * very generous. Normally we expect a response in a few
		 * milliseconds. We have metrics to track latencies in normal ranges,
		 * but in the cases that take exceptionally long, it's useful to log
		 * the exact timestamps.
		 */
		if (INSTR_TIME_GET_MILLISEC(since_last_log) >= pageserver_response_log_timeout)
		{
			int			port;
			int			sndbuf;
			int			recvbuf;
			uint64*		max_wait;

			get_local_port(PQsocket(pageserver_conn), &port);
			get_socket_stats(PQsocket(pageserver_conn), &sndbuf, &recvbuf);

			neon_shard_log(shard_no, LOG,
						   "no response received from pageserver for %0.3f s, still waiting (sent " UINT64_FORMAT " requests, received " UINT64_FORMAT " responses) (socket port=%d sndbuf=%d recvbuf=%d) (conn start=%d end=%d)",
						   INSTR_TIME_GET_DOUBLE(since_start),
						   shard->nrequests_sent, shard->nresponses_received, port, sndbuf, recvbuf,
				           pageserver_conn->inStart, pageserver_conn->inEnd);
			shard->receive_last_log_time = now;
			MyNeonCounters->compute_getpage_stuck_requests_total += !shard->receive_logged;
			shard->receive_logged = true;
			max_wait = &MyNeonCounters->compute_getpage_max_inflight_stuck_time_ms;
			*max_wait = Max(*max_wait, INSTR_TIME_GET_MILLISEC(since_start));
		}

		/*
		 * If an even longer time has passed without receiving a response from
		 * the pageserver, disconnect.  That triggers a reconnection attempt
		 * in the caller.
		 *
		 * If this happens, the pageserver is likely dead and isn't coming
		 * back, or there's some kind of a network glitch and the connection
		 * is permanently gone. Without this, if the pageserver or the network
		 * connection is dead, it could take a very long time (15 minutes or
		 * more) until the TCP keepalive timeout notices that. Even if we
		 * would in fact get a response if we just waited a little longer,
		 * there's a good chance that we'll get the response sooner by
		 * reconnecting.
		 */
		if (INSTR_TIME_GET_MILLISEC(since_start) >= pageserver_response_disconnect_timeout)
		{
			int 		port;
			get_local_port(PQsocket(pageserver_conn), &port);
			neon_shard_log(shard_no, LOG, "no response from pageserver for %0.3f s, disconnecting (socket port=%d)",
					   INSTR_TIME_GET_DOUBLE(since_start), port);
			MyNeonCounters->compute_getpage_max_inflight_stuck_time_ms = 0;
			pageserver_disconnect(shard_no);
			return -1;
		}

		goto retry;
	}

	/*
	 * If we logged earlier that the response is taking a long time, log
	 * another message when the response is finally received.
	 */
	if (shard->receive_logged)
	{
		INSTR_TIME_SET_CURRENT(now);
		since_start = now;
		INSTR_TIME_SUBTRACT(since_start, shard->receive_start_time);
		neon_shard_log(shard_no, LOG,
					   "received response from pageserver after %0.3f s",
					   INSTR_TIME_GET_DOUBLE(since_start));
	}
	INSTR_TIME_SET_ZERO(shard->receive_start_time);
	INSTR_TIME_SET_ZERO(shard->receive_last_log_time);
	shard->receive_logged = false;
	MyNeonCounters->compute_getpage_max_inflight_stuck_time_ms = 0;

	return ret;
}

/*
 * Reset prefetch and drop connection to the shard.
 * It also drops connection to all other shards involved in prefetch, through
 * prefetch_on_ps_disconnect().
 */
static void
pageserver_disconnect(shardno_t shard_no)
{
	/*
	 * If the connection to any pageserver is lost, we throw away the
	 * whole prefetch queue, even for other pageservers. It should not
	 * cause big problems, because connection loss is supposed to be a
	 * rare event.
	 */
	prefetch_on_ps_disconnect();

	pageserver_disconnect_shard(shard_no);
}

/*
 * Disconnect from specified shard
 */
static void
pageserver_disconnect_shard(shardno_t shard_no)
{
	PageServer *shard = &page_servers[shard_no];
	/*
	 * If anything goes wrong while we were sending a request, it's not clear
	 * what state the connection is in. For example, if we sent the request
	 * but didn't receive a response yet, we might receive the response some
	 * time later after we have already sent a new unrelated request. Close
	 * the connection to avoid getting confused.
	 * Similarly, even when we're in PS_DISCONNECTED, we may have junk to
	 * clean up: It is possible that we encountered an error allocating any
	 * of the wait event sets or the psql connection, or failed when we tried
	 * to attach wait events to the WaitEventSets.
	 */
	CLEANUP_AND_DISCONNECT(shard);

	shard->state = PS_Disconnected;
}

static bool
pageserver_send(shardno_t shard_no, NeonRequest *request)
{
	StringInfoData req_buff;
	PageServer *shard = &page_servers[shard_no];
	PGconn	   *pageserver_conn;

	MyNeonCounters->pageserver_requests_sent_total++;

	/* If the connection was lost for some reason, reconnect */
	if (shard->state == PS_Connected && PQstatus(shard->conn) == CONNECTION_BAD)
	{
		neon_shard_log(shard_no, LOG, "pageserver_send disconnect bad connection");
		pageserver_disconnect(shard_no);
		pageserver_conn = NULL;
	}

	request->reqid = GENERATE_REQUEST_ID();
	req_buff = nm_pack_request(request);

	/*
	 * If pageserver is stopped, the connections from compute node are broken.
	 * The compute node doesn't notice that immediately, but it will cause the
	 * next request to fail, usually on the next query. That causes
	 * user-visible errors if pageserver is restarted, or the tenant is moved
	 * from one pageserver to another. See
	 * https://github.com/neondatabase/neon/issues/1138 So try to reestablish
	 * connection in case of failure.
	 */
	if (shard->state != PS_Connected)
	{
		while (!pageserver_connect(shard_no, shard->n_reconnect_attempts < max_reconnect_attempts ? LOG : ERROR))
		{
			shard->n_reconnect_attempts += 1;
		}
		shard->n_reconnect_attempts = 0;
	} else {
		Assert(shard->conn != NULL);
	}

	pageserver_conn = shard->conn;

	/*
	 * Send request.
	 *
	 * In principle, this could block if the output buffer is full, and we
	 * should use async mode and check for interrupts while waiting. In
	 * practice, our requests are small enough to always fit in the output and
	 * TCP buffer.
	 *
	 * Note that this also will fail when the connection is in the
	 * PGRES_POLLING_WRITING state. It's kinda dirty to disconnect at this
	 * point, but on the grand scheme of things it's only a small issue.
	 */
	shard->nrequests_sent++;
	if (PQputCopyData(pageserver_conn, req_buff.data, req_buff.len) <= 0)
	{
		char	   *msg = pchomp(PQerrorMessage(pageserver_conn));

		pageserver_disconnect(shard_no);
		neon_shard_log(shard_no, LOG, "pageserver_send disconnected: failed to send page request (try to reconnect): %s", msg);
		pfree(msg);
		pfree(req_buff.data);
		return false;
	}

	pfree(req_buff.data);

	if (message_level_is_interesting(PageStoreTrace))
	{
		char	   *msg = nm_to_string((NeonMessage *) request);

		neon_shard_log(shard_no, PageStoreTrace, "sent request: %s", msg);
		pfree(msg);
	}

	return true;
}

static NeonResponse *
pageserver_receive(shardno_t shard_no)
{
	StringInfoData resp_buff;
	NeonResponse *resp;
	PageServer *shard = &page_servers[shard_no];
	PGconn	   *pageserver_conn = shard->conn;
	/* read response */
	int			rc;

	if (shard->state != PS_Connected)
	{
		neon_shard_log(shard_no, LOG,
					   "pageserver_receive: returning NULL for non-connected pageserver connection: 0x%02x",
					   shard->state);
		return NULL;
	}

	Assert(pageserver_conn);

	rc = call_PQgetCopyData(shard_no, &resp_buff.data);
	if (rc >= 0)
	{
		/* call_PQgetCopyData handles rc == 0 */
		Assert(rc > 0);

		PG_TRY();
		{
			resp_buff.len = rc;
			resp_buff.cursor = 0;
			resp = nm_unpack_response(&resp_buff);
			PQfreemem(resp_buff.data);
		}
		PG_CATCH();
		{
			neon_shard_log(shard_no, LOG, "pageserver_receive: disconnect due to failure while parsing response");
			pageserver_disconnect(shard_no);
			PG_RE_THROW();
		}
		PG_END_TRY();

		if (message_level_is_interesting(PageStoreTrace))
		{
			char	   *msg = nm_to_string((NeonMessage *) resp);

			neon_shard_log(shard_no, PageStoreTrace, "got response: %s", msg);
			pfree(msg);
		}
	}
	else if (rc == -1 && shard->state == PS_Disconnected)
	{
		/* If the state is 'Disconnected', the disconnection message was already logged */
		resp = NULL;
	}
	else if (rc == -1)
	{
		char	   *msg = pchomp(PQerrorMessage(pageserver_conn));

		neon_shard_log(shard_no, LOG, "pageserver_receive disconnect: psql end of copy data: %s", msg);
		pfree(msg);
		pageserver_disconnect(shard_no);
		resp = NULL;
	}
	else if (rc == -2)
	{
		char	   *msg = pchomp(PQerrorMessage(pageserver_conn));

		pageserver_disconnect(shard_no);
		neon_shard_log(shard_no, ERROR, "pageserver_receive disconnect: could not read COPY data: %s", msg);
	}
	else
	{
		pageserver_disconnect(shard_no);
		neon_shard_log(shard_no, ERROR, "pageserver_receive disconnect: unexpected PQgetCopyData return value: %d", rc);
	}

	shard->nresponses_received++;
	return (NeonResponse *) resp;
}

static NeonResponse *
pageserver_try_receive(shardno_t shard_no)
{
	StringInfoData resp_buff;
	NeonResponse *resp;
	PageServer *shard = &page_servers[shard_no];
	PGconn	   *pageserver_conn = shard->conn;
	int	rc;

	if (shard->state != PS_Connected)
		return NULL;

	Assert(pageserver_conn);

	rc = PQgetCopyData(shard->conn, &resp_buff.data, 1 /* async */);
	if (rc == 0)
	{
		if (!PQconsumeInput(shard->conn))
		{
			return NULL;
		}
		rc = PQgetCopyData(shard->conn, &resp_buff.data, 1 /* async */);
	}

	if (rc == 0)
		return NULL;
	else if (rc > 0)
	{
		PG_TRY();
		{
			resp_buff.len = rc;
			resp_buff.cursor = 0;
			resp = nm_unpack_response(&resp_buff);
			PQfreemem(resp_buff.data);
		}
		PG_CATCH();
		{
			neon_shard_log(shard_no, LOG, "pageserver_receive: disconnect due to failure while parsing response");
			pageserver_disconnect(shard_no);
			/*
			 * Malformed responses from PageServer are a reason to raise
			 * errors and cancel transactions.
			 */
			PG_RE_THROW();
		}
		PG_END_TRY();

		if (message_level_is_interesting(PageStoreTrace))
		{
			char	   *msg = nm_to_string((NeonMessage *) resp);

			neon_shard_log(shard_no, PageStoreTrace, "got response: %s", msg);
			pfree(msg);
		}
	}
	else if (rc == -1)
	{
		neon_shard_log(shard_no, LOG, "pageserver_receive disconnect: psql end of copy data: %s", pchomp(PQerrorMessage(pageserver_conn)));
		pageserver_disconnect(shard_no);
		resp = NULL;
	}
	else if (rc == -2)
	{
		char	   *msg = pchomp(PQerrorMessage(pageserver_conn));

		pageserver_disconnect(shard_no);
		neon_shard_log(shard_no, LOG, "pageserver_receive disconnect: could not read COPY data: %s", msg);
		resp = NULL;
	}
	else
	{
		pageserver_disconnect(shard_no);
		neon_shard_log(shard_no, ERROR, "pageserver_receive disconnect: unexpected PQgetCopyData return value: %d", rc);
	}

	shard->nresponses_received++;
	return (NeonResponse *) resp;
}


static bool
pageserver_flush(shardno_t shard_no)
{
	PGconn	   *pageserver_conn = page_servers[shard_no].conn;

	if (page_servers[shard_no].state != PS_Connected)
	{
		neon_shard_log(shard_no, WARNING, "Tried to flush while disconnected");
	}
	else
	{
		MyNeonCounters->pageserver_send_flushes_total++;
		if (PQflush(pageserver_conn))
		{
			char	   *msg = pchomp(PQerrorMessage(pageserver_conn));

			pageserver_disconnect(shard_no);
			neon_shard_log(shard_no, LOG, "pageserver_flush disconnect because failed to flush page requests: %s", msg);
			pfree(msg);
			return false;
		}
	}

	return true;
}

page_server_api api =
{
	.send = pageserver_send,
	.flush = pageserver_flush,
	.receive = pageserver_receive,
	.try_receive = pageserver_try_receive,
	.disconnect = pageserver_disconnect_shard
};

static bool
check_neon_id(char **newval, void **extra, GucSource source)
{
	uint8		id[16];

	return **newval == '\0' || HexDecodeString(id, *newval, 16);
}

static Size
PagestoreShmemSize(void)
{
	return add_size(sizeof(PagestoreShmemState), NeonPerfCountersShmemSize());
}

static bool
PagestoreShmemInit(void)
{
	bool		found;

	LWLockAcquire(AddinShmemInitLock, LW_EXCLUSIVE);
	pagestore_shared = ShmemInitStruct("libpagestore shared state",
									   sizeof(PagestoreShmemState),
									   &found);
	if (!found)
	{
		pg_atomic_init_u64(&pagestore_shared->begin_update_counter, 0);
		pg_atomic_init_u64(&pagestore_shared->end_update_counter, 0);
		memset(&pagestore_shared->shard_map, 0, sizeof(ShardMap));
		AssignPageserverConnstring(pageserver_connstring, NULL);
	}

	NeonPerfCountersShmemInit();

	LWLockRelease(AddinShmemInitLock);
	return found;
}

static void
pagestore_shmem_startup_hook(void)
{
	if (prev_shmem_startup_hook)
		prev_shmem_startup_hook();

	PagestoreShmemInit();
}

static void
pagestore_shmem_request(void)
{
#if PG_VERSION_NUM >= 150000
	if (prev_shmem_request_hook)
		prev_shmem_request_hook();
#endif

	RequestAddinShmemSpace(PagestoreShmemSize());
}

static void
pagestore_prepare_shmem(void)
{
#if PG_VERSION_NUM >= 150000
	prev_shmem_request_hook = shmem_request_hook;
	shmem_request_hook = pagestore_shmem_request;
#else
	pagestore_shmem_request();
#endif
	prev_shmem_startup_hook = shmem_startup_hook;
	shmem_startup_hook = pagestore_shmem_startup_hook;
}

/*
 * Module initialization function
 */
void
pg_init_libpagestore(void)
{
	pagestore_prepare_shmem();

	DefineCustomStringVariable("neon.pageserver_connstring",
							   "connection string to the page server",
							   NULL,
							   &pageserver_connstring,
							   "",
							   PGC_SIGHUP,
							   0,	/* no flags required */
							   CheckPageserverConnstring, AssignPageserverConnstring, NULL);

	DefineCustomStringVariable("neon.pageserver_grpc_urls",
							   "list of gRPC URLs for the page servers",
							   NULL,
							   &pageserver_grpc_urls,
							   "",
							   PGC_SIGHUP,
							   0,	/* no flags required */
							   CheckPageserverGrpcUrls, NULL, NULL);

	DefineCustomStringVariable("neon.timeline_id",
							   "Neon timeline_id the server is running on",
							   NULL,
							   &neon_timeline,
							   "",
							   PGC_POSTMASTER,
							   0,	/* no flags required */
							   check_neon_id, NULL, NULL);

	DefineCustomStringVariable("neon.tenant_id",
							   "Neon tenant_id the server is running on",
							   NULL,
							   &neon_tenant,
							   "",
							   PGC_POSTMASTER,
							   0,	/* no flags required */
							   check_neon_id, NULL, NULL);

	DefineCustomStringVariable("neon.project_id",
							   "Neon project_id the server is running on",
							   NULL,
							   &neon_project_id,
							   "",
							   PGC_POSTMASTER,
							   0,	/* no flags required */
							   NULL, NULL, NULL);
	DefineCustomStringVariable("neon.branch_id",
							   "Neon branch_id the server is running on",
							   NULL,
							   &neon_branch_id,
							   "",
							   PGC_POSTMASTER,
							   0,	/* no flags required */
							   NULL, NULL, NULL);
	DefineCustomStringVariable("neon.endpoint_id",
							   "Neon endpoint_id the server is running on",
							   NULL,
							   &neon_endpoint_id,
							   "",
							   PGC_POSTMASTER,
							   0,	/* no flags required */
							   NULL, NULL, NULL);

	DefineCustomIntVariable("neon.stripe_size",
							"sharding stripe size",
							NULL,
<<<<<<< HEAD
							&neon_stripe_size,
							32768, 1, INT_MAX,
=======
							&stripe_size,
							2048, 1, INT_MAX,
>>>>>>> cec0543b
							PGC_SIGHUP,
							GUC_UNIT_BLOCKS,
							NULL, NULL, NULL);

	DefineCustomIntVariable("neon.max_cluster_size",
							"cluster size limit",
							NULL,
							&max_cluster_size,
							-1, -1, INT_MAX,
							PGC_SIGHUP,
							GUC_UNIT_MB,
							NULL, NULL, NULL);
	DefineCustomIntVariable("neon.flush_output_after",
							"Flush the output buffer after every N unflushed requests",
							NULL,
							&flush_every_n_requests,
							8, -1, INT_MAX,
							PGC_USERSET,
							0,	/* no flags required */
							NULL, NULL, NULL);
	DefineCustomIntVariable("neon.max_reconnect_attempts",
							"Maximal attempts to reconnect to pages server (with 1 second timeout)",
							NULL,
							&max_reconnect_attempts,
							60, 0, INT_MAX,
							PGC_USERSET,
							0,
							NULL, NULL, NULL);
	DefineCustomIntVariable("neon.readahead_buffer_size",
							"number of prefetches to buffer",
							"This buffer is used to hold and manage prefetched "
							"data; so it is important that this buffer is at "
							"least as large as the configured value of all "
							"tablespaces' effective_io_concurrency and "
							"maintenance_io_concurrency, and your sessions' "
							"values for these settings.",
							&readahead_buffer_size,
							128, 16, 1024,
							PGC_USERSET,
							0,	/* no flags required */
							NULL, (GucIntAssignHook) &readahead_buffer_resize, NULL);
	DefineCustomIntVariable("neon.readahead_getpage_pull_timeout",
							"readahead response pull timeout",
							"Time between active tries to pull data from the "
							"PageStream connection when we have pages which "
							"were read ahead but not yet received.",
							&readahead_getpage_pull_timeout_ms,
							50, 0, 5 * 60 * 1000,
							PGC_USERSET,
							GUC_UNIT_MS,
							NULL, NULL, NULL);
	DefineCustomIntVariable("neon.protocol_version",
							"Version of compute<->page server protocol",
							NULL,
							&neon_protocol_version,
							3,	/* use protocol version 3 */
							2,	/* min */
							3,	/* max */
							PGC_SU_BACKEND,
							0,	/* no flags required */
							NULL, NULL, NULL);

	DefineCustomIntVariable("neon.pageserver_response_log_timeout",
							"pageserver response log timeout",
							"If the pageserver doesn't respond to a request within this timeout, "
							"a message is printed to the log.",
							&pageserver_response_log_timeout,
							10000, 100, INT_MAX,
							PGC_SUSET,
							GUC_UNIT_MS,
							NULL, NULL, NULL);

	DefineCustomIntVariable("neon.pageserver_response_disconnect_timeout",
							"pageserver response diconnect timeout",
							"If the pageserver doesn't respond to a request within this timeout, "
							"disconnect and reconnect.",
							&pageserver_response_disconnect_timeout,
							150000, 100, INT_MAX,
							PGC_SUSET,
							GUC_UNIT_MS,
							NULL, NULL, NULL);

	DefineCustomEnumVariable(
							"neon.compute_mode",
							"The compute endpoint node type",
							NULL,
							&neon_compute_mode,
							CP_MODE_PRIMARY,
							neon_compute_modes,
							PGC_POSTMASTER,
							0,
							NULL, NULL, NULL);

	relsize_hash_init();

	if (page_server != NULL)
		neon_log(ERROR, "libpagestore already loaded");

	neon_log(PageStoreTrace, "libpagestore already loaded");
	page_server = &api;

	/*
	 * Retrieve the auth token to use when connecting to pageserver and
	 * safekeepers
	 */
	neon_auth_token = getenv("NEON_AUTH_TOKEN");
	if (neon_auth_token)
		neon_log(LOG, "using storage auth token from NEON_AUTH_TOKEN environment variable");

	if (pageserver_connstring[0] || pageserver_grpc_urls[0])
	{
		neon_log(PageStoreTrace, "set neon_smgr hook");
		smgr_hook = smgr_neon;
		smgr_init_hook = smgr_init_neon;
		dbsize_hook = neon_dbsize;
	}

	memset(page_servers, 0, sizeof(page_servers));
}<|MERGE_RESOLUTION|>--- conflicted
+++ resolved
@@ -1440,13 +1440,8 @@
 	DefineCustomIntVariable("neon.stripe_size",
 							"sharding stripe size",
 							NULL,
-<<<<<<< HEAD
 							&neon_stripe_size,
-							32768, 1, INT_MAX,
-=======
-							&stripe_size,
-							2048, 1, INT_MAX,
->>>>>>> cec0543b
+							2048 1, INT_MAX,
 							PGC_SIGHUP,
 							GUC_UNIT_BLOCKS,
 							NULL, NULL, NULL);
