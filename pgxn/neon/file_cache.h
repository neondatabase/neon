/*-------------------------------------------------------------------------
 *
 * file_cache.h
 *	  Local File Cache definitions
 *
 * Portions Copyright (c) 1996-2021, PostgreSQL Global Development Group
 * Portions Copyright (c) 1994, Regents of the University of California
 *
 *-------------------------------------------------------------------------
 */
#ifndef FILE_CACHE_h
#define FILE_CACHE_h

#include "lfc_prewarm.h"
#include "neon.h"

#include "neon_pgversioncompat.h"

/* GUCs */
extern bool lfc_store_prefetch_result;
extern int	lfc_max_size;
extern int	lfc_size_limit;
extern char *lfc_path;

extern bool lfc_do_prewarm;
extern bool lfc_prewarm_cancel;

/* functions for local file cache */
extern void lfc_invalidate(NRelFileInfo rinfo, ForkNumber forkNum, BlockNumber nblocks);
extern void lfc_writev(NRelFileInfo rinfo, ForkNumber forkNum,
					   BlockNumber blkno, const void *const *buffers,
					   BlockNumber nblocks);
/* returns number of blocks read, with one bit set in *read for each  */
extern int lfc_readv_select(NRelFileInfo rinfo, ForkNumber forkNum,
							BlockNumber blkno, void **buffers,
							BlockNumber nblocks, bits8 *mask);

extern bool lfc_cache_contains(NRelFileInfo rinfo, ForkNumber forkNum,
							   BlockNumber blkno);
extern int lfc_cache_containsv(NRelFileInfo rinfo, ForkNumber forkNum,
							   BlockNumber blkno, int nblocks, bits8 *bitmap);
extern void lfc_init(void);
extern bool lfc_prefetch(NRelFileInfo rinfo, ForkNumber forknum, BlockNumber blkno,
						 const void* buffer, XLogRecPtr lsn);

<<<<<<< HEAD
extern FileCacheState* lfc_get_state(size_t max_entries);
=======
typedef struct LfcStatsEntry
{
	const char *metric_name;
	bool		isnull;
	uint64		value;
} LfcStatsEntry;
extern LfcStatsEntry *lfc_get_stats(size_t *num_entries);

typedef struct
{
	uint32		pageoffs;
	Oid			relfilenode;
	Oid			reltablespace;
	Oid			reldatabase;
	ForkNumber	forknum;
	BlockNumber blocknum;
	uint16		accesscount;
} LocalCachePagesRec;
extern LocalCachePagesRec *lfc_local_cache_pages(size_t *num_entries);

>>>>>>> 5e3cb2ab
extern int32 lfc_approximate_working_set_size_seconds(time_t duration, bool reset);
extern LfcStatsEntry *get_lfc_stats(uint32 *num_entries);

static inline bool
lfc_read(NRelFileInfo rinfo, ForkNumber forkNum, BlockNumber blkno,
		 void *buffer)
{
	bits8		rv = 0;
	return lfc_readv_select(rinfo, forkNum, blkno, &buffer, 1, &rv) == 1;
}

static inline void
lfc_write(NRelFileInfo rinfo, ForkNumber forkNum, BlockNumber blkno,
		  const void *buffer)
{
	return lfc_writev(rinfo, forkNum, blkno, &buffer, 1);
}

#endif							/* FILE_CACHE_H */<|MERGE_RESOLUTION|>--- conflicted
+++ resolved
@@ -43,15 +43,7 @@
 extern bool lfc_prefetch(NRelFileInfo rinfo, ForkNumber forknum, BlockNumber blkno,
 						 const void* buffer, XLogRecPtr lsn);
 
-<<<<<<< HEAD
 extern FileCacheState* lfc_get_state(size_t max_entries);
-=======
-typedef struct LfcStatsEntry
-{
-	const char *metric_name;
-	bool		isnull;
-	uint64		value;
-} LfcStatsEntry;
 extern LfcStatsEntry *lfc_get_stats(size_t *num_entries);
 
 typedef struct
@@ -66,9 +58,7 @@
 } LocalCachePagesRec;
 extern LocalCachePagesRec *lfc_local_cache_pages(size_t *num_entries);
 
->>>>>>> 5e3cb2ab
 extern int32 lfc_approximate_working_set_size_seconds(time_t duration, bool reset);
-extern LfcStatsEntry *get_lfc_stats(uint32 *num_entries);
 
 static inline bool
 lfc_read(NRelFileInfo rinfo, ForkNumber forkNum, BlockNumber blkno,
