--- conflicted
+++ resolved
@@ -1,12 +1,15 @@
 # Communicator
 
 This package provides the so-called "compute-pageserver communicator",
-<<<<<<< HEAD
-or just "communicator" in short. It runs in a PostgreSQL server, as
-part of the neon extension, and handles the communication with the
-pageservers. On the PostgreSQL side, the glue code in pgxn/neon/ uses
-the communicator to implement the PostgreSQL Storage Manager (SMGR)
-interface.
+or just "communicator" in short. The communicator is a separate
+background worker process that runs in the PostgreSQL server. It's
+part of the neon extension.
+
+The commuicator handles the communication with the pageservers, and
+also provides an HTTP endpoint for metrics over a local Unix Domain
+socket (aka. the "communicator control socket"). On the PostgreSQL
+side, the glue code in pgxn/neon/ uses the communicator to implement
+the PostgreSQL Storage Manager (SMGR) interface.
 
 ## Design criteria
 
@@ -15,33 +18,20 @@
 
 ## Source code view
 
+pgxn/neon/communicator_process.c
+    Contains code needed to start up the communicator process, and
+    the glue that interacts with PostgreSQL code and the Rust
+    code in the communicator process.
+
 pgxn/neon/communicator_new.c
-	Contains the glue that interact with PostgreSQL code and the Rust
-	communicator code.
+	Contains the backend code that interacts with the communicator
+	process.
 
 pgxn/neon/communicator/src/backend_interface.rs
 	The entry point for calls from each backend.
 
 pgxn/neon/communicator/src/init.rs
 	Initialization at server startup
-=======
-or just "communicator" in short. The communicator is a separate
-background worker process that runs in the PostgreSQL server. It's
-part of the neon extension. Currently, it only provides an HTTP
-endpoint for metrics, but in the future it will evolve to handle all
-communications with the pageservers.
-
-## Source code view
-
-pgxn/neon/communicator_process.c
-    Contains code needed to start up the communicator process, and
-    the glue that interacts with PostgreSQL code and the Rust
-    code in the communicator process.
-
->>>>>>> 51ffeef9
-
-pgxn/neon/communicator/src/worker_process/
-    Worker process main loop and glue code
 
 At compilation time, pgxn/neon/communicator/ produces a static
 library, libcommunicator.a. It is linked to the neon.so extension
