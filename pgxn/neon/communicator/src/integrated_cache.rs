//! Integrated communicator cache
//!
//! It tracks:
//! - Relation sizes and existence
//! - Last-written LSN
//! - Block cache (also known as LFC)
//!
//! TODO: limit the size
//! TODO: concurrency
//!
//! Note: This deals with "relations" which is really just one "relation fork" in Postgres
//! terms. RelFileLocator + ForkNumber is the key.

//
// TODO: Thoughts on eviction:
//
// There are two things we need to track, and evict if we run out of space:
// - blocks in the file cache's file. If the file grows too large, need to evict something.
//   Also if the cache is resized
//
// - entries in the cache map. If we run out of memory in the shmem area, need to evict
//   something
//

use std::mem::MaybeUninit;
<<<<<<< HEAD
use std::sync::atomic::{AtomicBool, AtomicU32, AtomicU64, Ordering};
use std::sync::Arc;
=======
use std::sync::atomic::{AtomicBool, AtomicU32, AtomicU64, AtomicUsize, Ordering};
>>>>>>> ede37c53

use utils::lsn::{AtomicLsn, Lsn};

use crate::file_cache::INVALID_CACHE_BLOCK;
use crate::file_cache::{CacheBlock, FileCache};
use crate::init::alloc_from_slice;
use pageserver_page_api::RelTag;

use measured::metric;
use measured::metric::MetricEncoding;
use measured::metric::counter::CounterState;
use measured::metric::gauge::GaugeState;
use measured::{Counter, Gauge, MetricGroup};

use neon_shmem::hash::{HashMapInit, entry::Entry};
use neon_shmem::shmem::ShmemHandle;

// in # of entries
const RELSIZE_CACHE_SIZE: u32 = 64 * 1024;

/// This struct is initialized at postmaster startup, and passed to all the processes via fork().
<<<<<<< HEAD
pub struct IntegratedCacheInitStruct {
    relsize_cache_handle: HashMapInit<RelKey, RelEntry>,
    block_map_handle: HashMapInit<BlockKey, BlockEntry>,
=======
pub struct IntegratedCacheInitStruct<'t> {
    shared: &'t IntegratedCacheShared,
    relsize_cache_handle: HashMapInit<'t, RelKey, RelEntry>,
    block_map_handle: HashMapInit<'t, BlockKey, BlockEntry>,
>>>>>>> ede37c53
}

/// This struct is allocated in the (fixed-size) shared memory area at postmaster startup.
/// It is accessible by all the backends and the communicator process.
#[derive(Debug)]
<<<<<<< HEAD
pub struct IntegratedCacheWriteAccess {
    relsize_cache: neon_shmem::hash::HashMapAccess<RelKey, RelEntry>,
    block_map: Arc<neon_shmem::hash::HashMapAccess<BlockKey, BlockEntry>>,
=======
pub struct IntegratedCacheShared {
    global_lw_lsn: AtomicU64,
}

/// Represents write-access to the integrated cache. This is used by the communicator process.
pub struct IntegratedCacheWriteAccess<'t> {
    shared: &'t IntegratedCacheShared,
    relsize_cache: neon_shmem::hash::HashMapAccess<'t, RelKey, RelEntry>,
    block_map: neon_shmem::hash::HashMapAccess<'t, BlockKey, BlockEntry>,
>>>>>>> ede37c53

    pub(crate) file_cache: Option<FileCache>,

    // Fields for eviction
    clock_hand: AtomicUsize,

    metrics: IntegratedCacheMetricGroup,
}

#[derive(MetricGroup)]
#[metric(new())]
struct IntegratedCacheMetricGroup {
    /// Page evictions from the Local File Cache
    cache_page_evictions_counter: Counter,

    /// Block entry evictions from the integrated cache
    block_entry_evictions_counter: Counter,

    /// Number of times the clock hand has moved
    clock_iterations_counter: Counter,

    // metrics from the hash map
    /// Allocated size of the block cache hash map
    block_map_num_buckets: Gauge,

    /// Number of buckets in use in the block cache hash map
    block_map_num_buckets_in_use: Gauge,

    /// Allocated size of the relsize cache hash map
    relsize_cache_num_buckets: Gauge,

    /// Number of buckets in use in the relsize cache hash map
    relsize_cache_num_buckets_in_use: Gauge,
}

/// Represents read-only access to the integrated cache. Backend processes have this.
<<<<<<< HEAD
pub struct IntegratedCacheReadAccess {
    relsize_cache: neon_shmem::hash::HashMapAccess<RelKey, RelEntry>,
    block_map: neon_shmem::hash::HashMapAccess<BlockKey, BlockEntry>,
=======
pub struct IntegratedCacheReadAccess<'t> {
    shared: &'t IntegratedCacheShared,
    relsize_cache: neon_shmem::hash::HashMapAccess<'t, RelKey, RelEntry>,
    block_map: neon_shmem::hash::HashMapAccess<'t, BlockKey, BlockEntry>,
>>>>>>> ede37c53
}

impl IntegratedCacheInitStruct {
    /// Return the desired size in bytes of the fixed-size shared memory area to reserve for the
    /// integrated cache.
    pub fn shmem_size() -> usize {
        // The relsize cache is fixed-size. The block map is allocated in a separate resizable
        // area.
        let mut sz = 0;
        sz += std::mem::size_of::<IntegratedCacheShared>();
        sz += HashMapInit::<RelKey, RelEntry>::estimate_size(RELSIZE_CACHE_SIZE);

        sz
    }

    /// Initialize the shared memory segment. This runs once in postmaster. Returns a struct which
    /// will be inherited by all processes through fork.
    pub fn shmem_init(
        shmem_area: &'static mut [MaybeUninit<u8>],
        initial_file_cache_size: u64,
        max_file_cache_size: u64,
<<<<<<< HEAD
    ) -> IntegratedCacheInitStruct {
        // Initialize the relsize cache in the fixed-size area
=======
    ) -> IntegratedCacheInitStruct<'t> {
        // Initialize the shared struct
        let (shared, remain_shmem_area) = alloc_from_slice::<IntegratedCacheShared>(shmem_area);
        let shared = shared.write(IntegratedCacheShared {
            global_lw_lsn: AtomicU64::new(0),
        });

        // Use the remaining part of the fixed-size area for the relsize cache
>>>>>>> ede37c53
        let relsize_cache_handle =
            neon_shmem::hash::HashMapInit::with_fixed(RELSIZE_CACHE_SIZE, remain_shmem_area);

        let max_bytes =
            HashMapInit::<BlockKey, BlockEntry>::estimate_size(max_file_cache_size as u32);

        // Initialize the block map in a separate resizable shared memory area
        let shmem_handle = ShmemHandle::new("block mapping", 0, max_bytes).unwrap();

        let block_map_handle =
            neon_shmem::hash::HashMapInit::with_shmem(initial_file_cache_size as u32, shmem_handle);
        IntegratedCacheInitStruct {
            shared,
            relsize_cache_handle,
            block_map_handle,
        }
    }

    /// Initialize access to the integrated cache for the communicator worker process
    pub fn worker_process_init(
        self,
        lsn: Lsn,
        file_cache: Option<FileCache>,
    ) -> IntegratedCacheWriteAccess {
        let IntegratedCacheInitStruct {
            shared,
            relsize_cache_handle,
            block_map_handle,
        } = self;

        shared.global_lw_lsn.store(lsn.0, Ordering::Relaxed);

        IntegratedCacheWriteAccess {
            shared,
            relsize_cache: relsize_cache_handle.attach_writer(),
<<<<<<< HEAD
            block_map: block_map_handle.attach_writer().into(),
            global_lw_lsn: AtomicU64::new(lsn.0),
=======
            block_map: block_map_handle.attach_writer(),
>>>>>>> ede37c53
            file_cache,
            clock_hand: AtomicUsize::new(0),
            metrics: IntegratedCacheMetricGroup::new(),
        }
    }

    /// Initialize access to the integrated cache for a backend process
    pub fn backend_init(self) -> IntegratedCacheReadAccess {
        let IntegratedCacheInitStruct {
            shared,
            relsize_cache_handle,
            block_map_handle,
        } = self;

        IntegratedCacheReadAccess {
            shared,
            relsize_cache: relsize_cache_handle.attach_reader(),
            block_map: block_map_handle.attach_reader(),
        }
    }
}

/// Value stored in the cache mapping hash table.
struct BlockEntry {
    lw_lsn: AtomicLsn,
    cache_block: AtomicU64,

    pinned: AtomicU64,

    // 'referenced' bit for the clock algorithm
    referenced: AtomicBool,
}

/// Value stored in the relsize cache hash table.
struct RelEntry {
    /// cached size of the relation
    /// u32::MAX means 'not known' (that's InvalidBlockNumber in Postgres)
    nblocks: AtomicU32,

    /// This is the last time the "metadata" of this relation changed, not
    /// the contents of the blocks. That is, the size of the relation.
    lw_lsn: AtomicLsn,
}

impl std::fmt::Debug for RelEntry {
    fn fmt(&self, fmt: &mut std::fmt::Formatter<'_>) -> Result<(), std::fmt::Error> {
        fmt.debug_struct("Rel")
            .field("nblocks", &self.nblocks.load(Ordering::Relaxed))
            .finish()
    }
}
impl std::fmt::Debug for BlockEntry {
    fn fmt(&self, fmt: &mut std::fmt::Formatter<'_>) -> Result<(), std::fmt::Error> {
        fmt.debug_struct("Block")
            .field("lw_lsn", &self.lw_lsn.load())
            .field("cache_block", &self.cache_block.load(Ordering::Relaxed))
            .field("pinned", &self.pinned.load(Ordering::Relaxed))
            .field("referenced", &self.referenced.load(Ordering::Relaxed))
            .finish()
    }
}

#[derive(Clone, Debug, PartialEq, PartialOrd, Eq, Hash, Ord)]
struct RelKey(RelTag);

impl From<&RelTag> for RelKey {
    fn from(val: &RelTag) -> RelKey {
        RelKey(*val)
    }
}

#[derive(Clone, Debug, PartialEq, PartialOrd, Eq, Hash, Ord)]
struct BlockKey {
    rel: RelTag,
    block_number: u32,
}

impl From<(&RelTag, u32)> for BlockKey {
    fn from(val: (&RelTag, u32)) -> BlockKey {
        BlockKey {
            rel: *val.0,
            block_number: val.1,
        }
    }
}

/// Return type used in the cache's get_*() functions. 'Found' means that the page, or other
/// information that was enqueried, exists in the cache. '
pub enum CacheResult<V> {
    /// The enqueried page or other information existed in the cache.
    Found(V),

    /// The cache doesn't contain the page (or other enqueried information, like relation size). The
    /// Lsn is the 'not_modified_since' LSN that should be used in the request to the pageserver to
    /// read the page.
    NotFound(Lsn),
}

<<<<<<< HEAD
impl IntegratedCacheWriteAccess {
    pub fn get_rel_size(&self, rel: &RelTag) -> CacheResult<u32> {
=======
/// Return type of [try_evict_entry]
enum EvictResult {
    /// Could not evict page because it was pinned
    Pinned,

    /// The victim bucket was already vacant
    Vacant,

    /// Evicted an entry. If it had a cache block associated with it, it's returned
    /// here, otherwise None
    Evicted(Option<CacheBlock>),
}

impl<'t> IntegratedCacheWriteAccess<'t> {
    pub fn get_rel_size(&'t self, rel: &RelTag) -> CacheResult<u32> {
>>>>>>> ede37c53
        if let Some(nblocks) = get_rel_size(&self.relsize_cache, rel) {
            CacheResult::Found(nblocks)
        } else {
            let lsn = Lsn(self.shared.global_lw_lsn.load(Ordering::Relaxed));
            CacheResult::NotFound(lsn)
        }
    }

    pub async fn get_page(
        &self,
        rel: &RelTag,
        block_number: u32,
        dst: impl uring_common::buf::IoBufMut + Send + Sync,
    ) -> Result<CacheResult<()>, std::io::Error> {
        let x = if let Some(block_entry) = self.block_map.get(&BlockKey::from((rel, block_number)))
        {
            block_entry.referenced.store(true, Ordering::Relaxed);

            let cache_block = block_entry.cache_block.load(Ordering::Relaxed);
            if cache_block != INVALID_CACHE_BLOCK {
                // pin it and release lock
                block_entry.pinned.fetch_add(1, Ordering::Relaxed);

                (cache_block, DeferredUnpin(block_entry.pinned.as_ptr()))
            } else {
                return Ok(CacheResult::NotFound(block_entry.lw_lsn.load()));
            }
        } else {
            let lsn = Lsn(self.shared.global_lw_lsn.load(Ordering::Relaxed));
            return Ok(CacheResult::NotFound(lsn));
        };

        let (cache_block, _deferred_pin) = x;
        self.file_cache
            .as_ref()
            .unwrap()
            .read_block(cache_block, dst)
            .await?;

        // unpin the entry (by implicitly dropping deferred_pin)
        Ok(CacheResult::Found(()))
    }

    pub async fn page_is_cached(
        &self,
        rel: &RelTag,
        block_number: u32,
    ) -> Result<CacheResult<()>, std::io::Error> {
        if let Some(block_entry) = self.block_map.get(&BlockKey::from((rel, block_number))) {
            // This is used for prefetch requests. Treat the probe as an 'access', to keep it
            // in cache.
            block_entry.referenced.store(true, Ordering::Relaxed);

            let cache_block = block_entry.cache_block.load(Ordering::Relaxed);

            if cache_block != INVALID_CACHE_BLOCK {
                Ok(CacheResult::Found(()))
            } else {
                Ok(CacheResult::NotFound(block_entry.lw_lsn.load()))
            }
        } else {
            let lsn = Lsn(self.shared.global_lw_lsn.load(Ordering::Relaxed));
            Ok(CacheResult::NotFound(lsn))
        }
    }

    /// Does the relation exists? CacheResult::NotFound means that the cache doesn contain that
    /// information, i.e. we don know if the relation exists or not.
    pub fn get_rel_exists(& self, rel: &RelTag) -> CacheResult<bool> {
        // we don currently cache negative entries, so if the relation is in the cache, it exists
        if let Some(_rel_entry) = self.relsize_cache.get(&RelKey::from(rel)) {
            CacheResult::Found(true)
        } else {
            let lsn = Lsn(self.shared.global_lw_lsn.load(Ordering::Relaxed));
            CacheResult::NotFound(lsn)
        }
    }

    pub fn get_db_size(& self, _db_oid: u32) -> CacheResult<u64> {
        // TODO: it would be nice to cache database sizes too. Getting the database size
        // is not a very common operation, but when you do it, it's often interactive, with
        // e.g. psql \l+ command, so the user will feel the latency.

        // fixme: is this right lsn?
        let lsn = Lsn(self.shared.global_lw_lsn.load(Ordering::Relaxed));
        CacheResult::NotFound(lsn)
    }

    pub fn remember_rel_size(& self, rel: &RelTag, nblocks: u32, lsn: Lsn) {
        match self.relsize_cache.entry(RelKey::from(rel)) {
            Entry::Vacant(e) => {
                tracing::trace!("inserting rel entry for {rel:?}, {nblocks} blocks");
                // FIXME: what to do if we run out of memory? Evict other relation entries?
                _ = e
                    .insert(RelEntry {
                        nblocks: AtomicU32::new(nblocks),
                        lw_lsn: AtomicLsn::new(lsn.0),
                    })
                    .expect("out of memory");
            }
            Entry::Occupied(e) => {
                tracing::trace!("updating rel entry for {rel:?}, {nblocks} blocks");
                e.get().nblocks.store(nblocks, Ordering::Relaxed);
                e.get().lw_lsn.store(lsn);
            }
        };
    }

    /// Remember the given page contents in the cache.
    pub async fn remember_page(
        & self,
        rel: &RelTag,
        block_number: u32,
        src: impl uring_common::buf::IoBuf + Send + Sync,
        lw_lsn: Lsn,
        is_write: bool,
    ) {
        let key = BlockKey::from((rel, block_number));

        // FIXME: make this work when file cache is disabled. Or make it mandatory
        let file_cache = self.file_cache.as_ref().unwrap();

        if is_write {
            // there should be no concurrent IOs. If a backend tries to read the page
            // at the same time, they may get a torn write. That's the same as with
            // regular POSIX filesystem read() and write()

            // First check if we have a block in cache already
            let mut old_cache_block = None;
            let mut found_existing = false;

            // NOTE(quantumish): honoring original semantics here (used to be update_with_fn)
            // but I don see any reason why this has to take a write lock.
            if let Entry::Occupied(e) = self.block_map.entry(key.clone()) {
                let block_entry = e.get();
                found_existing = true;

                // Prevent this entry from being evicted
                let pin_count = block_entry.pinned.fetch_add(1, Ordering::Relaxed);
                if pin_count > 0 {
                    // this is unexpected, because the caller has obtained the io-in-progress lock,
                    // so no one else should try to modify the page at the same time.
                    // XXX: and I think a read should not be happening either, because the postgres
                    // buffer is held locked. TODO: check these conditions and tidy this up a little. Seems fragile to just panic.
                    panic!("block entry was unexpectedly pinned");
                }

                let cache_block = block_entry.cache_block.load(Ordering::Relaxed);
                old_cache_block = if cache_block != INVALID_CACHE_BLOCK {
                    Some(cache_block)
                } else {
                    None
                };
            }

            // Allocate a new block if required
            let cache_block = old_cache_block.unwrap_or_else(|| {
                loop {
                    if let Some(x) = file_cache.alloc_block() {
                        break x;
                    }
                    if let Some(x) = self.try_evict_cache_block() {
                        break x;
                    }
                }
            });

            // Write the page to the cache file
            file_cache
                .write_block(cache_block, src)
                .await
                .expect("error writing to cache");
            // FIXME: handle errors gracefully.
            // FIXME: unpin the block entry on error

            // Update the block entry
            loop {
                let entry = self.block_map.entry(key.clone());
                assert_eq!(found_existing, matches!(entry, Entry::Occupied(_)));
                match entry {
                    Entry::Occupied(e) => {
                        let block_entry = e.get();
                        // Update the cache block
                        let old_blk = block_entry.cache_block.compare_exchange(
                            INVALID_CACHE_BLOCK,
                            cache_block,
                            Ordering::Relaxed,
                            Ordering::Relaxed,
                        );
                        assert!(old_blk == Ok(INVALID_CACHE_BLOCK) || old_blk == Err(cache_block));

                        block_entry.lw_lsn.store(lw_lsn);

                        block_entry.referenced.store(true, Ordering::Relaxed);

                        let pin_count = block_entry.pinned.fetch_sub(1, Ordering::Relaxed);
                        assert!(pin_count > 0);
                        break;
                    }
                    Entry::Vacant(e) => {
                        if e.insert(BlockEntry {
                            lw_lsn: AtomicLsn::new(lw_lsn.0),
                            cache_block: AtomicU64::new(cache_block),
                            pinned: AtomicU64::new(0),
                            referenced: AtomicBool::new(true),
                        })
                        .is_ok()
                        {
                            break;
                        } else {
                            // The hash map was full. Evict an entry and retry.
                        }
                    }
                }
                self.try_evict_block_entry();
            }
        } else {
            // !is_write
            //
            // We can assume that it doesn already exist, because the
            // caller is assumed to have already checked it, and holds
            // the io-in-progress lock. (The BlockEntry might exist, but no cache block)

            // Allocate a new block first
            let cache_block = {
                loop {
                    if let Some(x) = file_cache.alloc_block() {
                        break x;
                    }
                    if let Some(x) = self.try_evict_cache_block() {
                        break x;
                    }
                }
            };

            // Write the page to the cache file
            file_cache
                .write_block(cache_block, src)
                .await
                .expect("error writing to cache");
            // FIXME: handle errors gracefully.

            loop {
                match self.block_map.entry(key.clone()) {
                    Entry::Occupied(e) => {
                        let block_entry = e.get();
                        // FIXME: could there be concurrent readers?
                        assert!(block_entry.pinned.load(Ordering::Relaxed) == 0);

                        let old_cache_block =
                            block_entry.cache_block.swap(cache_block, Ordering::Relaxed);
                        if old_cache_block != INVALID_CACHE_BLOCK {
                            panic!(
                                "remember_page called in !is_write mode, but page is already cached at blk {old_cache_block}"
                            );
                        }
                        break;
                    }
                    Entry::Vacant(e) => {
                        if e.insert(BlockEntry {
                            lw_lsn: AtomicLsn::new(lw_lsn.0),
                            cache_block: AtomicU64::new(cache_block),
                            pinned: AtomicU64::new(0),
                            referenced: AtomicBool::new(true),
                        })
                        .is_ok()
                        {
                            break;
                        } else {
                            // The hash map was full. Evict an entry and retry.
                        }
                    }
                };

                self.try_evict_block_entry();
            }
        }
    }

    /// Forget information about given relation in the cache. (For DROP TABLE and such)
<<<<<<< HEAD
    pub fn forget_rel(& self, rel: &RelTag, _nblocks: Option<u32>, flush_lsn: Lsn) {
        tracing::info!("forgetting rel entry for {rel:?}");
=======
    pub fn forget_rel(&'t self, rel: &RelTag, _nblocks: Option<u32>, flush_lsn: Lsn) {
        tracing::trace!("forgetting rel entry for {rel:?}");
>>>>>>> ede37c53
        self.relsize_cache.remove(&RelKey::from(rel));

        // update with flush LSN
        let _ = self
            .shared
            .global_lw_lsn
            .fetch_max(flush_lsn.0, Ordering::Relaxed);

        // also forget all cached blocks for the relation
        // FIXME
        /*
            let mut iter = MapIterator::new(&key_range_for_rel_blocks(rel));
            let r = self.cache_tree.start_read();
            while let Some((k, _v)) = iter.next(&r) {
                let w = self.cache_tree.start_write();

                let mut evicted_cache_block = None;

                let res = w.update_with_fn(&k, |e| {
                    if let Some(e) = e {
                        let block_entry = if let MapEntry::Block(e) = e {
                            e
                        } else {
                            panic!("unexpected map entry type for block key");
                        };
                        let cache_block = block_entry
                            .cache_block
                            .swap(INVALID_CACHE_BLOCK, Ordering::Relaxed);
                        if cache_block != INVALID_CACHE_BLOCK {
                            evicted_cache_block = Some(cache_block);
                        }
                        UpdateAction::Remove
                    } else {
                        UpdateAction::Nothing
                    }
                });

                // FIXME: It's pretty surprising to run out of memory while removing. But
                // maybe it can happen because of trying to shrink a node?
                res.expect("out of memory");

                if let Some(evicted_cache_block) = evicted_cache_block {
                    self.file_cache
                        .as_ref()
                        .unwrap()
                        .dealloc_block(evicted_cache_block);
                }
        }

            */
    }

    // Maintenance routines

<<<<<<< HEAD
    /// Evict one block from the file cache. This is used when the file cache fills up
    /// Returns the evicted block. It's not put to the free list, so it's available for the
    /// caller to use immediately.
    pub fn try_evict_one_cache_block(&self) -> Option<CacheBlock> {
        let mut clock_hand = self.clock_hand.lock().unwrap();
        for _ in 0..100 {
            self.clock_iterations_counter.inc();

            (*clock_hand) += 1;

            let mut evict_this = false;
            let num_buckets = self.block_map.get_num_logical_buckets();
            match self
                .block_map
                .get_at_bucket((*clock_hand) % num_buckets)
                .as_deref()
            {
=======
    /// Evict one block entry from the cache.
    ///
    /// This is called when the hash map is full, to make an entry available for a new
    /// insertion. There's no guarantee that the entry is free by the time this function
    /// returns anymore; it can taken by a concurrent thread at any time. So you need to
    /// call this and retry repeatedly until you succeed.
    fn try_evict_block_entry(&self) {
        let num_buckets = self.block_map.get_num_buckets();
        loop {
            self.metrics.clock_iterations_counter.inc();
            let victim_bucket = self.clock_hand.fetch_add(1, Ordering::Relaxed) % num_buckets;

            let evict_this = match self.block_map.get_at_bucket(victim_bucket).as_deref() {
>>>>>>> ede37c53
                None => {
                    // The caller wants to have a free bucket. If there's one already, we're good.
                    return;
                }
                Some((_, blk_entry)) => {
                    // Clear the 'referenced' flag. If it was already clear,
                    // release the lock (by exiting this scope), and try to
                    // evict it.
                    !blk_entry.referenced.swap(false, Ordering::Relaxed)
                }
            };
            if evict_this {
                match self.try_evict_entry(victim_bucket) {
                    EvictResult::Pinned => {
                        // keep looping
                    }
                    EvictResult::Vacant => {
                        // This was released by someone else. Return so that
                        // the caller will try to use it. (Chances are that it
                        // will be reused by someone else, but let's try.)
                        return;
                    }
                    EvictResult::Evicted(None) => {
                        // This is now free.
                        return;
                    }
                    EvictResult::Evicted(Some(cache_block)) => {
                        // This is now free. We must not leak the cache block, so put it to the freelist
                        self.file_cache.as_ref().unwrap().dealloc_block(cache_block);
                        return;
                    }
                }
            }
            // TODO: add some kind of a backstop to error out if we loop
            // too many times without finding any unpinned entries
        }
    }

    /// Evict one block from the file cache. This is called when the file cache fills up,
    /// to release a cache block.
    ///
    /// Returns the evicted block. It's not put to the free list, so it's available for
    /// the caller to use immediately.
    fn try_evict_cache_block(&self) -> Option<CacheBlock> {
        let num_buckets = self.block_map.get_num_buckets();
        let mut iterations = 0;
        while iterations < 100 {
            self.metrics.clock_iterations_counter.inc();
            let victim_bucket = self.clock_hand.fetch_add(1, Ordering::Relaxed) % num_buckets;

            let evict_this = match self.block_map.get_at_bucket(victim_bucket).as_deref() {
                None => {
                    // This bucket was unused. It's no use for finding a free cache block
                    continue;
                }
                Some((_, blk_entry)) => {
                    // Clear the 'referenced' flag. If it was already clear,
                    // release the lock (by exiting this scope), and try to
                    // evict it.
                    !blk_entry.referenced.swap(false, Ordering::Relaxed)
                }
            };

            if evict_this {
                match self.try_evict_entry(victim_bucket) {
                    EvictResult::Pinned => {
                        // keep looping
                    }
                    EvictResult::Vacant => {
                        // This was released by someone else. Keep looping.
                    }
                    EvictResult::Evicted(None) => {
                        // This is now free, but it didn't have a cache block
                        // associated with it. Keep looping.
                    }
                    EvictResult::Evicted(Some(cache_block)) => {
                        // Reuse this
                        return Some(cache_block);
                    }
                }
            }

            iterations += 1;
        }

        // Reached the max iteration count without finding an entry. Return
        // to give the caller a chance to do other things
        None
    }

    /// Returns Err, if the page could not be evicted because it was pinned
    fn try_evict_entry(&self, victim: usize) -> EvictResult {
        // grab the write lock
        if let Some(e) = self.block_map.entry_at_bucket(victim) {
            let old = e.get();
            // note: all the accesses to 'pinned' currently happen
            // within update_with_fn(), or while holding ValueReadGuard, which protects from concurrent
            // updates. Otherwise, another thread could set the 'pinned'
            // flag just after we have checked it here.
            //
            // FIXME: ^^ outdated comment, update_with_fn() is no more

            if old.pinned.load(Ordering::Relaxed) == 0 {
                let old_val = e.remove();
                let _ = self
                    .shared
                    .global_lw_lsn
                    .fetch_max(old_val.lw_lsn.into_inner().0, Ordering::Relaxed);
                let evicted_cache_block = match old_val.cache_block.into_inner() {
                    INVALID_CACHE_BLOCK => None,
                    n => Some(n),
                };
                if evicted_cache_block.is_some() {
                    self.metrics.cache_page_evictions_counter.inc();
                }
                self.metrics.block_entry_evictions_counter.inc();
                EvictResult::Evicted(evicted_cache_block)
            } else {
                EvictResult::Pinned
            }
        } else {
            EvictResult::Vacant
        }
<<<<<<< HEAD
        // Give up if we didn find anything
        None
=======
>>>>>>> ede37c53
    }

    /// Resize the local file cache.
    pub fn resize_file_cache(&'static self, num_blocks: u32) {
		// TODO(quantumish): unclear what the semantics of this entire operation is
		// if there is no file cache. 
		let file_cache = self.file_cache.as_ref().unwrap();
        let old_num_blocks = self.block_map.get_num_buckets() as u32;
		tracing::error!("trying to resize cache to {num_blocks} blocks");
		let difference = old_num_blocks.abs_diff(num_blocks);
        if old_num_blocks < num_blocks {
            if let Err(err) = self.block_map.grow(num_blocks) {
                tracing::error!(
                    "could not grow file cache to {} blocks (old size {}): {}",
                    num_blocks,
                    old_num_blocks,
                    err
                );
            }
			let remaining = file_cache.undelete_blocks(difference as u64);
			file_cache.grow(remaining);
			debug_assert!(file_cache.free_space() > remaining);
        } else {
			let page_evictions = &self.page_evictions_counter;
			let global_lw_lsn = &self.global_lw_lsn;
			let block_map = self.block_map.clone();
			tokio::task::spawn_blocking(move || {
				// Don't hold clock hand lock any longer than necessary, should be ok to evict in parallel
				// but we don't want to compete with the eviction logic in the to-be-shrunk region.
				{
					let mut clock_hand = self.clock_hand.lock().unwrap();

					block_map.begin_shrink(num_blocks);
					// Avoid skipping over beginning entries due to modulo shift.
					if *clock_hand > num_blocks as usize {
						*clock_hand = num_blocks as usize - 1;
					}
				}
				// Try and evict everything in to-be-shrinked space
				// TODO(quantumish): consider moving things ahead of clock hand?
				let mut file_evictions = 0;
				for i in num_blocks..old_num_blocks {
					let Some(entry) = block_map.entry_at_bucket(i as usize) else {
						continue;
					};
					let old = entry.get();
					if old.pinned.load(Ordering::Relaxed) != 0 {
						tracing::warn!(
							"could not shrink file cache to {} blocks (old size {}): entry {} is pinned",
							num_blocks,
							old_num_blocks,
							i
						);
						continue;
					}
					_ = global_lw_lsn.fetch_max(old.lw_lsn.load().0, Ordering::Relaxed);
					let cache_block = old.cache_block.swap(INVALID_CACHE_BLOCK, Ordering::Relaxed);
					entry.remove();
					
					if cache_block != INVALID_CACHE_BLOCK {
						file_cache.delete_block(cache_block);
						file_evictions += 1;
					}
					
					// TODO(quantumish): is this expected behavior?
					page_evictions.inc();
				}

				// We want to quickly clear space in the LFC. Regression tests expect to see
				// an immediate-ish change in the file size, so we evict other entries to reclaim
				// enough space. Waiting for stragglers at the end of the map could *in theory*
				// take indefinite amounts of time depending on how long they stay pinned.
				while file_evictions < difference {
					if let Some(i) = self.try_evict_one_cache_block() {
						if i != INVALID_CACHE_BLOCK {
							file_cache.delete_block(i);
							file_evictions += 1;
						}
					}
				}

				// Try again at evicting entries in to-be-shrunk region, except don't give up this time.
				// Not a great solution all around: unnecessary scanning, spinning, and code duplication.
				// Not sure what a good alternative is though, as there may be enough of these entries that
				// we can't store a Vec of them and we ultimately can't proceed until they're evicted.
				// Maybe a notification system for unpinning somehow? This also makes me think that pinning
				// of entries should be a first class concept within the hashmap implementation...
				'outer: for i in num_blocks..old_num_blocks {
					loop { 
						let Some(entry) = block_map.entry_at_bucket(i as usize) else {
							continue 'outer;
						};
						let old = entry.get();
						if old.pinned.load(Ordering::Relaxed) != 0 {
							drop(entry);
							// Painful...
							std::thread::sleep(std::time::Duration::from_secs(1));
							continue;
						}
						_ = global_lw_lsn.fetch_max(old.lw_lsn.load().0, Ordering::Relaxed);
						let cache_block = old.cache_block.swap(INVALID_CACHE_BLOCK, Ordering::Relaxed);
						entry.remove();

						if cache_block != INVALID_CACHE_BLOCK {
							file_cache.delete_block(cache_block);
						}
						
						// TODO(quantumish): is this expected behavior?
						page_evictions.inc();
						continue 'outer;
					}
				}

				if let Err(err) = self.block_map.finish_shrink() { 
					tracing::warn!(
						"could not shrink file cache to {} blocks (old size {}): {}",
						num_blocks,
						old_num_blocks,
						err
					);
				}
			});
        }
	}

    pub fn dump_map(&self, _dst: &mut dyn std::io::Write) {
        //FIXME self.cache_map.start_read().dump(dst);
    }
}

<<<<<<< HEAD
impl metrics::core::Collector for IntegratedCacheWriteAccess {
    fn desc(&self) -> Vec<&metrics::core::Desc> {
        let mut descs = Vec::new();
        descs.append(&mut self.page_evictions_counter.desc());
        descs.append(&mut self.clock_iterations_counter.desc());

        descs.append(&mut self.block_map_num_buckets.desc());
        descs.append(&mut self.block_map_num_buckets_in_use.desc());

        descs.append(&mut self.relsize_cache_num_buckets.desc());
        descs.append(&mut self.relsize_cache_num_buckets_in_use.desc());

        descs
    }
    fn collect(&self) -> Vec<metrics::proto::MetricFamily> {
=======
impl<T: metric::group::Encoding> MetricGroup<T> for IntegratedCacheWriteAccess<'_>
where
    CounterState: MetricEncoding<T>,
    GaugeState: MetricEncoding<T>,
{
    fn collect_group_into(&self, enc: &mut T) -> Result<(), <T as metric::group::Encoding>::Err> {
>>>>>>> ede37c53
        // Update gauges
        self.metrics
            .block_map_num_buckets
            .set(self.block_map.get_num_buckets() as i64);
        self.metrics
            .block_map_num_buckets_in_use
            .set(self.block_map.get_num_buckets_in_use() as i64);
        self.metrics
            .relsize_cache_num_buckets
            .set(self.relsize_cache.get_num_buckets() as i64);
        self.metrics
            .relsize_cache_num_buckets_in_use
            .set(self.relsize_cache.get_num_buckets_in_use() as i64);

        if let Some(file_cache) = &self.file_cache {
            file_cache.collect_group_into(enc)?;
        }

        self.metrics.collect_group_into(enc)
    }
}

/// Read relation size from the cache.
///
/// This is in a separate function so that it can be shared by
/// IntegratedCacheReadAccess::get_rel_size() and IntegratedCacheWriteAccess::get_rel_size()
fn get_rel_size(
    r: &neon_shmem::hash::HashMapAccess<RelKey, RelEntry>,
    rel: &RelTag,
) -> Option<u32> {
    if let Some(rel_entry) = r.get(&RelKey::from(rel)) {
        let nblocks = rel_entry.nblocks.load(Ordering::Relaxed);
        if nblocks != u32::MAX {
            Some(nblocks)
        } else {
            None
        }
    } else {
        None
    }
}

pub enum GetBucketResult {
    Occupied(RelTag, u32),
    Vacant,
    OutOfBounds,
}

/// Accessor for other backends
///
/// This allows backends to read pages from the cache directly, on their own, without making a
/// request to the communicator process.
impl IntegratedCacheReadAccess {
    pub fn get_rel_size(& self, rel: &RelTag) -> Option<u32> {
        get_rel_size(&self.relsize_cache, rel)
    }

    pub fn start_read_op(& self) -> BackendCacheReadOp {
        BackendCacheReadOp {
            read_guards: Vec::new(),
            map_access: self,
        }
    }

<<<<<<< HEAD
    /// Check if the given page is present in the cache
    pub fn cache_contains_page(& self, rel: &RelTag, block_number: u32) -> bool {
        self.block_map
            .get(&BlockKey::from((rel, block_number)))
            .is_some()
=======
    /// Check if LFC contains the given buffer, and update its last-written LSN if not.
    ///
    /// Returns:
    ///   true if the block is in the LFC
    ///   false if it's not.
    ///
    /// If the block was not in the LFC (i.e. when this returns false), the last-written LSN
    /// value on the block is updated to the given 'lsn', so that the next read of the block
    /// will read the new version. Otherwise the caller is assumed to modify the page and
    /// to update the last-written LSN later by writing the new page.
    pub fn update_lw_lsn_for_block_if_not_cached(
        &'t self,
        rel: &RelTag,
        block_number: u32,
        lsn: Lsn,
    ) -> bool {
        let key = BlockKey::from((rel, block_number));
        let entry = self.block_map.entry(key);
        match entry {
            Entry::Occupied(e) => {
                let block_entry = e.get();
                if block_entry.cache_block.load(Ordering::Relaxed) != INVALID_CACHE_BLOCK {
                    block_entry.referenced.store(true, Ordering::Relaxed);
                    true
                } else {
                    let old_lwlsn = block_entry.lw_lsn.fetch_max(lsn);
                    if old_lwlsn >= lsn {
                        // shouldn't happen
                        tracing::warn!(
                            "attempted to move last-written LSN backwards from {old_lwlsn} to {lsn} for rel {rel} blk {block_number}"
                        );
                    }
                    false
                }
            }
            Entry::Vacant(e) => {
                if e.insert(BlockEntry {
                    lw_lsn: AtomicLsn::new(lsn.0),
                    cache_block: AtomicU64::new(INVALID_CACHE_BLOCK),
                    pinned: AtomicU64::new(0),
                    referenced: AtomicBool::new(true),
                })
                .is_ok()
                {
                    false
                } else {
                    // The hash table is full.
                    //
                    // TODO: Evict something. But for now, just set the global lw LSN instead.
                    // That's correct, but not very efficient for future reads
                    let _ = self
                        .shared
                        .global_lw_lsn
                        .fetch_max(lsn.0, Ordering::Relaxed);
                    false
                }
            }
        }
>>>>>>> ede37c53
    }

    pub fn get_bucket(&self, bucket_no: usize) -> GetBucketResult {
        match self.block_map.get_at_bucket(bucket_no).as_deref() {
            None => {
                // free bucket, or out of bounds
                if bucket_no >= self.block_map.get_num_buckets() {
                    GetBucketResult::OutOfBounds
                } else {
                    GetBucketResult::Vacant
                }
            }
            Some((key, _)) => GetBucketResult::Occupied(key.rel, key.block_number),
        }
    }

    pub fn get_num_buckets_in_use(&self) -> usize {
        self.block_map.get_num_buckets_in_use()
    }
}

pub struct BackendCacheReadOp<'t> {
    read_guards: Vec<DeferredUnpin>,
    map_access: &'t IntegratedCacheReadAccess,
}

impl<'e> BackendCacheReadOp<'e> {
    /// Initiate a read of the page from the cache.
    ///
    /// This returns the "cache block number", i.e. the block number within the cache file, where
    /// the page's contents is stored. To get the page contents, the caller needs to read that block
    /// from the cache file. This returns a guard object that you must hold while it performs the
    /// read. It's possible that while you are performing the read, the cache block is invalidated.
    /// After you have completed the read, call BackendCacheReadResult::finish() to check if the
    /// read was in fact valid or not. If it was concurrently invalidated, you need to retry.
    pub fn get_page(&mut self, rel: &RelTag, block_number: u32) -> Option<u64> {
        if let Some(block_entry) = self
            .map_access
            .block_map
            .get(&BlockKey::from((rel, block_number)))
        {
            block_entry.referenced.store(true, Ordering::Relaxed);

            let cache_block = block_entry.cache_block.load(Ordering::Relaxed);
            if cache_block != INVALID_CACHE_BLOCK {
                block_entry.pinned.fetch_add(1, Ordering::Relaxed);
                self.read_guards
                    .push(DeferredUnpin(block_entry.pinned.as_ptr()));
                Some(cache_block)
            } else {
                None
            }
        } else {
            None
        }
    }

    pub fn finish(self) -> bool {
        // TODO: currently, we hold a pin on the in-memory map, so concurrent invalidations are not
        // possible. But if we switch to optimistic locking, this would return 'false' if the
        // optimistic locking failed and you need to retry.
        true
    }
}

/// A hack to decrement an AtomicU64 on drop. This is used to decrement the pin count
/// of a BlockEntry. The safety depends on the fact that the BlockEntry is not evicted
/// or moved while it's pinned.
struct DeferredUnpin(*mut u64);

unsafe impl Sync for DeferredUnpin {}
unsafe impl Send for DeferredUnpin {}

impl Drop for DeferredUnpin {
    fn drop(&mut self) {
        // unpin it
        unsafe {
            let pin_ref = AtomicU64::from_ptr(self.0);
            pin_ref.fetch_sub(1, Ordering::Relaxed);
        }
    }
}<|MERGE_RESOLUTION|>--- conflicted
+++ resolved
@@ -23,12 +23,8 @@
 //
 
 use std::mem::MaybeUninit;
-<<<<<<< HEAD
-use std::sync::atomic::{AtomicBool, AtomicU32, AtomicU64, Ordering};
+use std::sync::atomic::{AtomicBool, AtomicU32, AtomicU64, AtomicUsize, Ordering};
 use std::sync::Arc;
-=======
-use std::sync::atomic::{AtomicBool, AtomicU32, AtomicU64, AtomicUsize, Ordering};
->>>>>>> ede37c53
 
 use utils::lsn::{AtomicLsn, Lsn};
 
@@ -50,26 +46,16 @@
 const RELSIZE_CACHE_SIZE: u32 = 64 * 1024;
 
 /// This struct is initialized at postmaster startup, and passed to all the processes via fork().
-<<<<<<< HEAD
-pub struct IntegratedCacheInitStruct {
+
+pub struct IntegratedCacheInitStruct<'t> {
+    shared: &'t IntegratedCacheShared,
     relsize_cache_handle: HashMapInit<RelKey, RelEntry>,
     block_map_handle: HashMapInit<BlockKey, BlockEntry>,
-=======
-pub struct IntegratedCacheInitStruct<'t> {
-    shared: &'t IntegratedCacheShared,
-    relsize_cache_handle: HashMapInit<'t, RelKey, RelEntry>,
-    block_map_handle: HashMapInit<'t, BlockKey, BlockEntry>,
->>>>>>> ede37c53
 }
 
 /// This struct is allocated in the (fixed-size) shared memory area at postmaster startup.
 /// It is accessible by all the backends and the communicator process.
 #[derive(Debug)]
-<<<<<<< HEAD
-pub struct IntegratedCacheWriteAccess {
-    relsize_cache: neon_shmem::hash::HashMapAccess<RelKey, RelEntry>,
-    block_map: Arc<neon_shmem::hash::HashMapAccess<BlockKey, BlockEntry>>,
-=======
 pub struct IntegratedCacheShared {
     global_lw_lsn: AtomicU64,
 }
@@ -77,9 +63,8 @@
 /// Represents write-access to the integrated cache. This is used by the communicator process.
 pub struct IntegratedCacheWriteAccess<'t> {
     shared: &'t IntegratedCacheShared,
-    relsize_cache: neon_shmem::hash::HashMapAccess<'t, RelKey, RelEntry>,
-    block_map: neon_shmem::hash::HashMapAccess<'t, BlockKey, BlockEntry>,
->>>>>>> ede37c53
+    relsize_cache: neon_shmem::hash::HashMapAccess<RelKey, RelEntry>,
+    block_map: Arc<neon_shmem::hash::HashMapAccess<BlockKey, BlockEntry>>,
 
     pub(crate) file_cache: Option<FileCache>,
 
@@ -116,19 +101,13 @@
 }
 
 /// Represents read-only access to the integrated cache. Backend processes have this.
-<<<<<<< HEAD
-pub struct IntegratedCacheReadAccess {
+pub struct IntegratedCacheReadAccess<'t> {
+    shared: &'t IntegratedCacheShared,
     relsize_cache: neon_shmem::hash::HashMapAccess<RelKey, RelEntry>,
     block_map: neon_shmem::hash::HashMapAccess<BlockKey, BlockEntry>,
-=======
-pub struct IntegratedCacheReadAccess<'t> {
-    shared: &'t IntegratedCacheShared,
-    relsize_cache: neon_shmem::hash::HashMapAccess<'t, RelKey, RelEntry>,
-    block_map: neon_shmem::hash::HashMapAccess<'t, BlockKey, BlockEntry>,
->>>>>>> ede37c53
-}
-
-impl IntegratedCacheInitStruct {
+}
+
+impl<'t> IntegratedCacheInitStruct<'t> {
     /// Return the desired size in bytes of the fixed-size shared memory area to reserve for the
     /// integrated cache.
     pub fn shmem_size() -> usize {
@@ -147,10 +126,6 @@
         shmem_area: &'static mut [MaybeUninit<u8>],
         initial_file_cache_size: u64,
         max_file_cache_size: u64,
-<<<<<<< HEAD
-    ) -> IntegratedCacheInitStruct {
-        // Initialize the relsize cache in the fixed-size area
-=======
     ) -> IntegratedCacheInitStruct<'t> {
         // Initialize the shared struct
         let (shared, remain_shmem_area) = alloc_from_slice::<IntegratedCacheShared>(shmem_area);
@@ -159,7 +134,6 @@
         });
 
         // Use the remaining part of the fixed-size area for the relsize cache
->>>>>>> ede37c53
         let relsize_cache_handle =
             neon_shmem::hash::HashMapInit::with_fixed(RELSIZE_CACHE_SIZE, remain_shmem_area);
 
@@ -183,7 +157,7 @@
         self,
         lsn: Lsn,
         file_cache: Option<FileCache>,
-    ) -> IntegratedCacheWriteAccess {
+    ) -> IntegratedCacheWriteAccess<'t> {
         let IntegratedCacheInitStruct {
             shared,
             relsize_cache_handle,
@@ -195,12 +169,7 @@
         IntegratedCacheWriteAccess {
             shared,
             relsize_cache: relsize_cache_handle.attach_writer(),
-<<<<<<< HEAD
             block_map: block_map_handle.attach_writer().into(),
-            global_lw_lsn: AtomicU64::new(lsn.0),
-=======
-            block_map: block_map_handle.attach_writer(),
->>>>>>> ede37c53
             file_cache,
             clock_hand: AtomicUsize::new(0),
             metrics: IntegratedCacheMetricGroup::new(),
@@ -208,7 +177,7 @@
     }
 
     /// Initialize access to the integrated cache for a backend process
-    pub fn backend_init(self) -> IntegratedCacheReadAccess {
+    pub fn backend_init(self) -> IntegratedCacheReadAccess<'t> {
         let IntegratedCacheInitStruct {
             shared,
             relsize_cache_handle,
@@ -299,10 +268,6 @@
     NotFound(Lsn),
 }
 
-<<<<<<< HEAD
-impl IntegratedCacheWriteAccess {
-    pub fn get_rel_size(&self, rel: &RelTag) -> CacheResult<u32> {
-=======
 /// Return type of [try_evict_entry]
 enum EvictResult {
     /// Could not evict page because it was pinned
@@ -318,7 +283,6 @@
 
 impl<'t> IntegratedCacheWriteAccess<'t> {
     pub fn get_rel_size(&'t self, rel: &RelTag) -> CacheResult<u32> {
->>>>>>> ede37c53
         if let Some(nblocks) = get_rel_size(&self.relsize_cache, rel) {
             CacheResult::Found(nblocks)
         } else {
@@ -599,13 +563,8 @@
     }
 
     /// Forget information about given relation in the cache. (For DROP TABLE and such)
-<<<<<<< HEAD
-    pub fn forget_rel(& self, rel: &RelTag, _nblocks: Option<u32>, flush_lsn: Lsn) {
-        tracing::info!("forgetting rel entry for {rel:?}");
-=======
     pub fn forget_rel(&'t self, rel: &RelTag, _nblocks: Option<u32>, flush_lsn: Lsn) {
         tracing::trace!("forgetting rel entry for {rel:?}");
->>>>>>> ede37c53
         self.relsize_cache.remove(&RelKey::from(rel));
 
         // update with flush LSN
@@ -660,25 +619,6 @@
 
     // Maintenance routines
 
-<<<<<<< HEAD
-    /// Evict one block from the file cache. This is used when the file cache fills up
-    /// Returns the evicted block. It's not put to the free list, so it's available for the
-    /// caller to use immediately.
-    pub fn try_evict_one_cache_block(&self) -> Option<CacheBlock> {
-        let mut clock_hand = self.clock_hand.lock().unwrap();
-        for _ in 0..100 {
-            self.clock_iterations_counter.inc();
-
-            (*clock_hand) += 1;
-
-            let mut evict_this = false;
-            let num_buckets = self.block_map.get_num_logical_buckets();
-            match self
-                .block_map
-                .get_at_bucket((*clock_hand) % num_buckets)
-                .as_deref()
-            {
-=======
     /// Evict one block entry from the cache.
     ///
     /// This is called when the hash map is full, to make an entry available for a new
@@ -692,7 +632,6 @@
             let victim_bucket = self.clock_hand.fetch_add(1, Ordering::Relaxed) % num_buckets;
 
             let evict_this = match self.block_map.get_at_bucket(victim_bucket).as_deref() {
->>>>>>> ede37c53
                 None => {
                     // The caller wants to have a free bucket. If there's one already, we're good.
                     return;
@@ -816,11 +755,6 @@
         } else {
             EvictResult::Vacant
         }
-<<<<<<< HEAD
-        // Give up if we didn find anything
-        None
-=======
->>>>>>> ede37c53
     }
 
     /// Resize the local file cache.
@@ -844,21 +778,23 @@
 			file_cache.grow(remaining);
 			debug_assert!(file_cache.free_space() > remaining);
         } else {
-			let page_evictions = &self.page_evictions_counter;
-			let global_lw_lsn = &self.global_lw_lsn;
+			let page_evictions = &self.metrics.cache_page_evictions_counter;
+			let global_lw_lsn = &self.shared.global_lw_lsn;
 			let block_map = self.block_map.clone();
 			tokio::task::spawn_blocking(move || {
-				// Don't hold clock hand lock any longer than necessary, should be ok to evict in parallel
-				// but we don't want to compete with the eviction logic in the to-be-shrunk region.
-				{
-					let mut clock_hand = self.clock_hand.lock().unwrap();
-
-					block_map.begin_shrink(num_blocks);
-					// Avoid skipping over beginning entries due to modulo shift.
-					if *clock_hand > num_blocks as usize {
-						*clock_hand = num_blocks as usize - 1;
+				block_map.begin_shrink(num_blocks);
+				let mut old_hand = self.clock_hand.load(Ordering::Relaxed);
+				if old_hand > num_blocks as usize {
+					loop {
+						match self.clock_hand.compare_exchange_weak(
+							old_hand, 0, Ordering::Relaxed, Ordering::Relaxed
+						) {
+							Ok(_) => break,
+							Err(x) => old_hand = x,
+						}
 					}
 				}
+
 				// Try and evict everything in to-be-shrinked space
 				// TODO(quantumish): consider moving things ahead of clock hand?
 				let mut file_evictions = 0;
@@ -894,7 +830,7 @@
 				// enough space. Waiting for stragglers at the end of the map could *in theory*
 				// take indefinite amounts of time depending on how long they stay pinned.
 				while file_evictions < difference {
-					if let Some(i) = self.try_evict_one_cache_block() {
+					if let Some(i) = self.try_evict_cache_block() {
 						if i != INVALID_CACHE_BLOCK {
 							file_cache.delete_block(i);
 							file_evictions += 1;
@@ -951,30 +887,12 @@
     }
 }
 
-<<<<<<< HEAD
-impl metrics::core::Collector for IntegratedCacheWriteAccess {
-    fn desc(&self) -> Vec<&metrics::core::Desc> {
-        let mut descs = Vec::new();
-        descs.append(&mut self.page_evictions_counter.desc());
-        descs.append(&mut self.clock_iterations_counter.desc());
-
-        descs.append(&mut self.block_map_num_buckets.desc());
-        descs.append(&mut self.block_map_num_buckets_in_use.desc());
-
-        descs.append(&mut self.relsize_cache_num_buckets.desc());
-        descs.append(&mut self.relsize_cache_num_buckets_in_use.desc());
-
-        descs
-    }
-    fn collect(&self) -> Vec<metrics::proto::MetricFamily> {
-=======
 impl<T: metric::group::Encoding> MetricGroup<T> for IntegratedCacheWriteAccess<'_>
 where
     CounterState: MetricEncoding<T>,
     GaugeState: MetricEncoding<T>,
 {
     fn collect_group_into(&self, enc: &mut T) -> Result<(), <T as metric::group::Encoding>::Err> {
->>>>>>> ede37c53
         // Update gauges
         self.metrics
             .block_map_num_buckets
@@ -1027,7 +945,7 @@
 ///
 /// This allows backends to read pages from the cache directly, on their own, without making a
 /// request to the communicator process.
-impl IntegratedCacheReadAccess {
+impl<'t> IntegratedCacheReadAccess<'t> {
     pub fn get_rel_size(& self, rel: &RelTag) -> Option<u32> {
         get_rel_size(&self.relsize_cache, rel)
     }
@@ -1039,13 +957,6 @@
         }
     }
 
-<<<<<<< HEAD
-    /// Check if the given page is present in the cache
-    pub fn cache_contains_page(& self, rel: &RelTag, block_number: u32) -> bool {
-        self.block_map
-            .get(&BlockKey::from((rel, block_number)))
-            .is_some()
-=======
     /// Check if LFC contains the given buffer, and update its last-written LSN if not.
     ///
     /// Returns:
@@ -1104,7 +1015,6 @@
                 }
             }
         }
->>>>>>> ede37c53
     }
 
     pub fn get_bucket(&self, bucket_no: usize) -> GetBucketResult {
@@ -1128,7 +1038,7 @@
 
 pub struct BackendCacheReadOp<'t> {
     read_guards: Vec<DeferredUnpin>,
-    map_access: &'t IntegratedCacheReadAccess,
+    map_access: &'t IntegratedCacheReadAccess<'t>,
 }
 
 impl<'e> BackendCacheReadOp<'e> {
