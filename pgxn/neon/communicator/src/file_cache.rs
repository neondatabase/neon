//! Implement the "low-level" parts of the file cache.
//!
//! This module just deals with reading and writing the file, and keeping track
//! which blocks in the cache file are in use and which are free. The "high
//! level" parts of tracking which block in the cache file corresponds to which
//! relation block is handled in 'integrated_cache' instead.
//!
//! This module is only used to access the file from the communicator
//! process. The backend processes *also* read the file (and sometimes also
//! write it? ), but the backends use direct C library calls for that.
use std::fs::File;
use std::os::unix::fs::FileExt;
use std::path::{Path, PathBuf};
use std::sync::Arc;
use std::sync::Mutex;

use measured::metric;
use measured::metric::MetricEncoding;
use measured::metric::gauge::GaugeState;
use measured::{Gauge, MetricGroup};

use crate::BLCKSZ;

use tokio::task::spawn_blocking;

pub type CacheBlock = u64;

pub const INVALID_CACHE_BLOCK: CacheBlock = u64::MAX;

pub struct FileCache {
    file: Arc<File>,
    free_list: Mutex<FreeList>,

<<<<<<< HEAD
	// The `fiemap-rs` library doesn't expose any way to issue a FIEMAP ioctl
	// on an existing file descroptor, so we have to save the path.
	path: PathBuf,
	
    // metrics
    max_blocks_gauge: metrics::IntGauge,
    num_free_blocks_gauge: metrics::IntGauge,
=======
    metrics: FileCacheMetricGroup,
}

#[derive(MetricGroup)]
#[metric(new())]
struct FileCacheMetricGroup {
    /// Local File Cache size in 8KiB blocks
    max_blocks: Gauge,

    /// Number of free 8KiB blocks in Local File Cache
    num_free_blocks: Gauge,
>>>>>>> ede37c53
}

// TODO: We keep track of all free blocks in this vec. That doesn't really scale.
// Idea: when free_blocks fills up with more than 1024 entries, write them all to
// one block on disk.
#[derive(Debug)]
struct FreeList {
    next_free_block: CacheBlock,
    max_blocks: u64,

    free_blocks: Vec<CacheBlock>,
}

impl FileCache {
    pub fn new(file_cache_path: &Path, mut initial_size: u64) -> Result<FileCache, std::io::Error> {
        if initial_size < 100 {
            tracing::warn!(
                "min size for file cache is 100 blocks, {} requested",
                initial_size
            );
            initial_size = 100;
        }

        let file = std::fs::OpenOptions::new()
            .read(true)
            .write(true)
            .truncate(true)
            .create(true)
            .open(file_cache_path)?;

        tracing::info!("initialized file cache with {} blocks", initial_size);

        Ok(FileCache {
            file: Arc::new(file),
            free_list: Mutex::new(FreeList {
                next_free_block: 0,
                max_blocks: initial_size,
                free_blocks: Vec::new(),
            }),
<<<<<<< HEAD
			path: file_cache_path.to_path_buf(),
            max_blocks_gauge,
            num_free_blocks_gauge,
=======
            metrics: FileCacheMetricGroup::new(),
>>>>>>> ede37c53
        })
    }

    // File cache management

    pub async fn read_block(
        &self,
        cache_block: CacheBlock,
        mut dst: impl uring_common::buf::IoBufMut + Send + Sync,
    ) -> Result<(), std::io::Error> {
        assert!(dst.bytes_total() == BLCKSZ);
        let file = self.file.clone();

        let dst_ref = unsafe { std::slice::from_raw_parts_mut(dst.stable_mut_ptr(), BLCKSZ) };

        spawn_blocking(move || file.read_exact_at(dst_ref, cache_block * BLCKSZ as u64)).await??;
        Ok(())
    }

    pub async fn write_block(
        &self,
        cache_block: CacheBlock,
        src: impl uring_common::buf::IoBuf + Send + Sync,
    ) -> Result<(), std::io::Error> {
        assert!(src.bytes_init() == BLCKSZ);
        let file = self.file.clone();

        let src_ref = unsafe { std::slice::from_raw_parts(src.stable_ptr(), BLCKSZ) };

        spawn_blocking(move || file.write_all_at(src_ref, cache_block * BLCKSZ as u64)).await??;

        Ok(())
    }

    pub fn alloc_block(&self) -> Option<CacheBlock> {
        let mut free_list = self.free_list.lock().unwrap();
        if let Some(x) = free_list.free_blocks.pop() {
            return Some(x);
        }
        if free_list.next_free_block < free_list.max_blocks {
            let result = free_list.next_free_block;
            free_list.next_free_block += 1;
            return Some(result);
        }
        None
    }
	
    pub fn dealloc_block(&self, cache_block: CacheBlock) {
        let mut free_list = self.free_list.lock().unwrap();
        free_list.free_blocks.push(cache_block);
    }

	/// "Delete" a block via fallocate's hole punching feature.
	// TODO(quantumish): possibly implement some batching? lots of syscalls...
	// unfortunately should be at odds with our access pattern as entries in the hashmap
	// should have no correlation with the location of blocks in the actual LFC file.
	pub fn delete_block(&self, cache_block: CacheBlock) {
		use nix::fcntl as nix;
		if let Err(e) = nix::fallocate(
			self.file.clone(),
			nix::FallocateFlags::FALLOC_FL_PUNCH_HOLE
				.union(nix::FallocateFlags::FALLOC_FL_KEEP_SIZE),
			(cache_block as usize * BLCKSZ) as libc::off_t,
			BLCKSZ as libc::off_t
		) {
			tracing::error!("failed to punch hole in LFC at block {cache_block}: {e}");
			return;
		}
	}

	/// Attempt to reclaim `num_blocks` of previously hole-punched blocks.
	#[cfg(target_os = "linux")]
	pub fn undelete_blocks(&self, num_blocks: u64) -> u64 {
		use itertools::Itertools;
		let mut pushed = 0;
		let mut free_list = self.free_list.lock().unwrap();
		let res = fiemap::fiemap(self.path.as_path()).unwrap();
		for (prev, cur) in res.map(|x| x.unwrap()).tuple_windows() {
			if (prev.fe_logical + prev.fe_length) < cur.fe_logical {
				let mut end = prev.fe_logical + prev.fe_length;
				while end < cur.fe_logical {
					free_list.free_blocks.push(end);
					pushed += 1;
					if pushed == num_blocks {
						return 0;
					}
					end += BLCKSZ as u64;
				}
			}
		}
		num_blocks - pushed
	}
	
	/// Attempt to reclaim `num_blocks` of previously hole-punched blocks.
	// FIXME(quantumish): local tests showed this code has some buggy behavior.
	#[cfg(target_os = "macos")]
	pub fn undelete_blocks(&self, num_blocks: u64) -> u64 {
		use nix::unistd as nix;
		let mut free_list = self.free_list.lock().unwrap();
		let num_bytes = (free_list.next_free_block * BLOCKSZ) as i64;
		let mut cur_pos = 0;
		let mut pushed = 0;
		while cur_pos < num_bytes {
			let res = nix::lseek(
				file.clone(),
				cur_pos,
				nix::Whence::SeekHole
			).unwrap();
			if res >= num_bytes {
				break;
			}
			free_list.free_blocks.push(res);
			pushed += 1;
			if pushed == num_blocks {
				return 0;
			}
			cur_pos = res + BLOCKSZ as i64;
		}
		num_blocks - pushed
	}

	/// Physically grows the file and expands the freelist.
	pub fn grow(&self, num_blocks: u64) {
		self.free_list.lock().unwrap().max_blocks += num_blocks;
	}

	/// Returns number of blocks in the remaining space.
	pub fn free_space(&self) -> u64 {
		let free_list = self.free_list.lock().unwrap();
		let slab = free_list.max_blocks - free_list.next_free_block.min(free_list.max_blocks);
		let fragments = free_list.free_blocks.len() as u64;
		slab + fragments
	}
}

impl<T: metric::group::Encoding> MetricGroup<T> for FileCache
where
    GaugeState: MetricEncoding<T>,
{
    fn collect_group_into(&self, enc: &mut T) -> Result<(), <T as metric::group::Encoding>::Err> {
        // Update the gauges with fresh values first
        {
            let free_list = self.free_list.lock().unwrap();
            self.metrics.max_blocks.set(free_list.max_blocks as i64);

            let total_free_blocks: i64 = free_list.free_blocks.len() as i64
                + (free_list.max_blocks as i64 - free_list.next_free_block as i64);
            self.metrics.num_free_blocks.set(total_free_blocks);
        }

        self.metrics.collect_group_into(enc)
    }
}<|MERGE_RESOLUTION|>--- conflicted
+++ resolved
@@ -31,15 +31,10 @@
     file: Arc<File>,
     free_list: Mutex<FreeList>,
 
-<<<<<<< HEAD
 	// The `fiemap-rs` library doesn't expose any way to issue a FIEMAP ioctl
 	// on an existing file descroptor, so we have to save the path.
 	path: PathBuf,
 	
-    // metrics
-    max_blocks_gauge: metrics::IntGauge,
-    num_free_blocks_gauge: metrics::IntGauge,
-=======
     metrics: FileCacheMetricGroup,
 }
 
@@ -51,7 +46,6 @@
 
     /// Number of free 8KiB blocks in Local File Cache
     num_free_blocks: Gauge,
->>>>>>> ede37c53
 }
 
 // TODO: We keep track of all free blocks in this vec. That doesn't really scale.
@@ -91,13 +85,8 @@
                 max_blocks: initial_size,
                 free_blocks: Vec::new(),
             }),
-<<<<<<< HEAD
 			path: file_cache_path.to_path_buf(),
-            max_blocks_gauge,
-            num_free_blocks_gauge,
-=======
             metrics: FileCacheMetricGroup::new(),
->>>>>>> ede37c53
         })
     }
 
