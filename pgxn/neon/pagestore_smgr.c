--- conflicted
+++ resolved
@@ -243,8 +243,6 @@
 	) \
 )
 
-<<<<<<< HEAD
-=======
 #define ReceiveBufferNeedsCompaction() (\
 	(MyPState->n_responses_buffered / 8) < ( \
 		MyPState->ring_receive - \
@@ -253,12 +251,6 @@
 	) \
 )
 
-int			n_prefetch_hits = 0;
-int			n_prefetch_misses = 0;
-int			n_prefetch_missed_caches = 0;
-int			n_prefetch_dupes = 0;
-
->>>>>>> f49e923d
 XLogRecPtr	prefetch_lsn = 0;
 
 static bool compact_prefetch_buffers(void);
