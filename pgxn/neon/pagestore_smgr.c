/*-------------------------------------------------------------------------
 *
 * pagestore_smgr.c
 *
 *
 *
 * Temporary and unlogged rels
 * ---------------------------
 *
 * Temporary and unlogged tables are stored locally, by md.c. The functions
 * here just pass the calls through to corresponding md.c functions.
 *
 * Index build operations that use the buffer cache are also handled locally,
 * just like unlogged tables. Such operations must be marked by calling
 * smgr_start_unlogged_build() and friends.
 *
 * In order to know what relations are permanent and which ones are not, we
 * have added a 'smgr_relpersistence' field to SmgrRelationData, and it is set
 * by smgropen() callers, when they have the relcache entry at hand.  However,
 * sometimes we need to open an SmgrRelation for a relation without the
 * relcache. That is needed when we evict a buffer; we might not have the
 * SmgrRelation for that relation open yet. To deal with that, the
 * 'relpersistence' can be left to zero, meaning we don't know if it's
 * permanent or not. Most operations are not allowed with relpersistence==0,
 * but smgrwrite() does work, which is what we need for buffer eviction.  and
 * smgrunlink() so that a backend doesn't need to have the relcache entry at
 * transaction commit, where relations that were dropped in the transaction
 * are unlinked.
 *
 * If smgrwrite() is called and smgr_relpersistence == 0, we check if the
 * relation file exists locally or not. If it does exist, we assume it's an
 * unlogged relation and write the page there. Otherwise it must be a
 * permanent relation, WAL-logged and stored on the page server, and we ignore
 * the write like we do for permanent relations.
 *
 *
 * Portions Copyright (c) 1996-2021, PostgreSQL Global Development Group
 * Portions Copyright (c) 1994, Regents of the University of California
 *
 *
 * IDENTIFICATION
 *	  contrib/neon/pagestore_smgr.c
 *
 *-------------------------------------------------------------------------
 */
#include "postgres.h"

#include "access/parallel.h"
#include "access/xact.h"
#include "access/xlog.h"
#include "access/xlogdefs.h"
#include "access/xloginsert.h"
#include "access/xlog_internal.h"
#include "access/xlogutils.h"
#include "catalog/pg_class.h"
#include "common/hashfn.h"
#include "executor/instrument.h"
#include "pgstat.h"
#include "postmaster/autovacuum.h"
#include "postmaster/interrupt.h"
#include "port/pg_iovec.h"
#include "replication/walsender.h"
#include "storage/bufmgr.h"
#include "storage/buf_internals.h"
#include "storage/fsm_internals.h"
#include "storage/md.h"
#include "storage/smgr.h"
#include "utils/timeout.h"

#include "bitmap.h"
#include "neon.h"
#include "neon_lwlc.h"
#include "neon_perf_counters.h"
#include "pagestore_client.h"

#if PG_VERSION_NUM >= 150000
#include "access/xlogrecovery.h"
#endif

<<<<<<< HEAD
=======
#if PG_VERSION_NUM < 160000
typedef PGAlignedBlock PGIOAlignedBlock;
#endif
>>>>>>> 40672b73

/*
 * If DEBUG_COMPARE_LOCAL is defined, we pass through all the SMGR API
 * calls to md.c, and *also* do the calls to the Page Server. On every
 * read, compare the versions we read from local disk and Page Server,
 * and Assert that they are identical.
 */
/* #define DEBUG_COMPARE_LOCAL */

#ifdef DEBUG_COMPARE_LOCAL
#include "access/nbtree.h"
#include "storage/bufpage.h"
#include "access/xlog_internal.h"

static char *hexdump_page(char *page);
#endif

#define IS_LOCAL_REL(reln) (\
	NInfoGetDbOid(InfoFromSMgrRel(reln)) != 0 && \
		NInfoGetRelNumber(InfoFromSMgrRel(reln)) > FirstNormalObjectId \
)

const int	SmgrTrace = DEBUG5;

#define NEON_PANIC_CONNECTION_STATE(shard_no, elvl, message, ...) \
	neon_shard_log(shard_no, elvl, "Broken connection state: " message, \
				   ##__VA_ARGS__)

page_server_api *page_server;

/* unlogged relation build states */
typedef enum
{
	UNLOGGED_BUILD_NOT_IN_PROGRESS = 0,
	UNLOGGED_BUILD_PHASE_1,
	UNLOGGED_BUILD_PHASE_2,
	UNLOGGED_BUILD_NOT_PERMANENT
} UnloggedBuildPhase;

static SMgrRelation unlogged_build_rel = NULL;
static UnloggedBuildPhase unlogged_build_phase = UNLOGGED_BUILD_NOT_IN_PROGRESS;

static bool neon_redo_read_buffer_filter(XLogReaderState *record, uint8 block_id);
static bool (*old_redo_read_buffer_filter) (XLogReaderState *record, uint8 block_id) = NULL;

static BlockNumber neon_nblocks(SMgrRelation reln, ForkNumber forknum);

static uint32 local_request_counter;
#define GENERATE_REQUEST_ID() (((NeonRequestId)MyProcPid << 32) | ++local_request_counter)

/*
 * Various settings related to prompt (fast) handling of PageStream responses
 * at any CHECK_FOR_INTERRUPTS point.
 */
int				readahead_getpage_pull_timeout_ms = 0;
static int		PS_TIMEOUT_ID = 0;
static bool		timeout_set = false;
static bool		timeout_signaled = false;

/*
 * We have a CHECK_FOR_INTERRUPTS in page_server->receive(), and we don't want
 * that to handle any getpage responses if we're already working on the
 * backlog of those, as we'd hit issues with determining which prefetch slot
 * we just got a response for.
 *
 * To protect against that, we have this variable that's set whenever we start
 * receiving data for prefetch slots, so that we don't get confused.
 *
 * Note that in certain error cases during readpage we may leak r_r_g=true,
 * which results in a failure to pick up further responses until we first
 * actively try to receive new getpage responses.
 */
static bool		readpage_reentrant_guard = false;

static void reconfigure_timeout_if_needed(void);
static void pagestore_timeout_handler(void);

#define START_PREFETCH_RECEIVE_WORK() \
	do { \
		readpage_reentrant_guard = true; \
	} while (false)

#define END_PREFETCH_RECEIVE_WORK() \
	do { \
		readpage_reentrant_guard = false; \
		if (unlikely(timeout_signaled && !InterruptPending)) \
			InterruptPending = true; \
	} while (false)

/*
 * Prefetch implementation:
 *
 * Prefetch is performed locally by each backend.
 *
 * There can be up to readahead_buffer_size active IO requests registered at
 * any time. Requests using smgr_prefetch are sent to the pageserver, but we
 * don't wait on the response. Requests using smgr_read are either read from
 * the buffer, or (if that's not possible) we wait on the response to arrive -
 * this also will allow us to receive other prefetched pages.
 * Each request is immediately written to the output buffer of the pageserver
 * connection, but may not be flushed if smgr_prefetch is used: pageserver
 * flushes sent requests on manual flush, or every neon.flush_output_after
 * unflushed requests; which is not necessarily always and all the time.
 *
 * Once we have received a response, this value will be stored in the response
 * buffer, indexed in a hash table. This allows us to retain our buffered
 * prefetch responses even when we have cache misses.
 *
 * Reading of prefetch responses is delayed until them are actually needed
 * (smgr_read). In case of prefetch miss or any other SMGR request other than
 * smgr_read, all prefetch responses in the pipeline will need to be read from
 * the connection; the responses are stored for later use.
 *
 * NOTE: The current implementation of the prefetch system implements a ring
 * buffer of up to readahead_buffer_size requests. If there are more _read and
 * _prefetch requests between the initial _prefetch and the _read of a buffer,
 * the prefetch request will have been dropped from this prefetch buffer, and
 * your prefetch was wasted.
 */

/*
 * State machine:
 *
 * not in hash : in hash
 *             :
 * UNUSED ------> REQUESTED --> RECEIVED
 *   ^         :      |            |
 *   |         :      v            |
 *   |         : TAG_REMAINS       |
 *   |         :      |            |
 *   +----------------+------------+
 *             :
 */
typedef enum PrefetchStatus
{
	PRFS_UNUSED = 0,			/* unused slot */
	PRFS_REQUESTED,				/* request was written to the sendbuffer to
								 * PS, but not necessarily flushed. all fields
								 * except response valid */
	PRFS_RECEIVED,				/* all fields valid */
	PRFS_TAG_REMAINS,			/* only buftag and my_ring_index are still
								 * valid */
} PrefetchStatus;

/* must fit in uint8; bits 0x1 are used */
typedef enum {
	PRFSF_NONE	= 0x0,
	PRFSF_LFC	= 0x1  /* received prefetch result is stored in LFC */
} PrefetchRequestFlags;

typedef struct PrefetchRequest
{
	BufferTag	buftag;			/* must be first entry in the struct */
	shardno_t	shard_no;
	uint8		status;		/* see PrefetchStatus for valid values */
	uint8		flags;		/* see PrefetchRequestFlags */
	neon_request_lsns request_lsns;
	NeonRequestId reqid;
	NeonResponse *response;		/* may be null */
	uint64		my_ring_index;
} PrefetchRequest;

/* prefetch buffer lookup hash table */

typedef struct PrfHashEntry
{
	PrefetchRequest *slot;
	uint32		status;
	uint32		hash;
} PrfHashEntry;

#define SH_PREFIX			prfh
#define SH_ELEMENT_TYPE		PrfHashEntry
#define SH_KEY_TYPE			PrefetchRequest *
#define SH_KEY				slot
#define SH_STORE_HASH
#define SH_GET_HASH(tb, a)	((a)->hash)
#define SH_HASH_KEY(tb, key) hash_bytes( \
	((const unsigned char *) &(key)->buftag), \
	sizeof(BufferTag) \
)

#define SH_EQUAL(tb, a, b)	(BufferTagsEqual(&(a)->buftag, &(b)->buftag))
#define SH_SCOPE			static inline
#define SH_DEFINE
#define SH_DECLARE
#include "lib/simplehash.h"

/*
 * PrefetchState maintains the state of (prefetch) getPage@LSN requests.
 * It maintains a (ring) buffer of in-flight requests and responses.
 *
 * We maintain several indexes into the ring buffer:
 * ring_unused >= ring_flush >= ring_receive >= ring_last >= 0
 *
 * ring_unused points to the first unused slot of the buffer
 * ring_receive is the next request that is to be received
 * ring_last is the oldest received entry in the buffer
 *
 * Apart from being an entry in the ring buffer of prefetch requests, each
 * PrefetchRequest that is not UNUSED is indexed in prf_hash by buftag.
 */
typedef struct PrefetchState
{
	MemoryContext bufctx;		/* context for prf_buffer[].response
								 * allocations */
	MemoryContext errctx;		/* context for prf_buffer[].response
								 * allocations */
	MemoryContext hashctx;		/* context for prf_buffer */

	/* buffer indexes */
	uint64		ring_unused;	/* first unused slot */
	uint64		ring_flush;		/* next request to flush */
	uint64		ring_receive;	/* next slot that is to receive a response */
	uint64		ring_last;		/* min slot with a response value */

	/* metrics / statistics  */
	int			n_responses_buffered;	/* count of PS responses not yet in
										 * buffers */
	int			n_requests_inflight;	/* count of PS requests considered in
										 * flight */
	int			n_unused;		/* count of buffers < unused, > last, that are
								 * also unused */

	/* the buffers */
	prfh_hash	*prf_hash;
	int			max_shard_no;
	/* Mark shards involved in prefetch */
	uint8		shard_bitmap[(MAX_SHARDS + 7)/8];
	PrefetchRequest prf_buffer[];	/* prefetch buffers */
} PrefetchState;

static PrefetchState *MyPState;

#define GetPrfSlotNoCheck(ring_index) ( \
	&MyPState->prf_buffer[((ring_index) % readahead_buffer_size)] \
)

#define GetPrfSlot(ring_index) ( \
	( \
		AssertMacro((ring_index) < MyPState->ring_unused && \
					(ring_index) >= MyPState->ring_last), \
		GetPrfSlotNoCheck(ring_index) \
	) \
)

#define ReceiveBufferNeedsCompaction() (\
	(MyPState->n_responses_buffered / 8) < ( \
		MyPState->ring_receive - \
			MyPState->ring_last - \
			MyPState->n_responses_buffered \
	) \
)

static bool compact_prefetch_buffers(void);
static void consume_prefetch_responses(void);
static bool prefetch_read(PrefetchRequest *slot);
static void prefetch_do_request(PrefetchRequest *slot, neon_request_lsns *force_request_lsns);
static bool prefetch_wait_for(uint64 ring_index);
static void prefetch_cleanup_trailing_unused(void);
static inline void prefetch_set_unused(uint64 ring_index);

static void
neon_get_request_lsns(NRelFileInfo rinfo, ForkNumber forknum,
					  BlockNumber blkno, neon_request_lsns *output,
					  BlockNumber nblocks);
static bool neon_prefetch_response_usable(neon_request_lsns *request_lsns,
										  PrefetchRequest *slot);

static bool
compact_prefetch_buffers(void)
{
	uint64		empty_ring_index = MyPState->ring_last;
	uint64		search_ring_index = MyPState->ring_receive;
	int			n_moved = 0;

	if (MyPState->ring_receive == MyPState->ring_last)
		return false;

	while (search_ring_index > MyPState->ring_last)
	{
		search_ring_index--;
		if (GetPrfSlot(search_ring_index)->status == PRFS_UNUSED)
		{
			empty_ring_index = search_ring_index;
			break;
		}
	}

	/*
	 * Here we have established: slots < search_ring_index have an unknown
	 * state (not scanned) slots >= search_ring_index and <= empty_ring_index
	 * are unused slots > empty_ring_index are in use, or outside our buffer's
	 * range. ... unless search_ring_index <= ring_last
	 *
	 * Therefore, there is a gap of at least one unused items between
	 * search_ring_index and empty_ring_index (both inclusive), which grows as
	 * we hit more unused items while moving backwards through the array.
	 */

	while (search_ring_index > MyPState->ring_last)
	{
		PrefetchRequest *source_slot;
		PrefetchRequest *target_slot;
		bool		found;

		/* update search index to an unprocessed entry */
		search_ring_index--;

		source_slot = GetPrfSlot(search_ring_index);

		if (source_slot->status == PRFS_UNUSED)
			continue;

		/* slot is used -- start moving slot */
		target_slot = GetPrfSlot(empty_ring_index);

		Assert(source_slot->status == PRFS_RECEIVED);
		Assert(target_slot->status == PRFS_UNUSED);

		target_slot->buftag = source_slot->buftag;
		target_slot->shard_no = source_slot->shard_no;
		target_slot->status = source_slot->status;
		target_slot->flags = source_slot->flags;
		target_slot->response = source_slot->response;
		target_slot->reqid = source_slot->reqid;
		target_slot->request_lsns = source_slot->request_lsns;
		target_slot->my_ring_index = empty_ring_index;

		prfh_delete(MyPState->prf_hash, source_slot);
		prfh_insert(MyPState->prf_hash, target_slot, &found);

		Assert(!found);

		/* Adjust the location of our known-empty slot */
		empty_ring_index--;

		/* empty the moved slot */
		source_slot->status = PRFS_UNUSED;
		source_slot->buftag = (BufferTag)
		{
			0
		};
		source_slot->response = NULL;
		source_slot->my_ring_index = 0;
		source_slot->request_lsns = (neon_request_lsns) {
			InvalidXLogRecPtr, InvalidXLogRecPtr, InvalidXLogRecPtr
		};

		/* update bookkeeping */
		n_moved++;
	}

	/*
	 * Only when we've moved slots we can expect trailing unused slots, so
	 * only then we clean up trailing unused slots.
	 */
	if (n_moved > 0)
	{
		prefetch_cleanup_trailing_unused();
		return true;
	}

	return false;
}

/*
 * If there might be responses still in the TCP buffer, then we should try to
 * use those, to reduce any TCP backpressure on the OS/PS side.
 *
 * This procedure handles that.
 *
 * Note that this works because we don't pipeline non-getPage requests.
 *
 * NOTE: This procedure is not allowed to throw errors that should be handled
 * by SMGR-related code, as this can be called from every CHECK_FOR_INTERRUPTS
 * point inside and outside PostgreSQL.
 *
 * This still does throw errors when it receives malformed responses from PS.
 *
 * When we're not called from CHECK_FOR_INTERRUPTS (indicated by
 * IsHandlingInterrupts) we also report we've ended prefetch receive work,
 * just in case state tracking was lost due to an error in the sync getPage
 * response code.
 */
static void
prefetch_pump_state(bool IsHandlingInterrupts)
{
	while (MyPState->ring_receive != MyPState->ring_flush)
	{
		NeonResponse   *response;
		PrefetchRequest *slot;
		MemoryContext	old;

		slot = GetPrfSlot(MyPState->ring_receive);

		old = MemoryContextSwitchTo(MyPState->errctx);
		response = page_server->try_receive(slot->shard_no);
		MemoryContextSwitchTo(old);

		if (response == NULL)
			break;

		/* The slot should still be valid */
		if (slot->status != PRFS_REQUESTED ||
			slot->response != NULL ||
			slot->my_ring_index != MyPState->ring_receive)
			neon_shard_log(slot->shard_no, ERROR,
						   "Incorrect prefetch slot state after receive: status=%d response=%p my=%lu receive=%lu",
						   slot->status, slot->response,
						   (long) slot->my_ring_index, (long) MyPState->ring_receive);

		/* update prefetch state */
		MyPState->n_responses_buffered += 1;
		MyPState->n_requests_inflight -= 1;
		MyPState->ring_receive += 1;
		MyNeonCounters->getpage_prefetches_buffered =
			MyPState->n_responses_buffered;

		/* update slot state */
		slot->status = PRFS_RECEIVED;
		slot->response = response;

		if (response->tag == T_NeonGetPageResponse && !(slot->flags & PRFSF_LFC) && lfc_store_prefetch_result)
		{
			/*
			 * Store prefetched result in LFC (please read comments to lfc_prefetch
			 * explaining why it can be done without holding shared buffer lock
			 */
			if (lfc_prefetch(BufTagGetNRelFileInfo(slot->buftag), slot->buftag.forkNum, slot->buftag.blockNum, ((NeonGetPageResponse*)response)->page, slot->request_lsns.not_modified_since))
			{
				slot->flags |= PRFSF_LFC;
			}
		}
	}

	/* We never pump the prefetch state while handling other pages */
	if (!IsHandlingInterrupts)
		END_PREFETCH_RECEIVE_WORK();

	reconfigure_timeout_if_needed();
}

void
readahead_buffer_resize(int newsize, void *extra)
{
	uint64		end,
				nfree = newsize;
	PrefetchState *newPState;
	Size		newprfs_size = offsetof(PrefetchState, prf_buffer) +
		(sizeof(PrefetchRequest) * newsize);

	/* don't try to re-initialize if we haven't initialized yet */
	if (MyPState == NULL)
		return;

	/*
	 * Make sure that we don't lose track of active prefetch requests by
	 * ensuring we have received all but the last n requests (n = newsize).
	 */
	if (MyPState->n_requests_inflight > newsize)
	{
		prefetch_wait_for(MyPState->ring_unused - newsize - 1);
		Assert(MyPState->n_requests_inflight <= newsize);
	}

	/* construct the new PrefetchState, and copy over the memory contexts */
	newPState = MemoryContextAllocZero(TopMemoryContext, newprfs_size);

	newPState->bufctx = MyPState->bufctx;
	newPState->errctx = MyPState->errctx;
	newPState->hashctx = MyPState->hashctx;
	newPState->prf_hash = prfh_create(MyPState->hashctx, newsize, NULL);
	newPState->n_unused = newsize;
	newPState->n_requests_inflight = 0;
	newPState->n_responses_buffered = 0;
	newPState->ring_last = newsize;
	newPState->ring_unused = newsize;
	newPState->ring_receive = newsize;
	newPState->max_shard_no = MyPState->max_shard_no;
	memcpy(newPState->shard_bitmap, MyPState->shard_bitmap, sizeof(MyPState->shard_bitmap));

	/*
	 * Copy over the prefetches.
	 *
	 * We populate the prefetch array from the end; to retain the most recent
	 * prefetches, but this has the benefit of only needing to do one
	 * iteration on the dataset, and trivial compaction.
	 */
	for (end = MyPState->ring_unused - 1;
		 end >= MyPState->ring_last && end != UINT64_MAX && nfree != 0;
		 end -= 1)
	{
		PrefetchRequest *slot = GetPrfSlot(end);
		PrefetchRequest *newslot;
		bool		found;

		if (slot->status == PRFS_UNUSED)
			continue;

		nfree -= 1;

		newslot = &newPState->prf_buffer[nfree];
		*newslot = *slot;
		newslot->my_ring_index = nfree;

		prfh_insert(newPState->prf_hash, newslot, &found);

		Assert(!found);

		switch (newslot->status)
		{
			case PRFS_UNUSED:
				pg_unreachable();
			case PRFS_REQUESTED:
				newPState->n_requests_inflight += 1;
				newPState->ring_receive -= 1;
				newPState->ring_last -= 1;
				break;
			case PRFS_RECEIVED:
				newPState->n_responses_buffered += 1;
				newPState->ring_last -= 1;
				break;
			case PRFS_TAG_REMAINS:
				newPState->ring_last -= 1;
				break;
		}
		newPState->n_unused -= 1;
	}
	newPState->ring_flush = newPState->ring_receive;

	MyNeonCounters->getpage_prefetches_buffered =
		MyPState->n_responses_buffered;
	MyNeonCounters->pageserver_open_requests =
		MyPState->n_requests_inflight;

	for (; end >= MyPState->ring_last && end != UINT64_MAX; end -= 1)
	{
		PrefetchRequest *slot = GetPrfSlot(end);
		Assert(slot->status != PRFS_REQUESTED);
		if (slot->status == PRFS_RECEIVED)
		{
			pfree(slot->response);
		}
	}

	prfh_destroy(MyPState->prf_hash);
	pfree(MyPState);
	MyPState = newPState;
}



/*
 * Make sure that there are no responses still in the buffer.
 *
 * This function may indirectly update MyPState->pfs_hash; which invalidates
 * any active pointers into the hash table.
 */
static void
consume_prefetch_responses(void)
{
	if (MyPState->ring_receive < MyPState->ring_unused)
		prefetch_wait_for(MyPState->ring_unused - 1);
}

static void
prefetch_cleanup_trailing_unused(void)
{
	uint64		ring_index;
	PrefetchRequest *slot;

	while (MyPState->ring_last < MyPState->ring_receive)
	{
		ring_index = MyPState->ring_last;
		slot = GetPrfSlot(ring_index);

		if (slot->status == PRFS_UNUSED)
			MyPState->ring_last += 1;
		else
			break;
	}
}


static bool
prefetch_flush_requests(void)
{
	for (shardno_t shard_no = 0; shard_no < MyPState->max_shard_no; shard_no++)
	{
		if (BITMAP_ISSET(MyPState->shard_bitmap, shard_no))
		{
			if (!page_server->flush(shard_no))
				return false;
			BITMAP_CLR(MyPState->shard_bitmap, shard_no);
		}
	}
	MyPState->max_shard_no = 0;
	return true;
}

/*
 * Wait for slot of ring_index to have received its response.
 * The caller is responsible for making sure the request buffer is flushed.
 *
 * NOTE: this function may indirectly update MyPState->pfs_hash; which
 * invalidates any active pointers into the hash table.
 * NOTE: callers should make sure they can handle query cancellations in this
 * function's call path.
 */
static bool
prefetch_wait_for(uint64 ring_index)
{
	PrefetchRequest *entry;
	bool		result = true;

	if (MyPState->ring_flush <= ring_index &&
		MyPState->ring_unused > MyPState->ring_flush)
	{
		if (!prefetch_flush_requests())
			return false;
		MyPState->ring_flush = MyPState->ring_unused;
	}

	Assert(MyPState->ring_unused > ring_index);

	while (MyPState->ring_receive <= ring_index)
	{
		START_PREFETCH_RECEIVE_WORK();
		entry = GetPrfSlot(MyPState->ring_receive);

		Assert(entry->status == PRFS_REQUESTED);
		if (!prefetch_read(entry))
		{
			result = false;
			break;
		}

		END_PREFETCH_RECEIVE_WORK();
		CHECK_FOR_INTERRUPTS();
	}

	return result;
}

/*
 * Read the response of a prefetch request into its slot.
 *
 * The caller is responsible for making sure that the request for this buffer
 * was flushed to the PageServer.
 *
 * NOTE: this function may indirectly update MyPState->pfs_hash; which
 * invalidates any active pointers into the hash table.
 *
 * NOTE: this does IO, and can get canceled out-of-line.
 */
static bool
prefetch_read(PrefetchRequest *slot)
{
	NeonResponse *response;
	MemoryContext old;
	BufferTag	buftag;
	shardno_t	shard_no;
	uint64		my_ring_index;

	Assert(slot->status == PRFS_REQUESTED);
	Assert(slot->response == NULL);
	Assert(slot->my_ring_index == MyPState->ring_receive);

	if (slot->status != PRFS_REQUESTED ||
		slot->response != NULL ||
		slot->my_ring_index != MyPState->ring_receive)
		neon_shard_log(slot->shard_no, ERROR,
					   "Incorrect prefetch read: status=%d response=%p my=%lu receive=%lu",
					   slot->status, slot->response,
					   (long)slot->my_ring_index, (long)MyPState->ring_receive);

	/*
	 * Copy the request info so that if an error happens and the prefetch
	 * queue is flushed during the receive call, we can print the original
	 * values in the error message
	 */
	buftag = slot->buftag;
	shard_no = slot->shard_no;
	my_ring_index = slot->my_ring_index;

	old = MemoryContextSwitchTo(MyPState->errctx);
	response = (NeonResponse *) page_server->receive(shard_no);
	MemoryContextSwitchTo(old);
	if (response)
	{
		/* The slot should still be valid */
		if (slot->status != PRFS_REQUESTED ||
			slot->response != NULL ||
			slot->my_ring_index != MyPState->ring_receive)
			neon_shard_log(shard_no, ERROR,
						   "Incorrect prefetch slot state after receive: status=%d response=%p my=%lu receive=%lu",
						   slot->status, slot->response,
						   (long) slot->my_ring_index, (long) MyPState->ring_receive);

		/* update prefetch state */
		MyPState->n_responses_buffered += 1;
		MyPState->n_requests_inflight -= 1;
		MyPState->ring_receive += 1;
		MyNeonCounters->getpage_prefetches_buffered =
			MyPState->n_responses_buffered;

		/* update slot state */
		slot->status = PRFS_RECEIVED;
		slot->response = response;

		if (response->tag == T_NeonGetPageResponse && !(slot->flags & PRFSF_LFC) && lfc_store_prefetch_result)
		{
			/*
			 * Store prefetched result in LFC (please read comments to lfc_prefetch
			 * explaining why it can be done without holding shared buffer lock
			 */
			if (lfc_prefetch(BufTagGetNRelFileInfo(buftag), buftag.forkNum, buftag.blockNum, ((NeonGetPageResponse*)response)->page, slot->request_lsns.not_modified_since))
			{
				slot->flags |= PRFSF_LFC;
			}
		}
		return true;
	}
	else
	{
		/*
		 * Note: The slot might no longer be valid, if the connection was lost
		 * and the prefetch queue was flushed during the receive call
		 */
		neon_shard_log(shard_no, LOG,
					   "No response from reading prefetch entry %lu: %u/%u/%u.%u block %u. This can be caused by a concurrent disconnect",
					   (long) my_ring_index,
					   RelFileInfoFmt(BufTagGetNRelFileInfo(buftag)),
					   buftag.forkNum, buftag.blockNum);
		return false;
	}
}

/*
 * Disconnect hook - drop prefetches when the connection drops
 *
 * If we don't remove the failed prefetches, we'd be serving incorrect
 * data to the smgr.
 */
void
prefetch_on_ps_disconnect(void)
{
	MyPState->ring_flush = MyPState->ring_unused;

	while (MyPState->ring_receive < MyPState->ring_unused)
	{
		PrefetchRequest *slot;
		uint64		ring_index = MyPState->ring_receive;

		slot = GetPrfSlot(ring_index);

		Assert(slot->status == PRFS_REQUESTED);
		Assert(slot->my_ring_index == ring_index);

		/*
		 * Drop connection to all shards which have prefetch requests.
		 * It is not a problem to call disconnect multiple times on the same connection
		 * because disconnect implementation in libpagestore.c will check if connection
		 * is alive and do nothing of connection was already dropped.
		 */
		page_server->disconnect(slot->shard_no);

		/* clean up the request */
		slot->status = PRFS_TAG_REMAINS;
		MyPState->n_requests_inflight -= 1;
		MyPState->ring_receive += 1;

		prefetch_set_unused(ring_index);
		pgBufferUsage.prefetch.expired += 1;
		MyNeonCounters->getpage_prefetch_discards_total += 1;
	}

	/*
	 * We can have gone into retry due to network error, so update stats with
	 * the latest available
	 */
	MyNeonCounters->pageserver_open_requests =
		MyPState->n_requests_inflight;
	MyNeonCounters->getpage_prefetches_buffered =
		MyPState->n_responses_buffered;
}

/*
 * prefetch_set_unused() - clear a received prefetch slot
 *
 * The slot at ring_index must be a current member of the ring buffer,
 * and may not be in the PRFS_REQUESTED state.
 *
 * NOTE: this function will update MyPState->pfs_hash; which invalidates any
 * active pointers into the hash table.
 */
static inline void
prefetch_set_unused(uint64 ring_index)
{
	PrefetchRequest *slot;

	if (ring_index < MyPState->ring_last)
		return;					/* Should already be unused */

	slot = GetPrfSlot(ring_index);
	if (slot->status == PRFS_UNUSED)
		return;

	Assert(slot->status == PRFS_RECEIVED || slot->status == PRFS_TAG_REMAINS);

	if (slot->status == PRFS_RECEIVED)
	{
		pfree(slot->response);
		slot->response = NULL;

		MyPState->n_responses_buffered -= 1;
		MyPState->n_unused += 1;

		MyNeonCounters->getpage_prefetches_buffered =
			MyPState->n_responses_buffered;
	}
	else
	{
		Assert(slot->response == NULL);
	}

	prfh_delete(MyPState->prf_hash, slot);

	/* clear all fields */
	MemSet(slot, 0, sizeof(PrefetchRequest));
	slot->status = PRFS_UNUSED;

	/* run cleanup if we're holding back ring_last */
	if (MyPState->ring_last == ring_index)
		prefetch_cleanup_trailing_unused();

	/*
	 * ... and try to store the buffered responses more compactly if > 12.5%
	 * of the buffer is gaps
	 */
	else if (ReceiveBufferNeedsCompaction())
		compact_prefetch_buffers();
}

/*
 * Send one prefetch request to the pageserver. To wait for the response, call
 * prefetch_wait_for().
 */
static void
prefetch_do_request(PrefetchRequest *slot, neon_request_lsns *force_request_lsns)
{
	bool		found;
	uint64		mySlotNo PG_USED_FOR_ASSERTS_ONLY = slot->my_ring_index;

	NeonGetPageRequest request = {
		.hdr.tag = T_NeonGetPageRequest,
		.hdr.reqid = GENERATE_REQUEST_ID(),
		/* lsn and not_modified_since are filled in below */
		.rinfo = BufTagGetNRelFileInfo(slot->buftag),
		.forknum = slot->buftag.forkNum,
		.blkno = slot->buftag.blockNum,
	};

	Assert(mySlotNo == MyPState->ring_unused);

	slot->reqid = request.hdr.reqid;

	if (force_request_lsns)
		slot->request_lsns = *force_request_lsns;
	else
		neon_get_request_lsns(BufTagGetNRelFileInfo(slot->buftag),
							  slot->buftag.forkNum, slot->buftag.blockNum,
							  &slot->request_lsns, 1);
	request.hdr.lsn = slot->request_lsns.request_lsn;
	request.hdr.not_modified_since = slot->request_lsns.not_modified_since;

	Assert(slot->response == NULL);
	Assert(slot->my_ring_index == MyPState->ring_unused);

	while (!page_server->send(slot->shard_no, (NeonRequest *) &request))
	{
		Assert(mySlotNo == MyPState->ring_unused);
		/* loop */
	}

	/* update prefetch state */
	MyPState->n_requests_inflight += 1;
	MyPState->n_unused -= 1;
	MyPState->ring_unused += 1;
	BITMAP_SET(MyPState->shard_bitmap, slot->shard_no);
	MyPState->max_shard_no = Max(slot->shard_no+1, MyPState->max_shard_no);

	/* update slot state */
	slot->status = PRFS_REQUESTED;
	prfh_insert(MyPState->prf_hash, slot, &found);
	Assert(!found);
}

/*
 * Lookup of already received prefetch requests. Only already received responses matching required LSNs are accepted.
 * Present pages are marked in "mask" bitmap and total number of such pages is returned.
 */
static int
prefetch_lookupv(NRelFileInfo rinfo, ForkNumber forknum, BlockNumber blocknum, neon_request_lsns *lsns,
				 BlockNumber nblocks, void **buffers, bits8 *mask)
{
	int hits = 0;
	PrefetchRequest hashkey;

	/*
	 * Use an intermediate PrefetchRequest struct as the hash key to ensure
	 * correct alignment and that the padding bytes are cleared.
	 */
	memset(&hashkey.buftag, 0, sizeof(BufferTag));
	CopyNRelFileInfoToBufTag(hashkey.buftag, rinfo);
	hashkey.buftag.forkNum = forknum;

	for (int i = 0; i < nblocks; i++)
	{
		PrfHashEntry *entry;

		hashkey.buftag.blockNum = blocknum + i;
		entry = prfh_lookup(MyPState->prf_hash, &hashkey);

		if (entry != NULL)
		{
			PrefetchRequest *slot = entry->slot;
			uint64 ring_index = slot->my_ring_index;
			Assert(slot == GetPrfSlot(ring_index));

			Assert(slot->status != PRFS_UNUSED);
			Assert(MyPState->ring_last <= ring_index &&
				   ring_index < MyPState->ring_unused);
			Assert(BufferTagsEqual(&slot->buftag, &hashkey.buftag));

			if (slot->status != PRFS_RECEIVED)
				continue;

			/*
			 * If the caller specified a request LSN to use, only accept
			 * prefetch responses that satisfy that request.
			 */
			if (!neon_prefetch_response_usable(&lsns[i], slot))
				continue;

			/*
			 * Ignore errors
			 */
			if (slot->response->tag != T_NeonGetPageResponse)
			{
				if (slot->response->tag != T_NeonErrorResponse)
				{
					NEON_PANIC_CONNECTION_STATE(slot->shard_no, PANIC,
											"Expected GetPage (0x%02x) or Error (0x%02x) response to GetPageRequest, but got 0x%02x",
											T_NeonGetPageResponse, T_NeonErrorResponse, slot->response->tag);
				}
				continue;
			}
			memcpy(buffers[i], ((NeonGetPageResponse*)slot->response)->page, BLCKSZ);
			prefetch_set_unused(ring_index);
			BITMAP_SET(mask, i);

			hits += 1;
			inc_getpage_wait(0);
		}
	}
	pgBufferUsage.prefetch.hits += hits;
	return hits;
}

#if PG_MAJORVERSION_NUM < 17
static bool
prefetch_lookup(NRelFileInfo rinfo, ForkNumber forkNum, BlockNumber blkn, neon_request_lsns *lsns, void *buffer)
{
	bits8 present = 0;
	return prefetch_lookupv(rinfo, forkNum, blkn, lsns, 1, &buffer, &present) != 0;
}
#endif

/*
 * prefetch_register_bufferv() - register and prefetch buffers
 *
 * Register that we may want the contents of BufferTag in the near future.
 * This is used when issuing a speculative prefetch request, but also when
 * performing a synchronous request and need the buffer right now.
 *
 * If force_request_lsns is not NULL, those values are sent to the
 * pageserver. If NULL, we utilize the lastWrittenLsn -infrastructure
 * to calculate the LSNs to send.
 *
 * When performing a prefetch rather than a synchronous request,
 * is_prefetch==true. Currently, it only affects how the request is accounted
 * in the perf counters.
 *
 * NOTE: this function may indirectly update MyPState->pfs_hash; which
 * invalidates any active pointers into the hash table.
 */
static uint64
prefetch_register_bufferv(BufferTag tag, neon_request_lsns *frlsns,
						  BlockNumber nblocks, const bits8 *mask,
						  bool is_prefetch)
{
	uint64		min_ring_index;
	PrefetchRequest hashkey;
#ifdef USE_ASSERT_CHECKING
	bool		any_hits = false;
#endif
	/* We will never read further ahead than our buffer can store. */
	nblocks = Max(1, Min(nblocks, readahead_buffer_size));

	/*
	 * Use an intermediate PrefetchRequest struct as the hash key to ensure
	 * correct alignment and that the padding bytes are cleared.
	 */
	memset(&hashkey.buftag, 0, sizeof(BufferTag));
	hashkey.buftag = tag;

Retry:
	/*
	 * We can have gone into retry due to network error, so update stats with
	 * the latest available
	 */
	MyNeonCounters->pageserver_open_requests =
		MyPState->ring_unused - MyPState->ring_receive;
	MyNeonCounters->getpage_prefetches_buffered =
		MyPState->n_responses_buffered;

	min_ring_index = UINT64_MAX;
	for (int i = 0; i < nblocks; i++)
	{
		PrefetchRequest *slot = NULL;
		PrfHashEntry *entry = NULL;
		uint64		ring_index;
		neon_request_lsns *lsns;

		if (PointerIsValid(mask) && !BITMAP_ISSET(mask, i))
			continue;

		if (frlsns)
			lsns = &frlsns[i];
		else
			lsns = NULL;

#ifdef USE_ASSERT_CHECKING
		any_hits = true;
#endif

		slot = NULL;
		entry = NULL;

		hashkey.buftag.blockNum = tag.blockNum + i;
		entry = prfh_lookup(MyPState->prf_hash, &hashkey);

		if (entry != NULL)
		{
			slot = entry->slot;
			ring_index = slot->my_ring_index;
			Assert(slot == GetPrfSlot(ring_index));

			Assert(slot->status != PRFS_UNUSED);
			Assert(MyPState->ring_last <= ring_index &&
				   ring_index < MyPState->ring_unused);
			Assert(BufferTagsEqual(&slot->buftag, &hashkey.buftag));

			/*
			 * If the caller specified a request LSN to use, only accept
			 * prefetch responses that satisfy that request.
			 */
			if (lsns)
			{
				if (!neon_prefetch_response_usable(lsns, slot))
				{
					/* Wait for the old request to finish and discard it */
					if (!prefetch_wait_for(ring_index))
						goto Retry;
					prefetch_set_unused(ring_index);
					entry = NULL;
					slot = NULL;
					pgBufferUsage.prefetch.expired += 1;
					MyNeonCounters->getpage_prefetch_discards_total += 1;
				}
			}

			if (entry != NULL)
			{
				/*
				 * We received a prefetch for a page that was recently read
				 * and removed from the buffers. Remove that request from the
				 * buffers.
				 */
				if (slot->status == PRFS_TAG_REMAINS)
				{
					prefetch_set_unused(ring_index);
					entry = NULL;
					slot = NULL;
				}
				else
				{
					min_ring_index = Min(min_ring_index, ring_index);
					/* The buffered request is good enough, return that index */
					if (is_prefetch)
						pgBufferUsage.prefetch.duplicates++;
					continue;
				}
			}
		}
		else if (!is_prefetch)
		{
			pgBufferUsage.prefetch.misses += 1;
			MyNeonCounters->getpage_prefetch_misses_total++;
		}
		/*
		 * We can only leave the block above by finding that there's
		 * no entry that can satisfy this request, either because there
		 * was no entry, or because the entry was invalid or didn't satisfy
		 * the LSNs provided.
		 *
		 * The code should've made sure to clear up the data.
		 */
		Assert(entry == NULL);
		Assert(slot == NULL);

		/* There should be no buffer overflow */
		Assert(MyPState->ring_last + readahead_buffer_size >= MyPState->ring_unused);

		/*
		 * If the prefetch queue is full, we need to make room by clearing the
		 * oldest slot. If the oldest slot holds a buffer that was already
		 * received, we can just throw it away; we fetched the page
		 * unnecessarily in that case. If the oldest slot holds a request that
		 * we haven't received a response for yet, we have to wait for the
		 * response to that before we can continue. We might not have even
		 * flushed the request to the pageserver yet, it might be just sitting
		 * in the output buffer. In that case, we flush it and wait for the
		 * response. (We could decide not to send it, but it's hard to abort
		 * when the request is already in the output buffer, and 'not sending'
		 * a prefetch request kind of goes against the principles of
		 * prefetching)
		 */
		if (MyPState->ring_last + readahead_buffer_size == MyPState->ring_unused)
		{
			uint64		cleanup_index = MyPState->ring_last;

			slot = GetPrfSlot(cleanup_index);

			Assert(slot->status != PRFS_UNUSED);

			/*
			 * If there is good reason to run compaction on the prefetch buffers,
			 * try to do that.
			 */
			if (ReceiveBufferNeedsCompaction() && compact_prefetch_buffers())
			{
				Assert(slot->status == PRFS_UNUSED);
			}
			else
			{
				/*
				 * We have the slot for ring_last, so that must still be in
				 * progress
				 */
				switch (slot->status)
				{
					case PRFS_REQUESTED:
						Assert(MyPState->ring_receive == cleanup_index);
						if (!prefetch_wait_for(cleanup_index))
							goto Retry;
						prefetch_set_unused(cleanup_index);
						pgBufferUsage.prefetch.expired += 1;
						MyNeonCounters->getpage_prefetch_discards_total += 1;
						break;
					case PRFS_RECEIVED:
					case PRFS_TAG_REMAINS:
						prefetch_set_unused(cleanup_index);
						pgBufferUsage.prefetch.expired += 1;
						MyNeonCounters->getpage_prefetch_discards_total += 1;
						break;
					default:
						pg_unreachable();
				}
			}
		}

		/*
		 * The next buffer pointed to by `ring_unused` is now definitely empty, so
		 * we can insert the new request to it.
		 */
		ring_index = MyPState->ring_unused;

		Assert(MyPState->ring_last <= ring_index &&
			   ring_index <= MyPState->ring_unused);

		slot = GetPrfSlotNoCheck(ring_index);

		Assert(slot->status == PRFS_UNUSED);

		/*
		 * We must update the slot data before insertion, because the hash
		 * function reads the buffer tag from the slot.
		 */
		slot->buftag = hashkey.buftag;
		slot->shard_no = get_shard_number(&tag);
		slot->my_ring_index = ring_index;
		slot->flags = 0;

		min_ring_index = Min(min_ring_index, ring_index);

		if (is_prefetch)
			MyNeonCounters->getpage_prefetch_requests_total++;
		else
			MyNeonCounters->getpage_sync_requests_total++;

		prefetch_do_request(slot, lsns);
	}

	MyNeonCounters->pageserver_open_requests =
		MyPState->ring_unused - MyPState->ring_receive;

	Assert(any_hits);

	Assert(GetPrfSlot(min_ring_index)->status == PRFS_REQUESTED ||
		   GetPrfSlot(min_ring_index)->status == PRFS_RECEIVED);
	Assert(MyPState->ring_last <= min_ring_index &&
		   min_ring_index < MyPState->ring_unused);

	if (flush_every_n_requests > 0 &&
		MyPState->ring_unused - MyPState->ring_flush >= flush_every_n_requests)
	{
		if (!prefetch_flush_requests())
		{
			/*
			 * Prefetch set is reset in case of error, so we should try to
			 * register our request once again
			 */
			goto Retry;
		}
		MyPState->ring_flush = MyPState->ring_unused;
	}

	return min_ring_index;
}

static bool
equal_requests(NeonRequest* a, NeonRequest* b)
{
	return a->reqid == b->reqid && a->lsn == b->lsn && a->not_modified_since == b->not_modified_since;
}


/*
 * Note: this function can get canceled and use a long jump to the next catch
 * context. Take care.
 */
static NeonResponse *
page_server_request(void const *req)
{
	NeonResponse *resp;
	BufferTag tag = {0};
	shardno_t shard_no;

	switch (messageTag(req))
	{
		case T_NeonExistsRequest:
			CopyNRelFileInfoToBufTag(tag, ((NeonExistsRequest *) req)->rinfo);
			break;
		case T_NeonNblocksRequest:
			CopyNRelFileInfoToBufTag(tag, ((NeonNblocksRequest *) req)->rinfo);
			break;
		case T_NeonDbSizeRequest:
			NInfoGetDbOid(BufTagGetNRelFileInfo(tag)) = ((NeonDbSizeRequest *) req)->dbNode;
			break;
		case T_NeonGetPageRequest:
			CopyNRelFileInfoToBufTag(tag, ((NeonGetPageRequest *) req)->rinfo);
			tag.blockNum = ((NeonGetPageRequest *) req)->blkno;
			break;
		default:
			neon_log(ERROR, "Unexpected request tag: %d", messageTag(req));
	}
	shard_no = get_shard_number(&tag);

	/*
	 * Current sharding model assumes that all metadata is present only at shard 0.
	 * We still need to call get_shard_no() to check if shard map is up-to-date.
	 */
	if (((NeonRequest *) req)->tag != T_NeonGetPageRequest)
	{
		shard_no = 0;
	}

	do
	{
		PG_TRY();
		{
			while (!page_server->send(shard_no, (NeonRequest *) req)
				   || !page_server->flush(shard_no))
			{
				/* do nothing */
			}
			MyNeonCounters->pageserver_open_requests++;
			consume_prefetch_responses();
			resp = page_server->receive(shard_no);
			MyNeonCounters->pageserver_open_requests--;
		}
		PG_CATCH();
		{
			/*
			 * Cancellation in this code needs to be handled better at some
			 * point, but this currently seems fine for now.
			 */
			page_server->disconnect(shard_no);
			MyNeonCounters->pageserver_open_requests = 0;

			/*
			 * We know for sure we're not working on any prefetch pages after
			 * this.
			 */
			END_PREFETCH_RECEIVE_WORK();

			PG_RE_THROW();
		}
		PG_END_TRY();

	} while (resp == NULL);

	return resp;
}


StringInfoData
nm_pack_request(NeonRequest *msg)
{
	StringInfoData s;

	initStringInfo(&s);

	pq_sendbyte(&s, msg->tag);
	if (neon_protocol_version >= 3)
	{
		pq_sendint64(&s, msg->reqid);
	}
	pq_sendint64(&s, msg->lsn);
	pq_sendint64(&s, msg->not_modified_since);

	switch (messageTag(msg))
	{
			/* pagestore_client -> pagestore */
		case T_NeonExistsRequest:
			{
				NeonExistsRequest *msg_req = (NeonExistsRequest *) msg;

				pq_sendint32(&s, NInfoGetSpcOid(msg_req->rinfo));
				pq_sendint32(&s, NInfoGetDbOid(msg_req->rinfo));
				pq_sendint32(&s, NInfoGetRelNumber(msg_req->rinfo));
				pq_sendbyte(&s, msg_req->forknum);

				break;
			}
		case T_NeonNblocksRequest:
			{
				NeonNblocksRequest *msg_req = (NeonNblocksRequest *) msg;

				pq_sendint32(&s, NInfoGetSpcOid(msg_req->rinfo));
				pq_sendint32(&s, NInfoGetDbOid(msg_req->rinfo));
				pq_sendint32(&s, NInfoGetRelNumber(msg_req->rinfo));
				pq_sendbyte(&s, msg_req->forknum);

				break;
			}
		case T_NeonDbSizeRequest:
			{
				NeonDbSizeRequest *msg_req = (NeonDbSizeRequest *) msg;

				pq_sendint32(&s, msg_req->dbNode);

				break;
			}
		case T_NeonGetPageRequest:
			{
				NeonGetPageRequest *msg_req = (NeonGetPageRequest *) msg;

				pq_sendint32(&s, NInfoGetSpcOid(msg_req->rinfo));
				pq_sendint32(&s, NInfoGetDbOid(msg_req->rinfo));
				pq_sendint32(&s, NInfoGetRelNumber(msg_req->rinfo));
				pq_sendbyte(&s, msg_req->forknum);
				pq_sendint32(&s, msg_req->blkno);

				break;
			}

		case T_NeonGetSlruSegmentRequest:
			{
				NeonGetSlruSegmentRequest *msg_req = (NeonGetSlruSegmentRequest *) msg;

				pq_sendbyte(&s, msg_req->kind);
				pq_sendint32(&s, msg_req->segno);

				break;
			}

			/* pagestore -> pagestore_client. We never need to create these. */
		case T_NeonExistsResponse:
		case T_NeonNblocksResponse:
		case T_NeonGetPageResponse:
		case T_NeonErrorResponse:
		case T_NeonDbSizeResponse:
		case T_NeonGetSlruSegmentResponse:
		default:
			neon_log(ERROR, "unexpected neon message tag 0x%02x", msg->tag);
			break;
	}
	return s;
}

NeonResponse *
nm_unpack_response(StringInfo s)
{
	NeonMessageTag tag = pq_getmsgbyte(s);
	NeonResponse resp_hdr = {0}; /* make valgrind happy */
	NeonResponse *resp = NULL;

	resp_hdr.tag = tag;
	if (neon_protocol_version >= 3)
	{
		resp_hdr.reqid = pq_getmsgint64(s);
		resp_hdr.lsn = pq_getmsgint64(s);
		resp_hdr.not_modified_since = pq_getmsgint64(s);
	}
	switch (tag)
	{
			/* pagestore -> pagestore_client */
		case T_NeonExistsResponse:
			{
				NeonExistsResponse *msg_resp = palloc0(sizeof(NeonExistsResponse));

				if (neon_protocol_version >= 3)
				{
					NInfoGetSpcOid(msg_resp->req.rinfo) = pq_getmsgint(s, 4);
					NInfoGetDbOid(msg_resp->req.rinfo) = pq_getmsgint(s, 4);
					NInfoGetRelNumber(msg_resp->req.rinfo) = pq_getmsgint(s, 4);
					msg_resp->req.forknum = pq_getmsgbyte(s);
				}
				msg_resp->req.hdr = resp_hdr;
				msg_resp->exists = pq_getmsgbyte(s);
				pq_getmsgend(s);

				resp = (NeonResponse *) msg_resp;
				break;
			}

		case T_NeonNblocksResponse:
			{
				NeonNblocksResponse *msg_resp = palloc0(sizeof(NeonNblocksResponse));

				if (neon_protocol_version >= 3)
				{
					NInfoGetSpcOid(msg_resp->req.rinfo) = pq_getmsgint(s, 4);
					NInfoGetDbOid(msg_resp->req.rinfo) = pq_getmsgint(s, 4);
					NInfoGetRelNumber(msg_resp->req.rinfo) = pq_getmsgint(s, 4);
					msg_resp->req.forknum = pq_getmsgbyte(s);
				}
				msg_resp->req.hdr = resp_hdr;
				msg_resp->n_blocks = pq_getmsgint(s, 4);
				pq_getmsgend(s);

				resp = (NeonResponse *) msg_resp;
				break;
			}

		case T_NeonGetPageResponse:
			{
				NeonGetPageResponse *msg_resp;

				msg_resp = MemoryContextAllocZero(MyPState->bufctx, PS_GETPAGERESPONSE_SIZE);
				if (neon_protocol_version >= 3)
				{
					NInfoGetSpcOid(msg_resp->req.rinfo) = pq_getmsgint(s, 4);
					NInfoGetDbOid(msg_resp->req.rinfo) = pq_getmsgint(s, 4);
					NInfoGetRelNumber(msg_resp->req.rinfo) = pq_getmsgint(s, 4);
					msg_resp->req.forknum = pq_getmsgbyte(s);
					msg_resp->req.blkno = pq_getmsgint(s, 4);
				}
				msg_resp->req.hdr = resp_hdr;
				/* XXX:	should be varlena */
				memcpy(msg_resp->page, pq_getmsgbytes(s, BLCKSZ), BLCKSZ);
				pq_getmsgend(s);

				Assert(msg_resp->req.hdr.tag == T_NeonGetPageResponse);

				resp = (NeonResponse *) msg_resp;
				break;
			}

		case T_NeonDbSizeResponse:
			{
				NeonDbSizeResponse *msg_resp = palloc0(sizeof(NeonDbSizeResponse));

				if (neon_protocol_version >= 3)
				{
					msg_resp->req.dbNode = pq_getmsgint(s, 4);
				}
				msg_resp->req.hdr = resp_hdr;
				msg_resp->db_size = pq_getmsgint64(s);
				pq_getmsgend(s);

				resp = (NeonResponse *) msg_resp;
				break;
			}

		case T_NeonErrorResponse:
			{
				NeonErrorResponse *msg_resp;
				size_t		msglen;
				const char *msgtext;

				msgtext = pq_getmsgrawstring(s);
				msglen = strlen(msgtext);

				msg_resp = palloc0(sizeof(NeonErrorResponse) + msglen + 1);
				msg_resp->req = resp_hdr;
				memcpy(msg_resp->message, msgtext, msglen + 1);
				pq_getmsgend(s);

				resp = (NeonResponse *) msg_resp;
				break;
			}

		case T_NeonGetSlruSegmentResponse:
		    {
				NeonGetSlruSegmentResponse *msg_resp;
				int n_blocks;
				msg_resp = palloc0(sizeof(NeonGetSlruSegmentResponse));

				if (neon_protocol_version >= 3)
				{
					msg_resp->req.kind = pq_getmsgbyte(s);
					msg_resp->req.segno = pq_getmsgint(s, 4);
				}
				msg_resp->req.hdr = resp_hdr;

				n_blocks = pq_getmsgint(s, 4);
				msg_resp->n_blocks = n_blocks;
				memcpy(msg_resp->data, pq_getmsgbytes(s, n_blocks * BLCKSZ), n_blocks * BLCKSZ);
				pq_getmsgend(s);

				resp = (NeonResponse *) msg_resp;
				break;
			}

			/*
			 * pagestore_client -> pagestore
			 *
			 * We create these ourselves, and don't need to decode them.
			 */
		case T_NeonExistsRequest:
		case T_NeonNblocksRequest:
		case T_NeonGetPageRequest:
		case T_NeonDbSizeRequest:
		case T_NeonGetSlruSegmentRequest:
		default:
			neon_log(ERROR, "unexpected neon message tag 0x%02x", tag);
			break;
	}

	return resp;
}

/* dump to json for debugging / error reporting purposes */
char *
nm_to_string(NeonMessage *msg)
{
	StringInfoData s;

	initStringInfo(&s);

	switch (messageTag(msg))
	{
			/* pagestore_client -> pagestore */
		case T_NeonExistsRequest:
			{
				NeonExistsRequest *msg_req = (NeonExistsRequest *) msg;

				appendStringInfoString(&s, "{\"type\": \"NeonExistsRequest\"");
				appendStringInfo(&s, ", \"rinfo\": \"%u/%u/%u\"", RelFileInfoFmt(msg_req->rinfo));
				appendStringInfo(&s, ", \"forknum\": %d", msg_req->forknum);
				appendStringInfo(&s, ", \"lsn\": \"%X/%X\"", LSN_FORMAT_ARGS(msg_req->hdr.lsn));
				appendStringInfo(&s, ", \"not_modified_since\": \"%X/%X\"", LSN_FORMAT_ARGS(msg_req->hdr.not_modified_since));
				appendStringInfoChar(&s, '}');
				break;
			}

		case T_NeonNblocksRequest:
			{
				NeonNblocksRequest *msg_req = (NeonNblocksRequest *) msg;

				appendStringInfoString(&s, "{\"type\": \"NeonNblocksRequest\"");
				appendStringInfo(&s, ", \"rinfo\": \"%u/%u/%u\"", RelFileInfoFmt(msg_req->rinfo));
				appendStringInfo(&s, ", \"forknum\": %d", msg_req->forknum);
				appendStringInfo(&s, ", \"lsn\": \"%X/%X\"", LSN_FORMAT_ARGS(msg_req->hdr.lsn));
				appendStringInfo(&s, ", \"not_modified_since\": \"%X/%X\"", LSN_FORMAT_ARGS(msg_req->hdr.not_modified_since));
				appendStringInfoChar(&s, '}');
				break;
			}

		case T_NeonGetPageRequest:
			{
				NeonGetPageRequest *msg_req = (NeonGetPageRequest *) msg;

				appendStringInfoString(&s, "{\"type\": \"NeonGetPageRequest\"");
				appendStringInfo(&s, ", \"rinfo\": \"%u/%u/%u\"", RelFileInfoFmt(msg_req->rinfo));
				appendStringInfo(&s, ", \"forknum\": %d", msg_req->forknum);
				appendStringInfo(&s, ", \"blkno\": %u", msg_req->blkno);
				appendStringInfo(&s, ", \"lsn\": \"%X/%X\"", LSN_FORMAT_ARGS(msg_req->hdr.lsn));
				appendStringInfo(&s, ", \"not_modified_since\": \"%X/%X\"", LSN_FORMAT_ARGS(msg_req->hdr.not_modified_since));
				appendStringInfoChar(&s, '}');
				break;
			}
		case T_NeonDbSizeRequest:
			{
				NeonDbSizeRequest *msg_req = (NeonDbSizeRequest *) msg;

				appendStringInfoString(&s, "{\"type\": \"NeonDbSizeRequest\"");
				appendStringInfo(&s, ", \"dbnode\": \"%u\"", msg_req->dbNode);
				appendStringInfo(&s, ", \"lsn\": \"%X/%X\"", LSN_FORMAT_ARGS(msg_req->hdr.lsn));
				appendStringInfo(&s, ", \"not_modified_since\": \"%X/%X\"", LSN_FORMAT_ARGS(msg_req->hdr.not_modified_since));
				appendStringInfoChar(&s, '}');
				break;
			}
		case T_NeonGetSlruSegmentRequest:
			{
				NeonGetSlruSegmentRequest *msg_req = (NeonGetSlruSegmentRequest *) msg;

				appendStringInfoString(&s, "{\"type\": \"NeonGetSlruSegmentRequest\"");
				appendStringInfo(&s, ", \"kind\": %u", msg_req->kind);
				appendStringInfo(&s, ", \"segno\": %u", msg_req->segno);
				appendStringInfo(&s, ", \"lsn\": \"%X/%X\"", LSN_FORMAT_ARGS(msg_req->hdr.lsn));
				appendStringInfo(&s, ", \"not_modified_since\": \"%X/%X\"", LSN_FORMAT_ARGS(msg_req->hdr.not_modified_since));
				appendStringInfoChar(&s, '}');
				break;
			}
			/* pagestore -> pagestore_client */
		case T_NeonExistsResponse:
			{
				NeonExistsResponse *msg_resp = (NeonExistsResponse *) msg;

				appendStringInfoString(&s, "{\"type\": \"NeonExistsResponse\"");
				appendStringInfo(&s, ", \"exists\": %d}",
								 msg_resp->exists);
				appendStringInfoChar(&s, '}');

				break;
			}
		case T_NeonNblocksResponse:
			{
				NeonNblocksResponse *msg_resp = (NeonNblocksResponse *) msg;

				appendStringInfoString(&s, "{\"type\": \"NeonNblocksResponse\"");
				appendStringInfo(&s, ", \"n_blocks\": %u}",
								 msg_resp->n_blocks);
				appendStringInfoChar(&s, '}');

				break;
			}
		case T_NeonGetPageResponse:
			{
#if 0
				NeonGetPageResponse *msg_resp = (NeonGetPageResponse *) msg;
#endif

				appendStringInfoString(&s, "{\"type\": \"NeonGetPageResponse\"");
				appendStringInfo(&s, ", \"page\": \"XXX\"}");
				appendStringInfoChar(&s, '}');
				break;
			}
		case T_NeonErrorResponse:
			{
				NeonErrorResponse *msg_resp = (NeonErrorResponse *) msg;

				/* FIXME: escape double-quotes in the message */
				appendStringInfoString(&s, "{\"type\": \"NeonErrorResponse\"");
				appendStringInfo(&s, ", \"message\": \"%s\"}", msg_resp->message);
				appendStringInfoChar(&s, '}');
				break;
			}
		case T_NeonDbSizeResponse:
			{
				NeonDbSizeResponse *msg_resp = (NeonDbSizeResponse *) msg;

				appendStringInfoString(&s, "{\"type\": \"NeonDbSizeResponse\"");
				appendStringInfo(&s, ", \"db_size\": %ld}",
								 msg_resp->db_size);
				appendStringInfoChar(&s, '}');

				break;
			}
		case T_NeonGetSlruSegmentResponse:
			{
				NeonGetSlruSegmentResponse *msg_resp = (NeonGetSlruSegmentResponse *) msg;

				appendStringInfoString(&s, "{\"type\": \"NeonGetSlruSegmentResponse\"");
				appendStringInfo(&s, ", \"n_blocks\": %u}",
								 msg_resp->n_blocks);
				appendStringInfoChar(&s, '}');

				break;
			}

		default:
			appendStringInfo(&s, "{\"type\": \"unknown 0x%02x\"", msg->tag);
	}
	return s.data;
}

/*
 * Wrapper around log_newpage() that makes a temporary copy of the block and
 * WAL-logs that. This makes it safe to use while holding only a shared lock
 * on the page, see XLogSaveBufferForHint. We don't use XLogSaveBufferForHint
 * directly because it skips the logging if the LSN is new enough.
 */
static XLogRecPtr
log_newpage_copy(NRelFileInfo * rinfo, ForkNumber forkNum, BlockNumber blkno,
				 Page page, bool page_std)
{
	PGIOAlignedBlock copied_buffer;

	memcpy(copied_buffer.data, page, BLCKSZ);
	return log_newpage(rinfo, forkNum, blkno, copied_buffer.data, page_std);
}

#if PG_MAJORVERSION_NUM >= 17
/*
 * Wrapper around log_newpages() that makes a temporary copy of the block and
 * WAL-logs that. This makes it safe to use while holding only a shared lock
 * on the page, see XLogSaveBufferForHint. We don't use XLogSaveBufferForHint
 * directly because it skips the logging if the LSN is new enough.
 */
static XLogRecPtr
log_newpages_copy(NRelFileInfo * rinfo, ForkNumber forkNum, BlockNumber blkno,
				  BlockNumber nblocks, Page *pages, bool page_std)
{
	PGIOAlignedBlock copied_buffer[XLR_MAX_BLOCK_ID];
	BlockNumber	blknos[XLR_MAX_BLOCK_ID];
	Page		pageptrs[XLR_MAX_BLOCK_ID];
	int			nregistered = 0;

	for (int i = 0; i < nblocks; i++)
	{
		Page	page = copied_buffer[nregistered].data;
		memcpy(page, pages[i], BLCKSZ);
		pageptrs[nregistered] = page;
		blknos[nregistered] = blkno + i;

		++nregistered;

		if (nregistered >= XLR_MAX_BLOCK_ID)
		{
			log_newpages(rinfo, forkNum, nregistered, blknos, pageptrs,
						 page_std);
			nregistered = 0;
		}
	}

	if (nregistered != 0)
	{
		log_newpages(rinfo, forkNum, nregistered, blknos, pageptrs,
					 page_std);
	}

	return ProcLastRecPtr;
}
#endif /* PG_MAJORVERSION_NUM >= 17 */

/*
 * Is 'buffer' identical to a freshly initialized empty heap page?
 */
static bool
PageIsEmptyHeapPage(char *buffer)
{
	PGIOAlignedBlock empty_page;

	PageInit((Page) empty_page.data, BLCKSZ, 0);

	return memcmp(buffer, empty_page.data, BLCKSZ) == 0;
}

#if PG_MAJORVERSION_NUM >= 17
static void
neon_wallog_pagev(SMgrRelation reln, ForkNumber forknum, BlockNumber blocknum,
				  BlockNumber nblocks, const char **buffers, bool force)
{
#define BLOCK_BATCH_SIZE	16
	bool		log_pages;
	BlockNumber	batch_blockno = blocknum;
	XLogRecPtr	lsns[BLOCK_BATCH_SIZE];
	int			batch_size = 0;

	/*
	 * Whenever a VM or FSM page is evicted, WAL-log it. FSM and (some) VM
	 * changes are not WAL-logged when the changes are made, so this is our
	 * last chance to log them, otherwise they're lost. That's OK for
	 * correctness, the non-logged updates are not critical. But we want to
	 * have a reasonably up-to-date VM and FSM in the page server.
	 */
	log_pages = false;
	if (force)
	{
		Assert(XLogInsertAllowed());
		log_pages = true;
	}
	else if (XLogInsertAllowed() &&
			 !ShutdownRequestPending &&
			 (forknum == FSM_FORKNUM || forknum == VISIBILITYMAP_FORKNUM))
	{
		log_pages = true;
	}

	if (log_pages)
	{
		XLogRecPtr	recptr;
		recptr = log_newpages_copy(&InfoFromSMgrRel(reln), forknum, blocknum,
								   nblocks, (Page *) buffers, false);

		for (int i = 0; i < nblocks; i++)
			PageSetLSN(unconstify(char *, buffers[i]), recptr);

		ereport(SmgrTrace,
				(errmsg(NEON_TAG "Page %u through %u of relation %u/%u/%u.%u "
								 "were force logged, lsn=%X/%X",
						blocknum, blocknum + nblocks,
						RelFileInfoFmt(InfoFromSMgrRel(reln)),
						forknum, LSN_FORMAT_ARGS(recptr))));
	}

	for (int i = 0; i < nblocks; i++)
	{
		Page		page = (Page) buffers[i];
		BlockNumber blkno = blocknum + i;
		XLogRecPtr	lsn = PageGetLSN(page);

		if (lsn == InvalidXLogRecPtr)
		{
			/*
			 * When PostgreSQL extends a relation, it calls smgrextend() with an
			 * all-zeros pages, and we can just ignore that in Neon. We do need to
			 * remember the new size, though, so that smgrnblocks() returns the
			 * right answer after the rel has been extended. We rely on the
			 * relsize cache for that.
			 *
			 * A completely empty heap page doesn't need to be WAL-logged, either.
			 * The heapam can leave such a page behind, if e.g. an insert errors
			 * out after initializing the page, but before it has inserted the
			 * tuple and WAL-logged the change. When we read the page from the
			 * page server, it will come back as all-zeros. That's OK, the heapam
			 * will initialize an all-zeros page on first use.
			 *
			 * In other scenarios, evicting a dirty page with no LSN is a bad
			 * sign: it implies that the page was not WAL-logged, and its contents
			 * will be lost when it's evicted.
			 */
			if (PageIsNew(page))
			{
				ereport(SmgrTrace,
						(errmsg(NEON_TAG "Page %u of relation %u/%u/%u.%u is all-zeros",
								blkno,
								RelFileInfoFmt(InfoFromSMgrRel(reln)),
								forknum)));
			}
			else if (PageIsEmptyHeapPage(page))
			{
				ereport(SmgrTrace,
						(errmsg(NEON_TAG "Page %u of relation %u/%u/%u.%u is an empty heap page with no LSN",
								blkno,
								RelFileInfoFmt(InfoFromSMgrRel(reln)),
								forknum)));
			}
			else if (forknum != FSM_FORKNUM && forknum != VISIBILITYMAP_FORKNUM)
			{
				/*
				 * Its a bad sign if there is a page with zero LSN in the buffer
				 * cache in a standby, too. However, PANICing seems like a cure
				 * worse than the disease, as the damage has likely already been
				 * done in the primary. So in a standby, make this an assertion,
				 * and in a release build just LOG the error and soldier on. We
				 * update the last-written LSN of the page with a conservative
				 * value in that case, which is the last replayed LSN.
				 */
				ereport(RecoveryInProgress() ? LOG : PANIC,
						(errmsg(NEON_TAG "Page %u of relation %u/%u/%u.%u is evicted with zero LSN",
								blkno,
								RelFileInfoFmt(InfoFromSMgrRel(reln)),
								forknum)));
				Assert(false);

				lsn = GetXLogReplayRecPtr(NULL); /* in standby mode, soldier on */
			}
		}
		else
		{
			ereport(SmgrTrace,
					(errmsg(NEON_TAG "Evicting page %u of relation %u/%u/%u.%u with lsn=%X/%X",
							blkno,
							RelFileInfoFmt(InfoFromSMgrRel(reln)),
							forknum, LSN_FORMAT_ARGS(lsn))));
		}

		/*
		 * Remember the LSN on this page. When we read the page again, we must
		 * read the same or newer version of it.
		 */
		lsns[batch_size++] = lsn;

		if (batch_size >= BLOCK_BATCH_SIZE)
		{
			SetLastWrittenLSNForBlockv(lsns, InfoFromSMgrRel(reln), forknum,
									   batch_blockno,
									   batch_size);
			batch_blockno += batch_size;
			batch_size = 0;
		}
	}

	if (batch_size != 0)
	{
		SetLastWrittenLSNForBlockv(lsns, InfoFromSMgrRel(reln), forknum,
								   batch_blockno,
								   batch_size);
	}
}
#endif

/*
 * A page is being evicted from the shared buffer cache. Update the
 * last-written LSN of the page, and WAL-log it if needed.
 */
#if PG_MAJORVERSION_NUM < 16
static void
neon_wallog_page(SMgrRelation reln, ForkNumber forknum, BlockNumber blocknum, char *buffer, bool force)
#else
static void
neon_wallog_page(SMgrRelation reln, ForkNumber forknum, BlockNumber blocknum, const char *buffer, bool force)
#endif
{
	XLogRecPtr	lsn = PageGetLSN((Page) buffer);
	bool		log_page;

	/*
	 * Whenever a VM or FSM page is evicted, WAL-log it. FSM and (some) VM
	 * changes are not WAL-logged when the changes are made, so this is our
	 * last chance to log them, otherwise they're lost. That's OK for
	 * correctness, the non-logged updates are not critical. But we want to
	 * have a reasonably up-to-date VM and FSM in the page server.
	 */
	log_page = false;
	if (force)
	{
		Assert(XLogInsertAllowed());
		log_page = true;
	}
	else if (XLogInsertAllowed() &&
			 !ShutdownRequestPending &&
			 (forknum == FSM_FORKNUM || forknum == VISIBILITYMAP_FORKNUM))
	{
		log_page = true;
	}

	if (log_page)
	{
		XLogRecPtr	recptr;

		recptr = log_newpage_copy(&InfoFromSMgrRel(reln), forknum, blocknum,
								  (Page) buffer, false);
		XLogFlush(recptr);
		lsn = recptr;
		ereport(SmgrTrace,
				(errmsg(NEON_TAG "Page %u of relation %u/%u/%u.%u was force logged. Evicted at lsn=%X/%X",
						blocknum,
						RelFileInfoFmt(InfoFromSMgrRel(reln)),
						forknum, LSN_FORMAT_ARGS(lsn))));
	}

	if (lsn == InvalidXLogRecPtr)
	{
		/*
		 * When PostgreSQL extends a relation, it calls smgrextend() with an
		 * all-zeros pages, and we can just ignore that in Neon. We do need to
		 * remember the new size, though, so that smgrnblocks() returns the
		 * right answer after the rel has been extended. We rely on the
		 * relsize cache for that.
		 *
		 * A completely empty heap page doesn't need to be WAL-logged, either.
		 * The heapam can leave such a page behind, if e.g. an insert errors
		 * out after initializing the page, but before it has inserted the
		 * tuple and WAL-logged the change. When we read the page from the
		 * page server, it will come back as all-zeros. That's OK, the heapam
		 * will initialize an all-zeros page on first use.
		 *
		 * In other scenarios, evicting a dirty page with no LSN is a bad
		 * sign: it implies that the page was not WAL-logged, and its contents
		 * will be lost when it's evicted.
		 */
		if (PageIsNew((Page) buffer))
		{
			ereport(SmgrTrace,
					(errmsg(NEON_TAG "Page %u of relation %u/%u/%u.%u is all-zeros",
							blocknum,
							RelFileInfoFmt(InfoFromSMgrRel(reln)),
							forknum)));
		}
		else if (PageIsEmptyHeapPage((Page) buffer))
		{
			ereport(SmgrTrace,
					(errmsg(NEON_TAG "Page %u of relation %u/%u/%u.%u is an empty heap page with no LSN",
							blocknum,
							RelFileInfoFmt(InfoFromSMgrRel(reln)),
							forknum)));
		}
		else if (forknum != FSM_FORKNUM && forknum != VISIBILITYMAP_FORKNUM)
		{
			/*
			 * Its a bad sign if there is a page with zero LSN in the buffer
			 * cache in a standby, too. However, PANICing seems like a cure
			 * worse than the disease, as the damage has likely already been
			 * done in the primary. So in a standby, make this an assertion,
			 * and in a release build just LOG the error and soldier on. We
			 * update the last-written LSN of the page with a conservative
			 * value in that case, which is the last replayed LSN.
			 */
			ereport(RecoveryInProgress() ? LOG : PANIC,
					(errmsg(NEON_TAG "Page %u of relation %u/%u/%u.%u is evicted with zero LSN",
							blocknum,
							RelFileInfoFmt(InfoFromSMgrRel(reln)),
							forknum)));
			Assert(false);

			lsn = GetXLogReplayRecPtr(NULL); /* in standby mode, soldier on */
		}
	}
	else
	{
		ereport(SmgrTrace,
				(errmsg(NEON_TAG "Evicting page %u of relation %u/%u/%u.%u with lsn=%X/%X",
						blocknum,
						RelFileInfoFmt(InfoFromSMgrRel(reln)),
						forknum, LSN_FORMAT_ARGS(lsn))));
	}

	/*
	 * Remember the LSN on this page. When we read the page again, we must
	 * read the same or newer version of it.
	 */
	SetLastWrittenLSNForBlock(lsn, InfoFromSMgrRel(reln), forknum, blocknum);
}

/*
 *	neon_init() -- Initialize private state
 */
static void
neon_init(void)
{
	Size		prfs_size;

	if (MyPState != NULL)
		return;

	/*
	 * Sanity check that theperf counters array is sized correctly. We got
	 * this wrong once, and the formula for max number of backends and aux
	 * processes might well change in the future, so better safe than sorry.
	 * This is a very cheap check so we do it even without assertions.  On
	 * v14, this gets called before initializing MyProc, so we cannot perform
	 * the check here. That's OK, we don't expect the logic to change in old
	 * releases.
	 */
#if PG_VERSION_NUM>=150000
	if (MyNeonCounters >= &neon_per_backend_counters_shared[NUM_NEON_PERF_COUNTER_SLOTS])
		elog(ERROR, "MyNeonCounters points past end of array");
#endif

	prfs_size = offsetof(PrefetchState, prf_buffer) +
		sizeof(PrefetchRequest) * readahead_buffer_size;

	MyPState = MemoryContextAllocZero(TopMemoryContext, prfs_size);

	MyPState->n_unused = readahead_buffer_size;

	MyPState->bufctx = SlabContextCreate(TopMemoryContext,
										 "NeonSMGR/prefetch",
										 SLAB_DEFAULT_BLOCK_SIZE * 17,
										 PS_GETPAGERESPONSE_SIZE);
	MyPState->errctx = AllocSetContextCreate(TopMemoryContext,
											 "NeonSMGR/errors",
											 ALLOCSET_DEFAULT_SIZES);
	MyPState->hashctx = AllocSetContextCreate(TopMemoryContext,
											  "NeonSMGR/prefetch",
											  ALLOCSET_DEFAULT_SIZES);

	MyPState->prf_hash = prfh_create(MyPState->hashctx,
									 readahead_buffer_size, NULL);

	old_redo_read_buffer_filter = redo_read_buffer_filter;
	redo_read_buffer_filter = neon_redo_read_buffer_filter;

#ifdef DEBUG_COMPARE_LOCAL
	mdinit();
#endif
}

/*
 * GetXLogInsertRecPtr uses XLogBytePosToRecPtr to convert logical insert (reserved) position
 * to physical position in WAL. It always adds SizeOfXLogShortPHD:
 *		seg_offset += fullpages * XLOG_BLCKSZ + bytesleft + SizeOfXLogShortPHD;
 * so even if there are no records on the page, offset will be SizeOfXLogShortPHD.
 * It may cause problems with XLogFlush. So return pointer backward to the origin of the page.
 */
static XLogRecPtr
nm_adjust_lsn(XLogRecPtr lsn)
{
	/*
	 * If lsn points to the beging of first record on page or segment, then
	 * "return" it back to the page origin
	 */
	if ((lsn & (XLOG_BLCKSZ - 1)) == SizeOfXLogShortPHD)
	{
		lsn -= SizeOfXLogShortPHD;
	}
	else if ((lsn & (wal_segment_size - 1)) == SizeOfXLogLongPHD)
	{
		lsn -= SizeOfXLogLongPHD;
	}
	return lsn;
}


/*
 * Return LSN for requesting pages and number of blocks from page server
 */
static void
neon_get_request_lsns(NRelFileInfo rinfo, ForkNumber forknum, BlockNumber blkno,
					  neon_request_lsns *output, BlockNumber nblocks)
{
	XLogRecPtr	last_written_lsns[PG_IOV_MAX];

	Assert(nblocks <= PG_IOV_MAX);

	neon_get_lwlsn_v(rinfo, forknum, blkno, (int) nblocks, last_written_lsns);

	for (int i = 0; i < nblocks; i++)
	{
		last_written_lsns[i] = nm_adjust_lsn(last_written_lsns[i]);
		Assert(last_written_lsns[i] != InvalidXLogRecPtr);
	}

	if (RecoveryInProgress())
	{
		/*---
		 * In broad strokes, a replica always requests the page at the current
		 * replay LSN. But looking closer, what exactly is the replay LSN? Is
		 * it the last replayed record, or the record being replayed? And does
		 * the startup process performing the replay need to do something
		 * differently than backends running queries? Let's take a closer look
		 * at the different scenarios:
		 *
		 * 1. Startup process reads a page, last_written_lsn is old.
		 *
		 * Read the old version of the page. We will apply the WAL record on
		 * it to bring it up-to-date.
		 *
		 * We could read the new version, with the changes from this WAL
		 * record already applied, to offload the work of replaying the record
		 * to the pageserver. The pageserver might not have received the WAL
		 * record yet, though, so a read of the old page version and applying
		 * the record ourselves is likely faster. Also, the redo function
		 * might be surprised if the changes have already applied. That's
		 * normal during crash recovery, but not in hot standby.
		 *
		 * 2. Startup process reads a page, last_written_lsn == record we're
		 *    replaying.
		 *
		 * Can this happen? There are a few theoretical cases when it might:
		 *
		 * A) The redo function reads the same page twice. We had already read
		 *    and applied the changes once, and now we're reading it for the
		 *    second time.  That would be a rather silly thing for a redo
		 *    function to do, and I'm not aware of any that would do it.
		 *
		 * B) The redo function modifies multiple pages, and it already
		 *    applied the changes to one of the pages, released the lock on
		 *    it, and is now reading a second page.  Furthermore, the first
		 *    page was already evicted from the buffer cache, and also from
		 *    the last-written LSN cache, so that the per-relation or global
		 *    last-written LSN was already updated. All the WAL redo functions
		 *    hold the locks on pages that they modify, until all the changes
		 *    have been modified (?), which would make that impossible.
		 *    However, we skip the locking, if the page isn't currently in the
		 *    page cache (see neon_redo_read_buffer_filter below).
		 *
		 * Even if the one of the above cases were possible in theory, they
		 * would also require the pages being modified by the redo function to
		 * be immediately evicted from the page cache.
		 *
		 * So this probably does not happen in practice. But if it does, we
		 * request the new version, including the changes from the record
		 * being replayed. That seems like the correct behavior in any case.
		 *
		 * 3. Backend process reads a page with old last-written LSN
		 *
		 * Nothing special here. Read the old version.
		 *
		 * 4. Backend process reads a page with last_written_lsn == record being replayed
		 *
		 * This can happen, if the redo function has started to run, and saw
		 * that the page isn't present in the page cache (see
		 * neon_redo_read_buffer_filter below).  Normally, in a normal
		 * Postgres server, the redo function would hold a lock on the page,
		 * so we would get blocked waiting the redo function to release the
		 * lock. To emulate that, wait for the WAL replay of the record to
		 * finish.
		 */
		/* Request the page at the end of the last fully replayed LSN. */
		XLogRecPtr replay_lsn = GetXLogReplayRecPtr(NULL);

		for (int i = 0; i < nblocks; i++)
		{
			neon_request_lsns *result = &output[i];
			XLogRecPtr	last_written_lsn = last_written_lsns[i];

			if (last_written_lsn > replay_lsn)
			{
				/* GetCurrentReplayRecPtr was introduced in v15 */
#if PG_VERSION_NUM >= 150000
				Assert(last_written_lsn == GetCurrentReplayRecPtr(NULL));
#endif

				/*
				 * Cases 2 and 4. If this is a backend (case 4), the
				 * neon_read_at_lsn() call later will wait for the WAL record to be
				 * fully replayed.
				 */
				result->request_lsn = last_written_lsn;
			}
			else
			{
				/* cases 1 and 3 */
				result->request_lsn = replay_lsn;
			}

			result->not_modified_since = last_written_lsn;
			result->effective_request_lsn = result->request_lsn;
			Assert(last_written_lsn <= result->request_lsn);

			neon_log(DEBUG1, "neon_get_request_lsns request lsn %X/%X, not_modified_since %X/%X",
					 LSN_FORMAT_ARGS(result->request_lsn), LSN_FORMAT_ARGS(result->not_modified_since));
		}
	}
	else
	{
		XLogRecPtr	flushlsn;
#if PG_VERSION_NUM >= 150000
		flushlsn = GetFlushRecPtr(NULL);
#else
		flushlsn = GetFlushRecPtr();
#endif

		for (int i = 0; i < nblocks; i++)
		{
			neon_request_lsns *result = &output[i];
			XLogRecPtr	last_written_lsn = last_written_lsns[i];

			/*
			 * Use the latest LSN that was evicted from the buffer cache as the
			 * 'not_modified_since' hint. Any pages modified by later WAL records
			 * must still in the buffer cache, so our request cannot concern
			 * those.
			 */
			neon_log(DEBUG1, "neon_get_request_lsns GetLastWrittenLSN lsn %X/%X",
					 LSN_FORMAT_ARGS(last_written_lsn));

			/*
			 * Is it possible that the last-written LSN is ahead of last flush
			 * LSN? Generally not, we shouldn't evict a page from the buffer cache
			 * before all its modifications have been safely flushed. That's the
			 * "WAL before data" rule. However, such case does exist at index
			 * building, _bt_blwritepage logs the full page without flushing WAL
			 * before smgrextend (files are fsynced before build ends).
			 */
			if (last_written_lsn > flushlsn)
			{
				neon_log(DEBUG5, "last-written LSN %X/%X is ahead of last flushed LSN %X/%X",
						 LSN_FORMAT_ARGS(last_written_lsn),
						 LSN_FORMAT_ARGS(flushlsn));
				XLogFlush(last_written_lsn);
				flushlsn = last_written_lsn;
			}

			/*
			 * Request the very latest version of the page. In principle we
			 * want to read the page at the current insert LSN, and we could
			 * use that value in the request. However, there's a corner case
			 * with pageserver's garbage collection. If the GC horizon is
			 * set to a very small value, it's possible that by the time
			 * that the pageserver processes our request, the GC horizon has
			 * already moved past the LSN we calculate here. Standby servers
			 * always have that problem as the can always lag behind the
			 * primary, but for the primary we can avoid it by always
			 * requesting the latest page, by setting request LSN to
			 * UINT64_MAX.
			 *
			 * Remember the current LSN, however, so that we can later
			 * correctly determine if the response to the request is still
			 * valid. The most up-to-date LSN we could use for that purpose
			 * would be the current insert LSN, but to avoid the overhead of
			 * looking it up, use 'flushlsn' instead. This relies on the
			 * assumption that if the page was modified since the last WAL
			 * flush, it should still be in the buffer cache, and we
			 * wouldn't be requesting it.
			 */
			result->request_lsn = UINT64_MAX;
			result->not_modified_since = last_written_lsn;
			result->effective_request_lsn = flushlsn;
		}
	}
}

/*
 *  neon_prefetch_response_usable -- Can a new request be satisfied by old one?
 *
 * This is used to check if the response to a prefetch request can be used to
 * satisfy a page read now.
 */
static bool
neon_prefetch_response_usable(neon_request_lsns *request_lsns,
							  PrefetchRequest *slot)
{
	/* sanity check the LSN's on the old and the new request */
	Assert(request_lsns->request_lsn >= request_lsns->not_modified_since);
	Assert(request_lsns->effective_request_lsn >= request_lsns->not_modified_since);
	Assert(request_lsns->effective_request_lsn <= request_lsns->request_lsn);
	Assert(slot->request_lsns.request_lsn >= slot->request_lsns.not_modified_since);
	Assert(slot->request_lsns.effective_request_lsn >= slot->request_lsns.not_modified_since);
	Assert(slot->request_lsns.effective_request_lsn <= slot->request_lsns.request_lsn);
	Assert(slot->status != PRFS_UNUSED);

	/*
	 * The new request's LSN should never be older than the old one.  This
	 * could be an Assert, except that for testing purposes, we do provide an
	 * interface in neon_test_utils to fetch pages at arbitary LSNs, which
	 * violates this.
	 *
	 * Similarly, the not_modified_since value calculated for a page should
	 * never move backwards. This assumption is a bit fragile; if we updated
	 * the last-written cache when we read in a page, for example, then it
	 * might. But as the code stands, it should not.
	 *
	 * (If two backends issue a request at the same time, they might race and
	 * calculate LSNs "out of order" with each other, but the prefetch queue
	 * is backend-private at the moment.)
	 */
	if (request_lsns->effective_request_lsn < slot->request_lsns.effective_request_lsn ||
		request_lsns->not_modified_since < slot->request_lsns.not_modified_since)
	{
		ereport(LOG,
				(errcode(ERRCODE_IO_ERROR),
				 errmsg(NEON_TAG "request with unexpected LSN after prefetch"),
				 errdetail("Request %X/%X not_modified_since %X/%X, prefetch %X/%X not_modified_since %X/%X)",
						   LSN_FORMAT_ARGS(request_lsns->effective_request_lsn),
						   LSN_FORMAT_ARGS(request_lsns->not_modified_since),
						   LSN_FORMAT_ARGS(slot->request_lsns.effective_request_lsn),
						   LSN_FORMAT_ARGS(slot->request_lsns.not_modified_since))));
		return false;
	}

	/*---
	 * Each request to the pageserver has three LSN values associated with it:
	 * `not_modified_since`, `request_lsn`, and 'effective_request_lsn'.
	 * `not_modified_since` and `request_lsn` are sent to the pageserver, but
	 * in the primary node, we always use UINT64_MAX as the `request_lsn`, so
	 * we remember `effective_request_lsn` separately. In a primary,
	 * `effective_request_lsn` is the last flush WAL position when the request
	 * was sent to the pageserver. That's logically the LSN that we are
	 * requesting the page at, but we send UINT64_MAX to the pageserver so
	 * that if the GC horizon advances past that position, we still get a
	 * valid response instead of an error.
	 *
	 * To determine whether a response to a GetPage request issued earlier is
	 * still valid to satisfy a new page read, we look at the
	 * (not_modified_since, effective_request_lsn] range of the request. It is
	 * effectively a claim that the page has not been modified between those
	 * LSNs.  If the range of the old request in the queue overlaps with the
	 * new request, we know that the page hasn't been modified in the union of
	 * the ranges. We can use the response to old request to satisfy the new
	 * request in that case. For example:
	 *
	 *              100      500
	 * Old request:  +--------+
	 *
	 *                     400      800
	 * New request:         +--------+
	 *
	 * The old request claims that the page was not modified between LSNs 100
	 * and 500, and the second claims that it was not modified between 400 and
	 * 800. Together they mean that the page was not modified between 100 and
	 * 800. Therefore the response to the old request is also valid for the
	 * new request.
	 *
	 * This logic also holds at the boundary case that the old request's LSN
	 * matches the new request's not_modified_since LSN exactly:
	 *
	 *              100      500
	 * Old request:  +--------+
	 *
	 *                       500      900
	 * New request:           +--------+
	 *
	 * The response to the old request is the page as it was at LSN 500, and
	 * the page hasn't been changed in the range (500, 900], therefore the
	 * response is valid also for the new request.
	 */

	/* this follows from the checks above */
	Assert(request_lsns->effective_request_lsn >= slot->request_lsns.not_modified_since);

	return request_lsns->not_modified_since <= slot->request_lsns.effective_request_lsn;
}

/*
 *	neon_exists() -- Does the physical file exist?
 */
static bool
neon_exists(SMgrRelation reln, ForkNumber forkNum)
{
	bool		exists;
	NeonResponse *resp;
	BlockNumber n_blocks;
	neon_request_lsns request_lsns;

	switch (reln->smgr_relpersistence)
	{
		case 0:

			/*
			 * We don't know if it's an unlogged rel stored locally, or
			 * permanent rel stored in the page server. First check if it
			 * exists locally. If it does, great. Otherwise check if it exists
			 * in the page server.
			 */
			if (mdexists(reln, forkNum))
				return true;
			break;

		case RELPERSISTENCE_PERMANENT:
			break;

		case RELPERSISTENCE_TEMP:
		case RELPERSISTENCE_UNLOGGED:
			return mdexists(reln, forkNum);

		default:
			neon_log(ERROR, "unknown relpersistence '%c'", reln->smgr_relpersistence);
	}

	if (get_cached_relsize(InfoFromSMgrRel(reln), forkNum, &n_blocks))
	{
		return true;
	}

	/*
	 * \d+ on a view calls smgrexists with 0/0/0 relfilenode. The page server
	 * will error out if you check that, because the whole dbdir for
	 * tablespace 0, db 0 doesn't exists. We possibly should change the page
	 * server to accept that and return 'false', to be consistent with
	 * mdexists(). But we probably also should fix pg_table_size() to not call
	 * smgrexists() with bogus relfilenode.
	 *
	 * For now, handle that special case here.
	 */
#if PG_MAJORVERSION_NUM >= 16
	if (reln->smgr_rlocator.locator.spcOid == 0 &&
		reln->smgr_rlocator.locator.dbOid == 0 &&
		reln->smgr_rlocator.locator.relNumber == 0)
#else
	if (reln->smgr_rnode.node.spcNode == 0 &&
		reln->smgr_rnode.node.dbNode == 0 &&
		reln->smgr_rnode.node.relNode == 0)
#endif
	{
		return false;
	}

	neon_get_request_lsns(InfoFromSMgrRel(reln), forkNum,
						  REL_METADATA_PSEUDO_BLOCKNO, &request_lsns, 1);
	{
		NeonExistsRequest request = {
			.hdr.tag = T_NeonExistsRequest,
			.hdr.reqid = GENERATE_REQUEST_ID(),
			.hdr.lsn = request_lsns.request_lsn,
			.hdr.not_modified_since = request_lsns.not_modified_since,
			.rinfo = InfoFromSMgrRel(reln),
			.forknum = forkNum
		};

		resp = page_server_request(&request);

		switch (resp->tag)
		{
			case T_NeonExistsResponse:
			{
				NeonExistsResponse* exists_resp = (NeonExistsResponse *) resp;
				if (neon_protocol_version >= 3)
				{
					if (!equal_requests(resp, &request.hdr) ||
						!RelFileInfoEquals(exists_resp->req.rinfo, request.rinfo) ||
						exists_resp->req.forknum != request.forknum)
					{
						NEON_PANIC_CONNECTION_STATE(-1, PANIC,
													"Unexpect response {reqid=%lx,lsn=%X/%08X, since=%X/%08X, rel=%u/%u/%u.%u} to exits request {reqid=%lx,lsn=%X/%08X, since=%X/%08X, rel=%u/%u/%u.%u}",
													resp->reqid, LSN_FORMAT_ARGS(resp->lsn), LSN_FORMAT_ARGS(resp->not_modified_since), RelFileInfoFmt(exists_resp->req.rinfo), exists_resp->req.forknum,
													request.hdr.reqid, LSN_FORMAT_ARGS(request.hdr.lsn), LSN_FORMAT_ARGS(request.hdr.not_modified_since), RelFileInfoFmt(request.rinfo), request.forknum);
					}
				}
				exists = exists_resp->exists;
				break;
			}
			case T_NeonErrorResponse:
				if (neon_protocol_version >= 3)
				{
					if (!equal_requests(resp, &request.hdr))
					{
						elog(WARNING, NEON_TAG "Error message {reqid=%lx,lsn=%X/%08X, since=%X/%08X} doesn't match exists request {reqid=%lx,lsn=%X/%08X, since=%X/%08X}",
							 resp->reqid, LSN_FORMAT_ARGS(resp->lsn), LSN_FORMAT_ARGS(resp->not_modified_since),
							 request.hdr.reqid, LSN_FORMAT_ARGS(request.hdr.lsn), LSN_FORMAT_ARGS(request.hdr.not_modified_since));
					}
				}
				ereport(ERROR,
						(errcode(ERRCODE_IO_ERROR),
						 errmsg(NEON_TAG "[reqid %lx] could not read relation existence of rel %u/%u/%u.%u from page server at lsn %X/%08X",
								resp->reqid,
								RelFileInfoFmt(InfoFromSMgrRel(reln)),
								forkNum,
								LSN_FORMAT_ARGS(request_lsns.effective_request_lsn)),
						 errdetail("page server returned error: %s",
								   ((NeonErrorResponse *) resp)->message)));
				break;

			default:
				NEON_PANIC_CONNECTION_STATE(-1, PANIC,
											"Expected Exists (0x%02x) or Error (0x%02x) response to ExistsRequest, but got 0x%02x",
											T_NeonExistsResponse, T_NeonErrorResponse, resp->tag);
		}
		pfree(resp);
	}
	return exists;
}

/*
 *	neon_create() -- Create a new relation on neond storage
 *
 * If isRedo is true, it's okay for the relation to exist already.
 */
static void
neon_create(SMgrRelation reln, ForkNumber forkNum, bool isRedo)
{
	switch (reln->smgr_relpersistence)
	{
		case 0:
			neon_log(ERROR, "cannot call smgrcreate() on rel with unknown persistence");

		case RELPERSISTENCE_PERMANENT:
			break;

		case RELPERSISTENCE_TEMP:
		case RELPERSISTENCE_UNLOGGED:
			mdcreate(reln, forkNum, isRedo);
			return;

		default:
			neon_log(ERROR, "unknown relpersistence '%c'", reln->smgr_relpersistence);
	}

	neon_log(SmgrTrace, "Create relation %u/%u/%u.%u",
		 RelFileInfoFmt(InfoFromSMgrRel(reln)),
		 forkNum);

	/*
	 * Newly created relation is empty, remember that in the relsize cache.
	 *
	 * Note that in REDO, this is called to make sure the relation fork
	 * exists, but it does not truncate the relation. So, we can only update
	 * the relsize if it didn't exist before.
	 *
	 * Also, in redo, we must make sure to update the cached size of the
	 * relation, as that is the primary source of truth for REDO's file length
	 * considerations, and as file extension isn't (perfectly) logged, we need
	 * to take care of that before we hit file size checks.
	 *
	 * FIXME: This is currently not just an optimization, but required for
	 * correctness. Postgres can call smgrnblocks() on the newly-created
	 * relation. Currently, we don't call SetLastWrittenLSN() when a new
	 * relation created, so if we didn't remember the size in the relsize
	 * cache, we might call smgrnblocks() on the newly-created relation before
	 * the creation WAL record hass been received by the page server.
	 */
	if (isRedo)
	{
		update_cached_relsize(InfoFromSMgrRel(reln), forkNum, 0);
		get_cached_relsize(InfoFromSMgrRel(reln), forkNum,
						   &reln->smgr_cached_nblocks[forkNum]);
	}
	else
		set_cached_relsize(InfoFromSMgrRel(reln), forkNum, 0);

#ifdef DEBUG_COMPARE_LOCAL
	if (IS_LOCAL_REL(reln))
		mdcreate(reln, forkNum, isRedo);
#endif
}

/*
 *	neon_unlink() -- Unlink a relation.
 *
 * Note that we're passed a RelFileNodeBackend --- by the time this is called,
 * there won't be an SMgrRelation hashtable entry anymore.
 *
 * forkNum can be a fork number to delete a specific fork, or InvalidForkNumber
 * to delete all forks.
 *
 *
 * If isRedo is true, it's unsurprising for the relation to be already gone.
 * Also, we should remove the file immediately instead of queuing a request
 * for later, since during redo there's no possibility of creating a
 * conflicting relation.
 *
 * Note: any failure should be reported as WARNING not ERROR, because
 * we are usually not in a transaction anymore when this is called.
 */
static void
neon_unlink(NRelFileInfoBackend rinfo, ForkNumber forkNum, bool isRedo)
{
	/*
	 * Might or might not exist locally, depending on whether it's an unlogged
	 * or permanent relation (or if DEBUG_COMPARE_LOCAL is set). Try to
	 * unlink, it won't do any harm if the file doesn't exist.
	 */
	mdunlink(rinfo, forkNum, isRedo);
	if (!NRelFileInfoBackendIsTemp(rinfo))
	{
		forget_cached_relsize(InfoFromNInfoB(rinfo), forkNum);
	}
}

/*
 *	neon_extend() -- Add a block to the specified relation.
 *
 *		The semantics are nearly the same as mdwrite(): write at the
 *		specified position.  However, this is to be used for the case of
 *		extending a relation (i.e., blocknum is at or beyond the current
 *		EOF).  Note that we assume writing a block beyond current EOF
 *		causes intervening file space to become filled with zeroes.
 */
static void
#if PG_MAJORVERSION_NUM < 16
neon_extend(SMgrRelation reln, ForkNumber forkNum, BlockNumber blkno,
			char *buffer, bool skipFsync)
#else
neon_extend(SMgrRelation reln, ForkNumber forkNum, BlockNumber blkno,
			const void *buffer, bool skipFsync)
#endif
{
	XLogRecPtr	lsn;
	BlockNumber n_blocks = 0;

	switch (reln->smgr_relpersistence)
	{
		case 0:
			neon_log(ERROR, "cannot call smgrextend() on rel with unknown persistence");

		case RELPERSISTENCE_PERMANENT:
			break;

		case RELPERSISTENCE_TEMP:
		case RELPERSISTENCE_UNLOGGED:
			mdextend(reln, forkNum, blkno, buffer, skipFsync);
			return;

		default:
			neon_log(ERROR, "unknown relpersistence '%c'", reln->smgr_relpersistence);
	}

	/*
	 * Check that the cluster size limit has not been exceeded.
	 *
	 * Temporary and unlogged relations are not included in the cluster size
	 * measured by the page server, so ignore those. Autovacuum processes are
	 * also exempt.
	 */
	if (max_cluster_size > 0 &&
		reln->smgr_relpersistence == RELPERSISTENCE_PERMANENT &&
		!AmAutoVacuumWorkerProcess())
	{
		uint64		current_size = GetNeonCurrentClusterSize();

		if (current_size >= ((uint64) max_cluster_size) * 1024 * 1024)
			ereport(ERROR,
					(errcode(ERRCODE_DISK_FULL),
					 errmsg("could not extend file because project size limit (%d MB) has been exceeded",
							max_cluster_size),
					 errhint("This limit is defined externally by the project size limit, and internally by neon.max_cluster_size GUC")));
	}

	/*
	 * Usually Postgres doesn't extend relation on more than one page (leaving
	 * holes). But this rule is violated in PG-15 where
	 * CreateAndCopyRelationData call smgrextend for destination relation n
	 * using size of source relation
	 */
	n_blocks = neon_nblocks(reln, forkNum);
	while (n_blocks < blkno)
		neon_wallog_page(reln, forkNum, n_blocks++, buffer, true);

	neon_wallog_page(reln, forkNum, blkno, buffer, false);
	set_cached_relsize(InfoFromSMgrRel(reln), forkNum, blkno + 1);

	lsn = PageGetLSN((Page) buffer);
	neon_log(SmgrTrace, "smgrextend called for %u/%u/%u.%u blk %u, page LSN: %X/%08X",
		 RelFileInfoFmt(InfoFromSMgrRel(reln)),
		 forkNum, blkno,
		 (uint32) (lsn >> 32), (uint32) lsn);

	lfc_write(InfoFromSMgrRel(reln), forkNum, blkno, buffer);

#ifdef DEBUG_COMPARE_LOCAL
	if (IS_LOCAL_REL(reln))
		mdextend(reln, forkNum, blkno, buffer, skipFsync);
#endif

	/*
	 * smgr_extend is often called with an all-zeroes page, so
	 * lsn==InvalidXLogRecPtr. An smgr_write() call will come for the buffer
	 * later, after it has been initialized with the real page contents, and
	 * it is eventually evicted from the buffer cache. But we need a valid LSN
	 * to the relation metadata update now.
	 */
	if (lsn == InvalidXLogRecPtr)
	{
		lsn = GetXLogInsertRecPtr();
		SetLastWrittenLSNForBlock(lsn, InfoFromSMgrRel(reln), forkNum, blkno);
	}
	SetLastWrittenLSNForRelation(lsn, InfoFromSMgrRel(reln), forkNum);
}

#if PG_MAJORVERSION_NUM >= 16
static void
neon_zeroextend(SMgrRelation reln, ForkNumber forkNum, BlockNumber blocknum,
				int nblocks, bool skipFsync)
{
	const PGIOAlignedBlock buffer = {0};
	int			remblocks = nblocks;
	XLogRecPtr	lsn = 0;

	switch (reln->smgr_relpersistence)
	{
		case 0:
			neon_log(ERROR, "cannot call smgrextend() on rel with unknown persistence");

		case RELPERSISTENCE_PERMANENT:
			break;

		case RELPERSISTENCE_TEMP:
		case RELPERSISTENCE_UNLOGGED:
			mdzeroextend(reln, forkNum, blocknum, nblocks, skipFsync);
			return;

		default:
			neon_log(ERROR, "unknown relpersistence '%c'", reln->smgr_relpersistence);
	}

	if (max_cluster_size > 0 &&
		reln->smgr_relpersistence == RELPERSISTENCE_PERMANENT &&
		!AmAutoVacuumWorkerProcess())
	{
		uint64		current_size = GetNeonCurrentClusterSize();

		if (current_size >= ((uint64) max_cluster_size) * 1024 * 1024)
			ereport(ERROR,
					(errcode(ERRCODE_DISK_FULL),
					 errmsg("could not extend file because project size limit (%d MB) has been exceeded",
							max_cluster_size),
					 errhint("This limit is defined by neon.max_cluster_size GUC")));
	}

	/*
	 * If a relation manages to grow to 2^32-1 blocks, refuse to extend it any
	 * more --- we mustn't create a block whose number actually is
	 * InvalidBlockNumber or larger.
	 */
	if ((uint64) blocknum + nblocks >= (uint64) InvalidBlockNumber)
		ereport(ERROR,
				(errcode(ERRCODE_PROGRAM_LIMIT_EXCEEDED),
				 errmsg(NEON_TAG "cannot extend file \"%s\" beyond %u blocks",
						relpath(reln->smgr_rlocator, forkNum),
						InvalidBlockNumber)));

	/* Don't log any pages if we're not allowed to do so. */
	if (!XLogInsertAllowed())
		return;

	/* ensure we have enough xlog buffers to log max-sized records */
	XLogEnsureRecordSpace(Min(remblocks, (XLR_MAX_BLOCK_ID - 1)), 0);

	/*
	 * Iterate over all the pages. They are collected into batches of
	 * XLR_MAX_BLOCK_ID pages, and a single WAL-record is written for each
	 * batch.
	 */
	while (remblocks > 0)
	{
		int			count = Min(remblocks, XLR_MAX_BLOCK_ID);

		XLogBeginInsert();

		for (int i = 0; i < count; i++)
			XLogRegisterBlock(i, &InfoFromSMgrRel(reln), forkNum, blocknum + i,
							  (char *) buffer.data, REGBUF_FORCE_IMAGE | REGBUF_STANDARD);

		lsn = XLogInsert(RM_XLOG_ID, XLOG_FPI);

		for (int i = 0; i < count; i++)
		{
			lfc_write(InfoFromSMgrRel(reln), forkNum, blocknum + i, buffer.data);
			SetLastWrittenLSNForBlock(lsn, InfoFromSMgrRel(reln), forkNum,
									  blocknum + i);
		}

		blocknum += count;
		remblocks -= count;
	}

	Assert(lsn != 0);

	SetLastWrittenLSNForRelation(lsn, InfoFromSMgrRel(reln), forkNum);
	set_cached_relsize(InfoFromSMgrRel(reln), forkNum, blocknum);
}
#endif

/*
 *  neon_open() -- Initialize newly-opened relation.
 */
static void
neon_open(SMgrRelation reln)
{
	/*
	 * We don't have anything special to do here. Call mdopen() to let md.c
	 * initialize itself. That's only needed for temporary or unlogged
	 * relations, but it's dirt cheap so do it always to make sure the md
	 * fields are initialized, for debugging purposes if nothing else.
	 */
	mdopen(reln);

	/* no work */
	neon_log(SmgrTrace, "open noop");
}

/*
 *	neon_close() -- Close the specified relation, if it isn't closed already.
 */
static void
neon_close(SMgrRelation reln, ForkNumber forknum)
{
	/*
	 * Let md.c close it, if it had it open. Doesn't hurt to do this even for
	 * permanent relations that have no local storage.
	 */
	mdclose(reln, forknum);
}


#if PG_MAJORVERSION_NUM >= 17
/*
 *	neon_prefetch() -- Initiate asynchronous read of the specified block of a relation
 */
static bool
neon_prefetch(SMgrRelation reln, ForkNumber forknum, BlockNumber blocknum,
			  int nblocks)
{
	uint64		ring_index PG_USED_FOR_ASSERTS_ONLY;
	BufferTag	tag;

	switch (reln->smgr_relpersistence)
	{
		case 0:					/* probably shouldn't happen, but ignore it */
		case RELPERSISTENCE_PERMANENT:
			break;

		case RELPERSISTENCE_TEMP:
		case RELPERSISTENCE_UNLOGGED:
			return mdprefetch(reln, forknum, blocknum, nblocks);

		default:
			neon_log(ERROR, "unknown relpersistence '%c'", reln->smgr_relpersistence);
	}

	tag.spcOid = reln->smgr_rlocator.locator.spcOid;
	tag.dbOid = reln->smgr_rlocator.locator.dbOid;
	tag.relNumber = reln->smgr_rlocator.locator.relNumber;
	tag.forkNum = forknum;

	while (nblocks > 0)
	{
		int		iterblocks = Min(nblocks, PG_IOV_MAX);
		bits8	lfc_present[PG_IOV_MAX / 8] = {0};

		if (lfc_cache_containsv(InfoFromSMgrRel(reln), forknum, blocknum,
								iterblocks, lfc_present) == iterblocks)
		{
			nblocks -= iterblocks;
			blocknum += iterblocks;
			continue;
		}

		tag.blockNum = blocknum;

		for (int i = 0; i < PG_IOV_MAX / 8; i++)
			lfc_present[i] = ~(lfc_present[i]);

		ring_index = prefetch_register_bufferv(tag, NULL, iterblocks,
											   lfc_present, true);

		nblocks -= iterblocks;
		blocknum += iterblocks;

		Assert(ring_index < MyPState->ring_unused &&
			   MyPState->ring_last <= ring_index);
	}

	prefetch_pump_state(false);

	return false;
}


#else /* PG_MAJORVERSION_NUM >= 17 */
/*
 *	neon_prefetch() -- Initiate asynchronous read of the specified block of a relation
 */
static bool
neon_prefetch(SMgrRelation reln, ForkNumber forknum, BlockNumber blocknum)
{
	uint64		ring_index PG_USED_FOR_ASSERTS_ONLY;
	BufferTag	tag;

	switch (reln->smgr_relpersistence)
	{
		case 0:					/* probably shouldn't happen, but ignore it */
		case RELPERSISTENCE_PERMANENT:
			break;

		case RELPERSISTENCE_TEMP:
		case RELPERSISTENCE_UNLOGGED:
			return mdprefetch(reln, forknum, blocknum);

		default:
			neon_log(ERROR, "unknown relpersistence '%c'", reln->smgr_relpersistence);
	}

	if (lfc_cache_contains(InfoFromSMgrRel(reln), forknum, blocknum))
		return false;

	tag.forkNum = forknum;
	tag.blockNum = blocknum;

	CopyNRelFileInfoToBufTag(tag, InfoFromSMgrRel(reln));

	ring_index = prefetch_register_bufferv(tag, NULL, 1, NULL, true);

	Assert(ring_index < MyPState->ring_unused &&
		   MyPState->ring_last <= ring_index);

	prefetch_pump_state(false);

	return false;
}
#endif /* PG_MAJORVERSION_NUM < 17 */


/*
 * neon_writeback() -- Tell the kernel to write pages back to storage.
 *
 * This accepts a range of blocks because flushing several pages at once is
 * considerably more efficient than doing so individually.
 */
static void
neon_writeback(SMgrRelation reln, ForkNumber forknum,
			   BlockNumber blocknum, BlockNumber nblocks)
{
	switch (reln->smgr_relpersistence)
	{
		case 0:
			/* mdwriteback() does nothing if the file doesn't exist */
			mdwriteback(reln, forknum, blocknum, nblocks);
			break;

		case RELPERSISTENCE_PERMANENT:
			break;

		case RELPERSISTENCE_TEMP:
		case RELPERSISTENCE_UNLOGGED:
			mdwriteback(reln, forknum, blocknum, nblocks);
			return;

		default:
			neon_log(ERROR, "unknown relpersistence '%c'", reln->smgr_relpersistence);
	}

	/*
	 * TODO: WAL sync up to lwLsn for the indicated blocks
	 * Without that sync, writeback doesn't actually guarantee the data is
	 * persistently written, which does seem to be one of the assumed
	 * properties of this smgr API call.
	 */
	neon_log(SmgrTrace, "writeback noop");

	prefetch_pump_state(false);

#ifdef DEBUG_COMPARE_LOCAL
	if (IS_LOCAL_REL(reln))
		mdwriteback(reln, forknum, blocknum, nblocks);
#endif
}

static void
#if PG_MAJORVERSION_NUM < 16
neon_read_at_lsnv(NRelFileInfo rinfo, ForkNumber forkNum, BlockNumber base_blockno, neon_request_lsns *request_lsns,
				  char **buffers, BlockNumber nblocks, const bits8 *mask)
#else
neon_read_at_lsnv(NRelFileInfo rinfo, ForkNumber forkNum, BlockNumber base_blockno, neon_request_lsns *request_lsns,
				  void **buffers, BlockNumber nblocks, const bits8 *mask)
#endif
{
	NeonResponse *resp;
	uint64		ring_index;
	PrfHashEntry *entry;
	PrefetchRequest *slot;
	PrefetchRequest hashkey;

	Assert(PointerIsValid(request_lsns));
	Assert(nblocks >= 1);

	/*
	 * Use an intermediate PrefetchRequest struct as the hash key to ensure
	 * correct alignment and that the padding bytes are cleared.
	 */
	memset(&hashkey.buftag, 0, sizeof(BufferTag));
	CopyNRelFileInfoToBufTag(hashkey.buftag, rinfo);
	hashkey.buftag.forkNum = forkNum;
	hashkey.buftag.blockNum = base_blockno;

	/*
	 * The redo process does not lock pages that it needs to replay but are
	 * not in the shared buffers, so a concurrent process may request the page
	 * after redo has decided it won't redo that page and updated the LwLSN
	 * for that page. If we're in hot standby we need to take care that we
	 * don't return until after REDO has finished replaying up to that LwLSN,
	 * as the page should have been locked up to that point.
	 *
	 * See also the description on neon_redo_read_buffer_filter below.
	 *
	 * NOTE: It is possible that the WAL redo process will still do IO due to
	 * concurrent failed read IOs. Those IOs should never have a request_lsn
	 * that is as large as the WAL record we're currently replaying, if it
	 * weren't for the behaviour of the LwLsn cache that uses the highest
	 * value of the LwLsn cache when the entry is not found.
	 */
	prefetch_register_bufferv(hashkey.buftag, request_lsns, nblocks, mask, false);

	for (int i = 0; i < nblocks; i++)
	{
		void	   *buffer = buffers[i];
		BlockNumber blockno = base_blockno + i;
		neon_request_lsns *reqlsns = &request_lsns[i];
		TimestampTz		start_ts, end_ts;

		if (PointerIsValid(mask) && !BITMAP_ISSET(mask, i))
			continue;

		start_ts = GetCurrentTimestamp();

		if (RecoveryInProgress() && MyBackendType != B_STARTUP)
			XLogWaitForReplayOf(reqlsns->request_lsn);

		/*
		 * Try to find prefetched page in the list of received pages.
		 */
Retry:
		hashkey.buftag.blockNum = blockno;
		entry = prfh_lookup(MyPState->prf_hash, &hashkey);

		if (entry != NULL)
		{
			slot = entry->slot;
			if (neon_prefetch_response_usable(reqlsns, slot))
			{
				ring_index = slot->my_ring_index;
			}
			else
			{
				/*
				 * Cannot use this prefetch, discard it
				 *
				 * We can't drop cache for not-yet-received requested items. It is
				 * unlikely this happens, but it can happen if prefetch distance
				 * is large enough and a backend didn't consume all prefetch
				 * requests.
				 */
				if (slot->status == PRFS_REQUESTED)
				{
					if (!prefetch_wait_for(slot->my_ring_index))
						goto Retry;
				}
				/* drop caches */
				prefetch_set_unused(slot->my_ring_index);
				pgBufferUsage.prefetch.expired += 1;
				MyNeonCounters->getpage_prefetch_discards_total++;
				/* make it look like a prefetch cache miss */
				entry = NULL;
			}
		}

		do
		{
			if (entry == NULL)
			{
				ring_index = prefetch_register_bufferv(hashkey.buftag, reqlsns, 1, NULL, false);
				Assert(ring_index != UINT64_MAX);
				slot = GetPrfSlot(ring_index);
			}
			else
			{
				/*
				 * Empty our reference to the prefetch buffer's hash entry. When
				 * we wait for prefetches, the entry reference is invalidated by
				 * potential updates to the hash, and when we reconnect to the
				 * pageserver the prefetch we're waiting for may be dropped, in
				 * which case we need to retry and take the branch above.
				 */
				entry = NULL;
			}

			Assert(slot->my_ring_index == ring_index);
			Assert(MyPState->ring_last <= ring_index &&
				   MyPState->ring_unused > ring_index);
			Assert(slot->status != PRFS_UNUSED);
			Assert(GetPrfSlot(ring_index) == slot);

		} while (!prefetch_wait_for(ring_index));

		Assert(slot->status == PRFS_RECEIVED);
		Assert(memcmp(&hashkey.buftag, &slot->buftag, sizeof(BufferTag)) == 0);
		Assert(hashkey.buftag.blockNum == base_blockno + i);

		resp = slot->response;

		switch (resp->tag)
		{
			case T_NeonGetPageResponse:
			{
				NeonGetPageResponse* getpage_resp = (NeonGetPageResponse *) resp;
				if (neon_protocol_version >= 3)
				{
					if (resp->reqid != slot->reqid ||
						resp->lsn != slot->request_lsns.request_lsn ||
						resp->not_modified_since != slot->request_lsns.not_modified_since ||
						!RelFileInfoEquals(getpage_resp->req.rinfo, rinfo) ||
						getpage_resp->req.forknum != forkNum ||
						getpage_resp->req.blkno != base_blockno + i)
					{
						NEON_PANIC_CONNECTION_STATE(-1, PANIC,
													"Unexpect response {reqid=%lx,lsn=%X/%08X, since=%X/%08X, rel=%u/%u/%u.%u, block=%u} to get page request {reqid=%lx,lsn=%X/%08X, since=%X/%08X, rel=%u/%u/%u.%u, block=%u}",
													resp->reqid, LSN_FORMAT_ARGS(resp->lsn), LSN_FORMAT_ARGS(resp->not_modified_since), RelFileInfoFmt(getpage_resp->req.rinfo), getpage_resp->req.forknum, getpage_resp->req.blkno,
													slot->reqid, LSN_FORMAT_ARGS(slot->request_lsns.request_lsn), LSN_FORMAT_ARGS(slot->request_lsns.not_modified_since), RelFileInfoFmt(rinfo), forkNum, base_blockno + i);
					}
				}
				memcpy(buffer, getpage_resp->page, BLCKSZ);
				if (!lfc_store_prefetch_result)
					lfc_write(rinfo, forkNum, blockno, buffer);
				break;
			}
			case T_NeonErrorResponse:
				if (neon_protocol_version >= 3)
				{
					if (resp->reqid != slot->reqid ||
						resp->lsn != slot->request_lsns.request_lsn ||
						resp->not_modified_since != slot->request_lsns.not_modified_since)
					{
						elog(WARNING, NEON_TAG "Error message {reqid=%lx,lsn=%X/%08X, since=%X/%08X} doesn't match get relsize request {reqid=%lx,lsn=%X/%08X, since=%X/%08X}",
							 resp->reqid, LSN_FORMAT_ARGS(resp->lsn), LSN_FORMAT_ARGS(resp->not_modified_since),
							 slot->reqid, LSN_FORMAT_ARGS(slot->request_lsns.request_lsn), LSN_FORMAT_ARGS(slot->request_lsns.not_modified_since));
					}
				}
				ereport(ERROR,
						(errcode(ERRCODE_IO_ERROR),
						 errmsg(NEON_TAG "[shard %d, reqid %lx] could not read block %u in rel %u/%u/%u.%u from page server at lsn %X/%08X",
								slot->shard_no, resp->reqid, blockno, RelFileInfoFmt(rinfo),
								forkNum, LSN_FORMAT_ARGS(reqlsns->effective_request_lsn)),
						 errdetail("page server returned error: %s",
								   ((NeonErrorResponse *) resp)->message)));
				break;
			default:
				NEON_PANIC_CONNECTION_STATE(slot->shard_no, PANIC,
											"Expected GetPage (0x%02x) or Error (0x%02x) response to GetPageRequest, but got 0x%02x",
											T_NeonGetPageResponse, T_NeonErrorResponse, resp->tag);
		}

		/* buffer was used, clean up for later reuse */
		prefetch_set_unused(ring_index);
		prefetch_cleanup_trailing_unused();

		end_ts = GetCurrentTimestamp();
		inc_getpage_wait(end_ts >= start_ts ? (end_ts - start_ts) : 0);
	}
}

/*
 * While function is defined in the neon extension it's used within neon_test_utils directly.
 * To avoid breaking tests in the runtime please keep function signature in sync.
 */
void
#if PG_MAJORVERSION_NUM < 16
neon_read_at_lsn(NRelFileInfo rinfo, ForkNumber forkNum, BlockNumber blkno,
				 neon_request_lsns request_lsns, char *buffer)
#else
neon_read_at_lsn(NRelFileInfo rinfo, ForkNumber forkNum, BlockNumber blkno,
				 neon_request_lsns request_lsns, void *buffer)
#endif
{
	neon_read_at_lsnv(rinfo, forkNum, blkno, &request_lsns, &buffer, 1, NULL);
}

#if PG_MAJORVERSION_NUM < 17
/*
 *	neon_read() -- Read the specified block from a relation.
 */
#if PG_MAJORVERSION_NUM < 16
static void
neon_read(SMgrRelation reln, ForkNumber forkNum, BlockNumber blkno, char *buffer)
#else
static void
neon_read(SMgrRelation reln, ForkNumber forkNum, BlockNumber blkno, void *buffer)
#endif
{
	neon_request_lsns request_lsns;

	switch (reln->smgr_relpersistence)
	{
		case 0:
			neon_log(ERROR, "cannot call smgrread() on rel with unknown persistence");

		case RELPERSISTENCE_PERMANENT:
			break;

		case RELPERSISTENCE_TEMP:
		case RELPERSISTENCE_UNLOGGED:
			mdread(reln, forkNum, blkno, buffer);
			return;

		default:
			neon_log(ERROR, "unknown relpersistence '%c'", reln->smgr_relpersistence);
	}

	/* Try to read PS results if they are available */
	prefetch_pump_state(false);

	neon_get_request_lsns(InfoFromSMgrRel(reln), forkNum, blkno, &request_lsns, 1);

	if (prefetch_lookup(InfoFromSMgrRel(reln), forkNum, blkno, &request_lsns, buffer))
	{
		/* Prefetch hit */
		return;
	}

	/* Try to read from local file cache */
	if (lfc_read(InfoFromSMgrRel(reln), forkNum, blkno, buffer))
	{
		MyNeonCounters->file_cache_hits_total++;
		return;
	}

	neon_read_at_lsn(InfoFromSMgrRel(reln), forkNum, blkno, request_lsns, buffer);

	/*
	 * Try to receive prefetch results once again just to make sure we don't leave the smgr code while the OS might still have buffered bytes.
	 */
	prefetch_pump_state(false);

#ifdef DEBUG_COMPARE_LOCAL
	if (forkNum == MAIN_FORKNUM && IS_LOCAL_REL(reln))
	{
		char		pageserver_masked[BLCKSZ];
		PGIOAlignedBlock mdbuf;
		PGIOAlignedBlock mdbuf_masked;
		XLogRecPtr  request_lsn = request_lsns.request_lsn;

		mdread(reln, forkNum, blkno, mdbuf.data);

		memcpy(pageserver_masked, buffer, BLCKSZ);
		memcpy(mdbuf_masked.data, mdbuf.data, BLCKSZ);

		if (PageIsNew((Page) mdbuf.data))
		{
			if (!PageIsNew((Page) pageserver_masked))
			{
				neon_log(PANIC, "page is new in MD but not in Page Server at blk %u in rel %u/%u/%u fork %u (request LSN %X/%08X):\n%s\n",
					 blkno,
					 RelFileInfoFmt(InfoFromSMgrRel(reln)),
					 forkNum,
					 (uint32) (request_lsn >> 32), (uint32) request_lsn,
					 hexdump_page(buffer));
			}
		}
		else if (PageIsNew((Page) buffer))
		{
			neon_log(PANIC, "page is new in Page Server but not in MD at blk %u in rel %u/%u/%u fork %u (request LSN %X/%08X):\n%s\n",
				 blkno,
				 RelFileInfoFmt(InfoFromSMgrRel(reln)),
				 forkNum,
				 (uint32) (request_lsn >> 32), (uint32) request_lsn,
				 hexdump_page(mdbuf.data));
		}
		else if (PageGetSpecialSize(mdbuf.data) == 0)
		{
			/* assume heap */
			RmgrTable[RM_HEAP_ID].rm_mask(mdbuf_masked.data, blkno);
			RmgrTable[RM_HEAP_ID].rm_mask(pageserver_masked, blkno);

			if (memcmp(mdbuf_masked.data, pageserver_masked, BLCKSZ) != 0)
			{
				neon_log(PANIC, "heap buffers differ at blk %u in rel %u/%u/%u fork %u (request LSN %X/%08X):\n------ MD ------\n%s\n------ Page Server ------\n%s\n",
					 blkno,
					 RelFileInfoFmt(InfoFromSMgrRel(reln)),
					 forkNum,
					 (uint32) (request_lsn >> 32), (uint32) request_lsn,
					 hexdump_page(mdbuf_masked.data),
					 hexdump_page(pageserver_masked));
			}
		}
		else if (PageGetSpecialSize(mdbuf.data) == MAXALIGN(sizeof(BTPageOpaqueData)))
		{
			if (((BTPageOpaqueData *) PageGetSpecialPointer(mdbuf.data))->btpo_cycleid < MAX_BT_CYCLE_ID)
			{
				/* assume btree */
				RmgrTable[RM_BTREE_ID].rm_mask(mdbuf_masked.data, blkno);
				RmgrTable[RM_BTREE_ID].rm_mask(pageserver_masked, blkno);

				if (memcmp(mdbuf_masked.data, pageserver_masked, BLCKSZ) != 0)
				{
					neon_log(PANIC, "btree buffers differ at blk %u in rel %u/%u/%u fork %u (request LSN %X/%08X):\n------ MD ------\n%s\n------ Page Server ------\n%s\n",
						 blkno,
						 RelFileInfoFmt(InfoFromSMgrRel(reln)),
						 forkNum,
						 (uint32) (request_lsn >> 32), (uint32) request_lsn,
						 hexdump_page(mdbuf_masked.data),
						 hexdump_page(pageserver_masked));
				}
			}
		}
	}
#endif
}
#endif /* PG_MAJORVERSION_NUM <= 16 */

#if PG_MAJORVERSION_NUM >= 17
static void
neon_readv(SMgrRelation reln, ForkNumber forknum, BlockNumber blocknum,
		   void **buffers, BlockNumber nblocks)
{
	bits8		prefetch_hits[PG_IOV_MAX / 8] = {0};
	bits8		lfc_hits[PG_IOV_MAX / 8];
	bits8		read[PG_IOV_MAX / 8];
	neon_request_lsns request_lsns[PG_IOV_MAX];
	int			lfc_result;
	int			prefetch_result;

	switch (reln->smgr_relpersistence)
	{
		case 0:
			neon_log(ERROR, "cannot call smgrread() on rel with unknown persistence");

		case RELPERSISTENCE_PERMANENT:
			break;

		case RELPERSISTENCE_TEMP:
		case RELPERSISTENCE_UNLOGGED:
			mdreadv(reln, forknum, blocknum, buffers, nblocks);
			return;

		default:
			neon_log(ERROR, "unknown relpersistence '%c'", reln->smgr_relpersistence);
	}

	if (nblocks > PG_IOV_MAX)
		neon_log(ERROR, "Read request too large: %d is larger than max %d",
				 nblocks, PG_IOV_MAX);

	/* Try to read PS results if they are available */
	prefetch_pump_state(false);

	neon_get_request_lsns(InfoFromSMgrRel(reln), forknum, blocknum,
						  request_lsns, nblocks);


	prefetch_result = prefetch_lookupv(InfoFromSMgrRel(reln), forknum, blocknum, request_lsns, nblocks, buffers, prefetch_hits);

	if (prefetch_result == nblocks)
		return;

	/* invert the result: exclude prefetched blocks */
	for (int i = 0; i < PG_IOV_MAX / 8; i++)
		lfc_hits[i] = ~prefetch_hits[i];

	/* Try to read from local file cache */
	lfc_result = lfc_readv_select(InfoFromSMgrRel(reln), forknum, blocknum, buffers,
								  nblocks, lfc_hits);

	if (lfc_result > 0)
		MyNeonCounters->file_cache_hits_total += lfc_result;

	/* Read all blocks from LFC, so we're done */
	if (prefetch_result + lfc_result == nblocks)
		return;

	if (lfc_result <= 0)
	{
		/* can't use the LFC result, so read all blocks from PS */
		for (int i = 0; i < PG_IOV_MAX / 8; i++)
			read[i] = ~prefetch_hits[i];
	}
	else
	{
		/* invert the result: exclude blocks read from lfc */
		for (int i = 0; i < PG_IOV_MAX / 8; i++)
			read[i] = ~(prefetch_hits[i] | lfc_hits[i]);
	}

	neon_read_at_lsnv(InfoFromSMgrRel(reln), forknum, blocknum, request_lsns,
					  buffers, nblocks, read);

	/*
	 * Try to receive prefetch results once again just to make sure we don't leave the smgr code while the OS might still have buffered bytes.
	 */
	prefetch_pump_state(false);

#ifdef DEBUG_COMPARE_LOCAL
	if (forknum == MAIN_FORKNUM && IS_LOCAL_REL(reln))
	{
		char		pageserver_masked[BLCKSZ];
		PGIOAlignedBlock mdbuf;
		PGIOAlignedBlock mdbuf_masked;
		XLogRecPtr  request_lsn = request_lsns->request_lsn;

		for (int i = 0; i < nblocks; i++)
		{
			BlockNumber blkno = blocknum + i;
			if (!BITMAP_ISSET(read, i))
				continue;

#if PG_MAJORVERSION_NUM >= 17
			{
				void* mdbuffers[1] = { mdbuf.data };
				mdreadv(reln, forknum, blkno, mdbuffers, 1);
			}
#else
			mdread(reln, forknum, blkno, mdbuf.data);
#endif

			memcpy(pageserver_masked, buffers[i], BLCKSZ);
			memcpy(mdbuf_masked.data, mdbuf.data, BLCKSZ);

			if (PageIsNew((Page) mdbuf.data))
			{
				if (!PageIsNew((Page) pageserver_masked))
				{
					neon_log(PANIC, "page is new in MD but not in Page Server at blk %u in rel %u/%u/%u fork %u (request LSN %X/%08X):\n%s\n",
						 blkno,
						 RelFileInfoFmt(InfoFromSMgrRel(reln)),
						 forknum,
						 (uint32) (request_lsn >> 32), (uint32) request_lsn,
						 hexdump_page(buffers[i]));
				}
			}
			else if (PageIsNew((Page) buffers[i]))
			{
				neon_log(PANIC, "page is new in Page Server but not in MD at blk %u in rel %u/%u/%u fork %u (request LSN %X/%08X):\n%s\n",
					 blkno,
					 RelFileInfoFmt(InfoFromSMgrRel(reln)),
					 forknum,
					 (uint32) (request_lsn >> 32), (uint32) request_lsn,
					 hexdump_page(mdbuf.data));
			}
			else if (PageGetSpecialSize(mdbuf.data) == 0)
			{
				/* assume heap */
				RmgrTable[RM_HEAP_ID].rm_mask(mdbuf_masked.data, blkno);
				RmgrTable[RM_HEAP_ID].rm_mask(pageserver_masked, blkno);

				if (memcmp(mdbuf_masked.data, pageserver_masked, BLCKSZ) != 0)
				{
					neon_log(PANIC, "heap buffers differ at blk %u in rel %u/%u/%u fork %u (request LSN %X/%08X):\n------ MD ------\n%s\n------ Page Server ------\n%s\n",
						 blkno,
						 RelFileInfoFmt(InfoFromSMgrRel(reln)),
						 forknum,
						 (uint32) (request_lsn >> 32), (uint32) request_lsn,
						 hexdump_page(mdbuf_masked.data),
						 hexdump_page(pageserver_masked));
				}
			}
			else if (PageGetSpecialSize(mdbuf.data) == MAXALIGN(sizeof(BTPageOpaqueData)))
			{
				if (((BTPageOpaqueData *) PageGetSpecialPointer(mdbuf.data))->btpo_cycleid < MAX_BT_CYCLE_ID)
				{
					/* assume btree */
					RmgrTable[RM_BTREE_ID].rm_mask(mdbuf_masked.data, blkno);
					RmgrTable[RM_BTREE_ID].rm_mask(pageserver_masked, blkno);
<<<<<<< HEAD

					if (memcmp(mdbuf_masked, pageserver_masked, BLCKSZ) != 0)
=======
	
					if (memcmp(mdbuf_masked.data, pageserver_masked, BLCKSZ) != 0)
>>>>>>> 40672b73
					{
						neon_log(PANIC, "btree buffers differ at blk %u in rel %u/%u/%u fork %u (request LSN %X/%08X):\n------ MD ------\n%s\n------ Page Server ------\n%s\n",
							 blkno,
							 RelFileInfoFmt(InfoFromSMgrRel(reln)),
							 forknum,
							 (uint32) (request_lsn >> 32), (uint32) request_lsn,
							 hexdump_page(mdbuf_masked.data),
							 hexdump_page(pageserver_masked));
					}
				}
			}
		}
	}
#endif
}
#endif

#ifdef DEBUG_COMPARE_LOCAL
static char *
hexdump_page(char *page)
{
	StringInfoData result;

	initStringInfo(&result);

	for (int i = 0; i < BLCKSZ; i++)
	{
		if (i % 8 == 0)
			appendStringInfo(&result, " ");
		if (i % 40 == 0)
			appendStringInfo(&result, "\n");
		appendStringInfo(&result, "%02x", (unsigned char) (page[i]));
	}

	return result.data;
}
#endif

#if PG_MAJORVERSION_NUM < 17
/*
 *	neon_write() -- Write the supplied block at the appropriate location.
 *
 *		This is to be used only for updating already-existing blocks of a
 *		relation (ie, those before the current EOF).  To extend a relation,
 *		use mdextend().
 */
static void
#if PG_MAJORVERSION_NUM < 16
neon_write(SMgrRelation reln, ForkNumber forknum, BlockNumber blocknum, char *buffer, bool skipFsync)
#else
neon_write(SMgrRelation reln, ForkNumber forknum, BlockNumber blocknum, const void *buffer, bool skipFsync)
#endif
{
	XLogRecPtr	lsn;

	switch (reln->smgr_relpersistence)
	{
		case 0:
#ifndef DEBUG_COMPARE_LOCAL
			/* This is a bit tricky. Check if the relation exists locally */
			if (mdexists(reln, forknum))
			{
				/* It exists locally. Guess it's unlogged then. */
#if PG_MAJORVERSION_NUM >= 17
				mdwritev(reln, forknum, blocknum, &buffer, 1, skipFsync);
#else
				mdwrite(reln, forknum, blocknum, buffer, skipFsync);
#endif
				/*
				 * We could set relpersistence now that we have determined
				 * that it's local. But we don't dare to do it, because that
				 * would immediately allow reads as well, which shouldn't
				 * happen. We could cache it with a different 'relpersistence'
				 * value, but this isn't performance critical.
				 */
				return;
			}
#endif
			break;

		case RELPERSISTENCE_PERMANENT:
			break;

		case RELPERSISTENCE_TEMP:
		case RELPERSISTENCE_UNLOGGED:
			#if PG_MAJORVERSION_NUM >= 17
			mdwritev(reln, forknum, blocknum, &buffer, 1, skipFsync);
			#else
			mdwrite(reln, forknum, blocknum, buffer, skipFsync);
			#endif
			return;
		default:
			neon_log(ERROR, "unknown relpersistence '%c'", reln->smgr_relpersistence);
	}

	neon_wallog_page(reln, forknum, blocknum, buffer, false);

	lsn = PageGetLSN((Page) buffer);
	neon_log(SmgrTrace, "smgrwrite called for %u/%u/%u.%u blk %u, page LSN: %X/%08X",
		 RelFileInfoFmt(InfoFromSMgrRel(reln)),
		 forknum, blocknum,
		 (uint32) (lsn >> 32), (uint32) lsn);

	lfc_write(InfoFromSMgrRel(reln), forknum, blocknum, buffer);

	prefetch_pump_state(false);

#ifdef DEBUG_COMPARE_LOCAL
	if (IS_LOCAL_REL(reln))
		#if PG_MAJORVERSION_NUM >= 17
		mdwritev(reln, forknum, blocknum, &buffer, 1, skipFsync);
		#else
		mdwrite(reln, forknum, blocknum, buffer, skipFsync);
		#endif
#endif
}
#endif



#if PG_MAJORVERSION_NUM >= 17
static void
neon_writev(SMgrRelation reln, ForkNumber forknum, BlockNumber blkno,
			 const void **buffers, BlockNumber nblocks, bool skipFsync)
{
	switch (reln->smgr_relpersistence)
	{
		case 0:
#ifndef DEBUG_COMPARE_LOCAL
			/* This is a bit tricky. Check if the relation exists locally */
			if (mdexists(reln, forknum))
			{
				/* It exists locally. Guess it's unlogged then. */
				mdwritev(reln, forknum, blkno, buffers, nblocks, skipFsync);

				/*
				 * We could set relpersistence now that we have determined
				 * that it's local. But we don't dare to do it, because that
				 * would immediately allow reads as well, which shouldn't
				 * happen. We could cache it with a different 'relpersistence'
				 * value, but this isn't performance critical.
				 */
				return;
			}
#endif
			break;

		case RELPERSISTENCE_PERMANENT:
			break;

		case RELPERSISTENCE_TEMP:
		case RELPERSISTENCE_UNLOGGED:
			mdwritev(reln, forknum, blkno, buffers, nblocks, skipFsync);
			return;
		default:
			neon_log(ERROR, "unknown relpersistence '%c'", reln->smgr_relpersistence);
	}

	neon_wallog_pagev(reln, forknum, blkno, nblocks, (const char **) buffers, false);

	lfc_writev(InfoFromSMgrRel(reln), forknum, blkno, buffers, nblocks);

	prefetch_pump_state(false);

#ifdef DEBUG_COMPARE_LOCAL
	if (IS_LOCAL_REL(reln))
		mdwritev(reln, forknum, blkno, buffers, nblocks, skipFsync);
#endif
}

#endif

/*
 *	neon_nblocks() -- Get the number of blocks stored in a relation.
 */
static BlockNumber
neon_nblocks(SMgrRelation reln, ForkNumber forknum)
{
	NeonResponse *resp;
	BlockNumber n_blocks;
	neon_request_lsns request_lsns;

	switch (reln->smgr_relpersistence)
	{
		case 0:
			neon_log(ERROR, "cannot call smgrnblocks() on rel with unknown persistence");
			break;

		case RELPERSISTENCE_PERMANENT:
			break;

		case RELPERSISTENCE_TEMP:
		case RELPERSISTENCE_UNLOGGED:
			return mdnblocks(reln, forknum);

		default:
			neon_log(ERROR, "unknown relpersistence '%c'", reln->smgr_relpersistence);
	}

	if (get_cached_relsize(InfoFromSMgrRel(reln), forknum, &n_blocks))
	{
		neon_log(SmgrTrace, "cached nblocks for %u/%u/%u.%u: %u blocks",
			 RelFileInfoFmt(InfoFromSMgrRel(reln)),
			 forknum, n_blocks);
		return n_blocks;
	}

	neon_get_request_lsns(InfoFromSMgrRel(reln), forknum,
						  REL_METADATA_PSEUDO_BLOCKNO, &request_lsns, 1);

	{
		NeonNblocksRequest request = {
			.hdr.tag = T_NeonNblocksRequest,
			.hdr.reqid = GENERATE_REQUEST_ID(),
			.hdr.lsn = request_lsns.request_lsn,
			.hdr.not_modified_since = request_lsns.not_modified_since,
			.rinfo = InfoFromSMgrRel(reln),
			.forknum = forknum,
		};

		resp = page_server_request(&request);

		switch (resp->tag)
		{
			case T_NeonNblocksResponse:
			{
				NeonNblocksResponse * relsize_resp = (NeonNblocksResponse *) resp;
				if (neon_protocol_version >= 3)
				{
					if (!equal_requests(resp, &request.hdr) ||
						!RelFileInfoEquals(relsize_resp->req.rinfo, request.rinfo) ||
						relsize_resp->req.forknum != forknum)
					{
						NEON_PANIC_CONNECTION_STATE(-1, PANIC,
													"Unexpect response {reqid=%lx,lsn=%X/%08X, since=%X/%08X, rel=%u/%u/%u.%u} to get relsize request {reqid=%lx,lsn=%X/%08X, since=%X/%08X, rel=%u/%u/%u.%u}",
													resp->reqid, LSN_FORMAT_ARGS(resp->lsn), LSN_FORMAT_ARGS(resp->not_modified_since), RelFileInfoFmt(relsize_resp->req.rinfo), relsize_resp->req.forknum,
													request.hdr.reqid, LSN_FORMAT_ARGS(request.hdr.lsn), LSN_FORMAT_ARGS(request.hdr.not_modified_since), RelFileInfoFmt(request.rinfo), forknum);
					}
				}
				n_blocks = relsize_resp->n_blocks;
				break;
			}
			case T_NeonErrorResponse:
				if (neon_protocol_version >= 3)
				{
					if (!equal_requests(resp, &request.hdr))
					{
						elog(WARNING, NEON_TAG "Error message {reqid=%lx,lsn=%X/%08X, since=%X/%08X} doesn't match get relsize request {reqid=%lx,lsn=%X/%08X, since=%X/%08X}",
							 resp->reqid, LSN_FORMAT_ARGS(resp->lsn), LSN_FORMAT_ARGS(resp->not_modified_since),
							 request.hdr.reqid, LSN_FORMAT_ARGS(request.hdr.lsn), LSN_FORMAT_ARGS(request.hdr.not_modified_since));
					}
				}
				ereport(ERROR,
						(errcode(ERRCODE_IO_ERROR),
						 errmsg(NEON_TAG "[reqid %lx] could not read relation size of rel %u/%u/%u.%u from page server at lsn %X/%08X",
								resp->reqid,
								RelFileInfoFmt(InfoFromSMgrRel(reln)),
								forknum,
								LSN_FORMAT_ARGS(request_lsns.effective_request_lsn)),
						 errdetail("page server returned error: %s",
								   ((NeonErrorResponse *) resp)->message)));
				break;

			default:
				NEON_PANIC_CONNECTION_STATE(-1, PANIC,
											"Expected Nblocks (0x%02x) or Error (0x%02x) response to NblocksRequest, but got 0x%02x",
											T_NeonNblocksResponse, T_NeonErrorResponse, resp->tag);
		}
		update_cached_relsize(InfoFromSMgrRel(reln), forknum, n_blocks);

		neon_log(SmgrTrace, "neon_nblocks: rel %u/%u/%u fork %u (request LSN %X/%08X): %u blocks",
				 RelFileInfoFmt(InfoFromSMgrRel(reln)),
				 forknum,
				 LSN_FORMAT_ARGS(request_lsns.effective_request_lsn),
				 n_blocks);

		pfree(resp);
	}
	return n_blocks;
}

/*
 *	neon_db_size() -- Get the size of the database in bytes.
 */
int64
neon_dbsize(Oid dbNode)
{
	NeonResponse *resp;
	int64		db_size;
	neon_request_lsns request_lsns;
	NRelFileInfo dummy_node = {0};

	neon_get_request_lsns(dummy_node, MAIN_FORKNUM,
						  REL_METADATA_PSEUDO_BLOCKNO, &request_lsns, 1);

	{
		NeonDbSizeRequest request = {
			.hdr.tag = T_NeonDbSizeRequest,
			.hdr.reqid = GENERATE_REQUEST_ID(),
			.hdr.lsn = request_lsns.request_lsn,
			.hdr.not_modified_since = request_lsns.not_modified_since,
			.dbNode = dbNode,
		};

		resp = page_server_request(&request);

		switch (resp->tag)
		{
			case T_NeonDbSizeResponse:
			{
				NeonDbSizeResponse* dbsize_resp = (NeonDbSizeResponse *) resp;
				if (neon_protocol_version >= 3)
				{
					if (!equal_requests(resp, &request.hdr) ||
						dbsize_resp->req.dbNode != dbNode)
					{
						NEON_PANIC_CONNECTION_STATE(-1, PANIC,
													"Unexpect response {reqid=%lx,lsn=%X/%08X, since=%X/%08X, dbNode=%u} to get DB size request {reqid=%lx,lsn=%X/%08X, since=%X/%08X, dbNode=%u}",
													resp->reqid, LSN_FORMAT_ARGS(resp->lsn), LSN_FORMAT_ARGS(resp->not_modified_since), dbsize_resp->req.dbNode,
													request.hdr.reqid, LSN_FORMAT_ARGS(request.hdr.lsn), LSN_FORMAT_ARGS(request.hdr.not_modified_since), dbNode);
					}
				}
				db_size = dbsize_resp->db_size;
				break;
			}
			case T_NeonErrorResponse:
				if (neon_protocol_version >= 3)
				{
					if (!equal_requests(resp, &request.hdr))
					{
						elog(WARNING, NEON_TAG "Error message {reqid=%lx,lsn=%X/%08X, since=%X/%08X} doesn't match get DB size request {reqid=%lx,lsn=%X/%08X, since=%X/%08X}",
							 resp->reqid, LSN_FORMAT_ARGS(resp->lsn), LSN_FORMAT_ARGS(resp->not_modified_since),
							 request.hdr.reqid, LSN_FORMAT_ARGS(request.hdr.lsn), LSN_FORMAT_ARGS(request.hdr.not_modified_since));
					}
				}
				ereport(ERROR,
						(errcode(ERRCODE_IO_ERROR),
						 errmsg(NEON_TAG "[reqid %lx] could not read db size of db %u from page server at lsn %X/%08X",
								resp->reqid,
								dbNode, LSN_FORMAT_ARGS(request_lsns.effective_request_lsn)),
						 errdetail("page server returned error: %s",
								   ((NeonErrorResponse *) resp)->message)));
				break;

			default:
				NEON_PANIC_CONNECTION_STATE(-1, PANIC,
											"Expected DbSize (0x%02x) or Error (0x%02x) response to DbSizeRequest, but got 0x%02x",
											T_NeonDbSizeResponse, T_NeonErrorResponse, resp->tag);
		}

		neon_log(SmgrTrace, "neon_dbsize: db %u (request LSN %X/%08X): %ld bytes",
				 dbNode, LSN_FORMAT_ARGS(request_lsns.effective_request_lsn), db_size);

		pfree(resp);
	}
	return db_size;
}

/*
 *	neon_truncate() -- Truncate relation to specified number of blocks.
 */
static void
neon_truncate(SMgrRelation reln, ForkNumber forknum, BlockNumber old_blocks, BlockNumber nblocks)
{
	XLogRecPtr	lsn;

	switch (reln->smgr_relpersistence)
	{
		case 0:
			neon_log(ERROR, "cannot call smgrtruncate() on rel with unknown persistence");
			break;

		case RELPERSISTENCE_PERMANENT:
			break;

		case RELPERSISTENCE_TEMP:
		case RELPERSISTENCE_UNLOGGED:
			mdtruncate(reln, forknum, old_blocks, nblocks);
			return;

		default:
			neon_log(ERROR, "unknown relpersistence '%c'", reln->smgr_relpersistence);
	}

	set_cached_relsize(InfoFromSMgrRel(reln), forknum, nblocks);

	/*
	 * Truncating a relation drops all its buffers from the buffer cache
	 * without calling smgrwrite() on them. But we must account for that in
	 * our tracking of last-written-LSN all the same: any future smgrnblocks()
	 * request must return the new size after the truncation. We don't know
	 * what the LSN of the truncation record was, so be conservative and use
	 * the most recently inserted WAL record's LSN.
	 */
	lsn = GetXLogInsertRecPtr();
	lsn = nm_adjust_lsn(lsn);

	/*
	 * Flush it, too. We don't actually care about it here, but let's uphold
	 * the invariant that last-written LSN <= flush LSN.
	 */
	XLogFlush(lsn);

	/*
	 * Truncate may affect several chunks of relations. So we should either
	 * update last written LSN for all of them, or update LSN for "dummy"
	 * metadata block. Second approach seems more efficient. If the relation
	 * is extended again later, the extension will update the last-written LSN
	 * for the extended pages, so there's no harm in leaving behind obsolete
	 * entries for the truncated chunks.
	 */
	SetLastWrittenLSNForRelation(lsn, InfoFromSMgrRel(reln), forknum);

#ifdef DEBUG_COMPARE_LOCAL
	if (IS_LOCAL_REL(reln))
		mdtruncate(reln, forknum, old_blocks, nblocks);
#endif
}

/*
 *	neon_immedsync() -- Immediately sync a relation to stable storage.
 *
 * Note that only writes already issued are synced; this routine knows
 * nothing of dirty buffers that may exist inside the buffer manager.  We
 * sync active and inactive segments; smgrDoPendingSyncs() relies on this.
 * Consider a relation skipping WAL.  Suppose a checkpoint syncs blocks of
 * some segment, then mdtruncate() renders that segment inactive.  If we
 * crash before the next checkpoint syncs the newly-inactive segment, that
 * segment may survive recovery, reintroducing unwanted data into the table.
 */
static void
neon_immedsync(SMgrRelation reln, ForkNumber forknum)
{
	switch (reln->smgr_relpersistence)
	{
		case 0:
			neon_log(ERROR, "cannot call smgrimmedsync() on rel with unknown persistence");
			break;

		case RELPERSISTENCE_PERMANENT:
			break;

		case RELPERSISTENCE_TEMP:
		case RELPERSISTENCE_UNLOGGED:
			mdimmedsync(reln, forknum);
			return;

		default:
			neon_log(ERROR, "unknown relpersistence '%c'", reln->smgr_relpersistence);
	}

	neon_log(SmgrTrace, "[NEON_SMGR] immedsync noop");

	prefetch_pump_state(false);

#ifdef DEBUG_COMPARE_LOCAL
	if (IS_LOCAL_REL(reln))
		mdimmedsync(reln, forknum);
#endif
}

#if PG_MAJORVERSION_NUM >= 17
static void
neon_registersync(SMgrRelation reln, ForkNumber forknum)
{
	switch (reln->smgr_relpersistence)
	{
		case 0:
			neon_log(ERROR, "cannot call smgrregistersync() on rel with unknown persistence");
			break;

		case RELPERSISTENCE_PERMANENT:
			break;

		case RELPERSISTENCE_TEMP:
		case RELPERSISTENCE_UNLOGGED:
			mdregistersync(reln, forknum);
			return;

		default:
			neon_log(ERROR, "unknown relpersistence '%c'", reln->smgr_relpersistence);
	}

	neon_log(SmgrTrace, "[NEON_SMGR] registersync noop");

#ifdef DEBUG_COMPARE_LOCAL
	if (IS_LOCAL_REL(reln))
		mdimmedsync(reln, forknum);
#endif
}
#endif


/*
 * neon_start_unlogged_build() -- Starting build operation on a rel.
 *
 * Some indexes are built in two phases, by first populating the table with
 * regular inserts, using the shared buffer cache but skipping WAL-logging,
 * and WAL-logging the whole relation after it's done. Neon relies on the
 * WAL to reconstruct pages, so we cannot use the page server in the
 * first phase when the changes are not logged.
 */
static void
neon_start_unlogged_build(SMgrRelation reln)
{
	/*
	 * Currently, there can be only one unlogged relation build operation in
	 * progress at a time. That's enough for the current usage.
	 */
	if (unlogged_build_phase != UNLOGGED_BUILD_NOT_IN_PROGRESS)
		neon_log(ERROR, "unlogged relation build is already in progress");
	Assert(unlogged_build_rel == NULL);

	ereport(SmgrTrace,
			(errmsg(NEON_TAG "starting unlogged build of relation %u/%u/%u",
					RelFileInfoFmt(InfoFromSMgrRel(reln)))));

	switch (reln->smgr_relpersistence)
	{
		case 0:
			neon_log(ERROR, "cannot call smgr_start_unlogged_build() on rel with unknown persistence");
			break;

		case RELPERSISTENCE_PERMANENT:
			break;

		case RELPERSISTENCE_TEMP:
		case RELPERSISTENCE_UNLOGGED:
			unlogged_build_rel = reln;
			unlogged_build_phase = UNLOGGED_BUILD_NOT_PERMANENT;
			return;

		default:
			neon_log(ERROR, "unknown relpersistence '%c'", reln->smgr_relpersistence);
	}

	if (smgrnblocks(reln, MAIN_FORKNUM) != 0)
		neon_log(ERROR, "cannot perform unlogged index build, index is not empty ");

	unlogged_build_rel = reln;
	unlogged_build_phase = UNLOGGED_BUILD_PHASE_1;

	/* Make the relation look like it's unlogged */
	reln->smgr_relpersistence = RELPERSISTENCE_UNLOGGED;

	/*
	 * Create the local file. In a parallel build, the leader is expected to
	 * call this first and do it.
	 *
	 * FIXME: should we pass isRedo true to create the tablespace dir if it
	 * doesn't exist? Is it needed?
	 */
	if (!IsParallelWorker())
		mdcreate(reln, MAIN_FORKNUM, false);
}

/*
 * neon_finish_unlogged_build_phase_1()
 *
 * Call this after you have finished populating a relation in unlogged mode,
 * before you start WAL-logging it.
 */
static void
neon_finish_unlogged_build_phase_1(SMgrRelation reln)
{
	Assert(unlogged_build_rel == reln);

	ereport(SmgrTrace,
			(errmsg(NEON_TAG "finishing phase 1 of unlogged build of relation %u/%u/%u",
					RelFileInfoFmt(InfoFromSMgrRel(reln)))));

	if (unlogged_build_phase == UNLOGGED_BUILD_NOT_PERMANENT)
		return;

	Assert(unlogged_build_phase == UNLOGGED_BUILD_PHASE_1);
	Assert(reln->smgr_relpersistence == RELPERSISTENCE_UNLOGGED);

	/*
	 * In a parallel build, (only) the leader process performs the 2nd
	 * phase.
	 */
	if (IsParallelWorker())
	{
		unlogged_build_rel = NULL;
		unlogged_build_phase = UNLOGGED_BUILD_NOT_IN_PROGRESS;
	}
	else
		unlogged_build_phase = UNLOGGED_BUILD_PHASE_2;
}

/*
 * neon_end_unlogged_build() -- Finish an unlogged rel build.
 *
 * Call this after you have finished WAL-logging an relation that was
 * first populated without WAL-logging.
 *
 * This removes the local copy of the rel, since it's now been fully
 * WAL-logged and is present in the page server.
 */
static void
neon_end_unlogged_build(SMgrRelation reln)
{
	NRelFileInfoBackend rinfob = InfoBFromSMgrRel(reln);

	Assert(unlogged_build_rel == reln);

	ereport(SmgrTrace,
			(errmsg(NEON_TAG "ending unlogged build of relation %u/%u/%u",
					RelFileInfoFmt(InfoFromNInfoB(rinfob)))));

	if (unlogged_build_phase != UNLOGGED_BUILD_NOT_PERMANENT)
	{
		Assert(unlogged_build_phase == UNLOGGED_BUILD_PHASE_2);
		Assert(reln->smgr_relpersistence == RELPERSISTENCE_UNLOGGED);

		/* Make the relation look permanent again */
		reln->smgr_relpersistence = RELPERSISTENCE_PERMANENT;

		/* Remove local copy */
		rinfob = InfoBFromSMgrRel(reln);
		for (int forknum = 0; forknum <= MAX_FORKNUM; forknum++)
		{
			neon_log(SmgrTrace, "forgetting cached relsize for %u/%u/%u.%u",
				 RelFileInfoFmt(InfoFromNInfoB(rinfob)),
				 forknum);

			forget_cached_relsize(InfoFromNInfoB(rinfob), forknum);
			mdclose(reln, forknum);
			/* use isRedo == true, so that we drop it immediately */
			mdunlink(rinfob, forknum, true);
		}
	}

	unlogged_build_rel = NULL;
	unlogged_build_phase = UNLOGGED_BUILD_NOT_IN_PROGRESS;
}

#define STRPREFIX(str, prefix) (strncmp(str, prefix, strlen(prefix)) == 0)

static int
neon_read_slru_segment(SMgrRelation reln, const char* path, int segno, void* buffer)
{
	XLogRecPtr	request_lsn,
				not_modified_since;
	SlruKind	kind;
	int			n_blocks;
	shardno_t	shard_no = 0; /* All SLRUs are at shard 0 */
	NeonResponse *resp;
	NeonGetSlruSegmentRequest request;

	/*
	 * Compute a request LSN to use, similar to neon_get_request_lsns() but the
	 * logic is a bit simpler.
	 */
	if (RecoveryInProgress())
	{
		request_lsn = GetXLogReplayRecPtr(NULL);
		if (request_lsn == InvalidXLogRecPtr)
		{
			/*
			 * This happens in neon startup, we start up without replaying any
			 * records.
			 */
			request_lsn = GetRedoStartLsn();
		}
		request_lsn = nm_adjust_lsn(request_lsn);
	}
	else
		request_lsn = UINT64_MAX;

	/*
	 * GetRedoStartLsn() returns LSN of the basebackup. We know that the SLRU
	 * segment has not changed since the basebackup, because in order to
	 * modify it, we would have had to download it already. And once
	 * downloaded, we never evict SLRU segments from local disk.
	 */
	not_modified_since = nm_adjust_lsn(GetRedoStartLsn());

	if (STRPREFIX(path, "pg_xact"))
		kind = SLRU_CLOG;
	else if (STRPREFIX(path, "pg_multixact/members"))
		kind = SLRU_MULTIXACT_MEMBERS;
	else if (STRPREFIX(path, "pg_multixact/offsets"))
		kind = SLRU_MULTIXACT_OFFSETS;
	else
		return -1;

	request = (NeonGetSlruSegmentRequest) {
		.hdr.tag = T_NeonGetSlruSegmentRequest,
		.hdr.reqid = GENERATE_REQUEST_ID(),
		.hdr.lsn = request_lsn,
		.hdr.not_modified_since = not_modified_since,
		.kind = kind,
		.segno = segno
	};

	do
	{
		while (!page_server->send(shard_no, &request.hdr) || !page_server->flush(shard_no));

		consume_prefetch_responses();

		resp = page_server->receive(shard_no);
	} while (resp == NULL);

	switch (resp->tag)
	{
		case T_NeonGetSlruSegmentResponse:
		{
			NeonGetSlruSegmentResponse* slru_resp = (NeonGetSlruSegmentResponse *) resp;
			if (neon_protocol_version >= 3)
			{
				if (!equal_requests(resp, &request.hdr) ||
					slru_resp->req.kind != kind ||
					slru_resp->req.segno != segno)
				{
					NEON_PANIC_CONNECTION_STATE(-1, PANIC,
												"Unexpect response {reqid=%lx,lsn=%X/%08X, since=%X/%08X, kind=%u, segno=%u} to get SLRU segment request {reqid=%lx,lsn=%X/%08X, since=%X/%08X, kind=%u, segno=%u}",
												resp->reqid, LSN_FORMAT_ARGS(resp->lsn), LSN_FORMAT_ARGS(resp->not_modified_since), slru_resp->req.kind, slru_resp->req.segno,
												request.hdr.reqid, LSN_FORMAT_ARGS(request.hdr.lsn), LSN_FORMAT_ARGS(request.hdr.not_modified_since), kind, segno);
				}
			}
			n_blocks = slru_resp->n_blocks;
			memcpy(buffer, slru_resp->data, n_blocks*BLCKSZ);
			break;
		}
		case T_NeonErrorResponse:
			if (neon_protocol_version >= 3)
			{
				if (!equal_requests(resp, &request.hdr))
				{
					elog(WARNING, NEON_TAG "Error message {reqid=%lx,lsn=%X/%08X, since=%X/%08X} doesn't match get SLRU segment request {reqid=%lx,lsn=%X/%08X, since=%X/%08X}",
						 resp->reqid, LSN_FORMAT_ARGS(resp->lsn), LSN_FORMAT_ARGS(resp->not_modified_since),
						 request.hdr.reqid, LSN_FORMAT_ARGS(request.hdr.lsn), LSN_FORMAT_ARGS(request.hdr.not_modified_since));
				}
			}
			ereport(ERROR,
					(errcode(ERRCODE_IO_ERROR),
					 errmsg(NEON_TAG "[reqid %lx] could not read SLRU %d segment %d at lsn %X/%08X",
							resp->reqid,
							kind,
							segno,
							LSN_FORMAT_ARGS(request_lsn)),
					 errdetail("page server returned error: %s",
							   ((NeonErrorResponse *) resp)->message)));
			break;

		default:
			NEON_PANIC_CONNECTION_STATE(-1, PANIC,
										"Expected GetSlruSegment (0x%02x) or Error (0x%02x) response to GetSlruSegmentRequest, but got 0x%02x",
										T_NeonGetSlruSegmentResponse, T_NeonErrorResponse, resp->tag);
	}
	pfree(resp);

	reconfigure_timeout_if_needed();
	return n_blocks;
}

static void
AtEOXact_neon(XactEvent event, void *arg)
{
	switch (event)
	{
		case XACT_EVENT_ABORT:
		case XACT_EVENT_PARALLEL_ABORT:

			/*
			 * Forget about any build we might have had in progress. The local
			 * file will be unlinked by smgrDoPendingDeletes()
			 */
			unlogged_build_rel = NULL;
			unlogged_build_phase = UNLOGGED_BUILD_NOT_IN_PROGRESS;
			break;

		case XACT_EVENT_COMMIT:
		case XACT_EVENT_PARALLEL_COMMIT:
		case XACT_EVENT_PREPARE:
		case XACT_EVENT_PRE_COMMIT:
		case XACT_EVENT_PARALLEL_PRE_COMMIT:
		case XACT_EVENT_PRE_PREPARE:
			if (unlogged_build_phase != UNLOGGED_BUILD_NOT_IN_PROGRESS)
			{
				unlogged_build_rel = NULL;
				unlogged_build_phase = UNLOGGED_BUILD_NOT_IN_PROGRESS;
				ereport(ERROR,
						(errcode(ERRCODE_INTERNAL_ERROR),
						 (errmsg(NEON_TAG "unlogged index build was not properly finished"))));
			}
			break;
	}
	reconfigure_timeout_if_needed();
}

static const struct f_smgr neon_smgr =
{
	.smgr_init = neon_init,
	.smgr_shutdown = NULL,
	.smgr_open = neon_open,
	.smgr_close = neon_close,
	.smgr_create = neon_create,
	.smgr_exists = neon_exists,
	.smgr_unlink = neon_unlink,
	.smgr_extend = neon_extend,
#if PG_MAJORVERSION_NUM >= 16
	.smgr_zeroextend = neon_zeroextend,
#endif
#if PG_MAJORVERSION_NUM >= 17
	.smgr_prefetch = neon_prefetch,
	.smgr_readv = neon_readv,
	.smgr_writev = neon_writev,
#else
	.smgr_prefetch = neon_prefetch,
	.smgr_read = neon_read,
	.smgr_write = neon_write,
#endif

	.smgr_writeback = neon_writeback,
	.smgr_nblocks = neon_nblocks,
	.smgr_truncate = neon_truncate,
	.smgr_immedsync = neon_immedsync,
#if PG_MAJORVERSION_NUM >= 17
	.smgr_registersync = neon_registersync,
#endif
	.smgr_start_unlogged_build = neon_start_unlogged_build,
	.smgr_finish_unlogged_build_phase_1 = neon_finish_unlogged_build_phase_1,
	.smgr_end_unlogged_build = neon_end_unlogged_build,

	.smgr_read_slru_segment = neon_read_slru_segment,
};

const f_smgr *
smgr_neon(ProcNumber backend, NRelFileInfo rinfo)
{

	/* Don't use page server for temp relations */
	if (backend != INVALID_PROC_NUMBER)
		return smgr_standard(backend, rinfo);
	else
		return &neon_smgr;
}

void
smgr_init_neon(void)
{
	RegisterXactCallback(AtEOXact_neon, NULL);

	smgr_init_standard();
	neon_init();
}


static void
neon_extend_rel_size(NRelFileInfo rinfo, ForkNumber forknum, BlockNumber blkno, XLogRecPtr end_recptr)
{
	BlockNumber relsize;

	/* This is only used in WAL replay */
	Assert(RecoveryInProgress());

	/* Extend the relation if we know its size */
	if (get_cached_relsize(rinfo, forknum, &relsize))
	{
		if (relsize < blkno + 1)
		{
			update_cached_relsize(rinfo, forknum, blkno + 1);
			SetLastWrittenLSNForRelation(end_recptr, rinfo, forknum);
		}
	}
	else
	{
		/*
		 * Size was not cached. We populate the cache now, with the size of
		 * the relation measured after this WAL record is applied.
		 *
		 * This length is later reused when we open the smgr to read the
		 * block, which is fine and expected.
		 */
		NeonResponse *response;
		NeonNblocksResponse *nbresponse;
		NeonNblocksRequest request = {
			.hdr = (NeonRequest) {
				.tag = T_NeonNblocksRequest,
				.reqid = GENERATE_REQUEST_ID(),
				.lsn = end_recptr,
				.not_modified_since = end_recptr,
			},
			.rinfo = rinfo,
			.forknum = forknum,
		};

		response = page_server_request(&request);

		Assert(response->tag == T_NeonNblocksResponse);
		nbresponse = (NeonNblocksResponse *) response;

		relsize = Max(nbresponse->n_blocks, blkno + 1);

		set_cached_relsize(rinfo, forknum, relsize);
		SetLastWrittenLSNForRelation(end_recptr, rinfo, forknum);

		neon_log(SmgrTrace, "Set length to %d", relsize);
	}
}

#define FSM_TREE_DEPTH	((SlotsPerFSMPage >= 1626) ? 3 : 4)

/*
 * TODO: May be it is better to make correspondent function from freespace.c public?
 */
static BlockNumber
get_fsm_physical_block(BlockNumber heapblk)
{
	BlockNumber pages;
	int			leafno;
	int			l;

	/*
	 * Calculate the logical page number of the first leaf page below the
	 * given page.
	 */
	leafno = heapblk / SlotsPerFSMPage;

	/* Count upper level nodes required to address the leaf page */
	pages = 0;
	for (l = 0; l < FSM_TREE_DEPTH; l++)
	{
		pages += leafno + 1;
		leafno /= SlotsPerFSMPage;
	}

	/* Turn the page count into 0-based block number */
	return pages - 1;
}


/*
 * Return whether we can skip the redo for this block.
 *
 * The conditions for skipping the IO are:
 *
 * - The block is not in the shared buffers, and
 * - The block is not in the local file cache
 *
 * ... because any subsequent read of the page requires us to read
 * the new version of the page from the PageServer. We do not
 * check the local file cache; we instead evict the page from LFC: it
 * is cheaper than going through the FS calls to read the page, and
 * limits the number of lock operations used in the REDO process.
 *
 * We have one exception to the rules for skipping IO: We always apply
 * changes to shared catalogs' pages. Although this is mostly out of caution,
 * catalog updates usually result in backends rebuilding their catalog snapshot,
 * which means it's quite likely the modified page is going to be used soon.
 *
 * It is important to note that skipping WAL redo for a page also means
 * the page isn't locked by the redo process, as there is no Buffer
 * being returned, nor is there a buffer descriptor to lock.
 * This means that any IO that wants to read this block needs to wait
 * for the WAL REDO process to finish processing the WAL record before
 * it allows the system to start reading the block, as releasing the
 * block early could lead to phantom reads.
 *
 * For example, REDO for a WAL record that modifies 3 blocks could skip
 * the first block, wait for a lock on the second, and then modify the
 * third block. Without skipping, all blocks would be locked and phantom
 * reads would not occur, but with skipping, a concurrent process could
 * read block 1 with post-REDO contents and read block 3 with pre-REDO
 * contents, where with REDO locking it would wait on block 1 and see
 * block 3 with post-REDO contents only.
 */
static bool
neon_redo_read_buffer_filter(XLogReaderState *record, uint8 block_id)
{
	XLogRecPtr	end_recptr = record->EndRecPtr;
	NRelFileInfo rinfo;
	ForkNumber	forknum;
	BlockNumber blkno;
	BufferTag	tag;
	uint32		hash;
	LWLock	   *partitionLock;
	int			buf_id;
	bool		no_redo_needed;

	if (old_redo_read_buffer_filter && old_redo_read_buffer_filter(record, block_id))
		return true;

#if PG_VERSION_NUM < 150000
	if (!XLogRecGetBlockTag(record, block_id, &rinfo, &forknum, &blkno))
		neon_log(PANIC, "failed to locate backup block with ID %d", block_id);
#else
	XLogRecGetBlockTag(record, block_id, &rinfo, &forknum, &blkno);
#endif

	CopyNRelFileInfoToBufTag(tag, rinfo);
	tag.forkNum = forknum;
	tag.blockNum = blkno;

	hash = BufTableHashCode(&tag);
	partitionLock = BufMappingPartitionLock(hash);

	/*
	 * Lock the partition of shared_buffers so that it can't be updated
	 * concurrently.
	 */
	LWLockAcquire(partitionLock, LW_SHARED);

	/*
	 * Out of an abundance of caution, we always run redo on shared catalogs,
	 * regardless of whether the block is stored in shared buffers. See also
	 * this function's top comment.
	 */
	if (!OidIsValid(NInfoGetDbOid(rinfo)))
	{
		no_redo_needed = false;
	}
	else
	{
		/* Try to find the relevant buffer */
		buf_id = BufTableLookup(&tag, hash);

		no_redo_needed = buf_id < 0;
	}

	/*
	 * we don't have the buffer in memory, update lwLsn past this record, also
	 * evict page from file cache
	 */
	if (no_redo_needed)
	{
		SetLastWrittenLSNForBlock(end_recptr, rinfo, forknum, blkno);
		/*
		 * Redo changes if page exists in LFC.
		 * We should perform this check after assigning LwLSN to prevent
		 * prefetching of some older version of the page by some other backend.
		 */
		no_redo_needed = !lfc_cache_contains(rinfo, forknum, blkno);
	}

	LWLockRelease(partitionLock);

	neon_extend_rel_size(rinfo, forknum, blkno, end_recptr);
	if (forknum == MAIN_FORKNUM)
	{
		neon_extend_rel_size(rinfo, FSM_FORKNUM, get_fsm_physical_block(blkno), end_recptr);
	}
	return no_redo_needed;
}

static void
reconfigure_timeout_if_needed(void)
{
	bool	needs_set = MyPState->ring_receive != MyPState->ring_unused &&
						readahead_getpage_pull_timeout_ms > 0;

	if (needs_set != timeout_set)
	{
		/* The background writer doens't (shouldn't) read any pages */
		Assert(!AmBackgroundWriterProcess());
		/* The checkpointer doens't (shouldn't) read any pages */
		Assert(!AmCheckpointerProcess());

		if (unlikely(PS_TIMEOUT_ID == 0))
		{
			PS_TIMEOUT_ID = RegisterTimeout(USER_TIMEOUT, pagestore_timeout_handler);
		}

		if (needs_set)
		{
#if PG_MAJORVERSION_NUM <= 14
			enable_timeout_after(PS_TIMEOUT_ID, readahead_getpage_pull_timeout_ms);
#else
			enable_timeout_every(
				PS_TIMEOUT_ID,
				TimestampTzPlusMilliseconds(GetCurrentTimestamp(),
											readahead_getpage_pull_timeout_ms),
				readahead_getpage_pull_timeout_ms
			);
#endif
			timeout_set = true;
		}
		else
		{
			Assert(timeout_set);
			disable_timeout(PS_TIMEOUT_ID, false);
			timeout_set = false;
		}
	}
}

static void
pagestore_timeout_handler(void)
{
#if PG_MAJORVERSION_NUM <= 14
	/*
	 * PG14: Setting a repeating timeout is not possible, so we signal here
	 * that the timeout has already been reset, and by telling the system
	 * that system will re-schedule it later if we need to.
	 */
	timeout_set = false;
#endif
	timeout_signaled = true;
	InterruptPending = true;
}

static process_interrupts_callback_t prev_interrupt_cb;

/*
 * Process new data received in our active PageStream sockets.
 *
 * This relies on the invariant that all pipelined yet-to-be-received requests
 * are getPage requests managed by MyPState. This is currently true, any
 * modification will probably require some stuff to make it work again.
 */
static bool
pagestore_smgr_processinterrupts(void)
{
	if (timeout_signaled)
	{
		if (!readpage_reentrant_guard && readahead_getpage_pull_timeout_ms > 0)
			prefetch_pump_state(true);

		timeout_signaled = false;
		reconfigure_timeout_if_needed();
	}

	if (!prev_interrupt_cb)
		return false;

	return prev_interrupt_cb();
}


void
pagestore_smgr_init(void)
{
	prev_interrupt_cb = ProcessInterruptsCallback;
	ProcessInterruptsCallback = pagestore_smgr_processinterrupts;
}<|MERGE_RESOLUTION|>--- conflicted
+++ resolved
@@ -77,12 +77,9 @@
 #include "access/xlogrecovery.h"
 #endif
 
-<<<<<<< HEAD
-=======
 #if PG_VERSION_NUM < 160000
 typedef PGAlignedBlock PGIOAlignedBlock;
 #endif
->>>>>>> 40672b73
 
 /*
  * If DEBUG_COMPARE_LOCAL is defined, we pass through all the SMGR API
@@ -3603,13 +3600,8 @@
 					/* assume btree */
 					RmgrTable[RM_BTREE_ID].rm_mask(mdbuf_masked.data, blkno);
 					RmgrTable[RM_BTREE_ID].rm_mask(pageserver_masked, blkno);
-<<<<<<< HEAD
-
-					if (memcmp(mdbuf_masked, pageserver_masked, BLCKSZ) != 0)
-=======
 	
 					if (memcmp(mdbuf_masked.data, pageserver_masked, BLCKSZ) != 0)
->>>>>>> 40672b73
 					{
 						neon_log(PANIC, "btree buffers differ at blk %u in rel %u/%u/%u fork %u (request LSN %X/%08X):\n------ MD ------\n%s\n------ Page Server ------\n%s\n",
 							 blkno,
