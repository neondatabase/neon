/*-------------------------------------------------------------------------
 *
 * pagestore_smgr.c
 *
 *
 *
 * Temporary and unlogged rels
 * ---------------------------
 *
 * Temporary and unlogged tables are stored locally, by md.c. The functions
 * here just pass the calls through to corresponding md.c functions.
 *
 * Index build operations that use the buffer cache are also handled locally,
 * just like unlogged tables. Such operations must be marked by calling
 * smgr_start_unlogged_build() and friends.
 *
 * In order to know what relations are permanent and which ones are not, we
 * have added a 'smgr_relpersistence' field to SmgrRelationData, and it is set
 * by smgropen() callers, when they have the relcache entry at hand.  However,
 * sometimes we need to open an SmgrRelation for a relation without the
 * relcache. That is needed when we evict a buffer; we might not have the
 * SmgrRelation for that relation open yet. To deal with that, the
 * 'relpersistence' can be left to zero, meaning we don't know if it's
 * permanent or not. Most operations are not allowed with relpersistence==0,
 * but smgrwrite() does work, which is what we need for buffer eviction.  and
 * smgrunlink() so that a backend doesn't need to have the relcache entry at
 * transaction commit, where relations that were dropped in the transaction
 * are unlinked.
 *
 * If smgrwrite() is called and smgr_relpersistence == 0, we check if the
 * relation file exists locally or not. If it does exist, we assume it's an
 * unlogged relation and write the page there. Otherwise it must be a
 * permanent relation, WAL-logged and stored on the page server, and we ignore
 * the write like we do for permanent relations.
 *
 *
 * Portions Copyright (c) 1996-2021, PostgreSQL Global Development Group
 * Portions Copyright (c) 1994, Regents of the University of California
 *
 *-------------------------------------------------------------------------
 */
#include "postgres.h"

#include "access/parallel.h"
#include "access/xact.h"
#include "access/xlog.h"
#include "access/xlogdefs.h"
#include "access/xloginsert.h"
#include "access/xlog_internal.h"
#include "access/xlogutils.h"
#include "catalog/pg_class.h"
#include "pgstat.h"
#include "postmaster/autovacuum.h"
#include "postmaster/interrupt.h"
#include "port/pg_iovec.h"
#include "replication/walsender.h"
#include "storage/bufmgr.h"
#include "storage/buf_internals.h"
#include "storage/fsm_internals.h"
#include "storage/md.h"
#include "storage/smgr.h"

#include "bitmap.h"
#include "communicator.h"
#include "communicator_new.h"
#include "file_cache.h"
#include "neon.h"
#include "neon_lwlsncache.h"
#include "neon_perf_counters.h"
#include "pagestore_client.h"

#if PG_VERSION_NUM >= 150000
#include "access/xlogrecovery.h"
#endif

<<<<<<< HEAD
/*
 * If DEBUG_COMPARE_LOCAL is defined, we pass through all the SMGR API
 * calls to md.c, and *also* do the calls to the Page Server. On every
 * read, compare the versions we read from local disk and Page Server,
 * and Assert that they are identical.
 */
/* #define DEBUG_COMPARE_LOCAL */

#ifdef DEBUG_COMPARE_LOCAL
=======
#if PG_VERSION_NUM < 160000
typedef PGAlignedBlock PGIOAlignedBlock;
#endif

>>>>>>> b568189f
#include "access/nbtree.h"
#include "storage/bufpage.h"
#include "access/xlog_internal.h"

static char *hexdump_page(char *page);

#define IS_LOCAL_REL(reln) (\
	NInfoGetDbOid(InfoFromSMgrRel(reln)) != 0 && \
		NInfoGetRelNumber(InfoFromSMgrRel(reln)) >= FirstNormalObjectId \
)

const int	SmgrTrace = DEBUG1;

/* unlogged relation build states */
typedef enum
{
	UNLOGGED_BUILD_NOT_IN_PROGRESS = 0,
	UNLOGGED_BUILD_PHASE_1,
	UNLOGGED_BUILD_PHASE_2,
	UNLOGGED_BUILD_NOT_PERMANENT
} UnloggedBuildPhase;

int debug_compare_local;

static NRelFileInfo unlogged_build_rel_info;
static UnloggedBuildPhase unlogged_build_phase = UNLOGGED_BUILD_NOT_IN_PROGRESS;

static bool neon_redo_read_buffer_filter(XLogReaderState *record, uint8 block_id);
static bool (*old_redo_read_buffer_filter) (XLogReaderState *record, uint8 block_id) = NULL;

static BlockNumber neon_nblocks(SMgrRelation reln, ForkNumber forknum);

/*
 * Wrapper around log_newpage() that makes a temporary copy of the block and
 * WAL-logs that. This makes it safe to use while holding only a shared lock
 * on the page, see XLogSaveBufferForHint. We don't use XLogSaveBufferForHint
 * directly because it skips the logging if the LSN is new enough.
 */
static XLogRecPtr
log_newpage_copy(NRelFileInfo * rinfo, ForkNumber forkNum, BlockNumber blkno,
				 Page page, bool page_std)
{
	PGIOAlignedBlock copied_buffer;

	memcpy(copied_buffer.data, page, BLCKSZ);
	return log_newpage(rinfo, forkNum, blkno, copied_buffer.data, page_std);
}

#if PG_MAJORVERSION_NUM >= 17
/*
 * Wrapper around log_newpages() that makes a temporary copy of the block and
 * WAL-logs that. This makes it safe to use while holding only a shared lock
 * on the page, see XLogSaveBufferForHint. We don't use XLogSaveBufferForHint
 * directly because it skips the logging if the LSN is new enough.
 */
static XLogRecPtr
log_newpages_copy(NRelFileInfo * rinfo, ForkNumber forkNum, BlockNumber blkno,
				  BlockNumber nblocks, Page *pages, bool page_std)
{
	PGIOAlignedBlock copied_buffer[XLR_MAX_BLOCK_ID];
	BlockNumber	blknos[XLR_MAX_BLOCK_ID];
	Page		pageptrs[XLR_MAX_BLOCK_ID];
	int			nregistered = 0;

	for (int i = 0; i < nblocks; i++)
	{
		Page	page = copied_buffer[nregistered].data;
		memcpy(page, pages[i], BLCKSZ);
		pageptrs[nregistered] = page;
		blknos[nregistered] = blkno + i;

		++nregistered;

		if (nregistered >= XLR_MAX_BLOCK_ID)
		{
			log_newpages(rinfo, forkNum, nregistered, blknos, pageptrs,
						 page_std);
			nregistered = 0;
		}
	}

	if (nregistered != 0)
	{
		log_newpages(rinfo, forkNum, nregistered, blknos, pageptrs,
					 page_std);
	}

	return ProcLastRecPtr;
}
#endif /* PG_MAJORVERSION_NUM >= 17 */

/*
 * Is 'buffer' identical to a freshly initialized empty heap page?
 */
static bool
PageIsEmptyHeapPage(char *buffer)
{
	PGIOAlignedBlock empty_page;

	PageInit((Page) empty_page.data, BLCKSZ, 0);

	return memcmp(buffer, empty_page.data, BLCKSZ) == 0;
}

#if PG_MAJORVERSION_NUM >= 17
static void
neon_wallog_pagev(SMgrRelation reln, ForkNumber forknum, BlockNumber blocknum,
				  BlockNumber nblocks, const char **buffers, bool force)
{
#define BLOCK_BATCH_SIZE	16
	bool		log_pages;
	BlockNumber	batch_blockno = blocknum;
	XLogRecPtr	lsns[BLOCK_BATCH_SIZE];
	int			batch_size = 0;

	/*
	 * Whenever a VM or FSM page is evicted, WAL-log it. FSM and (some) VM
	 * changes are not WAL-logged when the changes are made, so this is our
	 * last chance to log them, otherwise they're lost. That's OK for
	 * correctness, the non-logged updates are not critical. But we want to
	 * have a reasonably up-to-date VM and FSM in the page server.
	 */
	log_pages = false;
	if (force)
	{
		Assert(XLogInsertAllowed());
		log_pages = true;
	}
	else if (XLogInsertAllowed() &&
			 (forknum == FSM_FORKNUM || forknum == VISIBILITYMAP_FORKNUM))
	{
		log_pages = true;
	}

	if (log_pages)
	{
		XLogRecPtr	recptr;
		recptr = log_newpages_copy(&InfoFromSMgrRel(reln), forknum, blocknum,
								   nblocks, (Page *) buffers, false);

		for (int i = 0; i < nblocks; i++)
			PageSetLSN(unconstify(char *, buffers[i]), recptr);

		ereport(SmgrTrace,
				(errmsg(NEON_TAG "Page %u through %u of relation %u/%u/%u.%u "
								 "were force logged, lsn=%X/%X",
						blocknum, blocknum + nblocks,
						RelFileInfoFmt(InfoFromSMgrRel(reln)),
						forknum, LSN_FORMAT_ARGS(recptr))));
	}

	for (int i = 0; i < nblocks; i++)
	{
		Page		page = (Page) buffers[i];
		BlockNumber blkno = blocknum + i;
		XLogRecPtr	lsn = PageGetLSN(page);

		if (lsn == InvalidXLogRecPtr)
		{
			/*
			 * When PostgreSQL extends a relation, it calls smgrextend() with an
			 * all-zeros pages, and we can just ignore that in Neon. We do need to
			 * remember the new size, though, so that smgrnblocks() returns the
			 * right answer after the rel has been extended. We rely on the
			 * relsize cache for that.
			 *
			 * A completely empty heap page doesn't need to be WAL-logged, either.
			 * The heapam can leave such a page behind, if e.g. an insert errors
			 * out after initializing the page, but before it has inserted the
			 * tuple and WAL-logged the change. When we read the page from the
			 * page server, it will come back as all-zeros. That's OK, the heapam
			 * will initialize an all-zeros page on first use.
			 *
			 * In other scenarios, evicting a dirty page with no LSN is a bad
			 * sign: it implies that the page was not WAL-logged, and its contents
			 * will be lost when it's evicted.
			 */
			if (PageIsNew(page))
			{
				ereport(SmgrTrace,
						(errmsg(NEON_TAG "Page %u of relation %u/%u/%u.%u is all-zeros",
								blkno,
								RelFileInfoFmt(InfoFromSMgrRel(reln)),
								forknum)));
			}
			else if (PageIsEmptyHeapPage(page))
			{
				ereport(SmgrTrace,
						(errmsg(NEON_TAG "Page %u of relation %u/%u/%u.%u is an empty heap page with no LSN",
								blkno,
								RelFileInfoFmt(InfoFromSMgrRel(reln)),
								forknum)));
			}
			else if (forknum != FSM_FORKNUM && forknum != VISIBILITYMAP_FORKNUM)
			{
				/*
				 * Its a bad sign if there is a page with zero LSN in the buffer
				 * cache in a standby, too. However, PANICing seems like a cure
				 * worse than the disease, as the damage has likely already been
				 * done in the primary. So in a standby, make this an assertion,
				 * and in a release build just LOG the error and soldier on. We
				 * update the last-written LSN of the page with a conservative
				 * value in that case, which is the last replayed LSN.
				 */
				ereport(RecoveryInProgress() ? LOG : PANIC,
						(errmsg(NEON_TAG "Page %u of relation %u/%u/%u.%u is evicted with zero LSN",
								blkno,
								RelFileInfoFmt(InfoFromSMgrRel(reln)),
								forknum)));
				Assert(false);

				lsn = GetXLogReplayRecPtr(NULL); /* in standby mode, soldier on */
			}
		}
		else
		{
			ereport(SmgrTrace,
					(errmsg(NEON_TAG "Evicting page %u of relation %u/%u/%u.%u with lsn=%X/%X",
							blkno,
							RelFileInfoFmt(InfoFromSMgrRel(reln)),
							forknum, LSN_FORMAT_ARGS(lsn))));
		}

		/*
		 * Remember the LSN on this page. When we read the page again, we must
		 * read the same or newer version of it.
		 */
		lsns[batch_size++] = lsn;

		if (batch_size >= BLOCK_BATCH_SIZE)
		{
			neon_set_lwlsn_block_v(lsns, InfoFromSMgrRel(reln), forknum,
									   batch_blockno,
									   batch_size);
			batch_blockno += batch_size;
			batch_size = 0;
		}
	}

	if (batch_size != 0)
	{
		neon_set_lwlsn_block_v(lsns, InfoFromSMgrRel(reln), forknum,
								   batch_blockno,
								   batch_size);
	}
}
#endif

/*
 * A page is being evicted from the shared buffer cache. Update the
 * last-written LSN of the page, and WAL-log it if needed.
 */
#if PG_MAJORVERSION_NUM < 16
static void
neon_wallog_page(SMgrRelation reln, ForkNumber forknum, BlockNumber blocknum, char *buffer, bool force)
#else
static void
neon_wallog_page(SMgrRelation reln, ForkNumber forknum, BlockNumber blocknum, const char *buffer, bool force)
#endif
{
	XLogRecPtr	lsn = PageGetLSN((Page) buffer);
	bool		log_page;

	/*
	 * Whenever a VM or FSM page is evicted, WAL-log it. FSM and (some) VM
	 * changes are not WAL-logged when the changes are made, so this is our
	 * last chance to log them, otherwise they're lost. That's OK for
	 * correctness, the non-logged updates are not critical. But we want to
	 * have a reasonably up-to-date VM and FSM in the page server.
	 */
	log_page = false;
	if (force)
	{
		Assert(XLogInsertAllowed());
		log_page = true;
	}
	else if (XLogInsertAllowed() &&
			 !ShutdownRequestPending &&
			 (forknum == FSM_FORKNUM || forknum == VISIBILITYMAP_FORKNUM))
	{
		log_page = true;
	}

	if (log_page)
	{
		XLogRecPtr	recptr;

		recptr = log_newpage_copy(&InfoFromSMgrRel(reln), forknum, blocknum,
								  (Page) buffer, false);
		XLogFlush(recptr);
		lsn = recptr;
		ereport(SmgrTrace,
				(errmsg(NEON_TAG "Page %u of relation %u/%u/%u.%u was force logged. Evicted at lsn=%X/%X",
						blocknum,
						RelFileInfoFmt(InfoFromSMgrRel(reln)),
						forknum, LSN_FORMAT_ARGS(lsn))));
	}

	if (lsn == InvalidXLogRecPtr)
	{
		/*
		 * When PostgreSQL extends a relation, it calls smgrextend() with an
		 * all-zeros pages, and we can just ignore that in Neon. We do need to
		 * remember the new size, though, so that smgrnblocks() returns the
		 * right answer after the rel has been extended. We rely on the
		 * relsize cache for that.
		 *
		 * A completely empty heap page doesn't need to be WAL-logged, either.
		 * The heapam can leave such a page behind, if e.g. an insert errors
		 * out after initializing the page, but before it has inserted the
		 * tuple and WAL-logged the change. When we read the page from the
		 * page server, it will come back as all-zeros. That's OK, the heapam
		 * will initialize an all-zeros page on first use.
		 *
		 * In other scenarios, evicting a dirty page with no LSN is a bad
		 * sign: it implies that the page was not WAL-logged, and its contents
		 * will be lost when it's evicted.
		 */
		if (PageIsNew((Page) buffer))
		{
			ereport(SmgrTrace,
					(errmsg(NEON_TAG "Page %u of relation %u/%u/%u.%u is all-zeros",
							blocknum,
							RelFileInfoFmt(InfoFromSMgrRel(reln)),
							forknum)));
		}
		else if (PageIsEmptyHeapPage((Page) buffer))
		{
			ereport(SmgrTrace,
					(errmsg(NEON_TAG "Page %u of relation %u/%u/%u.%u is an empty heap page with no LSN",
							blocknum,
							RelFileInfoFmt(InfoFromSMgrRel(reln)),
							forknum)));
		}
		else if (forknum != FSM_FORKNUM && forknum != VISIBILITYMAP_FORKNUM)
		{
			/*
			 * Its a bad sign if there is a page with zero LSN in the buffer
			 * cache in a standby, too. However, PANICing seems like a cure
			 * worse than the disease, as the damage has likely already been
			 * done in the primary. So in a standby, make this an assertion,
			 * and in a release build just LOG the error and soldier on. We
			 * update the last-written LSN of the page with a conservative
			 * value in that case, which is the last replayed LSN.
			 */
			ereport(RecoveryInProgress() ? LOG : PANIC,
					(errmsg(NEON_TAG "Page %u of relation %u/%u/%u.%u is evicted with zero LSN",
							blocknum,
							RelFileInfoFmt(InfoFromSMgrRel(reln)),
							forknum)));
			Assert(false);

			lsn = GetXLogReplayRecPtr(NULL); /* in standby mode, soldier on */
		}
	}
	else
	{
		ereport(SmgrTrace,
				(errmsg(NEON_TAG "Evicting page %u of relation %u/%u/%u.%u with lsn=%X/%X",
						blocknum,
						RelFileInfoFmt(InfoFromSMgrRel(reln)),
						forknum, LSN_FORMAT_ARGS(lsn))));
	}

	/*
	 * Remember the LSN on this page. When we read the page again, we must
	 * read the same or newer version of it.
	 */
	neon_set_lwlsn_block(lsn, InfoFromSMgrRel(reln), forknum, blocknum);
}

/*
 *	neon_init() -- Initialize private state
 */
static void
neon_init(void)
{
	/*
	 * Sanity check that theperf counters array is sized correctly. We got
	 * this wrong once, and the formula for max number of backends and aux
	 * processes might well change in the future, so better safe than sorry.
	 * This is a very cheap check so we do it even without assertions.  On
	 * v14, this gets called before initializing MyProc, so we cannot perform
	 * the check here. That's OK, we don't expect the logic to change in old
	 * releases.
	 */
#if PG_VERSION_NUM>=150000
	if (MyNeonCounters >= &neon_per_backend_counters_shared[NUM_NEON_PERF_COUNTER_SLOTS])
		elog(ERROR, "MyNeonCounters points past end of array");
#endif

	old_redo_read_buffer_filter = redo_read_buffer_filter;
	redo_read_buffer_filter = neon_redo_read_buffer_filter;

	if (debug_compare_local)
	{
		mdinit();
	}
}

/*
 * GetXLogInsertRecPtr uses XLogBytePosToRecPtr to convert logical insert (reserved) position
 * to physical position in WAL. It always adds SizeOfXLogShortPHD:
 *		seg_offset += fullpages * XLOG_BLCKSZ + bytesleft + SizeOfXLogShortPHD;
 * so even if there are no records on the page, offset will be SizeOfXLogShortPHD.
 * It may cause problems with XLogFlush. So return pointer backward to the origin of the page.
 */
static XLogRecPtr
nm_adjust_lsn(XLogRecPtr lsn)
{
	/*
	 * If lsn points to the beging of first record on page or segment, then
	 * "return" it back to the page origin
	 */
	if ((lsn & (XLOG_BLCKSZ - 1)) == SizeOfXLogShortPHD)
	{
		lsn -= SizeOfXLogShortPHD;
	}
	else if ((lsn & (wal_segment_size - 1)) == SizeOfXLogLongPHD)
	{
		lsn -= SizeOfXLogLongPHD;
	}
	return lsn;
}


/*
 * Return LSN for requesting pages and number of blocks from page server
 *
 * XXX: exposed so that prefetch_do_request() can call back here.
 */
void
neon_get_request_lsns(NRelFileInfo rinfo, ForkNumber forknum, BlockNumber blkno,
					  neon_request_lsns *output, BlockNumber nblocks)
{
	XLogRecPtr	last_written_lsns[PG_IOV_MAX];

	Assert(nblocks <= PG_IOV_MAX);

	neon_get_lwlsn_v(rinfo, forknum, blkno, (int) nblocks, last_written_lsns);

	for (int i = 0; i < nblocks; i++)
	{
		last_written_lsns[i] = nm_adjust_lsn(last_written_lsns[i]);
		Assert(last_written_lsns[i] != InvalidXLogRecPtr);
	}

	if (RecoveryInProgress())
	{
		/*---
		 * In broad strokes, a replica always requests the page at the current
		 * replay LSN. But looking closer, what exactly is the replay LSN? Is
		 * it the last replayed record, or the record being replayed? And does
		 * the startup process performing the replay need to do something
		 * differently than backends running queries? Let's take a closer look
		 * at the different scenarios:
		 *
		 * 1. Startup process reads a page, last_written_lsn is old.
		 *
		 * Read the old version of the page. We will apply the WAL record on
		 * it to bring it up-to-date.
		 *
		 * We could read the new version, with the changes from this WAL
		 * record already applied, to offload the work of replaying the record
		 * to the pageserver. The pageserver might not have received the WAL
		 * record yet, though, so a read of the old page version and applying
		 * the record ourselves is likely faster. Also, the redo function
		 * might be surprised if the changes have already applied. That's
		 * normal during crash recovery, but not in hot standby.
		 *
		 * 2. Startup process reads a page, last_written_lsn == record we're
		 *    replaying.
		 *
		 * Can this happen? There are a few theoretical cases when it might:
		 *
		 * A) The redo function reads the same page twice. We had already read
		 *    and applied the changes once, and now we're reading it for the
		 *    second time.  That would be a rather silly thing for a redo
		 *    function to do, and I'm not aware of any that would do it.
		 *
		 * B) The redo function modifies multiple pages, and it already
		 *    applied the changes to one of the pages, released the lock on
		 *    it, and is now reading a second page.  Furthermore, the first
		 *    page was already evicted from the buffer cache, and also from
		 *    the last-written LSN cache, so that the per-relation or global
		 *    last-written LSN was already updated. All the WAL redo functions
		 *    hold the locks on pages that they modify, until all the changes
		 *    have been modified (?), which would make that impossible.
		 *    However, we skip the locking, if the page isn't currently in the
		 *    page cache (see neon_redo_read_buffer_filter below).
		 *
		 * Even if the one of the above cases were possible in theory, they
		 * would also require the pages being modified by the redo function to
		 * be immediately evicted from the page cache.
		 *
		 * So this probably does not happen in practice. But if it does, we
		 * request the new version, including the changes from the record
		 * being replayed. That seems like the correct behavior in any case.
		 *
		 * 3. Backend process reads a page with old last-written LSN
		 *
		 * Nothing special here. Read the old version.
		 *
		 * 4. Backend process reads a page with last_written_lsn == record being replayed
		 *
		 * This can happen, if the redo function has started to run, and saw
		 * that the page isn't present in the page cache (see
		 * neon_redo_read_buffer_filter below).  Normally, in a normal
		 * Postgres server, the redo function would hold a lock on the page,
		 * so we would get blocked waiting the redo function to release the
		 * lock. To emulate that, wait for the WAL replay of the record to
		 * finish.
		 */
		/* Request the page at the end of the last fully replayed LSN. */
		XLogRecPtr replay_lsn = GetXLogReplayRecPtr(NULL);

		for (int i = 0; i < nblocks; i++)
		{
			neon_request_lsns *result = &output[i];
			XLogRecPtr	last_written_lsn = last_written_lsns[i];

			if (last_written_lsn > replay_lsn)
			{
				/* GetCurrentReplayRecPtr was introduced in v15 */
#if PG_VERSION_NUM >= 150000
				Assert(last_written_lsn == GetCurrentReplayRecPtr(NULL));
#endif

				/*
				 * Cases 2 and 4. If this is a backend (case 4), the
				 * neon_read_at_lsn() call later will wait for the WAL record to be
				 * fully replayed.
				 */
				result->request_lsn = last_written_lsn;
			}
			else
			{
				/* cases 1 and 3 */
				result->request_lsn = replay_lsn;
			}

			result->not_modified_since = last_written_lsn;
			result->effective_request_lsn = result->request_lsn;
			Assert(last_written_lsn <= result->request_lsn);

			neon_log(DEBUG1, "neon_get_request_lsns request lsn %X/%X, not_modified_since %X/%X",
					 LSN_FORMAT_ARGS(result->request_lsn), LSN_FORMAT_ARGS(result->not_modified_since));
		}
	}
	else
	{
		XLogRecPtr	flushlsn;
#if PG_VERSION_NUM >= 150000
		flushlsn = GetFlushRecPtr(NULL);
#else
		flushlsn = GetFlushRecPtr();
#endif

		for (int i = 0; i < nblocks; i++)
		{
			neon_request_lsns *result = &output[i];
			XLogRecPtr	last_written_lsn = last_written_lsns[i];

			/*
			 * Use the latest LSN that was evicted from the buffer cache as the
			 * 'not_modified_since' hint. Any pages modified by later WAL records
			 * must still in the buffer cache, so our request cannot concern
			 * those.
			 */
			neon_log(DEBUG1, "neon_get_request_lsns GetLastWrittenLSN lsn %X/%X",
					 LSN_FORMAT_ARGS(last_written_lsn));

			/*
			 * Is it possible that the last-written LSN is ahead of last flush
			 * LSN? Generally not, we shouldn't evict a page from the buffer cache
			 * before all its modifications have been safely flushed. That's the
			 * "WAL before data" rule. However, such case does exist at index
			 * building, _bt_blwritepage logs the full page without flushing WAL
			 * before smgrextend (files are fsynced before build ends).
			 */
			if (last_written_lsn > flushlsn)
			{
				neon_log(DEBUG5, "last-written LSN %X/%X is ahead of last flushed LSN %X/%X",
						 LSN_FORMAT_ARGS(last_written_lsn),
						 LSN_FORMAT_ARGS(flushlsn));
				XLogFlush(last_written_lsn);
			}

			/*
			 * Request the very latest version of the page. In principle we
			 * want to read the page at the current insert LSN, and we could
			 * use that value in the request. However, there's a corner case
			 * with pageserver's garbage collection. If the GC horizon is
			 * set to a very small value, it's possible that by the time
			 * that the pageserver processes our request, the GC horizon has
			 * already moved past the LSN we calculate here. Standby servers
			 * always have that problem as the can always lag behind the
			 * primary, but for the primary we can avoid it by always
			 * requesting the latest page, by setting request LSN to
			 * UINT64_MAX.
			 *
			 * effective_request_lsn is used to check that received response is still valid.
			 * In case of primary node it is last written LSN. Originally we used flush_lsn here,
			 * but it is not correct. Consider the following scenario:
			 * 1. Backend A wants to prefetch block X
			 * 2. Backend A checks that block X is not present in the shared buffer cache
			 * 3. Backend A calls prefetch_do_request, which calls neon_get_request_lsns
			 * 4. neon_get_request_lsns obtains LwLSN=11 for the block
			 * 5. Backend B downloads block X, updates and wallogs it with LSN=13
			 * 6. Block X is once again evicted from shared buffers, its LwLSN is set to LSN=13
			 * 7. Backend A is still executing in neon_get_request_lsns(). It calls 'flushlsn = GetFlushRecPtr();'.
			 *    Let's say that it is LSN=14
			 * 8. Backend A uses LSN=14 as effective_lsn in the prefetch slot. The request stored in the slot is
			 *    [not_modified_since=11, effective_request_lsn=14]
			 * 9. Backend A sends the prefetch request, pageserver processes it, and sends response.
			 *    The last LSN that the pageserver had processed was LSN=12, so the page image in the response is valid at LSN=12.
			 * 10. Backend A calls smgrread() for page X with LwLSN=13
			 * 11. Backend A finds in prefetch ring the response for the prefetch request with [not_modified_since=11, effective_lsn=Lsn14],
			 * so it satisfies neon_prefetch_response_usable condition.
			 *
			 * Things go wrong in step 7-8, when [not_modified_since=11, effective_request_lsn=14] is determined for the request.
			 * That is incorrect, because the page has in fact been modified at LSN=13. The invariant is that for any request,
			 * there should not be any modifications to a page between its not_modified_since and (effective_)request_lsn values.
			 *
			 * The problem can be fixed by callingGetFlushRecPtr() before checking if the page is in the buffer cache.
			 * But you can't do that within smgrprefetch(), would need to modify the caller.
			 */
			result->request_lsn = UINT64_MAX;
			result->not_modified_since = last_written_lsn;
			result->effective_request_lsn = last_written_lsn;
		}
	}
}

/*
 *	neon_exists() -- Does the physical file exist?
 */
static bool
neon_exists(SMgrRelation reln, ForkNumber forkNum)
{
	BlockNumber n_blocks;
	neon_request_lsns request_lsns;

	switch (reln->smgr_relpersistence)
	{
		case 0:

			/*
			 * We don't know if it's an unlogged rel stored locally, or
			 * permanent rel stored in the page server. First check if it
			 * exists locally. If it does, great. Otherwise check if it exists
			 * in the page server.
			 */
			if (mdexists(reln, forkNum))
				return true;
			break;

		case RELPERSISTENCE_PERMANENT:
			break;

		case RELPERSISTENCE_TEMP:
		case RELPERSISTENCE_UNLOGGED:
			return mdexists(reln, forkNum);

		default:
			neon_log(ERROR, "unknown relpersistence '%c'", reln->smgr_relpersistence);
	}

	/*
	 * \d+ on a view calls smgrexists with 0/0/0 relfilenode. The page server
	 * will error out if you check that, because the whole dbdir for
	 * tablespace 0, db 0 doesn't exists. We possibly should change the page
	 * server to accept that and return 'false', to be consistent with
	 * mdexists(). But we probably also should fix pg_table_size() to not call
	 * smgrexists() with bogus relfilenode.
	 *
	 * For now, handle that special case here.
	 */
#if PG_MAJORVERSION_NUM >= 16
	if (reln->smgr_rlocator.locator.spcOid == 0 &&
		reln->smgr_rlocator.locator.dbOid == 0 &&
		reln->smgr_rlocator.locator.relNumber == 0)
#else
	if (reln->smgr_rnode.node.spcNode == 0 &&
		reln->smgr_rnode.node.dbNode == 0 &&
		reln->smgr_rnode.node.relNode == 0)
#endif
	{
		return false;
	}

	if (neon_enable_new_communicator)
		return communicator_new_rel_exists(InfoFromSMgrRel(reln), forkNum);
	else
	{
		if (get_cached_relsize(InfoFromSMgrRel(reln), forkNum, &n_blocks))
		{
			return true;
		}

		neon_get_request_lsns(InfoFromSMgrRel(reln), forkNum,
							  REL_METADATA_PSEUDO_BLOCKNO, &request_lsns, 1);

		return communicator_exists(InfoFromSMgrRel(reln), forkNum, &request_lsns);
	}
}

/*
 *	neon_create() -- Create a new relation on neond storage
 *
 * If isRedo is true, it's okay for the relation to exist already.
 */
static void
neon_create(SMgrRelation reln, ForkNumber forkNum, bool isRedo)
{
	switch (reln->smgr_relpersistence)
	{
		case 0:
			neon_log(ERROR, "cannot call smgrcreate() on rel with unknown persistence");

		case RELPERSISTENCE_PERMANENT:
			break;

		case RELPERSISTENCE_TEMP:
		case RELPERSISTENCE_UNLOGGED:
			if (debug_compare_local)
			{
				mdcreate(reln, forkNum, forkNum == INIT_FORKNUM || isRedo);
				if (forkNum == MAIN_FORKNUM)
					mdcreate(reln, INIT_FORKNUM, true);
			}
			else
			{
				mdcreate(reln, forkNum, isRedo);
			}
			return;

		default:
			neon_log(ERROR, "unknown relpersistence '%c'", reln->smgr_relpersistence);
	}

	neon_log(SmgrTrace, "Create relation %u/%u/%u.%u",
		 RelFileInfoFmt(InfoFromSMgrRel(reln)),
		 forkNum);

	if (neon_enable_new_communicator)
	{
		if (isRedo)
		{
			if (!communicator_new_rel_exists(InfoFromSMgrRel(reln), forkNum))
				communicator_new_rel_create(InfoFromSMgrRel(reln), forkNum);
		}
		else
			communicator_new_rel_create(InfoFromSMgrRel(reln), forkNum);
	}
	else
	{
		/*
		 * Newly created relation is empty, remember that in the relsize cache.
		 *
		 * Note that in REDO, this is called to make sure the relation fork
		 * exists, but it does not truncate the relation. So, we can only update
		 * the relsize if it didn't exist before.
		 *
		 * Also, in redo, we must make sure to update the cached size of the
		 * relation, as that is the primary source of truth for REDO's file length
		 * considerations, and as file extension isn't (perfectly) logged, we need
		 * to take care of that before we hit file size checks.
		 *
		 * FIXME: This is currently not just an optimization, but required for
		 * correctness. Postgres can call smgrnblocks() on the newly-created
		 * relation. Currently, we don't call SetLastWrittenLSN() when a new
		 * relation created, so if we didn't remember the size in the relsize
		 * cache, we might call smgrnblocks() on the newly-created relation before
		 * the creation WAL record hass been received by the page server.
		 */
		if (isRedo)
		{
			update_cached_relsize(InfoFromSMgrRel(reln), forkNum, 0);
			get_cached_relsize(InfoFromSMgrRel(reln), forkNum,
							   &reln->smgr_cached_nblocks[forkNum]);
		}
		else
			set_cached_relsize(InfoFromSMgrRel(reln), forkNum, 0);
	}

	if (debug_compare_local)
	{
		if (IS_LOCAL_REL(reln))
			mdcreate(reln, forkNum, isRedo);
	}
}

/*
 *	neon_unlink() -- Unlink a relation.
 *
 * Note that we're passed a RelFileNodeBackend --- by the time this is called,
 * there won't be an SMgrRelation hashtable entry anymore.
 *
 * forkNum can be a fork number to delete a specific fork, or InvalidForkNumber
 * to delete all forks.
 *
 *
 * If isRedo is true, it's unsurprising for the relation to be already gone.
 * Also, we should remove the file immediately instead of queuing a request
 * for later, since during redo there's no possibility of creating a
 * conflicting relation.
 *
 * Note: any failure should be reported as WARNING not ERROR, because
 * we are usually not in a transaction anymore when this is called.
 */
static void
neon_unlink(NRelFileInfoBackend rinfo, ForkNumber forkNum, bool isRedo)
{
	/*
	 * Might or might not exist locally, depending on whether it's an unlogged
	 * or permanent relation (or if debug_compare_local is set). Try to
	 * unlink, it won't do any harm if the file doesn't exist.
	 */
	mdunlink(rinfo, forkNum, isRedo);

	if (!NRelFileInfoBackendIsTemp(rinfo))
	{
		if (neon_enable_new_communicator)
		{
			communicator_new_rel_unlink(InfoFromNInfoB(rinfo), forkNum);
		}
		else
			forget_cached_relsize(InfoFromNInfoB(rinfo), forkNum);
	}
}

/*
 *	neon_extend() -- Add a block to the specified relation.
 *
 *		The semantics are nearly the same as mdwrite(): write at the
 *		specified position.  However, this is to be used for the case of
 *		extending a relation (i.e., blocknum is at or beyond the current
 *		EOF).  Note that we assume writing a block beyond current EOF
 *		causes intervening file space to become filled with zeroes.
 */
static void
#if PG_MAJORVERSION_NUM < 16
neon_extend(SMgrRelation reln, ForkNumber forkNum, BlockNumber blkno,
			char *buffer, bool skipFsync)
#else
neon_extend(SMgrRelation reln, ForkNumber forkNum, BlockNumber blkno,
			const void *buffer, bool skipFsync)
#endif
{
	XLogRecPtr	lsn;
	BlockNumber n_blocks = 0;

	switch (reln->smgr_relpersistence)
	{
		case 0:
			neon_log(ERROR, "cannot call smgrextend() on rel with unknown persistence");
			break;

		case RELPERSISTENCE_PERMANENT:
			if (RelFileInfoEquals(unlogged_build_rel_info, InfoFromSMgrRel(reln)))
			{
				mdextend(reln, forkNum, blkno, buffer, skipFsync);
				return;
			}
			break;

		case RELPERSISTENCE_TEMP:
		case RELPERSISTENCE_UNLOGGED:
			mdextend(reln, forkNum, blkno, buffer, skipFsync);
			return;

		default:
			neon_log(ERROR, "unknown relpersistence '%c'", reln->smgr_relpersistence);
	}

	/*
	 * Check that the cluster size limit has not been exceeded.
	 *
	 * Temporary and unlogged relations are not included in the cluster size
	 * measured by the page server, so ignore those. Autovacuum processes are
	 * also exempt.
	 */
	if (max_cluster_size > 0 &&
		reln->smgr_relpersistence == RELPERSISTENCE_PERMANENT &&
		!AmAutoVacuumWorkerProcess())
	{
		uint64		current_size = GetNeonCurrentClusterSize();

		if (current_size >= ((uint64) max_cluster_size) * 1024 * 1024)
			ereport(ERROR,
					(errcode(ERRCODE_DISK_FULL),
					 errmsg("could not extend file because project size limit (%d MB) has been exceeded",
							max_cluster_size),
					 errhint("This limit is defined externally by the project size limit, and internally by neon.max_cluster_size GUC")));
	}

	/*
	 * Usually Postgres doesn't extend relation on more than one page (leaving
	 * holes). But this rule is violated in PG-15 where
	 * CreateAndCopyRelationData call smgrextend for destination relation n
	 * using size of source relation
	 */
	n_blocks = neon_nblocks(reln, forkNum);
	while (n_blocks < blkno)
		neon_wallog_page(reln, forkNum, n_blocks++, buffer, true);

	neon_wallog_page(reln, forkNum, blkno, buffer, false);

	lsn = PageGetLSN((Page) buffer);
	neon_log(SmgrTrace, "smgrextend called for %u/%u/%u.%u blk %u, page LSN: %X/%08X",
		 RelFileInfoFmt(InfoFromSMgrRel(reln)),
		 forkNum, blkno,
		 (uint32) (lsn >> 32), (uint32) lsn);

	if (neon_enable_new_communicator)
	{
		// FIXME: this can pass lsn == invalid. Is that ok?
		communicator_new_rel_extend(InfoFromSMgrRel(reln), forkNum, blkno, (const void *) buffer, lsn);
	}
	else
	{
		set_cached_relsize(InfoFromSMgrRel(reln), forkNum, blkno + 1);
		lfc_write(InfoFromSMgrRel(reln), forkNum, blkno, buffer);

<<<<<<< HEAD
#ifdef DEBUG_COMPARE_LOCAL
		if (IS_LOCAL_REL(reln))
			mdextend(reln, forkNum, blkno, buffer, skipFsync);
#endif
=======
	if (debug_compare_local)
	{
		if (IS_LOCAL_REL(reln))
			mdextend(reln, forkNum, blkno, buffer, skipFsync);
	}
>>>>>>> b568189f

		/*
		 * smgr_extend is often called with an all-zeroes page, so
		 * lsn==InvalidXLogRecPtr. An smgr_write() call will come for the buffer
		 * later, after it has been initialized with the real page contents, and
		 * it is eventually evicted from the buffer cache. But we need a valid LSN
		 * to the relation metadata update now.
		 */
		if (lsn == InvalidXLogRecPtr)
		{
			lsn = GetXLogInsertRecPtr();
			neon_set_lwlsn_block(lsn, InfoFromSMgrRel(reln), forkNum, blkno);
		}
		neon_set_lwlsn_relation(lsn, InfoFromSMgrRel(reln), forkNum);
	}
}

#if PG_MAJORVERSION_NUM >= 16
static void
neon_zeroextend(SMgrRelation reln, ForkNumber forkNum, BlockNumber start_block,
				int nblocks, bool skipFsync)
{
	const PGIOAlignedBlock buffer = {0};
	BlockNumber blocknum = start_block;
	int			remblocks = nblocks;
	XLogRecPtr	lsn = 0;

	switch (reln->smgr_relpersistence)
	{
		case 0:
			neon_log(ERROR, "cannot call smgrextend() on rel with unknown persistence");
			break;

		case RELPERSISTENCE_PERMANENT:
			if (RelFileInfoEquals(unlogged_build_rel_info, InfoFromSMgrRel(reln)))
			{
				mdzeroextend(reln, forkNum, blocknum, nblocks, skipFsync);
				return;
			}
			break;

		case RELPERSISTENCE_TEMP:
		case RELPERSISTENCE_UNLOGGED:
			mdzeroextend(reln, forkNum, blocknum, nblocks, skipFsync);
			return;

		default:
			neon_log(ERROR, "unknown relpersistence '%c'", reln->smgr_relpersistence);
	}

	if (max_cluster_size > 0 &&
		reln->smgr_relpersistence == RELPERSISTENCE_PERMANENT &&
		!AmAutoVacuumWorkerProcess())
	{
		uint64		current_size = GetNeonCurrentClusterSize();

		if (current_size >= ((uint64) max_cluster_size) * 1024 * 1024)
			ereport(ERROR,
					(errcode(ERRCODE_DISK_FULL),
					 errmsg("could not extend file because project size limit (%d MB) has been exceeded",
							max_cluster_size),
					 errhint("This limit is defined by neon.max_cluster_size GUC")));
	}

	/*
	 * If a relation manages to grow to 2^32-1 blocks, refuse to extend it any
	 * more --- we mustn't create a block whose number actually is
	 * InvalidBlockNumber or larger.
	 */
	if ((uint64) blocknum + nblocks >= (uint64) InvalidBlockNumber)
		ereport(ERROR,
				(errcode(ERRCODE_PROGRAM_LIMIT_EXCEEDED),
				 errmsg(NEON_TAG "cannot extend file \"%s\" beyond %u blocks",
						relpath(reln->smgr_rlocator, forkNum),
						InvalidBlockNumber)));

	if (debug_compare_local)
	{
		if (IS_LOCAL_REL(reln))
			mdzeroextend(reln, forkNum, blocknum, nblocks, skipFsync);
	}

	/* Don't log any pages if we're not allowed to do so. */
	if (!XLogInsertAllowed())
		return;

	/* ensure we have enough xlog buffers to log max-sized records */
	XLogEnsureRecordSpace(Min(remblocks, (XLR_MAX_BLOCK_ID - 1)), 0);

	/*
	 * Iterate over all the pages. They are collected into batches of
	 * XLR_MAX_BLOCK_ID pages, and a single WAL-record is written for each
	 * batch.
	 */
	while (remblocks > 0)
	{
		int			count = Min(remblocks, XLR_MAX_BLOCK_ID);

		XLogBeginInsert();

		for (int i = 0; i < count; i++)
			XLogRegisterBlock(i, &InfoFromSMgrRel(reln), forkNum, blocknum + i,
							  (char *) buffer.data, REGBUF_FORCE_IMAGE | REGBUF_STANDARD);

		lsn = XLogInsert(RM_XLOG_ID, XLOG_FPI);

		if (!neon_enable_new_communicator)
		{
			for (int i = 0; i < count; i++)
			{
				lfc_write(InfoFromSMgrRel(reln), forkNum, blocknum + i, buffer.data);
				neon_set_lwlsn_block(lsn, InfoFromSMgrRel(reln), forkNum,
									 blocknum + i);
			}
		}

		blocknum += count;
		remblocks -= count;
	}

	Assert(lsn != 0);

	if (neon_enable_new_communicator)
	{
		communicator_new_rel_zeroextend(InfoFromSMgrRel(reln), forkNum, start_block, nblocks, lsn);
	}
	else
	{
		neon_set_lwlsn_relation(lsn, InfoFromSMgrRel(reln), forkNum);
		set_cached_relsize(InfoFromSMgrRel(reln), forkNum, blocknum);
	}
}
#endif

/*
 *  neon_open() -- Initialize newly-opened relation.
 */
static void
neon_open(SMgrRelation reln)
{
	/*
	 * We don't have anything special to do here. Call mdopen() to let md.c
	 * initialize itself. That's only needed for temporary or unlogged
	 * relations, but it's dirt cheap so do it always to make sure the md
	 * fields are initialized, for debugging purposes if nothing else.
	 */
	mdopen(reln);

	/* no work */
	neon_log(SmgrTrace, "open noop");
}

/*
 *	neon_close() -- Close the specified relation, if it isn't closed already.
 */
static void
neon_close(SMgrRelation reln, ForkNumber forknum)
{
	/*
	 * Let md.c close it, if it had it open. Doesn't hurt to do this even for
	 * permanent relations that have no local storage.
	 */
	mdclose(reln, forknum);
}


#if PG_MAJORVERSION_NUM >= 17
/*
 *	neon_prefetch() -- Initiate asynchronous read of the specified block of a relation
 */
static bool
neon_prefetch(SMgrRelation reln, ForkNumber forknum, BlockNumber blocknum,
			  int nblocks)
{
	BufferTag	tag;

	switch (reln->smgr_relpersistence)
	{
		case 0:					/* probably shouldn't happen, but ignore it */
		case RELPERSISTENCE_PERMANENT:
			break;

		case RELPERSISTENCE_TEMP:
		case RELPERSISTENCE_UNLOGGED:
			return mdprefetch(reln, forknum, blocknum, nblocks);

		default:
			neon_log(ERROR, "unknown relpersistence '%c'", reln->smgr_relpersistence);
	}

	if (neon_enable_new_communicator)
	{
		communicator_new_prefetch_register_bufferv(InfoFromSMgrRel(reln), forknum, blocknum, nblocks);
		return false;
	}

	tag.spcOid = reln->smgr_rlocator.locator.spcOid;
	tag.dbOid = reln->smgr_rlocator.locator.dbOid;
	tag.relNumber = reln->smgr_rlocator.locator.relNumber;
	tag.forkNum = forknum;
	
	while (nblocks > 0)
	{
		int		iterblocks = Min(nblocks, PG_IOV_MAX);
		bits8	lfc_present[PG_IOV_MAX / 8] = {0};

		if (lfc_cache_containsv(InfoFromSMgrRel(reln), forknum, blocknum,
								iterblocks, lfc_present) == iterblocks)
		{
			nblocks -= iterblocks;
			blocknum += iterblocks;
			continue;
		}

		tag.blockNum = blocknum;

		communicator_prefetch_register_bufferv(tag, NULL, iterblocks, lfc_present);

		nblocks -= iterblocks;
		blocknum += iterblocks;
	}

	if (!neon_enable_new_communicator)
		communicator_prefetch_pump_state();

	return false;
}


#else /* PG_MAJORVERSION_NUM >= 17 */
/*
 *	neon_prefetch() -- Initiate asynchronous read of the specified block of a relation
 */
static bool
neon_prefetch(SMgrRelation reln, ForkNumber forknum, BlockNumber blocknum)
{
	switch (reln->smgr_relpersistence)
	{
		case 0:					/* probably shouldn't happen, but ignore it */
		case RELPERSISTENCE_PERMANENT:
			break;

		case RELPERSISTENCE_TEMP:
		case RELPERSISTENCE_UNLOGGED:
			return mdprefetch(reln, forknum, blocknum);

		default:
			neon_log(ERROR, "unknown relpersistence '%c'", reln->smgr_relpersistence);
	}

	if (neon_enable_new_communicator)
	{
		communicator_new_prefetch_register_bufferv(InfoFromSMgrRel(reln), forknum, blocknum, 1);
	}
	else
	{
		BufferTag	tag;

		if (lfc_cache_contains(InfoFromSMgrRel(reln), forknum, blocknum))
			return false;

		tag.forkNum = forknum;
		tag.blockNum = blocknum;

		CopyNRelFileInfoToBufTag(tag, InfoFromSMgrRel(reln));
		communicator_prefetch_register_bufferv(tag, NULL, 1, NULL);

		communicator_prefetch_pump_state();
	}

	return false;
}
#endif /* PG_MAJORVERSION_NUM < 17 */


/*
 * neon_writeback() -- Tell the kernel to write pages back to storage.
 *
 * This accepts a range of blocks because flushing several pages at once is
 * considerably more efficient than doing so individually.
 */
static void
neon_writeback(SMgrRelation reln, ForkNumber forknum,
			   BlockNumber blocknum, BlockNumber nblocks)
{
	switch (reln->smgr_relpersistence)
	{
		case 0:
			/* mdwriteback() does nothing if the file doesn't exist */
			mdwriteback(reln, forknum, blocknum, nblocks);
			break;

		case RELPERSISTENCE_PERMANENT:
			break;

		case RELPERSISTENCE_TEMP:
		case RELPERSISTENCE_UNLOGGED:
			mdwriteback(reln, forknum, blocknum, nblocks);
			return;

		default:
			neon_log(ERROR, "unknown relpersistence '%c'", reln->smgr_relpersistence);
	}

	/*
	 * TODO: WAL sync up to lwLsn for the indicated blocks
	 * Without that sync, writeback doesn't actually guarantee the data is
	 * persistently written, which does seem to be one of the assumed
	 * properties of this smgr API call.
	 */
	neon_log(SmgrTrace, "writeback noop");

	if (!neon_enable_new_communicator)
		communicator_prefetch_pump_state();

	if (debug_compare_local)
	{
		if (IS_LOCAL_REL(reln))
			mdwriteback(reln, forknum, blocknum, nblocks);
	}
}

/*
 * While function is defined in the neon extension it's used within neon_test_utils directly.
 * To avoid breaking tests in the runtime please keep function signature in sync.
 */
void
neon_read_at_lsn(NRelFileInfo rinfo, ForkNumber forkNum, BlockNumber blkno,
				 neon_request_lsns request_lsns, void *buffer)
{
	if (neon_enable_new_communicator)
	{
		// FIXME: request_lsns is ignored. That affects the neon_test_utils callers.
		// Add the capability to specify the LSNs explicitly, for the sake of neon_test_utils ?
		communicator_new_read_at_lsnv(rinfo, forkNum, blkno, &buffer, 1);
	}
	else
		communicator_read_at_lsnv(rinfo, forkNum, blkno, &request_lsns, &buffer, 1, NULL);
}

static void
compare_with_local(SMgrRelation reln, ForkNumber forkNum, BlockNumber blkno, void* buffer, XLogRecPtr request_lsn)
{
	if (forkNum == MAIN_FORKNUM && IS_LOCAL_REL(reln))
	{
		char		pageserver_masked[BLCKSZ];
		PGIOAlignedBlock mdbuf;
		PGIOAlignedBlock mdbuf_masked;

#if PG_MAJORVERSION_NUM >= 17
		{
			void* mdbuffers[1] = { mdbuf.data };
			mdreadv(reln, forkNum, blkno, mdbuffers, 1);
		}
#else
		mdread(reln, forkNum, blkno, mdbuf.data);
#endif

		memcpy(pageserver_masked, buffer, BLCKSZ);
		memcpy(mdbuf_masked.data, mdbuf.data, BLCKSZ);

		if (PageIsNew((Page) mdbuf.data))
		{
			if (!PageIsNew((Page) pageserver_masked))
			{
				neon_log(PANIC, "page is new in MD but not in Page Server at blk %u in rel %u/%u/%u fork %u (request LSN %X/%08X):\n%s\n",
					 blkno,
					 RelFileInfoFmt(InfoFromSMgrRel(reln)),
					 forkNum,
					 (uint32) (request_lsn >> 32), (uint32) request_lsn,
					 hexdump_page(buffer));
			}
		}
		else if (PageIsNew((Page) buffer))
		{
			neon_log(PANIC, "page is new in Page Server but not in MD at blk %u in rel %u/%u/%u fork %u (request LSN %X/%08X):\n%s\n",
				 blkno,
				 RelFileInfoFmt(InfoFromSMgrRel(reln)),
				 forkNum,
				 (uint32) (request_lsn >> 32), (uint32) request_lsn,
				 hexdump_page(mdbuf.data));
		}
		else if (PageGetSpecialSize(mdbuf.data) == 0)
		{
			/* assume heap */
			RmgrTable[RM_HEAP_ID].rm_mask(mdbuf_masked.data, blkno);
			RmgrTable[RM_HEAP_ID].rm_mask(pageserver_masked, blkno);

			if (memcmp(mdbuf_masked.data, pageserver_masked, BLCKSZ) != 0)
			{
				neon_log(PANIC, "heap buffers differ at blk %u in rel %u/%u/%u fork %u (request LSN %X/%08X):\n------ MD ------\n%s\n------ Page Server ------\n%s\n",
					 blkno,
					 RelFileInfoFmt(InfoFromSMgrRel(reln)),
					 forkNum,
					 (uint32) (request_lsn >> 32), (uint32) request_lsn,
					 hexdump_page(mdbuf_masked.data),
					 hexdump_page(pageserver_masked));
			}
		}
		else if (PageGetSpecialSize(mdbuf.data) == MAXALIGN(sizeof(BTPageOpaqueData)))
		{
			if (((BTPageOpaqueData *) PageGetSpecialPointer(mdbuf.data))->btpo_cycleid < MAX_BT_CYCLE_ID)
			{
				/* assume btree */
				RmgrTable[RM_BTREE_ID].rm_mask(mdbuf_masked.data, blkno);
				RmgrTable[RM_BTREE_ID].rm_mask(pageserver_masked, blkno);

				if (memcmp(mdbuf_masked.data, pageserver_masked, BLCKSZ) != 0)
				{
					neon_log(PANIC, "btree buffers differ at blk %u in rel %u/%u/%u fork %u (request LSN %X/%08X):\n------ MD ------\n%s\n------ Page Server ------\n%s\n",
						 blkno,
						 RelFileInfoFmt(InfoFromSMgrRel(reln)),
						 forkNum,
						 (uint32) (request_lsn >> 32), (uint32) request_lsn,
						 hexdump_page(mdbuf_masked.data),
						 hexdump_page(pageserver_masked));
				}
			}
		}
	}
}


#if PG_MAJORVERSION_NUM < 17

/*
 *	neon_read() -- Read the specified block from a relation.
 */
#if PG_MAJORVERSION_NUM < 16
static void
neon_read(SMgrRelation reln, ForkNumber forkNum, BlockNumber blkno, char *buffer)
#else
static void
neon_read(SMgrRelation reln, ForkNumber forkNum, BlockNumber blkno, void *buffer)
#endif
{
	neon_request_lsns request_lsns;
	bits8		present;
	void	   *bufferp;

	switch (reln->smgr_relpersistence)
	{
		case 0:
			neon_log(ERROR, "cannot call smgrread() on rel with unknown persistence");
			break;

		case RELPERSISTENCE_PERMANENT:
			if (RelFileInfoEquals(unlogged_build_rel_info, InfoFromSMgrRel(reln)))
			{
				mdread(reln, forkNum, blkno, buffer);
				return;
			}
			break;

		case RELPERSISTENCE_TEMP:
		case RELPERSISTENCE_UNLOGGED:
			mdread(reln, forkNum, blkno, buffer);
			return;

		default:
			neon_log(ERROR, "unknown relpersistence '%c'", reln->smgr_relpersistence);
	}

	if (neon_enable_new_communicator)
	{
		communicator_new_read_at_lsnv(InfoFromSMgrRel(reln), forkNum, blkno,
									  (void *) &buffer, 1);
	}
	else
	{
		/* Try to read PS results if they are available */
		communicator_prefetch_pump_state();

		neon_get_request_lsns(InfoFromSMgrRel(reln), forkNum, blkno, &request_lsns, 1);

<<<<<<< HEAD
		present = 0;
		bufferp = buffer;
		if (communicator_prefetch_lookupv(InfoFromSMgrRel(reln), forkNum, blkno, &request_lsns, 1, &bufferp, &present))
		{
			/* Prefetch hit */
#ifdef DEBUG_COMPARE_LOCAL
			compare_with_local(reln, forkNum, blkno, buffer, request_lsns.request_lsn);
#else
			return;
#endif
		}

		/* Try to read from local file cache */
		if (lfc_read(InfoFromSMgrRel(reln), forkNum, blkno, buffer))
		{
			MyNeonCounters->file_cache_hits_total++;
#ifdef DEBUG_COMPARE_LOCAL
			compare_with_local(reln, forkNum, blkno, buffer, request_lsns.request_lsn);
#else
			return;
#endif
		}
=======
	present = 0;
	bufferp = buffer;
	if (communicator_prefetch_lookupv(InfoFromSMgrRel(reln), forkNum, blkno, &request_lsns, 1, &bufferp, &present))
	{
		/* Prefetch hit */
		if (debug_compare_local >= DEBUG_COMPARE_LOCAL_PREFETCH)
		{
			compare_with_local(reln, forkNum, blkno, buffer, request_lsns.request_lsn);
		}
		if (debug_compare_local <= DEBUG_COMPARE_LOCAL_PREFETCH)
		{
			return;
		}
	}

	/* Try to read from local file cache */
	if (lfc_read(InfoFromSMgrRel(reln), forkNum, blkno, buffer))
	{
		MyNeonCounters->file_cache_hits_total++;
		if (debug_compare_local >= DEBUG_COMPARE_LOCAL_LFC)
		{
			compare_with_local(reln, forkNum, blkno, buffer, request_lsns.request_lsn);
		}
		if (debug_compare_local <= DEBUG_COMPARE_LOCAL_LFC)
		{
			return;
		}
	}
>>>>>>> b568189f

		neon_read_at_lsn(InfoFromSMgrRel(reln), forkNum, blkno, request_lsns, buffer);

		/*
		 * Try to receive prefetch results once again just to make sure we don't leave the smgr code while the OS might still have buffered bytes.
		 */
		communicator_prefetch_pump_state();
	}

	if (debug_compare_local)
	{
		compare_with_local(reln, forkNum, blkno, buffer, request_lsns.request_lsn);
	}
}
#endif /* PG_MAJORVERSION_NUM <= 16 */

#if PG_MAJORVERSION_NUM >= 17

static void
compare_with_localv(SMgrRelation reln, ForkNumber forkNum, BlockNumber blkno, void** buffers, BlockNumber nblocks, neon_request_lsns* request_lsns, bits8* read_pages)
{
	if (forkNum == MAIN_FORKNUM && IS_LOCAL_REL(reln))
	{
		for (BlockNumber i = 0; i < nblocks; i++)
		{
			if (BITMAP_ISSET(read_pages, i))
			{
				compare_with_local(reln, forkNum, blkno + i, buffers[i], request_lsns[i].request_lsn);
			}
		}
	}
}


static void
neon_readv(SMgrRelation reln, ForkNumber forknum, BlockNumber blocknum,
		   void **buffers, BlockNumber nblocks)
{
	bits8		read_pages[PG_IOV_MAX / 8];
	neon_request_lsns request_lsns[PG_IOV_MAX];
	int			lfc_result;
	int			prefetch_result;

	switch (reln->smgr_relpersistence)
	{
		case 0:
			neon_log(ERROR, "cannot call smgrread() on rel with unknown persistence");
			break;

		case RELPERSISTENCE_PERMANENT:
			if (RelFileInfoEquals(unlogged_build_rel_info, InfoFromSMgrRel(reln)))
			{
				mdreadv(reln, forknum, blocknum, buffers, nblocks);
				return;
			}
			break;

		case RELPERSISTENCE_TEMP:
		case RELPERSISTENCE_UNLOGGED:
			mdreadv(reln, forknum, blocknum, buffers, nblocks);
			return;

		default:
			neon_log(ERROR, "unknown relpersistence '%c'", reln->smgr_relpersistence);
	}

	if (nblocks > PG_IOV_MAX)
		neon_log(ERROR, "Read request too large: %d is larger than max %d",
				 nblocks, PG_IOV_MAX);

	/* Try to read PS results if they are available */
	if (!neon_enable_new_communicator)
		communicator_prefetch_pump_state();

	memset(read_pages, 0, sizeof(read_pages));

	if (neon_enable_new_communicator)
	{
		communicator_new_read_at_lsnv(InfoFromSMgrRel(reln), forknum, blocknum,
									  buffers, nblocks);
	}
	else
	{
		neon_get_request_lsns(InfoFromSMgrRel(reln), forknum, blocknum,
							  request_lsns, nblocks);
		
		prefetch_result = communicator_prefetch_lookupv(InfoFromSMgrRel(reln), forknum,
														blocknum, request_lsns, nblocks,
														buffers, read_pages);

<<<<<<< HEAD
#ifdef DEBUG_COMPARE_LOCAL
		compare_with_localv(reln, forknum, blocknum, buffers, nblocks, request_lsns, read_pages);
		memset(read_pages, 0, sizeof(read_pages));
#else
		if (prefetch_result == nblocks)
			return;
#endif
=======
	if (debug_compare_local >= DEBUG_COMPARE_LOCAL_PREFETCH)
	{
		compare_with_localv(reln, forknum, blocknum, buffers, nblocks, request_lsns, read_pages);
	}
	if (debug_compare_local <= DEBUG_COMPARE_LOCAL_PREFETCH && prefetch_result == nblocks)
	{
		return;
	}
	if (debug_compare_local > DEBUG_COMPARE_LOCAL_PREFETCH)
	{
		memset(read_pages, 0, sizeof(read_pages));
	}

>>>>>>> b568189f

		/* Try to read from local file cache */
		lfc_result = lfc_readv_select(InfoFromSMgrRel(reln), forknum, blocknum, buffers,
									  nblocks, read_pages);

		if (lfc_result > 0)
			MyNeonCounters->file_cache_hits_total += lfc_result;

<<<<<<< HEAD
#ifdef DEBUG_COMPARE_LOCAL
		compare_with_localv(reln, forknum, blocknum, buffers, nblocks, request_lsns, read_pages);
		memset(read_pages, 0, sizeof(read_pages));
#else
		/* Read all blocks from LFC, so we're done */
		if (prefetch_result + lfc_result == nblocks)
			return;
#endif
=======
	if (debug_compare_local >= DEBUG_COMPARE_LOCAL_LFC)
	{
		compare_with_localv(reln, forknum, blocknum, buffers, nblocks, request_lsns, read_pages);
	}
	if (debug_compare_local <= DEBUG_COMPARE_LOCAL_LFC && prefetch_result + lfc_result == nblocks)
	{
		/* Read all blocks from LFC, so we're done */
		return;
	}
	if (debug_compare_local > DEBUG_COMPARE_LOCAL_LFC)
	{
		memset(read_pages, 0, sizeof(read_pages));
	}
>>>>>>> b568189f

		communicator_read_at_lsnv(InfoFromSMgrRel(reln), forknum, blocknum, request_lsns,
								  buffers, nblocks, read_pages);

		/*
		 * Try to receive prefetch results once again just to make sure we don't leave the smgr code while the OS might still have buffered bytes.
		 */
		communicator_prefetch_pump_state();
	}

	if (debug_compare_local)
	{
		memset(read_pages, 0xFF, sizeof(read_pages));
		compare_with_localv(reln, forknum, blocknum, buffers, nblocks, request_lsns, read_pages);
	}
}
#endif

static char *
hexdump_page(char *page)
{
	StringInfoData result;

	initStringInfo(&result);

	for (int i = 0; i < BLCKSZ; i++)
	{
		if (i % 8 == 0)
			appendStringInfo(&result, " ");
		if (i % 40 == 0)
			appendStringInfo(&result, "\n");
		appendStringInfo(&result, "%02x", (unsigned char) (page[i]));
	}

	return result.data;
}

#if PG_MAJORVERSION_NUM < 17
/*
 *	neon_write() -- Write the supplied block at the appropriate location.
 *
 *		This is to be used only for updating already-existing blocks of a
 *		relation (ie, those before the current EOF).  To extend a relation,
 *		use mdextend().
 */
static void
#if PG_MAJORVERSION_NUM < 16
neon_write(SMgrRelation reln, ForkNumber forknum, BlockNumber blocknum, char *buffer, bool skipFsync)
#else
neon_write(SMgrRelation reln, ForkNumber forknum, BlockNumber blocknum, const void *buffer, bool skipFsync)
#endif
{
	XLogRecPtr	lsn;

	switch (reln->smgr_relpersistence)
	{
		case 0:
			/* This is a bit tricky. Check if the relation exists locally */
			if (mdexists(reln, debug_compare_local ? INIT_FORKNUM : forknum))
			{
				/* It exists locally. Guess it's unlogged then. */
#if PG_MAJORVERSION_NUM >= 17
				mdwritev(reln, forknum, blocknum, &buffer, 1, skipFsync);
#else
				mdwrite(reln, forknum, blocknum, buffer, skipFsync);
#endif
				/*
				 * We could set relpersistence now that we have determined
				 * that it's local. But we don't dare to do it, because that
				 * would immediately allow reads as well, which shouldn't
				 * happen. We could cache it with a different 'relpersistence'
				 * value, but this isn't performance critical.
				 */
				return;
			}
			break;

		case RELPERSISTENCE_PERMANENT:
			if (RelFileInfoEquals(unlogged_build_rel_info, InfoFromSMgrRel(reln)))
			{
#if PG_MAJORVERSION_NUM >= 17
				mdwritev(reln, forknum, blocknum, &buffer, 1, skipFsync);
#else
				mdwrite(reln, forknum, blocknum, buffer, skipFsync);
#endif
				return;
			}
			break;

		case RELPERSISTENCE_TEMP:
		case RELPERSISTENCE_UNLOGGED:
			#if PG_MAJORVERSION_NUM >= 17
			mdwritev(reln, forknum, blocknum, &buffer, 1, skipFsync);
			#else
			mdwrite(reln, forknum, blocknum, buffer, skipFsync);
			#endif
			return;
		default:
			neon_log(ERROR, "unknown relpersistence '%c'", reln->smgr_relpersistence);
	}

	neon_wallog_page(reln, forknum, blocknum, buffer, false);

	lsn = PageGetLSN((Page) buffer);
	neon_log(SmgrTrace, "smgrwrite called for %u/%u/%u.%u blk %u, page LSN: %X/%08X",
		 RelFileInfoFmt(InfoFromSMgrRel(reln)),
		 forknum, blocknum,
		 (uint32) (lsn >> 32), (uint32) lsn);

	if (neon_enable_new_communicator)
	{
		communicator_new_write_page(InfoFromSMgrRel(reln), forknum, blocknum, buffer, lsn);
	}
	else
	{
		lfc_write(InfoFromSMgrRel(reln), forknum, blocknum, buffer);

		communicator_prefetch_pump_state();
	}

	if (debug_compare_local)
	{
		if (IS_LOCAL_REL(reln))
		{
		#if PG_MAJORVERSION_NUM >= 17
			mdwritev(reln, forknum, blocknum, &buffer, 1, skipFsync);
		#else
			mdwrite(reln, forknum, blocknum, buffer, skipFsync);
		#endif
		}
	}
}
#endif



#if PG_MAJORVERSION_NUM >= 17
static void
neon_writev(SMgrRelation reln, ForkNumber forknum, BlockNumber blkno,
			 const void **buffers, BlockNumber nblocks, bool skipFsync)
{
	switch (reln->smgr_relpersistence)
	{
		case 0:
			/* This is a bit tricky. Check if the relation exists locally */
			if (mdexists(reln, debug_compare_local ? INIT_FORKNUM : forknum))
			{
				/* It exists locally. Guess it's unlogged then. */
				mdwritev(reln, forknum, blkno, buffers, nblocks, skipFsync);

				/*
				 * We could set relpersistence now that we have determined
				 * that it's local. But we don't dare to do it, because that
				 * would immediately allow reads as well, which shouldn't
				 * happen. We could cache it with a different 'relpersistence'
				 * value, but this isn't performance critical.
				 */
				return;
			}
			break;

		case RELPERSISTENCE_PERMANENT:
			if (RelFileInfoEquals(unlogged_build_rel_info, InfoFromSMgrRel(reln)))
			{
				mdwritev(reln, forknum, blkno, buffers, nblocks, skipFsync);
				return;
			}
			break;

		case RELPERSISTENCE_TEMP:
		case RELPERSISTENCE_UNLOGGED:
			mdwritev(reln, forknum, blkno, buffers, nblocks, skipFsync);
			return;
		default:
			neon_log(ERROR, "unknown relpersistence '%c'", reln->smgr_relpersistence);
	}

	neon_wallog_pagev(reln, forknum, blkno, nblocks, (const char **) buffers, false);

	if (neon_enable_new_communicator)
	{
		for (int i = 0; i < nblocks; i++)
		{
			XLogRecPtr lsn = PageGetLSN((Page) buffers[i]);

			communicator_new_write_page(InfoFromSMgrRel(reln), forknum, blkno + i, buffers[i], lsn);
		}
	}
	else
	{
		lfc_writev(InfoFromSMgrRel(reln), forknum, blkno, buffers, nblocks);

		communicator_prefetch_pump_state();
	}

	if (debug_compare_local)
	{
		if (IS_LOCAL_REL(reln))
			mdwritev(reln, forknum, blkno, buffers, nblocks, skipFsync);
	}
}

#endif

/*
 *	neon_nblocks() -- Get the number of blocks stored in a relation.
 */
static BlockNumber
neon_nblocks(SMgrRelation reln, ForkNumber forknum)
{
	BlockNumber n_blocks;
	neon_request_lsns request_lsns;

	switch (reln->smgr_relpersistence)
	{
		case 0:
			neon_log(ERROR, "cannot call smgrnblocks() on rel with unknown persistence");
			break;

		case RELPERSISTENCE_PERMANENT:
			if (RelFileInfoEquals(unlogged_build_rel_info, InfoFromSMgrRel(reln)))
			{
				return mdnblocks(reln, forknum);
			}
			break;

		case RELPERSISTENCE_TEMP:
		case RELPERSISTENCE_UNLOGGED:
			return mdnblocks(reln, forknum);

		default:
			neon_log(ERROR, "unknown relpersistence '%c'", reln->smgr_relpersistence);
	}

	if (neon_enable_new_communicator)
	{
		n_blocks = communicator_new_rel_nblocks(InfoFromSMgrRel(reln), forknum);
	}
	else
	{
		if (get_cached_relsize(InfoFromSMgrRel(reln), forknum, &n_blocks))
		{
			neon_log(SmgrTrace, "cached nblocks for %u/%u/%u.%u: %u blocks",
					 RelFileInfoFmt(InfoFromSMgrRel(reln)),
					 forknum, n_blocks);
			return n_blocks;
		}

		neon_get_request_lsns(InfoFromSMgrRel(reln), forknum,
							  REL_METADATA_PSEUDO_BLOCKNO, &request_lsns, 1);

		n_blocks = communicator_nblocks(InfoFromSMgrRel(reln), forknum, &request_lsns);
		update_cached_relsize(InfoFromSMgrRel(reln), forknum, n_blocks);
	}

	neon_log(SmgrTrace, "neon_nblocks: rel %u/%u/%u fork %u (request LSN %X/%08X): %u blocks",
			 RelFileInfoFmt(InfoFromSMgrRel(reln)),
			 forknum,
			 LSN_FORMAT_ARGS(request_lsns.effective_request_lsn),
			 n_blocks);

	return n_blocks;
}

/*
 *	neon_db_size() -- Get the size of the database in bytes.
 */
int64
neon_dbsize(Oid dbNode)
{
	int64		db_size;
	neon_request_lsns request_lsns;
	NRelFileInfo dummy_node = {0};

	if (neon_enable_new_communicator)
	{
		db_size = communicator_new_dbsize(dbNode);
	}
	else
	{
		neon_get_request_lsns(dummy_node, MAIN_FORKNUM,
							  REL_METADATA_PSEUDO_BLOCKNO, &request_lsns, 1);

		db_size = communicator_dbsize(dbNode, &request_lsns);
	}

	neon_log(SmgrTrace, "neon_dbsize: db %u (request LSN %X/%08X): %ld bytes",
			 dbNode, LSN_FORMAT_ARGS(request_lsns.effective_request_lsn), db_size);

	return db_size;
}

/*
 *	neon_truncate() -- Truncate relation to specified number of blocks.
 */
static void
neon_truncate(SMgrRelation reln, ForkNumber forknum, BlockNumber old_blocks, BlockNumber nblocks)
{
	switch (reln->smgr_relpersistence)
	{
		case 0:
			neon_log(ERROR, "cannot call smgrtruncate() on rel with unknown persistence");
			break;

		case RELPERSISTENCE_PERMANENT:
			if (RelFileInfoEquals(unlogged_build_rel_info, InfoFromSMgrRel(reln)))
			{
				mdtruncate(reln, forknum, old_blocks, nblocks);
				return;
			}
			break;

		case RELPERSISTENCE_TEMP:
		case RELPERSISTENCE_UNLOGGED:
			mdtruncate(reln, forknum, old_blocks, nblocks);
			return;

		default:
			neon_log(ERROR, "unknown relpersistence '%c'", reln->smgr_relpersistence);
	}

	if (neon_enable_new_communicator)
	{
		communicator_new_rel_truncate(InfoFromSMgrRel(reln), forknum, nblocks);
	}
	else
	{
		XLogRecPtr	lsn;

		set_cached_relsize(InfoFromSMgrRel(reln), forknum, nblocks);

		/*
		 * Truncating a relation drops all its buffers from the buffer cache
		 * without calling smgrwrite() on them. But we must account for that in
		 * our tracking of last-written-LSN all the same: any future smgrnblocks()
		 * request must return the new size after the truncation. We don't know
		 * what the LSN of the truncation record was, so be conservative and use
		 * the most recently inserted WAL record's LSN.
		 */
		lsn = GetXLogInsertRecPtr();
		lsn = nm_adjust_lsn(lsn);

		/*
		 * Flush it, too. We don't actually care about it here, but let's uphold
		 * the invariant that last-written LSN <= flush LSN.
		 */
		XLogFlush(lsn);

		/*
		 * Truncate may affect several chunks of relations. So we should either
		 * update last written LSN for all of them, or update LSN for "dummy"
		 * metadata block. Second approach seems more efficient. If the relation
		 * is extended again later, the extension will update the last-written LSN
		 * for the extended pages, so there's no harm in leaving behind obsolete
		 * entries for the truncated chunks.
		 */
		neon_set_lwlsn_relation(lsn, InfoFromSMgrRel(reln), forknum);
	}

	if (debug_compare_local)
	{
		if (IS_LOCAL_REL(reln))
			mdtruncate(reln, forknum, old_blocks, nblocks);
	}
}

/*
 *	neon_immedsync() -- Immediately sync a relation to stable storage.
 *
 * Note that only writes already issued are synced; this routine knows
 * nothing of dirty buffers that may exist inside the buffer manager.  We
 * sync active and inactive segments; smgrDoPendingSyncs() relies on this.
 * Consider a relation skipping WAL.  Suppose a checkpoint syncs blocks of
 * some segment, then mdtruncate() renders that segment inactive.  If we
 * crash before the next checkpoint syncs the newly-inactive segment, that
 * segment may survive recovery, reintroducing unwanted data into the table.
 */
static void
neon_immedsync(SMgrRelation reln, ForkNumber forknum)
{
	switch (reln->smgr_relpersistence)
	{
		case 0:
			neon_log(ERROR, "cannot call smgrimmedsync() on rel with unknown persistence");
			break;

		case RELPERSISTENCE_PERMANENT:
			break;

		case RELPERSISTENCE_TEMP:
		case RELPERSISTENCE_UNLOGGED:
			mdimmedsync(reln, forknum);
			return;

		default:
			neon_log(ERROR, "unknown relpersistence '%c'", reln->smgr_relpersistence);
	}

	neon_log(SmgrTrace, "[NEON_SMGR] immedsync noop");

	if (!neon_enable_new_communicator)
		communicator_prefetch_pump_state();

	if (debug_compare_local)
	{
		if (IS_LOCAL_REL(reln))
			mdimmedsync(reln, forknum);
	}
}

#if PG_MAJORVERSION_NUM >= 17
static void
neon_registersync(SMgrRelation reln, ForkNumber forknum)
{
	switch (reln->smgr_relpersistence)
	{
		case 0:
			neon_log(ERROR, "cannot call smgrregistersync() on rel with unknown persistence");
			break;

		case RELPERSISTENCE_PERMANENT:
			break;

		case RELPERSISTENCE_TEMP:
		case RELPERSISTENCE_UNLOGGED:
			mdregistersync(reln, forknum);
			return;

		default:
			neon_log(ERROR, "unknown relpersistence '%c'", reln->smgr_relpersistence);
	}

	neon_log(SmgrTrace, "[NEON_SMGR] registersync noop");

	if (debug_compare_local)
	{
		if (IS_LOCAL_REL(reln))
			mdimmedsync(reln, forknum);
	}
}
#endif


/*
 * neon_start_unlogged_build() -- Starting build operation on a rel.
 *
 * Some indexes are built in two phases, by first populating the table with
 * regular inserts, using the shared buffer cache but skipping WAL-logging,
 * and WAL-logging the whole relation after it's done. Neon relies on the
 * WAL to reconstruct pages, so we cannot use the page server in the
 * first phase when the changes are not logged.
 */
static void
neon_start_unlogged_build(SMgrRelation reln)
{
	/*
	 * Currently, there can be only one unlogged relation build operation in
	 * progress at a time. That's enough for the current usage.
	 */
	if (unlogged_build_phase != UNLOGGED_BUILD_NOT_IN_PROGRESS)
		neon_log(ERROR, "unlogged relation build is already in progress");

	ereport(SmgrTrace,
			(errmsg(NEON_TAG "starting unlogged build of relation %u/%u/%u",
					RelFileInfoFmt(InfoFromSMgrRel(reln)))));

	switch (reln->smgr_relpersistence)
	{
		case 0:
			neon_log(ERROR, "cannot call smgr_start_unlogged_build() on rel with unknown persistence");
			break;

		case RELPERSISTENCE_PERMANENT:
			break;

		case RELPERSISTENCE_TEMP:
		case RELPERSISTENCE_UNLOGGED:
			unlogged_build_rel_info = InfoFromSMgrRel(reln);
			unlogged_build_phase = UNLOGGED_BUILD_NOT_PERMANENT;
			if (debug_compare_local)
			{
				if (!IsParallelWorker())
					mdcreate(reln, INIT_FORKNUM, true);
			}
			return;

		default:
			neon_log(ERROR, "unknown relpersistence '%c'", reln->smgr_relpersistence);
	}

#if PG_MAJORVERSION_NUM >= 17
	/*
	 * We have to disable this check for pg14-16 because sorted build of GIST index requires
	 * to perform unlogged build several times
	 */
	if (smgrnblocks(reln, MAIN_FORKNUM) != 0)
		neon_log(ERROR, "cannot perform unlogged index build, index is not empty ");
#endif

	unlogged_build_rel_info = InfoFromSMgrRel(reln);
	unlogged_build_phase = UNLOGGED_BUILD_PHASE_1;

	/*
	 * Create the local file. In a parallel build, the leader is expected to
	 * call this first and do it.
	 *
	 * FIXME: should we pass isRedo true to create the tablespace dir if it
	 * doesn't exist? Is it needed?
	 */
 	if (!IsParallelWorker())
	{
		mdcreate(reln, debug_compare_local ? INIT_FORKNUM : MAIN_FORKNUM, false);
	}
}

/*
 * neon_finish_unlogged_build_phase_1()
 *
 * Call this after you have finished populating a relation in unlogged mode,
 * before you start WAL-logging it.
 */
static void
neon_finish_unlogged_build_phase_1(SMgrRelation reln)
{
	Assert(RelFileInfoEquals(unlogged_build_rel_info, InfoFromSMgrRel(reln)));

	ereport(SmgrTrace,
			(errmsg(NEON_TAG "finishing phase 1 of unlogged build of relation %u/%u/%u",
					RelFileInfoFmt((unlogged_build_rel_info)))));

	if (unlogged_build_phase == UNLOGGED_BUILD_NOT_PERMANENT)
		return;

	Assert(unlogged_build_phase == UNLOGGED_BUILD_PHASE_1);

	/*
	 * In a parallel build, (only) the leader process performs the 2nd
	 * phase.
	 */
	if (IsParallelWorker())
	{
		NRelFileInfoInvalidate(unlogged_build_rel_info);
		unlogged_build_phase = UNLOGGED_BUILD_NOT_IN_PROGRESS;
	}
	else
		unlogged_build_phase = UNLOGGED_BUILD_PHASE_2;
}

/*
 * neon_end_unlogged_build() -- Finish an unlogged rel build.
 *
 * Call this after you have finished WAL-logging a relation that was
 * first populated without WAL-logging.
 *
 * This removes the local copy of the rel, since it's now been fully
 * WAL-logged and is present in the page server.
 */
static void
neon_end_unlogged_build(SMgrRelation reln)
{
	NRelFileInfoBackend rinfob = InfoBFromSMgrRel(reln);

	Assert(RelFileInfoEquals(unlogged_build_rel_info, InfoFromSMgrRel(reln)));

	ereport(SmgrTrace,
			(errmsg(NEON_TAG "ending unlogged build of relation %u/%u/%u",
					RelFileInfoFmt(unlogged_build_rel_info))));

	if (unlogged_build_phase != UNLOGGED_BUILD_NOT_PERMANENT)
	{
		XLogRecPtr recptr;
		BlockNumber nblocks;

		Assert(unlogged_build_phase == UNLOGGED_BUILD_PHASE_2);

		/*
		 * Update the last-written LSN cache.
		 *
		 * The relation is still on local disk so we can get the size by
		 * calling mdnblocks() directly. For the LSN, GetXLogInsertRecPtr() is
		 * very conservative. If we could assume that this function is called
		 * from the same backend that WAL-logged the contents, we could use
		 * XactLastRecEnd here. But better safe than sorry.
		 */
		nblocks = mdnblocks(reln, MAIN_FORKNUM);
		recptr = GetXLogInsertRecPtr();

		neon_set_lwlsn_block_range(recptr,
								   InfoFromNInfoB(rinfob),
								   MAIN_FORKNUM, 0, nblocks);
		neon_set_lwlsn_relation(recptr,
								InfoFromNInfoB(rinfob),
								MAIN_FORKNUM);

		/* Remove local copy */
		for (int forknum = 0; forknum <= MAX_FORKNUM; forknum++)
		{
			neon_log(SmgrTrace, "forgetting cached relsize for %u/%u/%u.%u",
				 RelFileInfoFmt(InfoFromNInfoB(rinfob)),
				 forknum);

			// FIXME: also do this with the new communicator
			if (!neon_enable_new_communicator)
			{
				forget_cached_relsize(InfoFromNInfoB(rinfob), forknum);
				lfc_invalidate(InfoFromNInfoB(rinfob), forknum, nblocks);
			}

			mdclose(reln, forknum);
			if (!debug_compare_local)
			{
				/* use isRedo == true, so that we drop it immediately */
				mdunlink(rinfob, forknum, true);
			}
		}
		if (debug_compare_local)
			mdunlink(rinfob, INIT_FORKNUM, true);
	}
	NRelFileInfoInvalidate(unlogged_build_rel_info);
	unlogged_build_phase = UNLOGGED_BUILD_NOT_IN_PROGRESS;
}

#define STRPREFIX(str, prefix) (strncmp(str, prefix, strlen(prefix)) == 0)

static int
neon_read_slru_segment(SMgrRelation reln, const char* path, int segno, void* buffer)
{
	XLogRecPtr	request_lsn,
				not_modified_since;
	SlruKind	kind;
	int			n_blocks;
	neon_request_lsns request_lsns;

	/*
	 * Compute a request LSN to use, similar to neon_get_request_lsns() but the
	 * logic is a bit simpler.
	 */
	if (RecoveryInProgress())
	{
		request_lsn = GetXLogReplayRecPtr(NULL);
		if (request_lsn == InvalidXLogRecPtr)
		{
			/*
			 * This happens in neon startup, we start up without replaying any
			 * records.
			 */
			request_lsn = GetRedoStartLsn();
		}
		request_lsn = nm_adjust_lsn(request_lsn);
	}
	else
		request_lsn = UINT64_MAX;

	/*
	 * GetRedoStartLsn() returns LSN of the basebackup. We know that the SLRU
	 * segment has not changed since the basebackup, because in order to
	 * modify it, we would have had to download it already. And once
	 * downloaded, we never evict SLRU segments from local disk.
	 */
	not_modified_since = nm_adjust_lsn(GetRedoStartLsn());

	if (STRPREFIX(path, "pg_xact"))
		kind = SLRU_CLOG;
	else if (STRPREFIX(path, "pg_multixact/members"))
		kind = SLRU_MULTIXACT_MEMBERS;
	else if (STRPREFIX(path, "pg_multixact/offsets"))
		kind = SLRU_MULTIXACT_OFFSETS;
	else
		return -1;

	request_lsns.request_lsn = request_lsn;
	request_lsns.not_modified_since = not_modified_since;
	request_lsns.effective_request_lsn = request_lsn;

	if (neon_enable_new_communicator)
		n_blocks = communicator_new_read_slru_segment(kind, segno, buffer);
	else
		n_blocks = communicator_read_slru_segment(kind, segno, &request_lsns, buffer);

	return n_blocks;
}

static void
AtEOXact_neon(XactEvent event, void *arg)
{
	switch (event)
	{
		case XACT_EVENT_ABORT:
		case XACT_EVENT_PARALLEL_ABORT:

			/*
			 * Forget about any build we might have had in progress. The local
			 * file will be unlinked by smgrDoPendingDeletes()
			 */
			NRelFileInfoInvalidate(unlogged_build_rel_info);
			unlogged_build_phase = UNLOGGED_BUILD_NOT_IN_PROGRESS;
			break;

		case XACT_EVENT_COMMIT:
		case XACT_EVENT_PARALLEL_COMMIT:
		case XACT_EVENT_PREPARE:
		case XACT_EVENT_PRE_COMMIT:
		case XACT_EVENT_PARALLEL_PRE_COMMIT:
		case XACT_EVENT_PRE_PREPARE:
			if (unlogged_build_phase != UNLOGGED_BUILD_NOT_IN_PROGRESS)
			{
				NRelFileInfoInvalidate(unlogged_build_rel_info);
				unlogged_build_phase = UNLOGGED_BUILD_NOT_IN_PROGRESS;
				ereport(ERROR,
						(errcode(ERRCODE_INTERNAL_ERROR),
						 (errmsg(NEON_TAG "unlogged index build was not properly finished"))));
			}
			break;
	}
	if (!neon_enable_new_communicator)
		communicator_reconfigure_timeout_if_needed();
}

static const struct f_smgr neon_smgr =
{
	.smgr_init = neon_init,
	.smgr_shutdown = NULL,
	.smgr_open = neon_open,
	.smgr_close = neon_close,
	.smgr_create = neon_create,
	.smgr_exists = neon_exists,
	.smgr_unlink = neon_unlink,
	.smgr_extend = neon_extend,
#if PG_MAJORVERSION_NUM >= 16
	.smgr_zeroextend = neon_zeroextend,
#endif
#if PG_MAJORVERSION_NUM >= 17
	.smgr_prefetch = neon_prefetch,
	.smgr_readv = neon_readv,
	.smgr_writev = neon_writev,
#else
	.smgr_prefetch = neon_prefetch,
	.smgr_read = neon_read,
	.smgr_write = neon_write,
#endif

	.smgr_writeback = neon_writeback,
	.smgr_nblocks = neon_nblocks,
	.smgr_truncate = neon_truncate,
	.smgr_immedsync = neon_immedsync,
#if PG_MAJORVERSION_NUM >= 17
	.smgr_registersync = neon_registersync,
#endif
	.smgr_start_unlogged_build = neon_start_unlogged_build,
	.smgr_finish_unlogged_build_phase_1 = neon_finish_unlogged_build_phase_1,
	.smgr_end_unlogged_build = neon_end_unlogged_build,

	.smgr_read_slru_segment = neon_read_slru_segment,
};

const f_smgr *
smgr_neon(ProcNumber backend, NRelFileInfo rinfo)
{

	/* Don't use page server for temp relations */
	if (backend != INVALID_PROC_NUMBER)
		return smgr_standard(backend, rinfo);
	else
		return &neon_smgr;
}

void
smgr_init_neon(void)
{
	RegisterXactCallback(AtEOXact_neon, NULL);

	smgr_init_standard();
	neon_init();
	if (neon_enable_new_communicator)
		communicator_new_init();
	else
		communicator_init();
}


static void
neon_extend_rel_size(NRelFileInfo rinfo, ForkNumber forknum, BlockNumber blkno, XLogRecPtr end_recptr)
{
	BlockNumber relsize;

	/* This is only used in WAL replay */
	Assert(RecoveryInProgress());

	if (neon_enable_new_communicator)
	{
		relsize = communicator_new_rel_nblocks(rinfo, forknum);

		if (blkno >= relsize)
			communicator_new_rel_zeroextend(rinfo, forknum, relsize, (blkno - relsize) + 1, end_recptr);

		/*
		 * FIXME: does this need to update the last-written LSN too, like the
		 * old implementation?
		 */
		return;
	}

	/* Extend the relation if we know its size */
	if (get_cached_relsize(rinfo, forknum, &relsize))
	{
		if (relsize < blkno + 1)
		{
			update_cached_relsize(rinfo, forknum, blkno + 1);
			neon_set_lwlsn_relation(end_recptr, rinfo, forknum);
		}
	}
	else
	{
		/*
		 * Size was not cached. We populate the cache now, with the size of
		 * the relation measured after this WAL record is applied.
		 *
		 * This length is later reused when we open the smgr to read the
		 * block, which is fine and expected.
		 */
		neon_request_lsns request_lsns;

		neon_get_request_lsns(rinfo, forknum,
							  REL_METADATA_PSEUDO_BLOCKNO, &request_lsns, 1);

		relsize = communicator_nblocks(rinfo, forknum, &request_lsns);

		relsize = Max(relsize, blkno + 1);

		set_cached_relsize(rinfo, forknum, relsize);
		neon_set_lwlsn_relation(end_recptr, rinfo, forknum);

		neon_log(SmgrTrace, "Set length to %d", relsize);
	}
}

#define FSM_TREE_DEPTH	((SlotsPerFSMPage >= 1626) ? 3 : 4)

/*
 * TODO: May be it is better to make correspondent function from freespace.c public?
 */
static BlockNumber
get_fsm_physical_block(BlockNumber heapblk)
{
	BlockNumber pages;
	int			leafno;
	int			l;

	/*
	 * Calculate the logical page number of the first leaf page below the
	 * given page.
	 */
	leafno = heapblk / SlotsPerFSMPage;

	/* Count upper level nodes required to address the leaf page */
	pages = 0;
	for (l = 0; l < FSM_TREE_DEPTH; l++)
	{
		pages += leafno + 1;
		leafno /= SlotsPerFSMPage;
	}

	/* Turn the page count into 0-based block number */
	return pages - 1;
}


/*
 * Return whether we can skip the redo for this block.
 *
 * The conditions for skipping the IO are:
 *
 * - The block is not in the shared buffers, and
 * - The block is not in the local file cache
 *
 * ... because any subsequent read of the page requires us to read
 * the new version of the page from the PageServer. We do not
 * check the local file cache; we instead evict the page from LFC: it
 * is cheaper than going through the FS calls to read the page, and
 * limits the number of lock operations used in the REDO process.
 *
 * We have one exception to the rules for skipping IO: We always apply
 * changes to shared catalogs' pages. Although this is mostly out of caution,
 * catalog updates usually result in backends rebuilding their catalog snapshot,
 * which means it's quite likely the modified page is going to be used soon.
 *
 * It is important to note that skipping WAL redo for a page also means
 * the page isn't locked by the redo process, as there is no Buffer
 * being returned, nor is there a buffer descriptor to lock.
 * This means that any IO that wants to read this block needs to wait
 * for the WAL REDO process to finish processing the WAL record before
 * it allows the system to start reading the block, as releasing the
 * block early could lead to phantom reads.
 *
 * For example, REDO for a WAL record that modifies 3 blocks could skip
 * the first block, wait for a lock on the second, and then modify the
 * third block. Without skipping, all blocks would be locked and phantom
 * reads would not occur, but with skipping, a concurrent process could
 * read block 1 with post-REDO contents and read block 3 with pre-REDO
 * contents, where with REDO locking it would wait on block 1 and see
 * block 3 with post-REDO contents only.
 */
static bool
neon_redo_read_buffer_filter(XLogReaderState *record, uint8 block_id)
{
	XLogRecPtr	end_recptr = record->EndRecPtr;
	NRelFileInfo rinfo;
	ForkNumber	forknum;
	BlockNumber blkno;
	BufferTag	tag;
	uint32		hash;
	LWLock	   *partitionLock;
	int			buf_id;
	bool		no_redo_needed;

	if (old_redo_read_buffer_filter && old_redo_read_buffer_filter(record, block_id))
		return true;

#if PG_VERSION_NUM < 150000
	if (!XLogRecGetBlockTag(record, block_id, &rinfo, &forknum, &blkno))
		neon_log(PANIC, "failed to locate backup block with ID %d", block_id);
#else
	XLogRecGetBlockTag(record, block_id, &rinfo, &forknum, &blkno);
#endif

	CopyNRelFileInfoToBufTag(tag, rinfo);
	tag.forkNum = forknum;
	tag.blockNum = blkno;

	hash = BufTableHashCode(&tag);
	partitionLock = BufMappingPartitionLock(hash);

	/*
	 * Lock the partition of shared_buffers so that it can't be updated
	 * concurrently.
	 */
	LWLockAcquire(partitionLock, LW_SHARED);

	/*
	 * Out of an abundance of caution, we always run redo on shared catalogs,
	 * regardless of whether the block is stored in shared buffers. See also
	 * this function's top comment.
	 */
	if (!OidIsValid(NInfoGetDbOid(rinfo)))
	{
		no_redo_needed = false;
	}
	else
	{
		/* Try to find the relevant buffer */
		buf_id = BufTableLookup(&tag, hash);

		no_redo_needed = buf_id < 0;
	}

	/*
	 * we don't have the buffer in memory, update lwLsn past this record, also
	 * evict page from file cache
	 */
	if (no_redo_needed)
	{
		neon_set_lwlsn_block(end_recptr, rinfo, forknum, blkno);
		/*
		 * Redo changes if page exists in LFC.
		 * We should perform this check after assigning LwLSN to prevent
		 * prefetching of some older version of the page by some other backend.
		 */
		if (neon_enable_new_communicator)
			no_redo_needed = communicator_new_cache_contains(rinfo, forknum, blkno);
		else
			no_redo_needed = !lfc_cache_contains(rinfo, forknum, blkno);
	}

	LWLockRelease(partitionLock);

	neon_extend_rel_size(rinfo, forknum, blkno, end_recptr);
	if (forknum == MAIN_FORKNUM)
	{
		neon_extend_rel_size(rinfo, FSM_FORKNUM, get_fsm_physical_block(blkno), end_recptr);
	}
	return no_redo_needed;
}<|MERGE_RESOLUTION|>--- conflicted
+++ resolved
@@ -73,22 +73,10 @@
 #include "access/xlogrecovery.h"
 #endif
 
-<<<<<<< HEAD
-/*
- * If DEBUG_COMPARE_LOCAL is defined, we pass through all the SMGR API
- * calls to md.c, and *also* do the calls to the Page Server. On every
- * read, compare the versions we read from local disk and Page Server,
- * and Assert that they are identical.
- */
-/* #define DEBUG_COMPARE_LOCAL */
-
-#ifdef DEBUG_COMPARE_LOCAL
-=======
 #if PG_VERSION_NUM < 160000
 typedef PGAlignedBlock PGIOAlignedBlock;
 #endif
 
->>>>>>> b568189f
 #include "access/nbtree.h"
 #include "storage/bufpage.h"
 #include "access/xlog_internal.h"
@@ -1008,24 +996,23 @@
 	{
 		// FIXME: this can pass lsn == invalid. Is that ok?
 		communicator_new_rel_extend(InfoFromSMgrRel(reln), forkNum, blkno, (const void *) buffer, lsn);
+
+		if (debug_compare_local)
+		{
+			if (IS_LOCAL_REL(reln))
+				mdextend(reln, forkNum, blkno, buffer, skipFsync);
+		}
 	}
 	else
 	{
 		set_cached_relsize(InfoFromSMgrRel(reln), forkNum, blkno + 1);
 		lfc_write(InfoFromSMgrRel(reln), forkNum, blkno, buffer);
 
-<<<<<<< HEAD
-#ifdef DEBUG_COMPARE_LOCAL
-		if (IS_LOCAL_REL(reln))
-			mdextend(reln, forkNum, blkno, buffer, skipFsync);
-#endif
-=======
-	if (debug_compare_local)
-	{
-		if (IS_LOCAL_REL(reln))
-			mdextend(reln, forkNum, blkno, buffer, skipFsync);
-	}
->>>>>>> b568189f
+		if (debug_compare_local)
+		{
+			if (IS_LOCAL_REL(reln))
+				mdextend(reln, forkNum, blkno, buffer, skipFsync);
+		}
 
 		/*
 		 * smgr_extend is often called with an all-zeroes page, so
@@ -1501,59 +1488,34 @@
 
 		neon_get_request_lsns(InfoFromSMgrRel(reln), forkNum, blkno, &request_lsns, 1);
 
-<<<<<<< HEAD
 		present = 0;
 		bufferp = buffer;
 		if (communicator_prefetch_lookupv(InfoFromSMgrRel(reln), forkNum, blkno, &request_lsns, 1, &bufferp, &present))
 		{
 			/* Prefetch hit */
-#ifdef DEBUG_COMPARE_LOCAL
-			compare_with_local(reln, forkNum, blkno, buffer, request_lsns.request_lsn);
-#else
-			return;
-#endif
+			if (debug_compare_local >= DEBUG_COMPARE_LOCAL_PREFETCH)
+			{
+				compare_with_local(reln, forkNum, blkno, buffer, request_lsns.request_lsn);
+			}
+			if (debug_compare_local <= DEBUG_COMPARE_LOCAL_PREFETCH)
+			{
+				return;
+			}
 		}
 
 		/* Try to read from local file cache */
 		if (lfc_read(InfoFromSMgrRel(reln), forkNum, blkno, buffer))
 		{
 			MyNeonCounters->file_cache_hits_total++;
-#ifdef DEBUG_COMPARE_LOCAL
-			compare_with_local(reln, forkNum, blkno, buffer, request_lsns.request_lsn);
-#else
-			return;
-#endif
-		}
-=======
-	present = 0;
-	bufferp = buffer;
-	if (communicator_prefetch_lookupv(InfoFromSMgrRel(reln), forkNum, blkno, &request_lsns, 1, &bufferp, &present))
-	{
-		/* Prefetch hit */
-		if (debug_compare_local >= DEBUG_COMPARE_LOCAL_PREFETCH)
-		{
-			compare_with_local(reln, forkNum, blkno, buffer, request_lsns.request_lsn);
-		}
-		if (debug_compare_local <= DEBUG_COMPARE_LOCAL_PREFETCH)
-		{
-			return;
-		}
-	}
-
-	/* Try to read from local file cache */
-	if (lfc_read(InfoFromSMgrRel(reln), forkNum, blkno, buffer))
-	{
-		MyNeonCounters->file_cache_hits_total++;
-		if (debug_compare_local >= DEBUG_COMPARE_LOCAL_LFC)
-		{
-			compare_with_local(reln, forkNum, blkno, buffer, request_lsns.request_lsn);
-		}
-		if (debug_compare_local <= DEBUG_COMPARE_LOCAL_LFC)
-		{
-			return;
-		}
-	}
->>>>>>> b568189f
+			if (debug_compare_local >= DEBUG_COMPARE_LOCAL_LFC)
+			{
+				compare_with_local(reln, forkNum, blkno, buffer, request_lsns.request_lsn);
+			}
+			if (debug_compare_local <= DEBUG_COMPARE_LOCAL_LFC)
+			{
+				return;
+			}
+		}
 
 		neon_read_at_lsn(InfoFromSMgrRel(reln), forkNum, blkno, request_lsns, buffer);
 
@@ -1644,29 +1606,18 @@
 														blocknum, request_lsns, nblocks,
 														buffers, read_pages);
 
-<<<<<<< HEAD
-#ifdef DEBUG_COMPARE_LOCAL
-		compare_with_localv(reln, forknum, blocknum, buffers, nblocks, request_lsns, read_pages);
-		memset(read_pages, 0, sizeof(read_pages));
-#else
-		if (prefetch_result == nblocks)
+		if (debug_compare_local >= DEBUG_COMPARE_LOCAL_PREFETCH)
+		{
+			compare_with_localv(reln, forknum, blocknum, buffers, nblocks, request_lsns, read_pages);
+		}
+		if (debug_compare_local <= DEBUG_COMPARE_LOCAL_PREFETCH && prefetch_result == nblocks)
+		{
 			return;
-#endif
-=======
-	if (debug_compare_local >= DEBUG_COMPARE_LOCAL_PREFETCH)
-	{
-		compare_with_localv(reln, forknum, blocknum, buffers, nblocks, request_lsns, read_pages);
-	}
-	if (debug_compare_local <= DEBUG_COMPARE_LOCAL_PREFETCH && prefetch_result == nblocks)
-	{
-		return;
-	}
-	if (debug_compare_local > DEBUG_COMPARE_LOCAL_PREFETCH)
-	{
-		memset(read_pages, 0, sizeof(read_pages));
-	}
-
->>>>>>> b568189f
+		}
+		if (debug_compare_local > DEBUG_COMPARE_LOCAL_PREFETCH)
+		{
+			memset(read_pages, 0, sizeof(read_pages));
+		}
 
 		/* Try to read from local file cache */
 		lfc_result = lfc_readv_select(InfoFromSMgrRel(reln), forknum, blocknum, buffers,
@@ -1675,30 +1626,19 @@
 		if (lfc_result > 0)
 			MyNeonCounters->file_cache_hits_total += lfc_result;
 
-<<<<<<< HEAD
-#ifdef DEBUG_COMPARE_LOCAL
-		compare_with_localv(reln, forknum, blocknum, buffers, nblocks, request_lsns, read_pages);
-		memset(read_pages, 0, sizeof(read_pages));
-#else
-		/* Read all blocks from LFC, so we're done */
-		if (prefetch_result + lfc_result == nblocks)
+		if (debug_compare_local >= DEBUG_COMPARE_LOCAL_LFC)
+		{
+			compare_with_localv(reln, forknum, blocknum, buffers, nblocks, request_lsns, read_pages);
+		}
+		if (debug_compare_local <= DEBUG_COMPARE_LOCAL_LFC && prefetch_result + lfc_result == nblocks)
+		{
+			/* Read all blocks from LFC, so we're done */
 			return;
-#endif
-=======
-	if (debug_compare_local >= DEBUG_COMPARE_LOCAL_LFC)
-	{
-		compare_with_localv(reln, forknum, blocknum, buffers, nblocks, request_lsns, read_pages);
-	}
-	if (debug_compare_local <= DEBUG_COMPARE_LOCAL_LFC && prefetch_result + lfc_result == nblocks)
-	{
-		/* Read all blocks from LFC, so we're done */
-		return;
-	}
-	if (debug_compare_local > DEBUG_COMPARE_LOCAL_LFC)
-	{
-		memset(read_pages, 0, sizeof(read_pages));
-	}
->>>>>>> b568189f
+		}
+		if (debug_compare_local > DEBUG_COMPARE_LOCAL_LFC)
+		{
+			memset(read_pages, 0, sizeof(read_pages));
+		}
 
 		communicator_read_at_lsnv(InfoFromSMgrRel(reln), forknum, blocknum, request_lsns,
 								  buffers, nblocks, read_pages);
