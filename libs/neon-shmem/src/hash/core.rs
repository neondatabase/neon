--- conflicted
+++ resolved
@@ -43,8 +43,6 @@
     pub(crate) alloc_limit: u32,
     /// The number of currently occupied buckets.
     pub(crate) buckets_in_use: u32,
-<<<<<<< HEAD
-=======
 }
 
 impl<'a, K, V> Debug for CoreHashMap<'a, K, V>
@@ -61,7 +59,6 @@
             .field("buckets_in_use", &self.buckets_in_use)
             .finish()
     }
->>>>>>> dc35bda0
 }
 
 /// Error for when there are no empty buckets left but one is needed.
