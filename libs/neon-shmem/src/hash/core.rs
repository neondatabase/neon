--- conflicted
+++ resolved
@@ -76,21 +76,11 @@
             e.write(INVALID_POS);
         }
 
-<<<<<<< HEAD
-            for item in dictionary.iter_mut() {
-                item.write(INVALID_POS);
-            }
-            // TODO: use std::slice::assume_init_mut() once it stabilizes
-            unsafe {
-                std::slice::from_raw_parts_mut(dictionary_ptr.cast(), dictionary_size as usize)
-            }
-=======
         // TODO: use std::slice::assume_init_mut() once it stabilizes
         let buckets =
             unsafe { std::slice::from_raw_parts_mut(buckets.as_mut_ptr().cast(), buckets.len()) };
         let dictionary = unsafe {
             std::slice::from_raw_parts_mut(dictionary.as_mut_ptr().cast(), dictionary.len())
->>>>>>> 86fb7b96
         };
 
         Self {
