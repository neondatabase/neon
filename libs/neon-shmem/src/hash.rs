--- conflicted
+++ resolved
@@ -96,6 +96,7 @@
         let dictionary = unsafe {
             std::slice::from_raw_parts_mut(dictionary_ptr.cast(), dictionary_size as usize)
         };
+
         let hashmap = CoreHashMap::new(buckets, dictionary);
 		let lock = RwLock::from_raw(PthreadRwLock::new(raw_lock_ptr.cast()), hashmap);
 		unsafe {
@@ -165,41 +166,6 @@
 		}
     }
 
-<<<<<<< HEAD
-    fn init_common(
-        num_buckets: u32,
-        shmem_handle: Option<ShmemHandle>,
-        area_ptr: *mut u8,
-        area_len: usize,
-    ) -> HashMapInit<'a, K, V> {
-        // carve out HashMapShared from the area. This does not include the hashmap's dictionary
-        // and buckets.
-        let mut ptr: *mut u8 = area_ptr;
-        ptr = unsafe { ptr.add(ptr.align_offset(align_of::<HashMapShared<K, V>>())) };
-        let shared_ptr: *mut HashMapShared<K, V> = ptr.cast();
-        ptr = unsafe { ptr.add(size_of::<HashMapShared<K, V>>()) };
-
-        // the rest of the space is given to the hash map's dictionary and buckets
-        let remaining_area = unsafe {
-            std::slice::from_raw_parts_mut(ptr, area_len - ptr.offset_from(area_ptr) as usize)
-        };
-
-        let hashmap = CoreHashMap::new(num_buckets, remaining_area);
-        unsafe {
-            std::ptr::write(
-                shared_ptr,
-                HashMapShared {
-                    inner: spin::RwLock::new(hashmap),
-                },
-            );
-        }
-
-        HashMapInit {
-            shmem_handle,
-            shared_ptr,
-        }
-    }
-=======
 	/// Make a resizable hash map within a new shared memory area with the given name.
 	pub fn new_resizeable_named(num_buckets: u32, max_buckets: u32, name: &str) -> Self {
 		let size = Self::estimate_size(num_buckets);
@@ -224,7 +190,6 @@
 		let name = format!("neon_shmem_hmap{val}");
 		Self::new_resizeable_named(num_buckets, max_buckets, &name)
 	}
->>>>>>> 86fb7b96
 }
 
 impl<'a, K, V, S: BuildHasher> HashMapAccess<'a, K, V, S>
@@ -237,23 +202,6 @@
 		self.hasher.hash_one(key)        
     }
 
-<<<<<<< HEAD
-    /// Insert a value
-    pub fn insert(&self, key: &K, value: V) -> Result<bool, OutOfMemoryError> {
-        let mut success = None;
-
-        self.update_with_fn(key, |existing| {
-            if existing.is_some() {
-                success = Some(false);
-                UpdateAction::Nothing
-            } else {
-                success = Some(true);
-                UpdateAction::Insert(value)
-            }
-        })?;
-        Ok(success.expect("value_fn not called"))
-    }
-=======
 	fn entry_with_hash(&self, key: K, hash: u64) -> Entry<'a, '_, K, V> {
 		let mut map = unsafe { self.shared_ptr.as_ref() }.unwrap().write();
         let dict_pos = hash as usize % map.dictionary.len();
@@ -266,7 +214,6 @@
                 dict_pos: dict_pos as u32,
             });
         }
->>>>>>> 86fb7b96
 
         let mut prev_pos = PrevPos::First(dict_pos as u32);
         let mut next = first;
@@ -490,16 +437,9 @@
         let buckets_ptr = map.buckets.as_mut_ptr();
         unsafe {
             for i in old_num_buckets..num_buckets {
-<<<<<<< HEAD
-                let bucket_ptr = buckets_ptr.add(i as usize);
-                bucket_ptr.write(core::Bucket {
-                    hash: 0,
-                    next: if i < num_buckets {
-=======
                 let bucket = buckets_ptr.add(i as usize);
                 bucket.write(core::Bucket {
                     next: if i < num_buckets-1 {
->>>>>>> 86fb7b96
                         i + 1
                     } else {
                         map.free_head
@@ -509,43 +449,8 @@
             }
         }
 
-<<<<<<< HEAD
-        // Recalculate the dictionary
-        let buckets;
-        let dictionary;
-        unsafe {
-            let buckets_end_ptr = buckets_ptr.add(num_buckets as usize);
-            let dictionary_ptr: *mut u32 = buckets_end_ptr
-                .byte_add(buckets_end_ptr.align_offset(align_of::<u32>()))
-                .cast();
-            let dictionary_size: usize =
-                end_ptr.byte_offset_from(buckets_end_ptr) as usize / size_of::<u32>();
-
-            buckets = std::slice::from_raw_parts_mut(buckets_ptr, num_buckets as usize);
-            dictionary = std::slice::from_raw_parts_mut(dictionary_ptr, dictionary_size);
-        }
-        for item in dictionary.iter_mut() {
-            *item = core::INVALID_POS;
-        }
-
-        #[allow(clippy::needless_range_loop)]
-        for i in 0..old_num_buckets as usize {
-            if buckets[i].inner.is_none() {
-                continue;
-            }
-            let pos: usize = (buckets[i].hash % dictionary.len() as u64) as usize;
-            buckets[i].next = dictionary[pos];
-            dictionary[pos] = i as u32;
-        }
-
-        // Finally, update the CoreHashMap struct
-        inner.dictionary = dictionary;
-        inner.buckets = buckets;
-        inner.free_head = old_num_buckets;
-=======
 		self.rehash_dict(&mut map, buckets_ptr, end_ptr, num_buckets, old_num_buckets);
         map.free_head = old_num_buckets;
->>>>>>> 86fb7b96
 
         Ok(())
     }
