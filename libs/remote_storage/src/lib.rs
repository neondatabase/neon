//! A set of generic storage abstractions for the page server to use when backing up and restoring its state from the external storage.
//! No other modules from this tree are supposed to be used directly by the external code.
//!
//! [`RemoteStorage`] trait a CRUD-like generic abstraction to use for adapting external storages with a few implementations:
//!   * [`local_fs`] allows to use local file system as an external storage
//!   * [`s3_bucket`] uses AWS S3 bucket as an external storage
//!   * [`azure_blob`] allows to use Azure Blob storage as an external storage
//!
#![deny(unsafe_code)]
#![deny(clippy::undocumented_unsafe_blocks)]

mod azure_blob;
mod config;
mod error;
mod local_fs;
mod metrics;
mod s3_bucket;
mod simulate_failures;
mod support;

use std::{
    collections::HashMap, fmt::Debug, num::NonZeroU32, pin::Pin, sync::Arc, time::SystemTime,
};

use anyhow::Context;
use camino::{Utf8Path, Utf8PathBuf};

use bytes::Bytes;
use futures::stream::Stream;
use serde::{Deserialize, Serialize};
use tokio::sync::Semaphore;
use tokio_util::sync::CancellationToken;
use tracing::info;

pub use self::{
    azure_blob::AzureBlobStorage, local_fs::LocalFs, s3_bucket::S3Bucket,
    simulate_failures::UnreliableWrapper,
};
use s3_bucket::RequestKind;

pub use crate::config::{AzureConfig, RemoteStorageConfig, RemoteStorageKind, S3Config};

/// Azure SDK's ETag type is a simple String wrapper: we use this internally instead of repeating it here.
pub use azure_core::Etag;

pub use error::{DownloadError, TimeTravelError, TimeoutOrCancel};

/// Currently, sync happens with AWS S3, that has two limits on requests per second:
/// ~200 RPS for IAM services
/// <https://docs.aws.amazon.com/AmazonRDS/latest/AuroraUserGuide/UsingWithRDS.IAMDBAuth.html>
/// ~3500 PUT/COPY/POST/DELETE or 5500 GET/HEAD S3 requests
/// <https://aws.amazon.com/premiumsupport/knowledge-center/s3-request-limit-avoid-throttling/>
pub const DEFAULT_REMOTE_STORAGE_S3_CONCURRENCY_LIMIT: usize = 100;
/// Set this limit analogously to the S3 limit
///
/// Here, a limit of max 20k concurrent connections was noted.
/// <https://learn.microsoft.com/en-us/answers/questions/1301863/is-there-any-limitation-to-concurrent-connections>
pub const DEFAULT_REMOTE_STORAGE_AZURE_CONCURRENCY_LIMIT: usize = 100;
/// No limits on the client side, which currenltly means 1000 for AWS S3.
/// <https://docs.aws.amazon.com/AmazonS3/latest/API/API_ListObjectsV2.html#API_ListObjectsV2_RequestSyntax>
pub const DEFAULT_MAX_KEYS_PER_LIST_RESPONSE: Option<i32> = None;

/// As defined in S3 docs
pub const MAX_KEYS_PER_DELETE: usize = 1000;

const REMOTE_STORAGE_PREFIX_SEPARATOR: char = '/';

/// Path on the remote storage, relative to some inner prefix.
/// The prefix is an implementation detail, that allows representing local paths
/// as the remote ones, stripping the local storage prefix away.
#[derive(Debug, Clone, PartialEq, Eq, PartialOrd, Ord, Hash)]
pub struct RemotePath(Utf8PathBuf);

impl Serialize for RemotePath {
    fn serialize<S>(&self, serializer: S) -> Result<S::Ok, S::Error>
    where
        S: serde::Serializer,
    {
        serializer.collect_str(self)
    }
}

impl<'de> Deserialize<'de> for RemotePath {
    fn deserialize<D>(deserializer: D) -> Result<Self, D::Error>
    where
        D: serde::Deserializer<'de>,
    {
        let str = String::deserialize(deserializer)?;
        Ok(Self(Utf8PathBuf::from(&str)))
    }
}

impl std::fmt::Display for RemotePath {
    fn fmt(&self, f: &mut std::fmt::Formatter<'_>) -> std::fmt::Result {
        std::fmt::Display::fmt(&self.0, f)
    }
}

impl RemotePath {
    pub fn new(relative_path: &Utf8Path) -> anyhow::Result<Self> {
        anyhow::ensure!(
            relative_path.is_relative(),
            "Path {relative_path:?} is not relative"
        );
        Ok(Self(relative_path.to_path_buf()))
    }

    pub fn from_string(relative_path: &str) -> anyhow::Result<Self> {
        Self::new(Utf8Path::new(relative_path))
    }

    pub fn with_base(&self, base_path: &Utf8Path) -> Utf8PathBuf {
        base_path.join(&self.0)
    }

    pub fn object_name(&self) -> Option<&str> {
        self.0.file_name()
    }

    pub fn join(&self, path: impl AsRef<Utf8Path>) -> Self {
        Self(self.0.join(path))
    }

    pub fn get_path(&self) -> &Utf8PathBuf {
        &self.0
    }

    pub fn extension(&self) -> Option<&str> {
        self.0.extension()
    }

    pub fn strip_prefix(&self, p: &RemotePath) -> Result<&Utf8Path, std::path::StripPrefixError> {
        self.0.strip_prefix(&p.0)
    }

    pub fn add_trailing_slash(&self) -> Self {
        // Unwrap safety inputs are guararnteed to be valid UTF-8
        Self(format!("{}/", self.0).try_into().unwrap())
    }
}

/// We don't need callers to be able to pass arbitrary delimiters: just control
/// whether listings will use a '/' separator or not.
///
/// The WithDelimiter mode will populate `prefixes` and `keys` in the result.  The
/// NoDelimiter mode will only populate `keys`.
pub enum ListingMode {
    WithDelimiter,
    NoDelimiter,
}

#[derive(Default)]
pub struct Listing {
    pub prefixes: Vec<RemotePath>,
    pub keys: Vec<RemotePath>,
}

/// Storage (potentially remote) API to manage its state.
/// This storage tries to be unaware of any layered repository context,
/// providing basic CRUD operations for storage files.
#[allow(async_fn_in_trait)]
pub trait RemoteStorage: Send + Sync + 'static {
    /// List objects in remote storage, with semantics matching AWS S3's ListObjectsV2.
    /// (see `<https://docs.aws.amazon.com/AmazonS3/latest/API/API_ListObjectsV2.html>`)
    ///
    /// Note that the prefix is relative to any `prefix_in_bucket` configured for the client, not
    /// from the absolute root of the bucket.
    ///
    /// `mode` configures whether to use a delimiter.  Without a delimiter all keys
    /// within the prefix are listed in the `keys` of the result.  With a delimiter, any "directories" at the top level of
    /// the prefix are returned in the `prefixes` of the result, and keys in the top level of the prefix are
    /// returned in `keys` ().
    ///
    /// `max_keys` controls the maximum number of keys that will be returned.  If this is None, this function
    /// will iteratively call listobjects until it runs out of keys.  Note that this is not safe to use on
    /// unlimted size buckets, as the full list of objects is allocated into a monolithic data structure.
    ///
    async fn list(
        &self,
        prefix: Option<&RemotePath>,
        _mode: ListingMode,
        max_keys: Option<NonZeroU32>,
        cancel: &CancellationToken,
    ) -> Result<Listing, DownloadError>;

    /// Streams the local file contents into remote into the remote storage entry.
    ///
    /// If the operation fails because of timeout or cancellation, the root cause of the error will be
    /// set to `TimeoutOrCancel`.
    async fn upload(
        &self,
        from: impl Stream<Item = std::io::Result<Bytes>> + Send + Sync + 'static,
        // S3 PUT request requires the content length to be specified,
        // otherwise it starts to fail with the concurrent connection count increasing.
        data_size_bytes: usize,
        to: &RemotePath,
        metadata: Option<StorageMetadata>,
        cancel: &CancellationToken,
    ) -> anyhow::Result<()>;

    /// Streams the remote storage entry contents.
    ///
    /// The returned download stream will obey initial timeout and cancellation signal by erroring
    /// on whichever happens first. Only one of the reasons will fail the stream, which is usually
    /// enough for `tokio::io::copy_buf` usage. If needed the error can be filtered out.
    ///
    /// Returns the metadata, if any was stored with the file previously.
    async fn download(
        &self,
        from: &RemotePath,
        cancel: &CancellationToken,
    ) -> Result<Download, DownloadError>;

    /// Streams a given byte range of the remote storage entry contents.
    ///
    /// The returned download stream will obey initial timeout and cancellation signal by erroring
    /// on whichever happens first. Only one of the reasons will fail the stream, which is usually
    /// enough for `tokio::io::copy_buf` usage. If needed the error can be filtered out.
    ///
    /// Returns the metadata, if any was stored with the file previously.
    async fn download_byte_range(
        &self,
        from: &RemotePath,
        start_inclusive: u64,
        end_exclusive: Option<u64>,
        cancel: &CancellationToken,
    ) -> Result<Download, DownloadError>;

    /// Delete a single path from remote storage.
    ///
    /// If the operation fails because of timeout or cancellation, the root cause of the error will be
    /// set to `TimeoutOrCancel`. In such situation it is unknown if the deletion went through.
    async fn delete(&self, path: &RemotePath, cancel: &CancellationToken) -> anyhow::Result<()>;

    /// Delete a multiple paths from remote storage.
    ///
    /// If the operation fails because of timeout or cancellation, the root cause of the error will be
    /// set to `TimeoutOrCancel`. In such situation it is unknown which deletions, if any, went
    /// through.
    async fn delete_objects<'a>(
        &self,
        paths: &'a [RemotePath],
        cancel: &CancellationToken,
    ) -> anyhow::Result<()>;

    /// Copy a remote object inside a bucket from one path to another.
    async fn copy(
        &self,
        from: &RemotePath,
        to: &RemotePath,
        cancel: &CancellationToken,
    ) -> anyhow::Result<()>;

    /// Resets the content of everything with the given prefix to the given state
    async fn time_travel_recover(
        &self,
        prefix: Option<&RemotePath>,
        timestamp: SystemTime,
        done_if_after: SystemTime,
        cancel: &CancellationToken,
    ) -> Result<(), TimeTravelError>;
}

/// DownloadStream is sensitive to the timeout and cancellation used with the original
/// [`RemoteStorage::download`] request. The type yields `std::io::Result<Bytes>` to be compatible
/// with `tokio::io::copy_buf`.
// This has 'static because safekeepers do not use cancellation tokens (yet)
pub type DownloadStream =
    Pin<Box<dyn Stream<Item = std::io::Result<Bytes>> + Send + Sync + 'static>>;

pub struct Download {
    pub download_stream: DownloadStream,
    /// The last time the file was modified (`last-modified` HTTP header)
    pub last_modified: SystemTime,
    /// A way to identify this specific version of the resource (`etag` HTTP header)
    pub etag: Etag,
    /// Extra key-value data, associated with the current remote file.
    pub metadata: Option<StorageMetadata>,
}

impl Debug for Download {
    fn fmt(&self, f: &mut std::fmt::Formatter<'_>) -> std::fmt::Result {
        f.debug_struct("Download")
            .field("metadata", &self.metadata)
            .finish()
    }
}

/// Every storage, currently supported.
/// Serves as a simple way to pass around the [`RemoteStorage`] without dealing with generics.
#[derive(Clone)]
// Require Clone for `Other` due to https://github.com/rust-lang/rust/issues/26925
pub enum GenericRemoteStorage<Other: Clone = Arc<UnreliableWrapper>> {
    LocalFs(LocalFs),
    AwsS3(Arc<S3Bucket>),
    AzureBlob(Arc<AzureBlobStorage>),
    Unreliable(Other),
}

impl<Other: RemoteStorage> GenericRemoteStorage<Arc<Other>> {
    pub async fn list(
        &self,
        prefix: Option<&RemotePath>,
        mode: ListingMode,
        max_keys: Option<NonZeroU32>,
        cancel: &CancellationToken,
    ) -> anyhow::Result<Listing, DownloadError> {
        match self {
            Self::LocalFs(s) => s.list(prefix, mode, max_keys, cancel).await,
            Self::AwsS3(s) => s.list(prefix, mode, max_keys, cancel).await,
            Self::AzureBlob(s) => s.list(prefix, mode, max_keys, cancel).await,
            Self::Unreliable(s) => s.list(prefix, mode, max_keys, cancel).await,
        }
    }

    /// See [`RemoteStorage::upload`]
    pub async fn upload(
        &self,
        from: impl Stream<Item = std::io::Result<Bytes>> + Send + Sync + 'static,
        data_size_bytes: usize,
        to: &RemotePath,
        metadata: Option<StorageMetadata>,
        cancel: &CancellationToken,
    ) -> anyhow::Result<()> {
        match self {
            Self::LocalFs(s) => s.upload(from, data_size_bytes, to, metadata, cancel).await,
            Self::AwsS3(s) => s.upload(from, data_size_bytes, to, metadata, cancel).await,
            Self::AzureBlob(s) => s.upload(from, data_size_bytes, to, metadata, cancel).await,
            Self::Unreliable(s) => s.upload(from, data_size_bytes, to, metadata, cancel).await,
        }
    }

    pub async fn download(
        &self,
        from: &RemotePath,
        cancel: &CancellationToken,
    ) -> Result<Download, DownloadError> {
        match self {
            Self::LocalFs(s) => s.download(from, cancel).await,
            Self::AwsS3(s) => s.download(from, cancel).await,
            Self::AzureBlob(s) => s.download(from, cancel).await,
            Self::Unreliable(s) => s.download(from, cancel).await,
        }
    }

    pub async fn download_byte_range(
        &self,
        from: &RemotePath,
        start_inclusive: u64,
        end_exclusive: Option<u64>,
        cancel: &CancellationToken,
    ) -> Result<Download, DownloadError> {
        match self {
            Self::LocalFs(s) => {
                s.download_byte_range(from, start_inclusive, end_exclusive, cancel)
                    .await
            }
            Self::AwsS3(s) => {
                s.download_byte_range(from, start_inclusive, end_exclusive, cancel)
                    .await
            }
            Self::AzureBlob(s) => {
                s.download_byte_range(from, start_inclusive, end_exclusive, cancel)
                    .await
            }
            Self::Unreliable(s) => {
                s.download_byte_range(from, start_inclusive, end_exclusive, cancel)
                    .await
            }
        }
    }

    /// See [`RemoteStorage::delete`]
    pub async fn delete(
        &self,
        path: &RemotePath,
        cancel: &CancellationToken,
    ) -> anyhow::Result<()> {
        match self {
            Self::LocalFs(s) => s.delete(path, cancel).await,
            Self::AwsS3(s) => s.delete(path, cancel).await,
            Self::AzureBlob(s) => s.delete(path, cancel).await,
            Self::Unreliable(s) => s.delete(path, cancel).await,
        }
    }

    /// See [`RemoteStorage::delete_objects`]
    pub async fn delete_objects(
        &self,
        paths: &[RemotePath],
        cancel: &CancellationToken,
    ) -> anyhow::Result<()> {
        match self {
            Self::LocalFs(s) => s.delete_objects(paths, cancel).await,
            Self::AwsS3(s) => s.delete_objects(paths, cancel).await,
            Self::AzureBlob(s) => s.delete_objects(paths, cancel).await,
            Self::Unreliable(s) => s.delete_objects(paths, cancel).await,
        }
    }

    /// See [`RemoteStorage::copy`]
    pub async fn copy_object(
        &self,
        from: &RemotePath,
        to: &RemotePath,
        cancel: &CancellationToken,
    ) -> anyhow::Result<()> {
        match self {
            Self::LocalFs(s) => s.copy(from, to, cancel).await,
            Self::AwsS3(s) => s.copy(from, to, cancel).await,
            Self::AzureBlob(s) => s.copy(from, to, cancel).await,
            Self::Unreliable(s) => s.copy(from, to, cancel).await,
        }
    }

    /// See [`RemoteStorage::time_travel_recover`].
    pub async fn time_travel_recover(
        &self,
        prefix: Option<&RemotePath>,
        timestamp: SystemTime,
        done_if_after: SystemTime,
        cancel: &CancellationToken,
    ) -> Result<(), TimeTravelError> {
        match self {
            Self::LocalFs(s) => {
                s.time_travel_recover(prefix, timestamp, done_if_after, cancel)
                    .await
            }
            Self::AwsS3(s) => {
                s.time_travel_recover(prefix, timestamp, done_if_after, cancel)
                    .await
            }
            Self::AzureBlob(s) => {
                s.time_travel_recover(prefix, timestamp, done_if_after, cancel)
                    .await
            }
            Self::Unreliable(s) => {
                s.time_travel_recover(prefix, timestamp, done_if_after, cancel)
                    .await
            }
        }
    }
}

impl GenericRemoteStorage {
    pub fn from_config(storage_config: &RemoteStorageConfig) -> anyhow::Result<Self> {
        let timeout = storage_config.timeout;
        Ok(match &storage_config.storage {
            RemoteStorageKind::LocalFs { local_path: path } => {
                info!("Using fs root '{path}' as a remote storage");
                Self::LocalFs(LocalFs::new(path.clone(), timeout)?)
            }
            RemoteStorageKind::AwsS3(s3_config) => {
                // The profile and access key id are only printed here for debugging purposes,
                // their values don't indicate the eventually taken choice for auth.
                let profile = std::env::var("AWS_PROFILE").unwrap_or_else(|_| "<none>".into());
                let access_key_id =
                    std::env::var("AWS_ACCESS_KEY_ID").unwrap_or_else(|_| "<none>".into());
                info!("Using s3 bucket '{}' in region '{}' as a remote storage, prefix in bucket: '{:?}', bucket endpoint: '{:?}', profile: {profile}, access_key_id: {access_key_id}",
                      s3_config.bucket_name, s3_config.bucket_region, s3_config.prefix_in_bucket, s3_config.endpoint);
                Self::AwsS3(Arc::new(S3Bucket::new(s3_config, timeout)?))
            }
            RemoteStorageKind::AzureContainer(azure_config) => {
                let storage_account = azure_config
                    .storage_account
                    .as_deref()
                    .unwrap_or("<AZURE_STORAGE_ACCOUNT>");
                info!("Using azure container '{}' in account '{storage_account}' in region '{}' as a remote storage, prefix in container: '{:?}'",
                      azure_config.container_name, azure_config.container_region, azure_config.prefix_in_container);
                Self::AzureBlob(Arc::new(AzureBlobStorage::new(azure_config, timeout)?))
            }
        })
    }

    pub fn unreliable_wrapper(s: Self, fail_first: u64) -> Self {
        Self::Unreliable(Arc::new(UnreliableWrapper::new(s, fail_first)))
    }

    /// See [`RemoteStorage::upload`], which this method calls with `None` as metadata.
    pub async fn upload_storage_object(
        &self,
        from: impl Stream<Item = std::io::Result<Bytes>> + Send + Sync + 'static,
        from_size_bytes: usize,
        to: &RemotePath,
        cancel: &CancellationToken,
    ) -> anyhow::Result<()> {
        self.upload(from, from_size_bytes, to, None, cancel)
            .await
            .with_context(|| {
                format!("Failed to upload data of length {from_size_bytes} to storage path {to:?}")
            })
    }

    /// Downloads the storage object into the `to_path` provided.
    /// `byte_range` could be specified to dowload only a part of the file, if needed.
    pub async fn download_storage_object(
        &self,
        byte_range: Option<(u64, Option<u64>)>,
        from: &RemotePath,
        cancel: &CancellationToken,
    ) -> Result<Download, DownloadError> {
        match byte_range {
            Some((start, end)) => self.download_byte_range(from, start, end, cancel).await,
            None => self.download(from, cancel).await,
        }
    }
}

/// Extra set of key-value pairs that contain arbitrary metadata about the storage entry.
/// Immutable, cannot be changed once the file is created.
#[derive(Debug, Clone, PartialEq, Eq)]
pub struct StorageMetadata(HashMap<String, String>);

impl<const N: usize> From<[(&str, &str); N]> for StorageMetadata {
    fn from(arr: [(&str, &str); N]) -> Self {
        let map: HashMap<String, String> = arr
            .iter()
            .map(|(k, v)| (k.to_string(), v.to_string()))
            .collect();
        Self(map)
    }
}

<<<<<<< HEAD
/// External backup storage configuration, enough for creating a client for that storage.
#[derive(Debug, Clone, PartialEq, Eq, Deserialize, Serialize)]
pub struct RemoteStorageConfig {
    /// The storage connection configuration.
    #[serde(flatten)]
    pub storage: RemoteStorageKind,
    /// A common timeout enforced for all requests after concurrency limiter permit has been
    /// acquired.
    #[serde(with = "humantime_serde", default = "default_timeout")]
    pub timeout: Duration,
}

fn default_timeout() -> Duration {
    RemoteStorageConfig::DEFAULT_TIMEOUT
}

/// A kind of a remote storage to connect to, with its connection configuration.
#[derive(Debug, Clone, PartialEq, Eq, Deserialize, Serialize)]
#[serde(untagged)]
pub enum RemoteStorageKind {
    /// Storage based on local file system.
    /// Specify a root folder to place all stored files into.
    LocalFs { local_path: Utf8PathBuf },
    /// AWS S3 based storage, storing all files in the S3 bucket
    /// specified by the config
    AwsS3(S3Config),
    /// Azure Blob based storage, storing all files in the container
    /// specified by the config
    AzureContainer(AzureConfig),
}

/// AWS S3 bucket coordinates and access credentials to manage the bucket contents (read and write).
#[derive(Clone, PartialEq, Eq, serde::Deserialize, serde::Serialize)]
pub struct S3Config {
    /// Name of the bucket to connect to.
    pub bucket_name: String,
    /// The region where the bucket is located at.
    pub bucket_region: String,
    /// A "subfolder" in the bucket, to use the same bucket separately by multiple remote storage users at once.
    pub prefix_in_bucket: Option<String>,
    /// A base URL to send S3 requests to.
    /// By default, the endpoint is derived from a region name, assuming it's
    /// an AWS S3 region name, erroring on wrong region name.
    /// Endpoint provides a way to support other S3 flavors and their regions.
    ///
    /// Example: `http://127.0.0.1:5000`
    pub endpoint: Option<String>,
    /// AWS S3 has various limits on its API calls, we need not to exceed those.
    /// See [`DEFAULT_REMOTE_STORAGE_S3_CONCURRENCY_LIMIT`] for more details.
    #[serde(default = "default_remote_storage_s3_concurrency_limit")]
    pub concurrency_limit: NonZeroUsize,
    #[serde(default = "default_max_keys_per_list_response")]
    pub max_keys_per_list_response: Option<i32>,
    #[serde(
        deserialize_with = "deserialize_storage_class",
        serialize_with = "serialize_storage_class",
        default
    )]
    pub upload_storage_class: Option<StorageClass>,
}

fn default_remote_storage_s3_concurrency_limit() -> NonZeroUsize {
    DEFAULT_REMOTE_STORAGE_S3_CONCURRENCY_LIMIT
        .try_into()
        .unwrap()
}

fn default_max_keys_per_list_response() -> Option<i32> {
    DEFAULT_MAX_KEYS_PER_LIST_RESPONSE
}

impl Debug for S3Config {
    fn fmt(&self, f: &mut std::fmt::Formatter<'_>) -> std::fmt::Result {
        f.debug_struct("S3Config")
            .field("bucket_name", &self.bucket_name)
            .field("bucket_region", &self.bucket_region)
            .field("prefix_in_bucket", &self.prefix_in_bucket)
            .field("concurrency_limit", &self.concurrency_limit)
            .field(
                "max_keys_per_list_response",
                &self.max_keys_per_list_response,
            )
            .finish()
    }
}

/// Azure  bucket coordinates and access credentials to manage the bucket contents (read and write).
#[derive(Clone, PartialEq, Eq, serde::Serialize, serde::Deserialize)]
pub struct AzureConfig {
    /// Name of the container to connect to.
    pub container_name: String,
    /// Name of the storage account the container is inside of
    pub storage_account: Option<String>,
    /// The region where the bucket is located at.
    pub container_region: String,
    /// A "subfolder" in the container, to use the same container separately by multiple remote storage users at once.
    pub prefix_in_container: Option<String>,
    /// Azure has various limits on its API calls, we need not to exceed those.
    /// See [`DEFAULT_REMOTE_STORAGE_AZURE_CONCURRENCY_LIMIT`] for more details.
    #[serde(default = "default_remote_storage_azure_concurrency_limit")]
    pub concurrency_limit: NonZeroUsize,
    #[serde(default = "default_max_keys_per_list_response")]
    pub max_keys_per_list_response: Option<i32>,
}

fn default_remote_storage_azure_concurrency_limit() -> NonZeroUsize {
    NonZeroUsize::new(DEFAULT_REMOTE_STORAGE_AZURE_CONCURRENCY_LIMIT).unwrap()
}

impl Debug for AzureConfig {
    fn fmt(&self, f: &mut std::fmt::Formatter<'_>) -> std::fmt::Result {
        f.debug_struct("AzureConfig")
            .field("bucket_name", &self.container_name)
            .field("storage_account", &self.storage_account)
            .field("bucket_region", &self.container_region)
            .field("prefix_in_container", &self.prefix_in_container)
            .field("concurrency_limit", &self.concurrency_limit)
            .field(
                "max_keys_per_list_response",
                &self.max_keys_per_list_response,
            )
            .finish()
    }
}

fn deserialize_storage_class<'de, D: serde::Deserializer<'de>>(
    deserializer: D,
) -> Result<Option<StorageClass>, D::Error> {
    Option::<String>::deserialize(deserializer).and_then(|s| {
        if let Some(s) = s {
            use serde::de::Error;
            let storage_class = StorageClass::from_str(&s).expect("infallible");
            #[allow(deprecated)]
            if matches!(storage_class, StorageClass::Unknown(_)) {
                return Err(D::Error::custom(format!(
                    "Specified storage class unknown to SDK: '{s}'. Allowed values: {:?}",
                    StorageClass::values()
                )));
            }
            Ok(Some(storage_class))
        } else {
            Ok(None)
        }
    })
}

fn serialize_storage_class<S: serde::Serializer>(
    storage_class: &Option<StorageClass>,
    serializer: S,
) -> Result<S::Ok, S::Error> {
    match storage_class {
        Some(storage_class) => serializer.serialize_str(storage_class.as_ref()),
        None => serializer.serialize_none(),
    }
}

impl RemoteStorageConfig {
    pub const DEFAULT_TIMEOUT: Duration = std::time::Duration::from_secs(120);

    pub fn from_toml(toml: &toml_edit::Item) -> anyhow::Result<Option<RemoteStorageConfig>> {
        let document: toml_edit::Document = match toml {
            toml_edit::Item::Table(toml) => toml.clone().into(),
            toml_edit::Item::Value(toml_edit::Value::InlineTable(toml)) => {
                toml.clone().into_table().into()
            }
            _ => bail!("toml not a table or inline table"),
        };

        if document.is_empty() {
            return Ok(None);
        }

        Ok(Some(toml_edit::de::from_document(document)?))
    }
}

=======
>>>>>>> d8ffe662
struct ConcurrencyLimiter {
    // Every request to S3 can be throttled or cancelled, if a certain number of requests per second is exceeded.
    // Same goes to IAM, which is queried before every S3 request, if enabled. IAM has even lower RPS threshold.
    // The helps to ensure we don't exceed the thresholds.
    write: Arc<Semaphore>,
    read: Arc<Semaphore>,
}

impl ConcurrencyLimiter {
    fn for_kind(&self, kind: RequestKind) -> &Arc<Semaphore> {
        match kind {
            RequestKind::Get => &self.read,
            RequestKind::Put => &self.write,
            RequestKind::List => &self.read,
            RequestKind::Delete => &self.write,
            RequestKind::Copy => &self.write,
            RequestKind::TimeTravel => &self.write,
        }
    }

    async fn acquire(
        &self,
        kind: RequestKind,
    ) -> Result<tokio::sync::SemaphorePermit<'_>, tokio::sync::AcquireError> {
        self.for_kind(kind).acquire().await
    }

    async fn acquire_owned(
        &self,
        kind: RequestKind,
    ) -> Result<tokio::sync::OwnedSemaphorePermit, tokio::sync::AcquireError> {
        Arc::clone(self.for_kind(kind)).acquire_owned().await
    }

    fn new(limit: usize) -> ConcurrencyLimiter {
        Self {
            read: Arc::new(Semaphore::new(limit)),
            write: Arc::new(Semaphore::new(limit)),
        }
    }
}

#[cfg(test)]
mod tests {
    use super::*;

    #[test]
    fn test_object_name() {
        let k = RemotePath::new(Utf8Path::new("a/b/c")).unwrap();
        assert_eq!(k.object_name(), Some("c"));

        let k = RemotePath::new(Utf8Path::new("a/b/c/")).unwrap();
        assert_eq!(k.object_name(), Some("c"));

        let k = RemotePath::new(Utf8Path::new("a/")).unwrap();
        assert_eq!(k.object_name(), Some("a"));

        // XXX is it impossible to have an empty key?
        let k = RemotePath::new(Utf8Path::new("")).unwrap();
        assert_eq!(k.object_name(), None);
    }

    #[test]
    fn rempte_path_cannot_be_created_from_absolute_ones() {
        let err = RemotePath::new(Utf8Path::new("/")).expect_err("Should fail on absolute paths");
        assert_eq!(err.to_string(), "Path \"/\" is not relative");
    }
<<<<<<< HEAD

    #[test]
    fn parse_localfs_config_with_timeout() {
        let input = "local_path = '.'
timeout = '5s'";

        let config = parse(input).unwrap().expect("it exists");

        assert_eq!(
            config,
            RemoteStorageConfig {
                storage: RemoteStorageKind::LocalFs {
                    local_path: Utf8PathBuf::from(".")
                },
                timeout: Duration::from_secs(5)
            }
        );
    }

    #[test]
    fn test_s3_parsing() {
        let toml = "\
        bucket_name = 'foo-bar'
        bucket_region = 'eu-central-1'
        upload_storage_class = 'INTELLIGENT_TIERING'
        timeout = '7s'
        ";

        let config = parse(toml).unwrap().expect("it exists");

        assert_eq!(
            config,
            RemoteStorageConfig {
                storage: RemoteStorageKind::AwsS3(S3Config {
                    bucket_name: "foo-bar".into(),
                    bucket_region: "eu-central-1".into(),
                    prefix_in_bucket: None,
                    endpoint: None,
                    concurrency_limit: default_remote_storage_s3_concurrency_limit(),
                    max_keys_per_list_response: DEFAULT_MAX_KEYS_PER_LIST_RESPONSE,
                    upload_storage_class: Some(StorageClass::IntelligentTiering),
                }),
                timeout: Duration::from_secs(7)
            }
        );
    }

    #[test]
    fn test_storage_class_serde_roundtrip() {
        let classes = [
            None,
            Some(StorageClass::Standard),
            Some(StorageClass::IntelligentTiering),
        ];
        for class in classes {
            #[derive(Serialize, Deserialize)]
            struct Wrapper {
                #[serde(
                    deserialize_with = "deserialize_storage_class",
                    serialize_with = "serialize_storage_class"
                )]
                class: Option<StorageClass>,
            }
            let wrapped = Wrapper { class: class.clone() };
            let serialized = serde_json::to_string(&wrapped).unwrap();
            let deserialized: Wrapper = serde_json::from_str(&serialized).unwrap();
            assert_eq!(class, deserialized.class);
        }
    }

    #[test]
    fn test_azure_parsing() {
        let toml = "\
        container_name = 'foo-bar'
        container_region = 'westeurope'
        upload_storage_class = 'INTELLIGENT_TIERING'
        timeout = '7s'
        ";

        let config = parse(toml).unwrap().expect("it exists");

        assert_eq!(
            config,
            RemoteStorageConfig {
                storage: RemoteStorageKind::AzureContainer(AzureConfig {
                    container_name: "foo-bar".into(),
                    storage_account: None,
                    container_region: "westeurope".into(),
                    prefix_in_container: None,
                    concurrency_limit: default_remote_storage_azure_concurrency_limit(),
                    max_keys_per_list_response: DEFAULT_MAX_KEYS_PER_LIST_RESPONSE,
                }),
                timeout: Duration::from_secs(7)
            }
        );
    }
=======
>>>>>>> d8ffe662
}<|MERGE_RESOLUTION|>--- conflicted
+++ resolved
@@ -521,185 +521,6 @@
     }
 }
 
-<<<<<<< HEAD
-/// External backup storage configuration, enough for creating a client for that storage.
-#[derive(Debug, Clone, PartialEq, Eq, Deserialize, Serialize)]
-pub struct RemoteStorageConfig {
-    /// The storage connection configuration.
-    #[serde(flatten)]
-    pub storage: RemoteStorageKind,
-    /// A common timeout enforced for all requests after concurrency limiter permit has been
-    /// acquired.
-    #[serde(with = "humantime_serde", default = "default_timeout")]
-    pub timeout: Duration,
-}
-
-fn default_timeout() -> Duration {
-    RemoteStorageConfig::DEFAULT_TIMEOUT
-}
-
-/// A kind of a remote storage to connect to, with its connection configuration.
-#[derive(Debug, Clone, PartialEq, Eq, Deserialize, Serialize)]
-#[serde(untagged)]
-pub enum RemoteStorageKind {
-    /// Storage based on local file system.
-    /// Specify a root folder to place all stored files into.
-    LocalFs { local_path: Utf8PathBuf },
-    /// AWS S3 based storage, storing all files in the S3 bucket
-    /// specified by the config
-    AwsS3(S3Config),
-    /// Azure Blob based storage, storing all files in the container
-    /// specified by the config
-    AzureContainer(AzureConfig),
-}
-
-/// AWS S3 bucket coordinates and access credentials to manage the bucket contents (read and write).
-#[derive(Clone, PartialEq, Eq, serde::Deserialize, serde::Serialize)]
-pub struct S3Config {
-    /// Name of the bucket to connect to.
-    pub bucket_name: String,
-    /// The region where the bucket is located at.
-    pub bucket_region: String,
-    /// A "subfolder" in the bucket, to use the same bucket separately by multiple remote storage users at once.
-    pub prefix_in_bucket: Option<String>,
-    /// A base URL to send S3 requests to.
-    /// By default, the endpoint is derived from a region name, assuming it's
-    /// an AWS S3 region name, erroring on wrong region name.
-    /// Endpoint provides a way to support other S3 flavors and their regions.
-    ///
-    /// Example: `http://127.0.0.1:5000`
-    pub endpoint: Option<String>,
-    /// AWS S3 has various limits on its API calls, we need not to exceed those.
-    /// See [`DEFAULT_REMOTE_STORAGE_S3_CONCURRENCY_LIMIT`] for more details.
-    #[serde(default = "default_remote_storage_s3_concurrency_limit")]
-    pub concurrency_limit: NonZeroUsize,
-    #[serde(default = "default_max_keys_per_list_response")]
-    pub max_keys_per_list_response: Option<i32>,
-    #[serde(
-        deserialize_with = "deserialize_storage_class",
-        serialize_with = "serialize_storage_class",
-        default
-    )]
-    pub upload_storage_class: Option<StorageClass>,
-}
-
-fn default_remote_storage_s3_concurrency_limit() -> NonZeroUsize {
-    DEFAULT_REMOTE_STORAGE_S3_CONCURRENCY_LIMIT
-        .try_into()
-        .unwrap()
-}
-
-fn default_max_keys_per_list_response() -> Option<i32> {
-    DEFAULT_MAX_KEYS_PER_LIST_RESPONSE
-}
-
-impl Debug for S3Config {
-    fn fmt(&self, f: &mut std::fmt::Formatter<'_>) -> std::fmt::Result {
-        f.debug_struct("S3Config")
-            .field("bucket_name", &self.bucket_name)
-            .field("bucket_region", &self.bucket_region)
-            .field("prefix_in_bucket", &self.prefix_in_bucket)
-            .field("concurrency_limit", &self.concurrency_limit)
-            .field(
-                "max_keys_per_list_response",
-                &self.max_keys_per_list_response,
-            )
-            .finish()
-    }
-}
-
-/// Azure  bucket coordinates and access credentials to manage the bucket contents (read and write).
-#[derive(Clone, PartialEq, Eq, serde::Serialize, serde::Deserialize)]
-pub struct AzureConfig {
-    /// Name of the container to connect to.
-    pub container_name: String,
-    /// Name of the storage account the container is inside of
-    pub storage_account: Option<String>,
-    /// The region where the bucket is located at.
-    pub container_region: String,
-    /// A "subfolder" in the container, to use the same container separately by multiple remote storage users at once.
-    pub prefix_in_container: Option<String>,
-    /// Azure has various limits on its API calls, we need not to exceed those.
-    /// See [`DEFAULT_REMOTE_STORAGE_AZURE_CONCURRENCY_LIMIT`] for more details.
-    #[serde(default = "default_remote_storage_azure_concurrency_limit")]
-    pub concurrency_limit: NonZeroUsize,
-    #[serde(default = "default_max_keys_per_list_response")]
-    pub max_keys_per_list_response: Option<i32>,
-}
-
-fn default_remote_storage_azure_concurrency_limit() -> NonZeroUsize {
-    NonZeroUsize::new(DEFAULT_REMOTE_STORAGE_AZURE_CONCURRENCY_LIMIT).unwrap()
-}
-
-impl Debug for AzureConfig {
-    fn fmt(&self, f: &mut std::fmt::Formatter<'_>) -> std::fmt::Result {
-        f.debug_struct("AzureConfig")
-            .field("bucket_name", &self.container_name)
-            .field("storage_account", &self.storage_account)
-            .field("bucket_region", &self.container_region)
-            .field("prefix_in_container", &self.prefix_in_container)
-            .field("concurrency_limit", &self.concurrency_limit)
-            .field(
-                "max_keys_per_list_response",
-                &self.max_keys_per_list_response,
-            )
-            .finish()
-    }
-}
-
-fn deserialize_storage_class<'de, D: serde::Deserializer<'de>>(
-    deserializer: D,
-) -> Result<Option<StorageClass>, D::Error> {
-    Option::<String>::deserialize(deserializer).and_then(|s| {
-        if let Some(s) = s {
-            use serde::de::Error;
-            let storage_class = StorageClass::from_str(&s).expect("infallible");
-            #[allow(deprecated)]
-            if matches!(storage_class, StorageClass::Unknown(_)) {
-                return Err(D::Error::custom(format!(
-                    "Specified storage class unknown to SDK: '{s}'. Allowed values: {:?}",
-                    StorageClass::values()
-                )));
-            }
-            Ok(Some(storage_class))
-        } else {
-            Ok(None)
-        }
-    })
-}
-
-fn serialize_storage_class<S: serde::Serializer>(
-    storage_class: &Option<StorageClass>,
-    serializer: S,
-) -> Result<S::Ok, S::Error> {
-    match storage_class {
-        Some(storage_class) => serializer.serialize_str(storage_class.as_ref()),
-        None => serializer.serialize_none(),
-    }
-}
-
-impl RemoteStorageConfig {
-    pub const DEFAULT_TIMEOUT: Duration = std::time::Duration::from_secs(120);
-
-    pub fn from_toml(toml: &toml_edit::Item) -> anyhow::Result<Option<RemoteStorageConfig>> {
-        let document: toml_edit::Document = match toml {
-            toml_edit::Item::Table(toml) => toml.clone().into(),
-            toml_edit::Item::Value(toml_edit::Value::InlineTable(toml)) => {
-                toml.clone().into_table().into()
-            }
-            _ => bail!("toml not a table or inline table"),
-        };
-
-        if document.is_empty() {
-            return Ok(None);
-        }
-
-        Ok(Some(toml_edit::de::from_document(document)?))
-    }
-}
-
-=======
->>>>>>> d8ffe662
 struct ConcurrencyLimiter {
     // Every request to S3 can be throttled or cancelled, if a certain number of requests per second is exceeded.
     // Same goes to IAM, which is queried before every S3 request, if enabled. IAM has even lower RPS threshold.
@@ -767,103 +588,4 @@
         let err = RemotePath::new(Utf8Path::new("/")).expect_err("Should fail on absolute paths");
         assert_eq!(err.to_string(), "Path \"/\" is not relative");
     }
-<<<<<<< HEAD
-
-    #[test]
-    fn parse_localfs_config_with_timeout() {
-        let input = "local_path = '.'
-timeout = '5s'";
-
-        let config = parse(input).unwrap().expect("it exists");
-
-        assert_eq!(
-            config,
-            RemoteStorageConfig {
-                storage: RemoteStorageKind::LocalFs {
-                    local_path: Utf8PathBuf::from(".")
-                },
-                timeout: Duration::from_secs(5)
-            }
-        );
-    }
-
-    #[test]
-    fn test_s3_parsing() {
-        let toml = "\
-        bucket_name = 'foo-bar'
-        bucket_region = 'eu-central-1'
-        upload_storage_class = 'INTELLIGENT_TIERING'
-        timeout = '7s'
-        ";
-
-        let config = parse(toml).unwrap().expect("it exists");
-
-        assert_eq!(
-            config,
-            RemoteStorageConfig {
-                storage: RemoteStorageKind::AwsS3(S3Config {
-                    bucket_name: "foo-bar".into(),
-                    bucket_region: "eu-central-1".into(),
-                    prefix_in_bucket: None,
-                    endpoint: None,
-                    concurrency_limit: default_remote_storage_s3_concurrency_limit(),
-                    max_keys_per_list_response: DEFAULT_MAX_KEYS_PER_LIST_RESPONSE,
-                    upload_storage_class: Some(StorageClass::IntelligentTiering),
-                }),
-                timeout: Duration::from_secs(7)
-            }
-        );
-    }
-
-    #[test]
-    fn test_storage_class_serde_roundtrip() {
-        let classes = [
-            None,
-            Some(StorageClass::Standard),
-            Some(StorageClass::IntelligentTiering),
-        ];
-        for class in classes {
-            #[derive(Serialize, Deserialize)]
-            struct Wrapper {
-                #[serde(
-                    deserialize_with = "deserialize_storage_class",
-                    serialize_with = "serialize_storage_class"
-                )]
-                class: Option<StorageClass>,
-            }
-            let wrapped = Wrapper { class: class.clone() };
-            let serialized = serde_json::to_string(&wrapped).unwrap();
-            let deserialized: Wrapper = serde_json::from_str(&serialized).unwrap();
-            assert_eq!(class, deserialized.class);
-        }
-    }
-
-    #[test]
-    fn test_azure_parsing() {
-        let toml = "\
-        container_name = 'foo-bar'
-        container_region = 'westeurope'
-        upload_storage_class = 'INTELLIGENT_TIERING'
-        timeout = '7s'
-        ";
-
-        let config = parse(toml).unwrap().expect("it exists");
-
-        assert_eq!(
-            config,
-            RemoteStorageConfig {
-                storage: RemoteStorageKind::AzureContainer(AzureConfig {
-                    container_name: "foo-bar".into(),
-                    storage_account: None,
-                    container_region: "westeurope".into(),
-                    prefix_in_container: None,
-                    concurrency_limit: default_remote_storage_azure_concurrency_limit(),
-                    max_keys_per_list_response: DEFAULT_MAX_KEYS_PER_LIST_RESPONSE,
-                }),
-                timeout: Duration::from_secs(7)
-            }
-        );
-    }
-=======
->>>>>>> d8ffe662
 }