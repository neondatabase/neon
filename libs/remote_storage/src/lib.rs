//! A set of generic storage abstractions for the page server to use when backing up and restoring its state from the external storage.
//! No other modules from this tree are supposed to be used directly by the external code.
//!
//! [`RemoteStorage`] trait a CRUD-like generic abstraction to use for adapting external storages with a few implementations:
//!   * [`local_fs`] allows to use local file system as an external storage
//!   * [`s3_bucket`] uses AWS S3 bucket as an external storage
//!   * [`azure_blob`] allows to use Azure Blob storage as an external storage
//!
#![deny(unsafe_code)]
#![deny(clippy::undocumented_unsafe_blocks)]

mod azure_blob;
mod error;
mod local_fs;
mod metrics;
mod s3_bucket;
mod simulate_failures;
mod support;

use std::{
    collections::HashMap,
    fmt::Debug,
    num::{NonZeroU32, NonZeroUsize},
    pin::Pin,
    str::FromStr,
    sync::Arc,
    time::{Duration, SystemTime},
};

use anyhow::{bail, Context};
use aws_sdk_s3::types::StorageClass;
use camino::{Utf8Path, Utf8PathBuf};

use bytes::Bytes;
use futures::stream::Stream;
use serde::{Deserialize, Serialize};
use tokio::sync::Semaphore;
use tokio_util::sync::CancellationToken;
use tracing::info;

pub use self::{
    azure_blob::AzureBlobStorage, local_fs::LocalFs, s3_bucket::S3Bucket,
    simulate_failures::UnreliableWrapper,
};
use s3_bucket::RequestKind;

/// Azure SDK's ETag type is a simple String wrapper: we use this internally instead of repeating it here.
pub use azure_core::Etag;

pub use error::{DownloadError, TimeTravelError, TimeoutOrCancel};

/// Currently, sync happens with AWS S3, that has two limits on requests per second:
/// ~200 RPS for IAM services
/// <https://docs.aws.amazon.com/AmazonRDS/latest/AuroraUserGuide/UsingWithRDS.IAMDBAuth.html>
/// ~3500 PUT/COPY/POST/DELETE or 5500 GET/HEAD S3 requests
/// <https://aws.amazon.com/premiumsupport/knowledge-center/s3-request-limit-avoid-throttling/>
pub const DEFAULT_REMOTE_STORAGE_S3_CONCURRENCY_LIMIT: usize = 100;
/// Set this limit analogously to the S3 limit
///
/// Here, a limit of max 20k concurrent connections was noted.
/// <https://learn.microsoft.com/en-us/answers/questions/1301863/is-there-any-limitation-to-concurrent-connections>
pub const DEFAULT_REMOTE_STORAGE_AZURE_CONCURRENCY_LIMIT: usize = 100;
/// No limits on the client side, which currenltly means 1000 for AWS S3.
/// <https://docs.aws.amazon.com/AmazonS3/latest/API/API_ListObjectsV2.html#API_ListObjectsV2_RequestSyntax>
pub const DEFAULT_MAX_KEYS_PER_LIST_RESPONSE: Option<i32> = None;

/// As defined in S3 docs
pub const MAX_KEYS_PER_DELETE: usize = 1000;

const REMOTE_STORAGE_PREFIX_SEPARATOR: char = '/';

/// Path on the remote storage, relative to some inner prefix.
/// The prefix is an implementation detail, that allows representing local paths
/// as the remote ones, stripping the local storage prefix away.
#[derive(Debug, Clone, PartialEq, Eq, PartialOrd, Ord, Hash)]
pub struct RemotePath(Utf8PathBuf);

impl Serialize for RemotePath {
    fn serialize<S>(&self, serializer: S) -> Result<S::Ok, S::Error>
    where
        S: serde::Serializer,
    {
        serializer.collect_str(self)
    }
}

impl<'de> Deserialize<'de> for RemotePath {
    fn deserialize<D>(deserializer: D) -> Result<Self, D::Error>
    where
        D: serde::Deserializer<'de>,
    {
        let str = String::deserialize(deserializer)?;
        Ok(Self(Utf8PathBuf::from(&str)))
    }
}

impl std::fmt::Display for RemotePath {
    fn fmt(&self, f: &mut std::fmt::Formatter<'_>) -> std::fmt::Result {
        std::fmt::Display::fmt(&self.0, f)
    }
}

impl RemotePath {
    pub fn new(relative_path: &Utf8Path) -> anyhow::Result<Self> {
        anyhow::ensure!(
            relative_path.is_relative(),
            "Path {relative_path:?} is not relative"
        );
        Ok(Self(relative_path.to_path_buf()))
    }

    pub fn from_string(relative_path: &str) -> anyhow::Result<Self> {
        Self::new(Utf8Path::new(relative_path))
    }

    pub fn with_base(&self, base_path: &Utf8Path) -> Utf8PathBuf {
        base_path.join(&self.0)
    }

    pub fn object_name(&self) -> Option<&str> {
        self.0.file_name()
    }

    pub fn join(&self, path: impl AsRef<Utf8Path>) -> Self {
        Self(self.0.join(path))
    }

    pub fn get_path(&self) -> &Utf8PathBuf {
        &self.0
    }

    pub fn extension(&self) -> Option<&str> {
        self.0.extension()
    }

    pub fn strip_prefix(&self, p: &RemotePath) -> Result<&Utf8Path, std::path::StripPrefixError> {
        self.0.strip_prefix(&p.0)
    }

    pub fn add_trailing_slash(&self) -> Self {
        // Unwrap safety inputs are guararnteed to be valid UTF-8
        Self(format!("{}/", self.0).try_into().unwrap())
    }
}

/// We don't need callers to be able to pass arbitrary delimiters: just control
/// whether listings will use a '/' separator or not.
///
/// The WithDelimiter mode will populate `prefixes` and `keys` in the result.  The
/// NoDelimiter mode will only populate `keys`.
pub enum ListingMode {
    WithDelimiter,
    NoDelimiter,
}

#[derive(Default)]
pub struct Listing {
    pub prefixes: Vec<RemotePath>,
    pub keys: Vec<RemotePath>,
}

/// Storage (potentially remote) API to manage its state.
/// This storage tries to be unaware of any layered repository context,
/// providing basic CRUD operations for storage files.
#[allow(async_fn_in_trait)]
pub trait RemoteStorage: Send + Sync + 'static {
    /// List objects in remote storage, with semantics matching AWS S3's ListObjectsV2.
    /// (see `<https://docs.aws.amazon.com/AmazonS3/latest/API/API_ListObjectsV2.html>`)
    ///
    /// Note that the prefix is relative to any `prefix_in_bucket` configured for the client, not
    /// from the absolute root of the bucket.
    ///
    /// `mode` configures whether to use a delimiter.  Without a delimiter all keys
    /// within the prefix are listed in the `keys` of the result.  With a delimiter, any "directories" at the top level of
    /// the prefix are returned in the `prefixes` of the result, and keys in the top level of the prefix are
    /// returned in `keys` ().
    ///
    /// `max_keys` controls the maximum number of keys that will be returned.  If this is None, this function
    /// will iteratively call listobjects until it runs out of keys.  Note that this is not safe to use on
    /// unlimted size buckets, as the full list of objects is allocated into a monolithic data structure.
    ///
    async fn list(
        &self,
        prefix: Option<&RemotePath>,
        _mode: ListingMode,
        max_keys: Option<NonZeroU32>,
        cancel: &CancellationToken,
    ) -> Result<Listing, DownloadError>;

    /// Streams the local file contents into remote into the remote storage entry.
    ///
    /// If the operation fails because of timeout or cancellation, the root cause of the error will be
    /// set to `TimeoutOrCancel`.
    async fn upload(
        &self,
        from: impl Stream<Item = std::io::Result<Bytes>> + Send + Sync + 'static,
        // S3 PUT request requires the content length to be specified,
        // otherwise it starts to fail with the concurrent connection count increasing.
        data_size_bytes: usize,
        to: &RemotePath,
        metadata: Option<StorageMetadata>,
        cancel: &CancellationToken,
    ) -> anyhow::Result<()>;

    /// Streams the remote storage entry contents.
    ///
    /// The returned download stream will obey initial timeout and cancellation signal by erroring
    /// on whichever happens first. Only one of the reasons will fail the stream, which is usually
    /// enough for `tokio::io::copy_buf` usage. If needed the error can be filtered out.
    ///
    /// Returns the metadata, if any was stored with the file previously.
    async fn download(
        &self,
        from: &RemotePath,
        cancel: &CancellationToken,
    ) -> Result<Download, DownloadError>;

    /// Streams a given byte range of the remote storage entry contents.
    ///
    /// The returned download stream will obey initial timeout and cancellation signal by erroring
    /// on whichever happens first. Only one of the reasons will fail the stream, which is usually
    /// enough for `tokio::io::copy_buf` usage. If needed the error can be filtered out.
    ///
    /// Returns the metadata, if any was stored with the file previously.
    async fn download_byte_range(
        &self,
        from: &RemotePath,
        start_inclusive: u64,
        end_exclusive: Option<u64>,
        cancel: &CancellationToken,
    ) -> Result<Download, DownloadError>;

    /// Delete a single path from remote storage.
    ///
    /// If the operation fails because of timeout or cancellation, the root cause of the error will be
    /// set to `TimeoutOrCancel`. In such situation it is unknown if the deletion went through.
    async fn delete(&self, path: &RemotePath, cancel: &CancellationToken) -> anyhow::Result<()>;

    /// Delete a multiple paths from remote storage.
    ///
    /// If the operation fails because of timeout or cancellation, the root cause of the error will be
    /// set to `TimeoutOrCancel`. In such situation it is unknown which deletions, if any, went
    /// through.
    async fn delete_objects<'a>(
        &self,
        paths: &'a [RemotePath],
        cancel: &CancellationToken,
    ) -> anyhow::Result<()>;

    /// Copy a remote object inside a bucket from one path to another.
    async fn copy(
        &self,
        from: &RemotePath,
        to: &RemotePath,
        cancel: &CancellationToken,
    ) -> anyhow::Result<()>;

    /// Resets the content of everything with the given prefix to the given state
    async fn time_travel_recover(
        &self,
        prefix: Option<&RemotePath>,
        timestamp: SystemTime,
        done_if_after: SystemTime,
        cancel: &CancellationToken,
    ) -> Result<(), TimeTravelError>;
}

/// DownloadStream is sensitive to the timeout and cancellation used with the original
/// [`RemoteStorage::download`] request. The type yields `std::io::Result<Bytes>` to be compatible
/// with `tokio::io::copy_buf`.
// This has 'static because safekeepers do not use cancellation tokens (yet)
pub type DownloadStream =
    Pin<Box<dyn Stream<Item = std::io::Result<Bytes>> + Send + Sync + 'static>>;

pub struct Download {
    pub download_stream: DownloadStream,
    /// The last time the file was modified (`last-modified` HTTP header)
    pub last_modified: SystemTime,
    /// A way to identify this specific version of the resource (`etag` HTTP header)
    pub etag: Etag,
    /// Extra key-value data, associated with the current remote file.
    pub metadata: Option<StorageMetadata>,
}

impl Debug for Download {
    fn fmt(&self, f: &mut std::fmt::Formatter<'_>) -> std::fmt::Result {
        f.debug_struct("Download")
            .field("metadata", &self.metadata)
            .finish()
    }
}

/// Every storage, currently supported.
/// Serves as a simple way to pass around the [`RemoteStorage`] without dealing with generics.
#[derive(Clone)]
// Require Clone for `Other` due to https://github.com/rust-lang/rust/issues/26925
pub enum GenericRemoteStorage<Other: Clone = Arc<UnreliableWrapper>> {
    LocalFs(LocalFs),
    AwsS3(Arc<S3Bucket>),
    AzureBlob(Arc<AzureBlobStorage>),
    Unreliable(Other),
}

impl<Other: RemoteStorage> GenericRemoteStorage<Arc<Other>> {
    pub async fn list(
        &self,
        prefix: Option<&RemotePath>,
        mode: ListingMode,
        max_keys: Option<NonZeroU32>,
        cancel: &CancellationToken,
    ) -> anyhow::Result<Listing, DownloadError> {
        match self {
            Self::LocalFs(s) => s.list(prefix, mode, max_keys, cancel).await,
            Self::AwsS3(s) => s.list(prefix, mode, max_keys, cancel).await,
            Self::AzureBlob(s) => s.list(prefix, mode, max_keys, cancel).await,
            Self::Unreliable(s) => s.list(prefix, mode, max_keys, cancel).await,
        }
    }

    /// See [`RemoteStorage::upload`]
    pub async fn upload(
        &self,
        from: impl Stream<Item = std::io::Result<Bytes>> + Send + Sync + 'static,
        data_size_bytes: usize,
        to: &RemotePath,
        metadata: Option<StorageMetadata>,
        cancel: &CancellationToken,
    ) -> anyhow::Result<()> {
        match self {
            Self::LocalFs(s) => s.upload(from, data_size_bytes, to, metadata, cancel).await,
            Self::AwsS3(s) => s.upload(from, data_size_bytes, to, metadata, cancel).await,
            Self::AzureBlob(s) => s.upload(from, data_size_bytes, to, metadata, cancel).await,
            Self::Unreliable(s) => s.upload(from, data_size_bytes, to, metadata, cancel).await,
        }
    }

    pub async fn download(
        &self,
        from: &RemotePath,
        cancel: &CancellationToken,
    ) -> Result<Download, DownloadError> {
        match self {
            Self::LocalFs(s) => s.download(from, cancel).await,
            Self::AwsS3(s) => s.download(from, cancel).await,
            Self::AzureBlob(s) => s.download(from, cancel).await,
            Self::Unreliable(s) => s.download(from, cancel).await,
        }
    }

    pub async fn download_byte_range(
        &self,
        from: &RemotePath,
        start_inclusive: u64,
        end_exclusive: Option<u64>,
        cancel: &CancellationToken,
    ) -> Result<Download, DownloadError> {
        match self {
            Self::LocalFs(s) => {
                s.download_byte_range(from, start_inclusive, end_exclusive, cancel)
                    .await
            }
            Self::AwsS3(s) => {
                s.download_byte_range(from, start_inclusive, end_exclusive, cancel)
                    .await
            }
            Self::AzureBlob(s) => {
                s.download_byte_range(from, start_inclusive, end_exclusive, cancel)
                    .await
            }
            Self::Unreliable(s) => {
                s.download_byte_range(from, start_inclusive, end_exclusive, cancel)
                    .await
            }
        }
    }

    /// See [`RemoteStorage::delete`]
    pub async fn delete(
        &self,
        path: &RemotePath,
        cancel: &CancellationToken,
    ) -> anyhow::Result<()> {
        match self {
            Self::LocalFs(s) => s.delete(path, cancel).await,
            Self::AwsS3(s) => s.delete(path, cancel).await,
            Self::AzureBlob(s) => s.delete(path, cancel).await,
            Self::Unreliable(s) => s.delete(path, cancel).await,
        }
    }

    /// See [`RemoteStorage::delete_objects`]
    pub async fn delete_objects(
        &self,
        paths: &[RemotePath],
        cancel: &CancellationToken,
    ) -> anyhow::Result<()> {
        match self {
            Self::LocalFs(s) => s.delete_objects(paths, cancel).await,
            Self::AwsS3(s) => s.delete_objects(paths, cancel).await,
            Self::AzureBlob(s) => s.delete_objects(paths, cancel).await,
            Self::Unreliable(s) => s.delete_objects(paths, cancel).await,
        }
    }

    /// See [`RemoteStorage::copy`]
    pub async fn copy_object(
        &self,
        from: &RemotePath,
        to: &RemotePath,
        cancel: &CancellationToken,
    ) -> anyhow::Result<()> {
        match self {
            Self::LocalFs(s) => s.copy(from, to, cancel).await,
            Self::AwsS3(s) => s.copy(from, to, cancel).await,
            Self::AzureBlob(s) => s.copy(from, to, cancel).await,
            Self::Unreliable(s) => s.copy(from, to, cancel).await,
        }
    }

    /// See [`RemoteStorage::time_travel_recover`].
    pub async fn time_travel_recover(
        &self,
        prefix: Option<&RemotePath>,
        timestamp: SystemTime,
        done_if_after: SystemTime,
        cancel: &CancellationToken,
    ) -> Result<(), TimeTravelError> {
        match self {
            Self::LocalFs(s) => {
                s.time_travel_recover(prefix, timestamp, done_if_after, cancel)
                    .await
            }
            Self::AwsS3(s) => {
                s.time_travel_recover(prefix, timestamp, done_if_after, cancel)
                    .await
            }
            Self::AzureBlob(s) => {
                s.time_travel_recover(prefix, timestamp, done_if_after, cancel)
                    .await
            }
            Self::Unreliable(s) => {
                s.time_travel_recover(prefix, timestamp, done_if_after, cancel)
                    .await
            }
        }
    }
}

impl GenericRemoteStorage {
    pub fn from_config(storage_config: &RemoteStorageConfig) -> anyhow::Result<Self> {
        let timeout = storage_config.timeout;
        Ok(match &storage_config.storage {
            RemoteStorageKind::LocalFs { local_path: path } => {
                info!("Using fs root '{path}' as a remote storage");
                Self::LocalFs(LocalFs::new(path.clone(), timeout)?)
            }
            RemoteStorageKind::AwsS3(s3_config) => {
                // The profile and access key id are only printed here for debugging purposes,
                // their values don't indicate the eventually taken choice for auth.
                let profile = std::env::var("AWS_PROFILE").unwrap_or_else(|_| "<none>".into());
                let access_key_id =
                    std::env::var("AWS_ACCESS_KEY_ID").unwrap_or_else(|_| "<none>".into());
                info!("Using s3 bucket '{}' in region '{}' as a remote storage, prefix in bucket: '{:?}', bucket endpoint: '{:?}', profile: {profile}, access_key_id: {access_key_id}",
                      s3_config.bucket_name, s3_config.bucket_region, s3_config.prefix_in_bucket, s3_config.endpoint);
                Self::AwsS3(Arc::new(S3Bucket::new(s3_config, timeout)?))
            }
            RemoteStorageKind::AzureContainer(azure_config) => {
                let storage_account = azure_config
                    .storage_account
                    .as_deref()
                    .unwrap_or("<AZURE_STORAGE_ACCOUNT>");
                info!("Using azure container '{}' in account '{storage_account}' in region '{}' as a remote storage, prefix in container: '{:?}'",
                      azure_config.container_name, azure_config.container_region, azure_config.prefix_in_container);
                Self::AzureBlob(Arc::new(AzureBlobStorage::new(azure_config, timeout)?))
            }
        })
    }

    pub fn unreliable_wrapper(s: Self, fail_first: u64) -> Self {
        Self::Unreliable(Arc::new(UnreliableWrapper::new(s, fail_first)))
    }

    /// See [`RemoteStorage::upload`], which this method calls with `None` as metadata.
    pub async fn upload_storage_object(
        &self,
        from: impl Stream<Item = std::io::Result<Bytes>> + Send + Sync + 'static,
        from_size_bytes: usize,
        to: &RemotePath,
        cancel: &CancellationToken,
    ) -> anyhow::Result<()> {
        self.upload(from, from_size_bytes, to, None, cancel)
            .await
            .with_context(|| {
                format!("Failed to upload data of length {from_size_bytes} to storage path {to:?}")
            })
    }

    /// Downloads the storage object into the `to_path` provided.
    /// `byte_range` could be specified to dowload only a part of the file, if needed.
    pub async fn download_storage_object(
        &self,
        byte_range: Option<(u64, Option<u64>)>,
        from: &RemotePath,
        cancel: &CancellationToken,
    ) -> Result<Download, DownloadError> {
        match byte_range {
            Some((start, end)) => self.download_byte_range(from, start, end, cancel).await,
            None => self.download(from, cancel).await,
        }
    }
}

/// Extra set of key-value pairs that contain arbitrary metadata about the storage entry.
/// Immutable, cannot be changed once the file is created.
#[derive(Debug, Clone, PartialEq, Eq)]
pub struct StorageMetadata(HashMap<String, String>);

impl<const N: usize> From<[(&str, &str); N]> for StorageMetadata {
    fn from(arr: [(&str, &str); N]) -> Self {
        let map: HashMap<String, String> = arr
            .iter()
            .map(|(k, v)| (k.to_string(), v.to_string()))
            .collect();
        Self(map)
    }
}

/// External backup storage configuration, enough for creating a client for that storage.
#[derive(Debug, Clone, PartialEq, Eq, Deserialize)]
pub struct RemoteStorageConfig {
    /// The storage connection configuration.
    #[serde(flatten)]
    pub storage: RemoteStorageKind,
    /// A common timeout enforced for all requests after concurrency limiter permit has been
    /// acquired.
    #[serde(with = "humantime_serde", default = "default_timeout")]
    pub timeout: Duration,
}

fn default_timeout() -> Duration {
    RemoteStorageConfig::DEFAULT_TIMEOUT
}

/// A kind of a remote storage to connect to, with its connection configuration.
#[derive(Debug, Clone, PartialEq, Eq, Deserialize)]
#[serde(untagged)]
pub enum RemoteStorageKind {
    /// Storage based on local file system.
    /// Specify a root folder to place all stored files into.
    LocalFs { local_path: Utf8PathBuf },
    /// AWS S3 based storage, storing all files in the S3 bucket
    /// specified by the config
    AwsS3(S3Config),
    /// Azure Blob based storage, storing all files in the container
    /// specified by the config
    AzureContainer(AzureConfig),
}

/// AWS S3 bucket coordinates and access credentials to manage the bucket contents (read and write).
#[derive(Clone, PartialEq, Eq, serde::Deserialize)]
pub struct S3Config {
    /// Name of the bucket to connect to.
    pub bucket_name: String,
    /// The region where the bucket is located at.
    pub bucket_region: String,
    /// A "subfolder" in the bucket, to use the same bucket separately by multiple remote storage users at once.
    pub prefix_in_bucket: Option<String>,
    /// A base URL to send S3 requests to.
    /// By default, the endpoint is derived from a region name, assuming it's
    /// an AWS S3 region name, erroring on wrong region name.
    /// Endpoint provides a way to support other S3 flavors and their regions.
    ///
    /// Example: `http://127.0.0.1:5000`
    pub endpoint: Option<String>,
    /// AWS S3 has various limits on its API calls, we need not to exceed those.
    /// See [`DEFAULT_REMOTE_STORAGE_S3_CONCURRENCY_LIMIT`] for more details.
    #[serde(default = "default_remote_storage_s3_concurrency_limit")]
    pub concurrency_limit: NonZeroUsize,
    #[serde(default = "default_max_keys_per_list_response")]
    pub max_keys_per_list_response: Option<i32>,
    #[serde(deserialize_with = "deserialize_storage_class", default)]
    pub upload_storage_class: Option<StorageClass>,
}

fn default_remote_storage_s3_concurrency_limit() -> NonZeroUsize {
    DEFAULT_REMOTE_STORAGE_S3_CONCURRENCY_LIMIT
        .try_into()
        .unwrap()
}

fn default_max_keys_per_list_response() -> Option<i32> {
    DEFAULT_MAX_KEYS_PER_LIST_RESPONSE
}

impl Debug for S3Config {
    fn fmt(&self, f: &mut std::fmt::Formatter<'_>) -> std::fmt::Result {
        f.debug_struct("S3Config")
            .field("bucket_name", &self.bucket_name)
            .field("bucket_region", &self.bucket_region)
            .field("prefix_in_bucket", &self.prefix_in_bucket)
            .field("concurrency_limit", &self.concurrency_limit)
            .field(
                "max_keys_per_list_response",
                &self.max_keys_per_list_response,
            )
            .finish()
    }
}

/// Azure  bucket coordinates and access credentials to manage the bucket contents (read and write).
#[derive(Clone, PartialEq, Eq, serde::Serialize, serde::Deserialize)]
pub struct AzureConfig {
    /// Name of the container to connect to.
    pub container_name: String,
    /// Name of the storage account the container is inside of
    pub storage_account: Option<String>,
    /// The region where the bucket is located at.
    pub container_region: String,
    /// A "subfolder" in the container, to use the same container separately by multiple remote storage users at once.
    pub prefix_in_container: Option<String>,
    /// Azure has various limits on its API calls, we need not to exceed those.
    /// See [`DEFAULT_REMOTE_STORAGE_AZURE_CONCURRENCY_LIMIT`] for more details.
    #[serde(default = "default_remote_storage_azure_concurrency_limit")]
    pub concurrency_limit: NonZeroUsize,
    #[serde(default = "default_max_keys_per_list_response")]
    pub max_keys_per_list_response: Option<i32>,
}

fn default_remote_storage_azure_concurrency_limit() -> NonZeroUsize {
    NonZeroUsize::new(DEFAULT_REMOTE_STORAGE_AZURE_CONCURRENCY_LIMIT).unwrap()
}

impl Debug for AzureConfig {
    fn fmt(&self, f: &mut std::fmt::Formatter<'_>) -> std::fmt::Result {
        f.debug_struct("AzureConfig")
            .field("bucket_name", &self.container_name)
            .field("storage_account", &self.storage_account)
            .field("bucket_region", &self.container_region)
            .field("prefix_in_container", &self.prefix_in_container)
            .field("concurrency_limit", &self.concurrency_limit)
            .field(
                "max_keys_per_list_response",
                &self.max_keys_per_list_response,
            )
            .finish()
    }
}

<<<<<<< HEAD
impl<'de> serde::Deserialize<'de> for RemoteStorageConfig {
    fn deserialize<D>(deserializer: D) -> Result<Self, D::Error>
    where
        D: serde::Deserializer<'de>,
    {
        todo!("done in https://github.com/neondatabase/neon/pull/7743")
    }
}

impl serde::Serialize for RemoteStorageConfig {
    fn serialize<S>(&self, serializer: S) -> Result<S::Ok, S::Error>
    where
        S: serde::Serializer,
    {
        todo!()
    }
=======
fn deserialize_storage_class<'de, D: serde::Deserializer<'de>>(
    deserializer: D,
) -> Result<Option<StorageClass>, D::Error> {
    Option::<String>::deserialize(deserializer).and_then(|s| {
        if let Some(s) = s {
            use serde::de::Error;
            let storage_class = StorageClass::from_str(&s).expect("infallible");
            #[allow(deprecated)]
            if matches!(storage_class, StorageClass::Unknown(_)) {
                return Err(D::Error::custom(format!(
                    "Specified storage class unknown to SDK: '{s}'. Allowed values: {:?}",
                    StorageClass::values()
                )));
            }
            Ok(Some(storage_class))
        } else {
            Ok(None)
        }
    })
>>>>>>> 75747cdb
}

impl RemoteStorageConfig {
    pub const DEFAULT_TIMEOUT: Duration = std::time::Duration::from_secs(120);

    pub fn from_toml(toml: &toml_edit::Item) -> anyhow::Result<Option<RemoteStorageConfig>> {
        let document: toml_edit::Document = match toml {
            toml_edit::Item::Table(toml) => toml.clone().into(),
            toml_edit::Item::Value(toml_edit::Value::InlineTable(toml)) => {
                toml.clone().into_table().into()
            }
            _ => bail!("toml not a table or inline table"),
        };

        if document.is_empty() {
            return Ok(None);
        }

        Ok(Some(toml_edit::de::from_document(document)?))
    }
}

struct ConcurrencyLimiter {
    // Every request to S3 can be throttled or cancelled, if a certain number of requests per second is exceeded.
    // Same goes to IAM, which is queried before every S3 request, if enabled. IAM has even lower RPS threshold.
    // The helps to ensure we don't exceed the thresholds.
    write: Arc<Semaphore>,
    read: Arc<Semaphore>,
}

impl ConcurrencyLimiter {
    fn for_kind(&self, kind: RequestKind) -> &Arc<Semaphore> {
        match kind {
            RequestKind::Get => &self.read,
            RequestKind::Put => &self.write,
            RequestKind::List => &self.read,
            RequestKind::Delete => &self.write,
            RequestKind::Copy => &self.write,
            RequestKind::TimeTravel => &self.write,
        }
    }

    async fn acquire(
        &self,
        kind: RequestKind,
    ) -> Result<tokio::sync::SemaphorePermit<'_>, tokio::sync::AcquireError> {
        self.for_kind(kind).acquire().await
    }

    async fn acquire_owned(
        &self,
        kind: RequestKind,
    ) -> Result<tokio::sync::OwnedSemaphorePermit, tokio::sync::AcquireError> {
        Arc::clone(self.for_kind(kind)).acquire_owned().await
    }

    fn new(limit: usize) -> ConcurrencyLimiter {
        Self {
            read: Arc::new(Semaphore::new(limit)),
            write: Arc::new(Semaphore::new(limit)),
        }
    }
}

#[cfg(test)]
mod tests {
    use super::*;

    fn parse(input: &str) -> anyhow::Result<Option<RemoteStorageConfig>> {
        let toml = input.parse::<toml_edit::Document>().unwrap();
        RemoteStorageConfig::from_toml(toml.as_item())
    }

    #[test]
    fn test_object_name() {
        let k = RemotePath::new(Utf8Path::new("a/b/c")).unwrap();
        assert_eq!(k.object_name(), Some("c"));

        let k = RemotePath::new(Utf8Path::new("a/b/c/")).unwrap();
        assert_eq!(k.object_name(), Some("c"));

        let k = RemotePath::new(Utf8Path::new("a/")).unwrap();
        assert_eq!(k.object_name(), Some("a"));

        // XXX is it impossible to have an empty key?
        let k = RemotePath::new(Utf8Path::new("")).unwrap();
        assert_eq!(k.object_name(), None);
    }

    #[test]
    fn rempte_path_cannot_be_created_from_absolute_ones() {
        let err = RemotePath::new(Utf8Path::new("/")).expect_err("Should fail on absolute paths");
        assert_eq!(err.to_string(), "Path \"/\" is not relative");
    }

    #[test]
    fn parse_localfs_config_with_timeout() {
        let input = "local_path = '.'
timeout = '5s'";

        let config = parse(input).unwrap().expect("it exists");

        assert_eq!(
            config,
            RemoteStorageConfig {
                storage: RemoteStorageKind::LocalFs {
                    local_path: Utf8PathBuf::from(".")
                },
                timeout: Duration::from_secs(5)
            }
        );
    }

    #[test]
    fn test_s3_parsing() {
        let toml = "\
        bucket_name = 'foo-bar'
        bucket_region = 'eu-central-1'
        upload_storage_class = 'INTELLIGENT_TIERING'
        timeout = '7s'
        ";

        let config = parse(toml).unwrap().expect("it exists");

        assert_eq!(
            config,
            RemoteStorageConfig {
                storage: RemoteStorageKind::AwsS3(S3Config {
                    bucket_name: "foo-bar".into(),
                    bucket_region: "eu-central-1".into(),
                    prefix_in_bucket: None,
                    endpoint: None,
                    concurrency_limit: default_remote_storage_s3_concurrency_limit(),
                    max_keys_per_list_response: DEFAULT_MAX_KEYS_PER_LIST_RESPONSE,
                    upload_storage_class: Some(StorageClass::IntelligentTiering),
                }),
                timeout: Duration::from_secs(7)
            }
        );
    }

    #[test]
    fn test_azure_parsing() {
        let toml = "\
        container_name = 'foo-bar'
        container_region = 'westeurope'
        upload_storage_class = 'INTELLIGENT_TIERING'
        timeout = '7s'
        ";

        let config = parse(toml).unwrap().expect("it exists");

        assert_eq!(
            config,
            RemoteStorageConfig {
                storage: RemoteStorageKind::AzureContainer(AzureConfig {
                    container_name: "foo-bar".into(),
                    storage_account: None,
                    container_region: "westeurope".into(),
                    prefix_in_container: None,
                    concurrency_limit: default_remote_storage_azure_concurrency_limit(),
                    max_keys_per_list_response: DEFAULT_MAX_KEYS_PER_LIST_RESPONSE,
                }),
                timeout: Duration::from_secs(7)
            }
        );
    }
}<|MERGE_RESOLUTION|>--- conflicted
+++ resolved
@@ -526,7 +526,7 @@
 }
 
 /// External backup storage configuration, enough for creating a client for that storage.
-#[derive(Debug, Clone, PartialEq, Eq, Deserialize)]
+#[derive(Debug, Clone, PartialEq, Eq, Deserialize, Serialize)]
 pub struct RemoteStorageConfig {
     /// The storage connection configuration.
     #[serde(flatten)]
@@ -542,7 +542,7 @@
 }
 
 /// A kind of a remote storage to connect to, with its connection configuration.
-#[derive(Debug, Clone, PartialEq, Eq, Deserialize)]
+#[derive(Debug, Clone, PartialEq, Eq, Deserialize, Serialize)]
 #[serde(untagged)]
 pub enum RemoteStorageKind {
     /// Storage based on local file system.
@@ -557,7 +557,7 @@
 }
 
 /// AWS S3 bucket coordinates and access credentials to manage the bucket contents (read and write).
-#[derive(Clone, PartialEq, Eq, serde::Deserialize)]
+#[derive(Clone, PartialEq, Eq, serde::Deserialize, serde::Serialize)]
 pub struct S3Config {
     /// Name of the bucket to connect to.
     pub bucket_name: String,
@@ -578,7 +578,11 @@
     pub concurrency_limit: NonZeroUsize,
     #[serde(default = "default_max_keys_per_list_response")]
     pub max_keys_per_list_response: Option<i32>,
-    #[serde(deserialize_with = "deserialize_storage_class", default)]
+    #[serde(
+        deserialize_with = "deserialize_storage_class",
+        serialize_with = "serialize_storage_class",
+        default
+    )]
     pub upload_storage_class: Option<StorageClass>,
 }
 
@@ -646,24 +650,6 @@
     }
 }
 
-<<<<<<< HEAD
-impl<'de> serde::Deserialize<'de> for RemoteStorageConfig {
-    fn deserialize<D>(deserializer: D) -> Result<Self, D::Error>
-    where
-        D: serde::Deserializer<'de>,
-    {
-        todo!("done in https://github.com/neondatabase/neon/pull/7743")
-    }
-}
-
-impl serde::Serialize for RemoteStorageConfig {
-    fn serialize<S>(&self, serializer: S) -> Result<S::Ok, S::Error>
-    where
-        S: serde::Serializer,
-    {
-        todo!()
-    }
-=======
 fn deserialize_storage_class<'de, D: serde::Deserializer<'de>>(
     deserializer: D,
 ) -> Result<Option<StorageClass>, D::Error> {
@@ -683,7 +669,16 @@
             Ok(None)
         }
     })
->>>>>>> 75747cdb
+}
+
+fn serialize_storage_class<S: serde::Serializer>(
+    storage_class: &Option<StorageClass>,
+    serializer: S,
+) -> Result<S::Ok, S::Error> {
+    match storage_class {
+        Some(storage_class) => serializer.serialize_str(storage_class.as_ref()),
+        None => serializer.serialize_none(),
+    }
 }
 
 impl RemoteStorageConfig {
@@ -826,6 +821,29 @@
     }
 
     #[test]
+    fn test_storage_class_serde_roundtrip() {
+        let classes = [
+            None,
+            Some(StorageClass::Standard),
+            Some(StorageClass::IntelligentTiering),
+        ];
+        for class in classes {
+            #[derive(Serialize, Deserialize)]
+            struct Wrapper {
+                #[serde(
+                    deserialize_with = "deserialize_storage_class",
+                    serialize_with = "serialize_storage_class"
+                )]
+                class: Option<StorageClass>,
+            }
+            let wrapped = Wrapper { class: class.clone() };
+            let serialized = serde_json::to_string(&wrapped).unwrap();
+            let deserialized: Wrapper = serde_json::from_str(&serialized).unwrap();
+            assert_eq!(class, deserialized.class);
+        }
+    }
+
+    #[test]
     fn test_azure_parsing() {
         let toml = "\
         container_name = 'foo-bar'
