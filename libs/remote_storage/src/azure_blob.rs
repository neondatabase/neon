//! Azure Blob Storage wrapper

use std::borrow::Cow;
use std::collections::HashMap;
use std::env;
use std::num::NonZeroU32;
use std::pin::Pin;
use std::sync::Arc;
use std::time::SystemTime;

use super::REMOTE_STORAGE_PREFIX_SEPARATOR;
use anyhow::Result;
use azure_core::request_options::{MaxResults, Metadata, Range};
use azure_core::RetryOptions;
use azure_identity::DefaultAzureCredential;
use azure_storage::StorageCredentials;
use azure_storage_blobs::prelude::ClientBuilder;
use azure_storage_blobs::{blob::operations::GetBlobBuilder, prelude::ContainerClient};
use bytes::Bytes;
use futures::stream::Stream;
use futures_util::StreamExt;
use http_types::StatusCode;
use tracing::debug;

use crate::s3_bucket::RequestKind;
use crate::{
    AzureConfig, ConcurrencyLimiter, Download, DownloadError, Listing, ListingMode, RemotePath,
    RemoteStorage, StorageMetadata,
};

pub struct AzureBlobStorage {
    client: ContainerClient,
    prefix_in_container: Option<String>,
    max_keys_per_list_response: Option<NonZeroU32>,
    concurrency_limiter: ConcurrencyLimiter,
}

impl AzureBlobStorage {
    pub fn new(azure_config: &AzureConfig) -> Result<Self> {
        debug!(
            "Creating azure remote storage for azure container {}",
            azure_config.container_name
        );

        let account = env::var("AZURE_STORAGE_ACCOUNT").expect("missing AZURE_STORAGE_ACCOUNT");

        // If the `AZURE_STORAGE_ACCESS_KEY` env var has an access key, use that,
        // otherwise try the token based credentials.
        let credentials = if let Ok(access_key) = env::var("AZURE_STORAGE_ACCESS_KEY") {
            StorageCredentials::access_key(account.clone(), access_key)
        } else {
            let token_credential = DefaultAzureCredential::default();
            StorageCredentials::token_credential(Arc::new(token_credential))
        };

        // we have an outer retry
        let builder = ClientBuilder::new(account, credentials).retry(RetryOptions::none());

        let client = builder.container_client(azure_config.container_name.to_owned());

        let max_keys_per_list_response =
            if let Some(limit) = azure_config.max_keys_per_list_response {
                Some(
                    NonZeroU32::new(limit as u32)
                        .ok_or_else(|| anyhow::anyhow!("max_keys_per_list_response can't be 0"))?,
                )
            } else {
                None
            };

        Ok(AzureBlobStorage {
            client,
            prefix_in_container: azure_config.prefix_in_container.to_owned(),
            max_keys_per_list_response,
            concurrency_limiter: ConcurrencyLimiter::new(azure_config.concurrency_limit.get()),
        })
    }

    pub fn relative_path_to_name(&self, path: &RemotePath) -> String {
        assert_eq!(std::path::MAIN_SEPARATOR, REMOTE_STORAGE_PREFIX_SEPARATOR);
        let path_string = path
            .get_path()
            .as_str()
            .trim_end_matches(REMOTE_STORAGE_PREFIX_SEPARATOR);
        match &self.prefix_in_container {
            Some(prefix) => {
                if prefix.ends_with(REMOTE_STORAGE_PREFIX_SEPARATOR) {
                    prefix.clone() + path_string
                } else {
                    format!("{prefix}{REMOTE_STORAGE_PREFIX_SEPARATOR}{path_string}")
                }
            }
            None => path_string.to_string(),
        }
    }

    fn name_to_relative_path(&self, key: &str) -> RemotePath {
        let relative_path =
            match key.strip_prefix(self.prefix_in_container.as_deref().unwrap_or_default()) {
                Some(stripped) => stripped,
                // we rely on Azure to return properly prefixed paths
                // for requests with a certain prefix
                None => panic!(
                    "Key {key} does not start with container prefix {:?}",
                    self.prefix_in_container
                ),
            };
        RemotePath(
            relative_path
                .split(REMOTE_STORAGE_PREFIX_SEPARATOR)
                .collect(),
        )
    }

    async fn download_for_builder(
        &self,
        builder: GetBlobBuilder,
    ) -> Result<Download, DownloadError> {
        let mut response = builder.into_stream();

        let mut etag = None;
        let mut last_modified = None;
        let mut metadata = HashMap::new();
        // TODO give proper streaming response instead of buffering into RAM
        // https://github.com/neondatabase/neon/issues/5563

        let mut bufs = Vec::new();
        while let Some(part) = response.next().await {
            let part = part.map_err(to_download_error)?;
            let etag_str: &str = part.blob.properties.etag.as_ref();
            if etag.is_none() {
                etag = Some(etag.unwrap_or_else(|| etag_str.to_owned()));
            }
            if last_modified.is_none() {
                last_modified = Some(part.blob.properties.last_modified.into());
            }
            if let Some(blob_meta) = part.blob.metadata {
                metadata.extend(blob_meta.iter().map(|(k, v)| (k.to_owned(), v.to_owned())));
            }
            let data = part
                .data
                .collect()
                .await
                .map_err(|e| DownloadError::Other(e.into()))?;
            bufs.push(data);
        }
        Ok(Download {
            download_stream: Box::pin(futures::stream::iter(bufs.into_iter().map(Ok))),
            etag,
            last_modified,
            metadata: Some(StorageMetadata(metadata)),
        })
    }

    async fn permit(&self, kind: RequestKind) -> tokio::sync::SemaphorePermit<'_> {
        self.concurrency_limiter
            .acquire(kind)
            .await
            .expect("semaphore is never closed")
    }
}

fn to_azure_metadata(metadata: StorageMetadata) -> Metadata {
    let mut res = Metadata::new();
    for (k, v) in metadata.0.into_iter() {
        res.insert(k, v);
    }
    res
}

fn to_download_error(error: azure_core::Error) -> DownloadError {
    if let Some(http_err) = error.as_http_error() {
        match http_err.status() {
            StatusCode::NotFound => DownloadError::NotFound,
            StatusCode::BadRequest => DownloadError::BadInput(anyhow::Error::new(error)),
            _ => DownloadError::Other(anyhow::Error::new(error)),
        }
    } else {
        DownloadError::Other(error.into())
    }
}

#[async_trait::async_trait]
impl RemoteStorage for AzureBlobStorage {
    async fn list(
        &self,
        prefix: Option<&RemotePath>,
        mode: ListingMode,
    ) -> anyhow::Result<Listing, DownloadError> {
        // get the passed prefix or if it is not set use prefix_in_bucket value
        let list_prefix = prefix
            .map(|p| self.relative_path_to_name(p))
            .or_else(|| self.prefix_in_container.clone())
            .map(|mut p| {
                // required to end with a separator
                // otherwise request will return only the entry of a prefix
                if matches!(mode, ListingMode::WithDelimiter)
                    && !p.ends_with(REMOTE_STORAGE_PREFIX_SEPARATOR)
                {
                    p.push(REMOTE_STORAGE_PREFIX_SEPARATOR);
                }
                p
            });

        let mut builder = self.client.list_blobs();

        if let ListingMode::WithDelimiter = mode {
            builder = builder.delimiter(REMOTE_STORAGE_PREFIX_SEPARATOR.to_string());
        }

        if let Some(prefix) = list_prefix {
            builder = builder.prefix(Cow::from(prefix.to_owned()));
        }

        if let Some(limit) = self.max_keys_per_list_response {
            builder = builder.max_results(MaxResults::new(limit));
        }

        let mut response = builder.into_stream();
        let mut res = Listing::default();
        while let Some(l) = response.next().await {
            let entry = l.map_err(to_download_error)?;
            let prefix_iter = entry
                .blobs
                .prefixes()
                .map(|prefix| self.name_to_relative_path(&prefix.name));
            res.prefixes.extend(prefix_iter);

            let blob_iter = entry
                .blobs
                .blobs()
                .map(|k| self.name_to_relative_path(&k.name));
            res.keys.extend(blob_iter);
        }
        Ok(res)
    }

    async fn upload(
        &self,
        from: impl Stream<Item = std::io::Result<Bytes>> + Send + Sync + 'static,
        data_size_bytes: usize,
        to: &RemotePath,
        metadata: Option<StorageMetadata>,
    ) -> anyhow::Result<()> {
        let _permit = self.permit(RequestKind::Put).await;
        let blob_client = self.client.blob_client(self.relative_path_to_name(to));

        let from: Pin<Box<dyn Stream<Item = std::io::Result<Bytes>> + Send + Sync + 'static>> =
            Box::pin(from);

        let from = NonSeekableStream::new(from, data_size_bytes);

        let body = azure_core::Body::SeekableStream(Box::new(from));

        let mut builder = blob_client.put_block_blob(body);

        if let Some(metadata) = metadata {
            builder = builder.metadata(to_azure_metadata(metadata));
        }

        let _response = builder.into_future().await?;

        Ok(())
    }

    async fn download(&self, from: &RemotePath) -> Result<Download, DownloadError> {
        let _permit = self.permit(RequestKind::Get).await;
        let blob_client = self.client.blob_client(self.relative_path_to_name(from));

        let builder = blob_client.get();

        self.download_for_builder(builder).await
    }

    async fn download_byte_range(
        &self,
        from: &RemotePath,
        start_inclusive: u64,
        end_exclusive: Option<u64>,
    ) -> Result<Download, DownloadError> {
        let _permit = self.permit(RequestKind::Get).await;
        let blob_client = self.client.blob_client(self.relative_path_to_name(from));

        let mut builder = blob_client.get();

        let range: Range = if let Some(end_exclusive) = end_exclusive {
            (start_inclusive..end_exclusive).into()
        } else {
            (start_inclusive..).into()
        };
        builder = builder.range(range);

        self.download_for_builder(builder).await
    }

    async fn delete(&self, path: &RemotePath) -> anyhow::Result<()> {
        let _permit = self.permit(RequestKind::Delete).await;
        let blob_client = self.client.blob_client(self.relative_path_to_name(path));

        let builder = blob_client.delete();

        match builder.into_future().await {
            Ok(_response) => Ok(()),
            Err(e) => {
                if let Some(http_err) = e.as_http_error() {
                    if http_err.status() == StatusCode::NotFound {
                        return Ok(());
                    }
                }
                Err(anyhow::Error::new(e))
            }
        }
    }

    async fn delete_objects<'a>(&self, paths: &'a [RemotePath]) -> anyhow::Result<()> {
        // Permit is already obtained by inner delete function

        // TODO batch requests are also not supported by the SDK
        // https://github.com/Azure/azure-sdk-for-rust/issues/1068
        // https://github.com/Azure/azure-sdk-for-rust/issues/1249
        for path in paths {
            self.delete(path).await?;
        }
        Ok(())
    }

<<<<<<< HEAD
    #[allow(clippy::diverging_sub_expression)]
    async fn time_travel_recover(
        &self,
        _prefix: Option<&RemotePath>,
        _timestamp: SystemTime,
    ) -> anyhow::Result<()> {
        // TODO use Azure point in time recovery feature for this
        // https://learn.microsoft.com/en-us/azure/storage/blobs/point-in-time-restore-overview
        unimplemented!()
=======
    async fn copy(&self, _from: &RemotePath, _to: &RemotePath) -> anyhow::Result<()> {
        Err(anyhow::anyhow!(
            "copy for azure blob storage is not implemented"
        ))
>>>>>>> d1c0232e
    }
}

pin_project_lite::pin_project! {
    /// Hack to work around not being able to stream once with azure sdk.
    ///
    /// Azure sdk clones streams around with the assumption that they are like
    /// `Arc<tokio::fs::File>` (except not supporting tokio), however our streams are not like
    /// that. For example for an `index_part.json` we just have a single chunk of [`Bytes`]
    /// representing the whole serialized vec. It could be trivially cloneable and "semi-trivially"
    /// seekable, but we can also just re-try the request easier.
    #[project = NonSeekableStreamProj]
    enum NonSeekableStream<S> {
        /// A stream wrappers initial form.
        ///
        /// Mutex exists to allow moving when cloning. If the sdk changes to do less than 1
        /// clone before first request, then this must be changed.
        Initial {
            inner: std::sync::Mutex<Option<tokio_util::compat::Compat<tokio_util::io::StreamReader<S, Bytes>>>>,
            len: usize,
        },
        /// The actually readable variant, produced by cloning the Initial variant.
        ///
        /// The sdk currently always clones once, even without retry policy.
        Actual {
            #[pin]
            inner: tokio_util::compat::Compat<tokio_util::io::StreamReader<S, Bytes>>,
            len: usize,
            read_any: bool,
        },
        /// Most likely unneeded, but left to make life easier, in case more clones are added.
        Cloned {
            len_was: usize,
        }
    }
}

impl<S> NonSeekableStream<S>
where
    S: Stream<Item = std::io::Result<Bytes>> + Send + Sync + 'static,
{
    fn new(inner: S, len: usize) -> NonSeekableStream<S> {
        use tokio_util::compat::TokioAsyncReadCompatExt;

        let inner = tokio_util::io::StreamReader::new(inner).compat();
        let inner = Some(inner);
        let inner = std::sync::Mutex::new(inner);
        NonSeekableStream::Initial { inner, len }
    }
}

impl<S> std::fmt::Debug for NonSeekableStream<S> {
    fn fmt(&self, f: &mut std::fmt::Formatter<'_>) -> std::fmt::Result {
        match self {
            Self::Initial { len, .. } => f.debug_struct("Initial").field("len", len).finish(),
            Self::Actual { len, .. } => f.debug_struct("Actual").field("len", len).finish(),
            Self::Cloned { len_was, .. } => f.debug_struct("Cloned").field("len", len_was).finish(),
        }
    }
}

impl<S> futures::io::AsyncRead for NonSeekableStream<S>
where
    S: Stream<Item = std::io::Result<Bytes>>,
{
    fn poll_read(
        self: std::pin::Pin<&mut Self>,
        cx: &mut std::task::Context<'_>,
        buf: &mut [u8],
    ) -> std::task::Poll<std::io::Result<usize>> {
        match self.project() {
            NonSeekableStreamProj::Actual {
                inner, read_any, ..
            } => {
                *read_any = true;
                inner.poll_read(cx, buf)
            }
            // NonSeekableStream::Initial does not support reading because it is just much easier
            // to have the mutex in place where one does not poll the contents, or that's how it
            // seemed originally. If there is a version upgrade which changes the cloning, then
            // that support needs to be hacked in.
            //
            // including {self:?} into the message would be useful, but unsure how to unproject.
            _ => std::task::Poll::Ready(Err(std::io::Error::new(
                std::io::ErrorKind::Other,
                "cloned or initial values cannot be read",
            ))),
        }
    }
}

impl<S> Clone for NonSeekableStream<S> {
    /// Weird clone implementation exists to support the sdk doing cloning before issuing the first
    /// request, see type documentation.
    fn clone(&self) -> Self {
        use NonSeekableStream::*;

        match self {
            Initial { inner, len } => {
                if let Some(inner) = inner.lock().unwrap().take() {
                    Actual {
                        inner,
                        len: *len,
                        read_any: false,
                    }
                } else {
                    Self::Cloned { len_was: *len }
                }
            }
            Actual { len, .. } => Cloned { len_was: *len },
            Cloned { len_was } => Cloned { len_was: *len_was },
        }
    }
}

#[async_trait::async_trait]
impl<S> azure_core::SeekableStream for NonSeekableStream<S>
where
    S: Stream<Item = std::io::Result<Bytes>> + Unpin + Send + Sync + 'static,
{
    async fn reset(&mut self) -> azure_core::error::Result<()> {
        use NonSeekableStream::*;

        let msg = match self {
            Initial { inner, .. } => {
                if inner.get_mut().unwrap().is_some() {
                    return Ok(());
                } else {
                    "reset after first clone is not supported"
                }
            }
            Actual { read_any, .. } if !*read_any => return Ok(()),
            Actual { .. } => "reset after reading is not supported",
            Cloned { .. } => "reset after second clone is not supported",
        };
        Err(azure_core::error::Error::new(
            azure_core::error::ErrorKind::Io,
            std::io::Error::new(std::io::ErrorKind::Other, msg),
        ))
    }

    // Note: it is not documented if this should be the total or remaining length, total passes the
    // tests.
    fn len(&self) -> usize {
        use NonSeekableStream::*;
        match self {
            Initial { len, .. } => *len,
            Actual { len, .. } => *len,
            Cloned { len_was, .. } => *len_was,
        }
    }
}<|MERGE_RESOLUTION|>--- conflicted
+++ resolved
@@ -324,7 +324,12 @@
         Ok(())
     }
 
-<<<<<<< HEAD
+    async fn copy(&self, _from: &RemotePath, _to: &RemotePath) -> anyhow::Result<()> {
+        Err(anyhow::anyhow!(
+            "copy for azure blob storage is not implemented"
+        ))
+    }
+
     #[allow(clippy::diverging_sub_expression)]
     async fn time_travel_recover(
         &self,
@@ -333,13 +338,9 @@
     ) -> anyhow::Result<()> {
         // TODO use Azure point in time recovery feature for this
         // https://learn.microsoft.com/en-us/azure/storage/blobs/point-in-time-restore-overview
-        unimplemented!()
-=======
-    async fn copy(&self, _from: &RemotePath, _to: &RemotePath) -> anyhow::Result<()> {
         Err(anyhow::anyhow!(
-            "copy for azure blob storage is not implemented"
+            "time travel recovery for azure blob storage is not implemented"
         ))
->>>>>>> d1c0232e
     }
 }
 
