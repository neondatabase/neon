--- conflicted
+++ resolved
@@ -61,12 +61,9 @@
     pub listen_https_addr: Option<String>,
     pub ssl_key_file: Utf8PathBuf,
     pub ssl_cert_file: Utf8PathBuf,
-<<<<<<< HEAD
     #[serde(with = "humantime_serde")]
     pub ssl_cert_reload_period: Duration,
-=======
     pub ssl_ca_file: Option<Utf8PathBuf>,
->>>>>>> 9bf59989
     pub availability_zone: Option<String>,
     #[serde(with = "humantime_serde")]
     pub wait_lsn_timeout: Duration,
@@ -445,11 +442,8 @@
             listen_https_addr: (None),
             ssl_key_file: Utf8PathBuf::from(DEFAULT_SSL_KEY_FILE),
             ssl_cert_file: Utf8PathBuf::from(DEFAULT_SSL_CERT_FILE),
-<<<<<<< HEAD
             ssl_cert_reload_period: Duration::from_secs(60),
-=======
             ssl_ca_file: None,
->>>>>>> 9bf59989
             availability_zone: (None),
             wait_lsn_timeout: (humantime::parse_duration(DEFAULT_WAIT_LSN_TIMEOUT)
                 .expect("cannot parse default wait lsn timeout")),
