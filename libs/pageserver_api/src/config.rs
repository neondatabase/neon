use camino::Utf8PathBuf;

#[cfg(test)]
mod tests;

use const_format::formatcp;
pub const DEFAULT_PG_LISTEN_PORT: u16 = 64000;
pub const DEFAULT_PG_LISTEN_ADDR: &str = formatcp!("127.0.0.1:{DEFAULT_PG_LISTEN_PORT}");
pub const DEFAULT_HTTP_LISTEN_PORT: u16 = 9898;
pub const DEFAULT_HTTP_LISTEN_ADDR: &str = formatcp!("127.0.0.1:{DEFAULT_HTTP_LISTEN_PORT}");

use std::collections::HashMap;
use std::num::{NonZeroU64, NonZeroUsize};
use std::str::FromStr;
use std::time::Duration;

use postgres_backend::AuthType;
use remote_storage::RemoteStorageConfig;
use serde_with::serde_as;
use utils::logging::LogFormat;
use utils::postgres_client::PostgresClientProtocol;

use crate::models::{ImageCompressionAlgorithm, LsnLease};

// Certain metadata (e.g. externally-addressable name, AZ) is delivered
// as a separate structure.  This information is not neeed by the pageserver
// itself, it is only used for registering the pageserver with the control
// plane and/or storage controller.
//
#[derive(PartialEq, Eq, Debug, serde::Serialize, serde::Deserialize)]
pub struct NodeMetadata {
    #[serde(rename = "host")]
    pub postgres_host: String,
    #[serde(rename = "port")]
    pub postgres_port: u16,
    pub http_host: String,
    pub http_port: u16,
    pub https_port: Option<u16>,

    // Deployment tools may write fields to the metadata file beyond what we
    // use in this type: this type intentionally only names fields that require.
    #[serde(flatten)]
    pub other: HashMap<String, serde_json::Value>,
}

/// PostHog integration config.
#[derive(Debug, Clone, PartialEq, Eq, serde::Serialize, serde::Deserialize)]
pub struct PostHogConfig {
    /// PostHog project ID
    pub project_id: String,
    /// Server-side (private) API key
    pub server_api_key: String,
    /// Client-side (public) API key
    pub client_api_key: String,
    /// Private API URL
    pub private_api_url: String,
    /// Public API URL
    pub public_api_url: String,
}

/// `pageserver.toml`
///
/// We use serde derive with `#[serde(default)]` to generate a deserializer
/// that fills in the default values for each config field.
///
/// If there cannot be a static default value because we need to make runtime
/// checks to determine the default, make it an `Option` (which defaults to None).
/// The runtime check should be done in the consuming crate, i.e., `pageserver`.
///
/// Unknown fields are silently ignored during deserialization.
/// The alternative, which we used in the past, was to set `deny_unknown_fields`,
/// which fails deserialization, and hence pageserver startup, if there is an unknown field.
/// The reason we don't do that anymore is that it complicates
/// usage of config fields for feature flagging, which we commonly do for
/// region-by-region rollouts.
/// The complications mainly arise because the `pageserver.toml` contents on a
/// prod server have a separate lifecycle from the pageserver binary.
/// For instance, `pageserver.toml` contents today are defined in the internal
/// infra repo, and thus introducing a new config field to pageserver and
/// rolling it out to prod servers are separate commits in separate repos
/// that can't be made or rolled back atomically.
/// Rollbacks in particular pose a risk with deny_unknown_fields because
/// the old pageserver binary may reject a new config field, resulting in
/// an outage unless the person doing the pageserver rollback remembers
/// to also revert the commit that added the config field in to the
/// `pageserver.toml` templates in the internal infra repo.
/// (A pre-deploy config check would eliminate this risk during rollbacks,
///  cf [here](https://github.com/neondatabase/cloud/issues/24349).)
/// In addition to this compatibility problem during emergency rollbacks,
/// deny_unknown_fields adds further complications when decomissioning a feature
/// flag: with deny_unknown_fields, we can't remove a flag from the [`ConfigToml`]
/// until all prod servers' `pageserver.toml` files have been updated to a version
/// that doesn't specify the flag. Otherwise new software would fail to start up.
/// This adds the requirement for an intermediate step where the new config field
/// is accepted but ignored, prolonging the decomissioning process by an entire
/// release cycle.
/// By contrast  with unknown fields silently ignored, decomissioning a feature
/// flag is a one-step process: we can skip the intermediate step and straight
/// remove the field from the [`ConfigToml`]. We leave the field in the
/// `pageserver.toml` files on prod servers until we reach certainty that we
/// will not roll back to old software whose behavior was dependent on config.
/// Then we can remove the field from the templates in the internal infra repo.
/// This process is [documented internally](
/// https://docs.neon.build/storage/pageserver_configuration.html).
///
/// Note that above relaxed compatbility for the config format does NOT APPLY
/// TO THE STORAGE FORMAT. As general guidance, when introducing storage format
/// changes, ensure that the potential rollback target version will be compatible
/// with the new format. This must hold regardless of what flags are set in in the `pageserver.toml`:
/// any format version that exists in an environment must be compatible with the software that runs there.
/// Use a pageserver.toml flag only to gate whether software _writes_ the new format.
/// For more compatibility considerations, refer to [internal docs](
/// https://docs.neon.build/storage/compat.html?highlight=compat#format-versions--compatibility)
#[serde_as]
#[derive(Clone, Debug, serde::Deserialize, serde::Serialize)]
#[serde(default)]
pub struct ConfigToml {
    // types mapped 1:1 into the runtime PageServerConfig type
    pub listen_pg_addr: String,
    pub listen_http_addr: String,
    pub listen_https_addr: Option<String>,
    pub ssl_key_file: Utf8PathBuf,
    pub ssl_cert_file: Utf8PathBuf,
    #[serde(with = "humantime_serde")]
    pub ssl_cert_reload_period: Duration,
    pub ssl_ca_file: Option<Utf8PathBuf>,
    pub availability_zone: Option<String>,
    #[serde(with = "humantime_serde")]
    pub wait_lsn_timeout: Duration,
    #[serde(with = "humantime_serde")]
    pub wal_redo_timeout: Duration,
    pub superuser: String,
    pub locale: String,
    pub page_cache_size: usize,
    pub max_file_descriptors: usize,
    pub pg_distrib_dir: Option<Utf8PathBuf>,
    #[serde_as(as = "serde_with::DisplayFromStr")]
    pub http_auth_type: AuthType,
    #[serde_as(as = "serde_with::DisplayFromStr")]
    pub pg_auth_type: AuthType,
    pub auth_validation_public_key_path: Option<Utf8PathBuf>,
    pub remote_storage: Option<RemoteStorageConfig>,
    pub tenant_config: TenantConfigToml,
    #[serde_as(as = "serde_with::DisplayFromStr")]
    pub broker_endpoint: storage_broker::Uri,
    #[serde(with = "humantime_serde")]
    pub broker_keepalive_interval: Duration,
    #[serde_as(as = "serde_with::DisplayFromStr")]
    pub log_format: LogFormat,
    pub concurrent_tenant_warmup: NonZeroUsize,
    pub concurrent_tenant_size_logical_size_queries: NonZeroUsize,
    #[serde(with = "humantime_serde")]
    pub metric_collection_interval: Duration,
    pub metric_collection_endpoint: Option<reqwest::Url>,
    pub metric_collection_bucket: Option<RemoteStorageConfig>,
    #[serde(with = "humantime_serde")]
    pub synthetic_size_calculation_interval: Duration,
    pub disk_usage_based_eviction: Option<DiskUsageEvictionTaskConfig>,
    pub test_remote_failures: u64,
    pub ondemand_download_behavior_treat_error_as_warn: bool,
    #[serde(with = "humantime_serde")]
    pub background_task_maximum_delay: Duration,
    pub control_plane_api: Option<reqwest::Url>,
    pub control_plane_api_token: Option<String>,
    pub control_plane_emergency_mode: bool,
    /// Unstable feature: subject to change or removal without notice.
    /// See <https://github.com/neondatabase/neon/pull/9218>.
    pub import_pgdata_upcall_api: Option<reqwest::Url>,
    /// Unstable feature: subject to change or removal without notice.
    /// See <https://github.com/neondatabase/neon/pull/9218>.
    pub import_pgdata_upcall_api_token: Option<String>,
    /// Unstable feature: subject to change or removal without notice.
    /// See <https://github.com/neondatabase/neon/pull/9218>.
    pub import_pgdata_aws_endpoint_url: Option<reqwest::Url>,
    pub heatmap_upload_concurrency: usize,
    pub secondary_download_concurrency: usize,
    pub virtual_file_io_engine: Option<crate::models::virtual_file::IoEngineKind>,
    pub ingest_batch_size: u64,
    pub max_vectored_read_bytes: MaxVectoredReadBytes,
    pub image_compression: ImageCompressionAlgorithm,
    pub timeline_offloading: bool,
    pub ephemeral_bytes_per_memory_kb: usize,
    pub l0_flush: Option<crate::models::L0FlushConfig>,
    pub virtual_file_io_mode: Option<crate::models::virtual_file::IoMode>,
    #[serde(skip_serializing_if = "Option::is_none")]
    pub no_sync: Option<bool>,
    pub wal_receiver_protocol: PostgresClientProtocol,
    pub page_service_pipelining: PageServicePipeliningConfig,
    pub get_vectored_concurrent_io: GetVectoredConcurrentIo,
    pub enable_read_path_debugging: Option<bool>,
    #[serde(skip_serializing_if = "Option::is_none")]
    pub validate_wal_contiguity: Option<bool>,
    #[serde(skip_serializing_if = "Option::is_none")]
    pub load_previous_heatmap: Option<bool>,
    #[serde(skip_serializing_if = "Option::is_none")]
    pub generate_unarchival_heatmap: Option<bool>,
    pub tracing: Option<Tracing>,
    pub enable_tls_page_service_api: bool,
    pub dev_mode: bool,
    #[serde(skip_serializing_if = "Option::is_none")]
    pub posthog_config: Option<PostHogConfig>,
    pub timeline_import_config: TimelineImportConfig,
    #[serde(skip_serializing_if = "Option::is_none")]
    pub basebackup_cache_config: Option<BasebackupCacheConfig>,
}

#[derive(Debug, Clone, PartialEq, Eq, serde::Serialize, serde::Deserialize)]
pub struct DiskUsageEvictionTaskConfig {
    pub max_usage_pct: utils::serde_percent::Percent,
    pub min_avail_bytes: u64,
    #[serde(with = "humantime_serde")]
    pub period: Duration,
    #[cfg(feature = "testing")]
    pub mock_statvfs: Option<statvfs::mock::Behavior>,
    /// Select sorting for evicted layers
    #[serde(default)]
    pub eviction_order: EvictionOrder,
}

#[derive(Debug, Clone, PartialEq, Eq, serde::Serialize, serde::Deserialize)]
#[serde(tag = "mode", rename_all = "kebab-case")]
pub enum PageServicePipeliningConfig {
    Serial,
    Pipelined(PageServicePipeliningConfigPipelined),
}
#[derive(Debug, Clone, PartialEq, Eq, serde::Serialize, serde::Deserialize)]
pub struct PageServicePipeliningConfigPipelined {
    /// Causes runtime errors if larger than max get_vectored batch size.
    pub max_batch_size: NonZeroUsize,
    pub execution: PageServiceProtocolPipelinedExecutionStrategy,
    // The default below is such that new versions of the software can start
    // with the old configuration.
    #[serde(default)]
    pub batching: PageServiceProtocolPipelinedBatchingStrategy,
}

#[derive(Debug, Clone, Copy, PartialEq, Eq, serde::Serialize, serde::Deserialize)]
#[serde(rename_all = "kebab-case")]
pub enum PageServiceProtocolPipelinedExecutionStrategy {
    ConcurrentFutures,
    Tasks,
}

#[derive(Default, Debug, Clone, Copy, PartialEq, Eq, serde::Serialize, serde::Deserialize)]
#[serde(rename_all = "kebab-case")]
pub enum PageServiceProtocolPipelinedBatchingStrategy {
    /// All get page requests in a batch will be at the same LSN
    #[default]
    UniformLsn,
    /// Get page requests in a batch may be at different LSN
    ///
    /// One key cannot be present more than once at different LSNs in
    /// the same batch.
    ScatteredLsn,
}

#[derive(Debug, Clone, Copy, PartialEq, Eq, serde::Serialize, serde::Deserialize)]
#[serde(tag = "mode", rename_all = "kebab-case")]
pub enum GetVectoredConcurrentIo {
    /// The read path is fully sequential: layers are visited
    /// one after the other and IOs are issued and waited upon
    /// from the same task that traverses the layers.
    Sequential,
    /// The read path still traverses layers sequentially, and
    /// index blocks will be read into the PS PageCache from
    /// that task, with waiting.
    /// But data IOs are dispatched and waited upon from a sidecar
    /// task so that the traversing task can continue to traverse
    /// layers while the IOs are in flight.
    /// If the PS PageCache miss rate is low, this improves
    /// throughput dramatically.
    SidecarTask,
}

#[derive(Debug, Copy, Clone, PartialEq, Eq, serde::Serialize, serde::Deserialize)]
pub struct Ratio {
    pub numerator: usize,
    pub denominator: usize,
}

#[derive(Debug, Clone, PartialEq, Eq, serde::Serialize, serde::Deserialize)]
pub struct OtelExporterConfig {
    pub endpoint: String,
    pub protocol: OtelExporterProtocol,
    #[serde(with = "humantime_serde")]
    pub timeout: Duration,
}

#[derive(Debug, Copy, Clone, PartialEq, Eq, serde::Serialize, serde::Deserialize)]
#[serde(rename_all = "kebab-case")]
pub enum OtelExporterProtocol {
    Grpc,
    HttpBinary,
    HttpJson,
}

#[derive(Debug, Clone, PartialEq, Eq, serde::Serialize, serde::Deserialize)]
pub struct Tracing {
    pub sampling_ratio: Ratio,
    pub export_config: OtelExporterConfig,
}

impl From<&OtelExporterConfig> for tracing_utils::ExportConfig {
    fn from(val: &OtelExporterConfig) -> Self {
        tracing_utils::ExportConfig {
            endpoint: Some(val.endpoint.clone()),
            protocol: val.protocol.into(),
            timeout: val.timeout,
        }
    }
}

impl From<OtelExporterProtocol> for tracing_utils::Protocol {
    fn from(val: OtelExporterProtocol) -> Self {
        match val {
            OtelExporterProtocol::Grpc => tracing_utils::Protocol::Grpc,
            OtelExporterProtocol::HttpJson => tracing_utils::Protocol::HttpJson,
            OtelExporterProtocol::HttpBinary => tracing_utils::Protocol::HttpBinary,
        }
    }
}

#[derive(Debug, Clone, PartialEq, Eq, serde::Serialize, serde::Deserialize)]
pub struct TimelineImportConfig {
    pub import_job_concurrency: NonZeroUsize,
    pub import_job_soft_size_limit: NonZeroUsize,
    pub import_job_checkpoint_threshold: NonZeroUsize,
}

#[derive(Debug, Clone, PartialEq, Eq, serde::Serialize, serde::Deserialize)]
#[serde(default)]
pub struct BasebackupCacheConfig {
    #[serde(with = "humantime_serde")]
    pub cleanup_period: Duration,
    // FIXME: Support max_size_bytes.
    // pub max_size_bytes: usize,
    pub max_size_entries: i64,
}

impl Default for BasebackupCacheConfig {
    fn default() -> Self {
        Self {
            cleanup_period: Duration::from_secs(60),
            // max_size_bytes: 1024 * 1024 * 1024, // 1 GiB
            max_size_entries: 1000,
        }
    }
}

pub mod statvfs {
    pub mod mock {
        #[derive(Debug, Clone, PartialEq, Eq, serde::Serialize, serde::Deserialize)]
        #[serde(tag = "type")]
        pub enum Behavior {
            Success {
                blocksize: u64,
                total_blocks: u64,
                name_filter: Option<utils::serde_regex::Regex>,
            },
            #[cfg(feature = "testing")]
            Failure { mocked_error: MockedError },
        }

        #[cfg(feature = "testing")]
        #[derive(Debug, Clone, Copy, PartialEq, Eq, serde::Serialize, serde::Deserialize)]
        #[allow(clippy::upper_case_acronyms)]
        pub enum MockedError {
            EIO,
        }

        #[cfg(feature = "testing")]
        impl From<MockedError> for nix::Error {
            fn from(e: MockedError) -> Self {
                match e {
                    MockedError::EIO => nix::Error::EIO,
                }
            }
        }
    }
}

#[derive(Debug, Clone, Copy, PartialEq, Eq, serde::Serialize, serde::Deserialize)]
#[serde(tag = "type", content = "args")]
pub enum EvictionOrder {
    RelativeAccessed {
        highest_layer_count_loses_first: bool,
    },
}

impl Default for EvictionOrder {
    fn default() -> Self {
        Self::RelativeAccessed {
            highest_layer_count_loses_first: true,
        }
    }
}

#[derive(Copy, Clone, Debug, PartialEq, Eq, serde::Serialize, serde::Deserialize)]
#[serde(transparent)]
pub struct MaxVectoredReadBytes(pub NonZeroUsize);

/// Tenant-level configuration values, used for various purposes.
#[derive(Debug, Clone, PartialEq, Eq, serde::Serialize, serde::Deserialize)]
#[serde(default)]
pub struct TenantConfigToml {
    // Flush out an inmemory layer, if it's holding WAL older than this
    // This puts a backstop on how much WAL needs to be re-digested if the
    // page server crashes.
    // This parameter actually determines L0 layer file size.
    pub checkpoint_distance: u64,
    // Inmemory layer is also flushed at least once in checkpoint_timeout to
    // eventually upload WAL after activity is stopped.
    #[serde(with = "humantime_serde")]
    pub checkpoint_timeout: Duration,
    // Target file size, when creating image and delta layers.
    // This parameter determines L1 layer file size.
    pub compaction_target_size: u64,
    // How often to check if there's compaction work to be done.
    // Duration::ZERO means automatic compaction is disabled.
    #[serde(with = "humantime_serde")]
    pub compaction_period: Duration,
    /// Level0 delta layer threshold for compaction.
    pub compaction_threshold: usize,
    /// Controls the amount of L0 included in a single compaction iteration.
    /// The unit is `checkpoint_distance`, i.e., a size.
    /// We add L0s to the set of layers to compact until their cumulative
    /// size exceeds `compaction_upper_limit * checkpoint_distance`.
    pub compaction_upper_limit: usize,
    pub compaction_algorithm: crate::models::CompactionAlgorithmSettings,
    /// If true, enable shard ancestor compaction (enabled by default).
    pub compaction_shard_ancestor: bool,
    /// If true, compact down L0 across all tenant timelines before doing regular compaction. L0
    /// compaction must be responsive to avoid read amp during heavy ingestion. Defaults to true.
    pub compaction_l0_first: bool,
    /// If true, use a separate semaphore (i.e. concurrency limit) for the L0 compaction pass. Only
    /// has an effect if `compaction_l0_first` is true. Defaults to true.
    pub compaction_l0_semaphore: bool,
    /// Level0 delta layer threshold at which to delay layer flushes such that they take 2x as long,
    /// and block on layer flushes during ephemeral layer rolls, for compaction backpressure. This
    /// helps compaction keep up with WAL ingestion, and avoids read amplification blowing up.
    /// Should be >compaction_threshold. 0 to disable. Defaults to 3x compaction_threshold.
    pub l0_flush_delay_threshold: Option<usize>,
    /// Level0 delta layer threshold at which to stall layer flushes. Must be >compaction_threshold
    /// to avoid deadlock. 0 to disable. Disabled by default.
    pub l0_flush_stall_threshold: Option<usize>,
    // Determines how much history is retained, to allow
    // branching and read replicas at an older point in time.
    // The unit is #of bytes of WAL.
    // Page versions older than this are garbage collected away.
    pub gc_horizon: u64,
    // Interval at which garbage collection is triggered.
    // Duration::ZERO means automatic GC is disabled
    #[serde(with = "humantime_serde")]
    pub gc_period: Duration,
    // Delta layer churn threshold to create L1 image layers.
    pub image_creation_threshold: usize,
    // Determines how much history is retained, to allow
    // branching and read replicas at an older point in time.
    // The unit is time.
    // Page versions older than this are garbage collected away.
    #[serde(with = "humantime_serde")]
    pub pitr_interval: Duration,
    /// Maximum amount of time to wait while opening a connection to receive wal, before erroring.
    #[serde(with = "humantime_serde")]
    pub walreceiver_connect_timeout: Duration,
    /// Considers safekeepers stalled after no WAL updates were received longer than this threshold.
    /// A stalled safekeeper will be changed to a newer one when it appears.
    #[serde(with = "humantime_serde")]
    pub lagging_wal_timeout: Duration,
    /// Considers safekeepers lagging when their WAL is behind another safekeeper for more than this threshold.
    /// A lagging safekeeper will be changed after `lagging_wal_timeout` time elapses since the last WAL update,
    /// to avoid eager reconnects.
    pub max_lsn_wal_lag: NonZeroU64,
    pub eviction_policy: crate::models::EvictionPolicy,
    pub min_resident_size_override: Option<u64>,
    // See the corresponding metric's help string.
    #[serde(with = "humantime_serde")]
    pub evictions_low_residence_duration_metric_threshold: Duration,

    /// If non-zero, the period between uploads of a heatmap from attached tenants.  This
    /// may be disabled if a Tenant will not have secondary locations: only secondary
    /// locations will use the heatmap uploaded by attached locations.
    #[serde(with = "humantime_serde")]
    pub heatmap_period: Duration,

    /// If true then SLRU segments are dowloaded on demand, if false SLRU segments are included in basebackup
    pub lazy_slru_download: bool,

    pub timeline_get_throttle: crate::models::ThrottleConfig,

    // How much WAL must be ingested before checking again whether a new image layer is required.
    // Expresed in multiples of checkpoint distance.
    pub image_layer_creation_check_threshold: u8,

    // How many multiples of L0 `compaction_threshold` will preempt image layer creation and do L0 compaction.
    // Set to 0 to disable preemption.
    pub image_creation_preempt_threshold: usize,

    /// The length for an explicit LSN lease request.
    /// Layers needed to reconstruct pages at LSN will not be GC-ed during this interval.
    #[serde(with = "humantime_serde")]
    pub lsn_lease_length: Duration,

    /// The length for an implicit LSN lease granted as part of `get_lsn_by_timestamp` request.
    /// Layers needed to reconstruct pages at LSN will not be GC-ed during this interval.
    #[serde(with = "humantime_serde")]
    pub lsn_lease_length_for_ts: Duration,

    /// Enable auto-offloading of timelines.
    /// (either this flag or the pageserver-global one need to be set)
    pub timeline_offloading: bool,

    pub wal_receiver_protocol_override: Option<PostgresClientProtocol>,

    /// Enable rel_size_v2 for this tenant. Once enabled, the tenant will persist this information into
    /// `index_part.json`, and it cannot be reversed.
    pub rel_size_v2_enabled: bool,

    // gc-compaction related configs
    /// Enable automatic gc-compaction trigger on this tenant.
    pub gc_compaction_enabled: bool,
    /// Enable verification of gc-compaction results.
    pub gc_compaction_verification: bool,
    /// The initial threshold for gc-compaction in KB. Once the total size of layers below the gc-horizon is above this threshold,
    /// gc-compaction will be triggered.
    pub gc_compaction_initial_threshold_kb: u64,
    /// The ratio that triggers the auto gc-compaction. If (the total size of layers between L2 LSN and gc-horizon) / (size below the L2 LSN)
    /// is above this ratio, gc-compaction will be triggered.
    pub gc_compaction_ratio_percent: u64,
    /// Tenant level performance sampling ratio override. Controls the ratio of get page requests
    /// that will get perf sampling for the tenant.
    pub sampling_ratio: Option<Ratio>,

    /// Capacity of relsize snapshot cache (used by replicas).
    pub relsize_snapshot_cache_capacity: usize,

    /// Enable preparing basebackup on XLOG_CHECKPOINT_SHUTDOWN and using it in basebackup requests.
    // FIXME: Remove skip_serializing_if when the feature is stable.
    #[serde(skip_serializing_if = "std::ops::Not::not")]
    pub basebackup_cache_enabled: bool,
}

pub mod defaults {
    pub use storage_broker::DEFAULT_ENDPOINT as BROKER_DEFAULT_ENDPOINT;

    use crate::models::ImageCompressionAlgorithm;

    pub const DEFAULT_WAIT_LSN_TIMEOUT: &str = "300 s";
    pub const DEFAULT_WAL_REDO_TIMEOUT: &str = "60 s";

    pub const DEFAULT_SUPERUSER: &str = "cloud_admin";
    pub const DEFAULT_LOCALE: &str = if cfg!(target_os = "macos") {
        "C"
    } else {
        "C.UTF-8"
    };

    pub const DEFAULT_PAGE_CACHE_SIZE: usize = 8192;
    pub const DEFAULT_MAX_FILE_DESCRIPTORS: usize = 100;

    pub const DEFAULT_LOG_FORMAT: &str = "plain";

    pub const DEFAULT_CONCURRENT_TENANT_WARMUP: usize = 8;

    pub const DEFAULT_CONCURRENT_TENANT_SIZE_LOGICAL_SIZE_QUERIES: usize = 1;

    pub const DEFAULT_METRIC_COLLECTION_INTERVAL: &str = "10 min";
    pub const DEFAULT_METRIC_COLLECTION_ENDPOINT: Option<reqwest::Url> = None;
    pub const DEFAULT_SYNTHETIC_SIZE_CALCULATION_INTERVAL: &str = "10 min";
    pub const DEFAULT_BACKGROUND_TASK_MAXIMUM_DELAY: &str = "10s";

    pub const DEFAULT_HEATMAP_UPLOAD_CONCURRENCY: usize = 8;
    pub const DEFAULT_SECONDARY_DOWNLOAD_CONCURRENCY: usize = 1;

    pub const DEFAULT_INGEST_BATCH_SIZE: u64 = 100;

    /// Soft limit for the maximum size of a vectored read.
    ///
    /// This is determined by the largest NeonWalRecord that can exist (minus dbdir and reldir keys
    /// which are bounded by the blob io limits only). As of this writing, that is a `NeonWalRecord::ClogSetCommitted` record,
    /// with 32k xids. That's the max number of XIDS on a single CLOG page. The size of such a record
    /// is `sizeof(Transactionid) * 32768 + (some fixed overhead from 'timestamp`, the Vec length and whatever extra serde serialization adds)`.
    /// That is, slightly above 128 kB.
    pub const DEFAULT_MAX_VECTORED_READ_BYTES: usize = 130 * 1024; // 130 KiB

    pub const DEFAULT_IMAGE_COMPRESSION: ImageCompressionAlgorithm =
        ImageCompressionAlgorithm::Zstd { level: Some(1) };

    pub const DEFAULT_EPHEMERAL_BYTES_PER_MEMORY_KB: usize = 0;

    pub const DEFAULT_IO_BUFFER_ALIGNMENT: usize = 512;

    pub const DEFAULT_WAL_RECEIVER_PROTOCOL: utils::postgres_client::PostgresClientProtocol =
        utils::postgres_client::PostgresClientProtocol::Vanilla;

    pub const DEFAULT_SSL_KEY_FILE: &str = "server.key";
    pub const DEFAULT_SSL_CERT_FILE: &str = "server.crt";
}

impl Default for ConfigToml {
    fn default() -> Self {
        use defaults::*;

        Self {
            listen_pg_addr: (DEFAULT_PG_LISTEN_ADDR.to_string()),
            listen_http_addr: (DEFAULT_HTTP_LISTEN_ADDR.to_string()),
            listen_https_addr: (None),
            ssl_key_file: Utf8PathBuf::from(DEFAULT_SSL_KEY_FILE),
            ssl_cert_file: Utf8PathBuf::from(DEFAULT_SSL_CERT_FILE),
            ssl_cert_reload_period: Duration::from_secs(60),
            ssl_ca_file: None,
            availability_zone: (None),
            wait_lsn_timeout: (humantime::parse_duration(DEFAULT_WAIT_LSN_TIMEOUT)
                .expect("cannot parse default wait lsn timeout")),
            wal_redo_timeout: (humantime::parse_duration(DEFAULT_WAL_REDO_TIMEOUT)
                .expect("cannot parse default wal redo timeout")),
            superuser: (DEFAULT_SUPERUSER.to_string()),
            locale: DEFAULT_LOCALE.to_string(),
            page_cache_size: (DEFAULT_PAGE_CACHE_SIZE),
            max_file_descriptors: (DEFAULT_MAX_FILE_DESCRIPTORS),
            pg_distrib_dir: None, // Utf8PathBuf::from("./pg_install"), // TODO: formely, this was std::env::current_dir()
            http_auth_type: (AuthType::Trust),
            pg_auth_type: (AuthType::Trust),
            auth_validation_public_key_path: (None),
            remote_storage: None,
            broker_endpoint: (storage_broker::DEFAULT_ENDPOINT
                .parse()
                .expect("failed to parse default broker endpoint")),
            broker_keepalive_interval: (humantime::parse_duration(
                storage_broker::DEFAULT_KEEPALIVE_INTERVAL,
            )
            .expect("cannot parse default keepalive interval")),
            log_format: (LogFormat::from_str(DEFAULT_LOG_FORMAT).unwrap()),

            concurrent_tenant_warmup: (NonZeroUsize::new(DEFAULT_CONCURRENT_TENANT_WARMUP)
                .expect("Invalid default constant")),
            concurrent_tenant_size_logical_size_queries: NonZeroUsize::new(
                DEFAULT_CONCURRENT_TENANT_SIZE_LOGICAL_SIZE_QUERIES,
            )
            .unwrap(),
            metric_collection_interval: (humantime::parse_duration(
                DEFAULT_METRIC_COLLECTION_INTERVAL,
            )
            .expect("cannot parse default metric collection interval")),
            synthetic_size_calculation_interval: (humantime::parse_duration(
                DEFAULT_SYNTHETIC_SIZE_CALCULATION_INTERVAL,
            )
            .expect("cannot parse default synthetic size calculation interval")),
            metric_collection_endpoint: (DEFAULT_METRIC_COLLECTION_ENDPOINT),

            metric_collection_bucket: (None),

            disk_usage_based_eviction: (None),

            test_remote_failures: (0),

            ondemand_download_behavior_treat_error_as_warn: (false),

            background_task_maximum_delay: (humantime::parse_duration(
                DEFAULT_BACKGROUND_TASK_MAXIMUM_DELAY,
            )
            .unwrap()),

            control_plane_api: (None),
            control_plane_api_token: (None),
            control_plane_emergency_mode: (false),

            import_pgdata_upcall_api: (None),
            import_pgdata_upcall_api_token: (None),
            import_pgdata_aws_endpoint_url: (None),

            heatmap_upload_concurrency: (DEFAULT_HEATMAP_UPLOAD_CONCURRENCY),
            secondary_download_concurrency: (DEFAULT_SECONDARY_DOWNLOAD_CONCURRENCY),

            ingest_batch_size: (DEFAULT_INGEST_BATCH_SIZE),

            virtual_file_io_engine: None,

            max_vectored_read_bytes: (MaxVectoredReadBytes(
                NonZeroUsize::new(DEFAULT_MAX_VECTORED_READ_BYTES).unwrap(),
            )),
            image_compression: (DEFAULT_IMAGE_COMPRESSION),
            timeline_offloading: true,
            ephemeral_bytes_per_memory_kb: (DEFAULT_EPHEMERAL_BYTES_PER_MEMORY_KB),
            l0_flush: None,
            virtual_file_io_mode: None,
            tenant_config: TenantConfigToml::default(),
            no_sync: None,
            wal_receiver_protocol: DEFAULT_WAL_RECEIVER_PROTOCOL,
            page_service_pipelining: PageServicePipeliningConfig::Pipelined(
                PageServicePipeliningConfigPipelined {
                    max_batch_size: NonZeroUsize::new(32).unwrap(),
                    execution: PageServiceProtocolPipelinedExecutionStrategy::ConcurrentFutures,
                    batching: PageServiceProtocolPipelinedBatchingStrategy::ScatteredLsn,
                },
            ),
            get_vectored_concurrent_io: GetVectoredConcurrentIo::SidecarTask,
            enable_read_path_debugging: if cfg!(feature = "testing") {
                Some(true)
            } else {
                None
            },
            validate_wal_contiguity: None,
            load_previous_heatmap: None,
            generate_unarchival_heatmap: None,
            tracing: None,
            enable_tls_page_service_api: false,
            dev_mode: false,
            timeline_import_config: TimelineImportConfig {
                import_job_concurrency: NonZeroUsize::new(128).unwrap(),
                import_job_soft_size_limit: NonZeroUsize::new(1024 * 1024 * 1024).unwrap(),
                import_job_checkpoint_threshold: NonZeroUsize::new(128).unwrap(),
            },
<<<<<<< HEAD
            posthog_config: None,
=======
            basebackup_cache_config: None,
>>>>>>> abc6c842
        }
    }
}

pub mod tenant_conf_defaults {

    // FIXME: This current value is very low. I would imagine something like 1 GB or 10 GB
    // would be more appropriate. But a low value forces the code to be exercised more,
    // which is good for now to trigger bugs.
    // This parameter actually determines L0 layer file size.
    pub const DEFAULT_CHECKPOINT_DISTANCE: u64 = 256 * 1024 * 1024;
    pub const DEFAULT_CHECKPOINT_TIMEOUT: &str = "10 m";

    // FIXME the below configs are only used by legacy algorithm. The new algorithm
    // has different parameters.

    // Target file size, when creating image and delta layers.
    // This parameter determines L1 layer file size.
    pub const DEFAULT_COMPACTION_TARGET_SIZE: u64 = 128 * 1024 * 1024;

    pub const DEFAULT_COMPACTION_PERIOD: &str = "20 s";
    pub const DEFAULT_COMPACTION_THRESHOLD: usize = 10;
    pub const DEFAULT_COMPACTION_SHARD_ANCESTOR: bool = true;

    // This value needs to be tuned to avoid OOM. We have 3/4*CPUs threads for L0 compaction, that's
    // 3/4*8=6 on most of our pageservers. Compacting 10 layers requires a maximum of
    // DEFAULT_CHECKPOINT_DISTANCE*10 memory, that's 2560MB. So with this config, we can get a maximum peak
    // compaction usage of 15360MB.
    pub const DEFAULT_COMPACTION_UPPER_LIMIT: usize = 10;
    // Enable L0 compaction pass and semaphore by default. L0 compaction must be responsive to avoid
    // read amp.
    pub const DEFAULT_COMPACTION_L0_FIRST: bool = true;
    pub const DEFAULT_COMPACTION_L0_SEMAPHORE: bool = true;

    pub const DEFAULT_COMPACTION_ALGORITHM: crate::models::CompactionAlgorithm =
        crate::models::CompactionAlgorithm::Legacy;

    pub const DEFAULT_GC_HORIZON: u64 = 64 * 1024 * 1024;

    // Large DEFAULT_GC_PERIOD is fine as long as PITR_INTERVAL is larger.
    // If there's a need to decrease this value, first make sure that GC
    // doesn't hold a layer map write lock for non-trivial operations.
    // Relevant: https://github.com/neondatabase/neon/issues/3394
    pub const DEFAULT_GC_PERIOD: &str = "1 hr";
    pub const DEFAULT_IMAGE_CREATION_THRESHOLD: usize = 3;
    // Currently, any value other than 0 will trigger image layer creation preemption immediately with L0 backpressure
    // without looking at the exact number of L0 layers.
    // It was expected to have the following behavior:
    // > If there are more than threshold * compaction_threshold (that is 3 * 10 in the default config) L0 layers, image
    // > layer creation will end immediately. Set to 0 to disable.
    pub const DEFAULT_IMAGE_CREATION_PREEMPT_THRESHOLD: usize = 3;
    pub const DEFAULT_PITR_INTERVAL: &str = "7 days";
    pub const DEFAULT_WALRECEIVER_CONNECT_TIMEOUT: &str = "10 seconds";
    pub const DEFAULT_WALRECEIVER_LAGGING_WAL_TIMEOUT: &str = "10 seconds";
    // The default limit on WAL lag should be set to avoid causing disconnects under high throughput
    // scenarios: since the broker stats are updated ~1/s, a value of 1GiB should be sufficient for
    // throughputs up to 1GiB/s per timeline.
    pub const DEFAULT_MAX_WALRECEIVER_LSN_WAL_LAG: u64 = 1024 * 1024 * 1024;
    pub const DEFAULT_EVICTIONS_LOW_RESIDENCE_DURATION_METRIC_THRESHOLD: &str = "24 hour";
    // By default ingest enough WAL for two new L0 layers before checking if new image
    // image layers should be created.
    pub const DEFAULT_IMAGE_LAYER_CREATION_CHECK_THRESHOLD: u8 = 2;
    pub const DEFAULT_GC_COMPACTION_ENABLED: bool = false;
    pub const DEFAULT_GC_COMPACTION_VERIFICATION: bool = true;
    pub const DEFAULT_GC_COMPACTION_INITIAL_THRESHOLD_KB: u64 = 5 * 1024 * 1024; // 5GB
    pub const DEFAULT_GC_COMPACTION_RATIO_PERCENT: u64 = 100;
    pub const DEFAULT_RELSIZE_SNAPSHOT_CACHE_CAPACITY: usize = 1000;
}

impl Default for TenantConfigToml {
    fn default() -> Self {
        use tenant_conf_defaults::*;
        Self {
            checkpoint_distance: DEFAULT_CHECKPOINT_DISTANCE,
            checkpoint_timeout: humantime::parse_duration(DEFAULT_CHECKPOINT_TIMEOUT)
                .expect("cannot parse default checkpoint timeout"),
            compaction_target_size: DEFAULT_COMPACTION_TARGET_SIZE,
            compaction_period: humantime::parse_duration(DEFAULT_COMPACTION_PERIOD)
                .expect("cannot parse default compaction period"),
            compaction_threshold: DEFAULT_COMPACTION_THRESHOLD,
            compaction_upper_limit: DEFAULT_COMPACTION_UPPER_LIMIT,
            compaction_algorithm: crate::models::CompactionAlgorithmSettings {
                kind: DEFAULT_COMPACTION_ALGORITHM,
            },
            compaction_shard_ancestor: DEFAULT_COMPACTION_SHARD_ANCESTOR,
            compaction_l0_first: DEFAULT_COMPACTION_L0_FIRST,
            compaction_l0_semaphore: DEFAULT_COMPACTION_L0_SEMAPHORE,
            l0_flush_delay_threshold: None,
            l0_flush_stall_threshold: None,
            gc_horizon: DEFAULT_GC_HORIZON,
            gc_period: humantime::parse_duration(DEFAULT_GC_PERIOD)
                .expect("cannot parse default gc period"),
            image_creation_threshold: DEFAULT_IMAGE_CREATION_THRESHOLD,
            pitr_interval: humantime::parse_duration(DEFAULT_PITR_INTERVAL)
                .expect("cannot parse default PITR interval"),
            walreceiver_connect_timeout: humantime::parse_duration(
                DEFAULT_WALRECEIVER_CONNECT_TIMEOUT,
            )
            .expect("cannot parse default walreceiver connect timeout"),
            lagging_wal_timeout: humantime::parse_duration(DEFAULT_WALRECEIVER_LAGGING_WAL_TIMEOUT)
                .expect("cannot parse default walreceiver lagging wal timeout"),
            max_lsn_wal_lag: NonZeroU64::new(DEFAULT_MAX_WALRECEIVER_LSN_WAL_LAG)
                .expect("cannot parse default max walreceiver Lsn wal lag"),
            eviction_policy: crate::models::EvictionPolicy::NoEviction,
            min_resident_size_override: None,
            evictions_low_residence_duration_metric_threshold: humantime::parse_duration(
                DEFAULT_EVICTIONS_LOW_RESIDENCE_DURATION_METRIC_THRESHOLD,
            )
            .expect("cannot parse default evictions_low_residence_duration_metric_threshold"),
            heatmap_period: Duration::ZERO,
            lazy_slru_download: false,
            timeline_get_throttle: crate::models::ThrottleConfig::disabled(),
            image_layer_creation_check_threshold: DEFAULT_IMAGE_LAYER_CREATION_CHECK_THRESHOLD,
            image_creation_preempt_threshold: DEFAULT_IMAGE_CREATION_PREEMPT_THRESHOLD,
            lsn_lease_length: LsnLease::DEFAULT_LENGTH,
            lsn_lease_length_for_ts: LsnLease::DEFAULT_LENGTH_FOR_TS,
            timeline_offloading: true,
            wal_receiver_protocol_override: None,
            rel_size_v2_enabled: false,
            gc_compaction_enabled: DEFAULT_GC_COMPACTION_ENABLED,
            gc_compaction_verification: DEFAULT_GC_COMPACTION_VERIFICATION,
            gc_compaction_initial_threshold_kb: DEFAULT_GC_COMPACTION_INITIAL_THRESHOLD_KB,
            gc_compaction_ratio_percent: DEFAULT_GC_COMPACTION_RATIO_PERCENT,
            sampling_ratio: None,
            relsize_snapshot_cache_capacity: DEFAULT_RELSIZE_SNAPSHOT_CACHE_CAPACITY,
            basebackup_cache_enabled: false,
        }
    }
}<|MERGE_RESOLUTION|>--- conflicted
+++ resolved
@@ -711,11 +711,8 @@
                 import_job_soft_size_limit: NonZeroUsize::new(1024 * 1024 * 1024).unwrap(),
                 import_job_checkpoint_threshold: NonZeroUsize::new(128).unwrap(),
             },
-<<<<<<< HEAD
+            basebackup_cache_config: None,
             posthog_config: None,
-=======
-            basebackup_cache_config: None,
->>>>>>> abc6c842
         }
     }
 }
