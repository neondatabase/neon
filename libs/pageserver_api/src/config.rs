--- conflicted
+++ resolved
@@ -442,16 +442,7 @@
             tenant_config: TenantConfigToml::default(),
             no_sync: None,
             wal_receiver_protocol: DEFAULT_WAL_RECEIVER_PROTOCOL,
-<<<<<<< HEAD
-            page_service_pipelining: PageServicePipeliningConfig::Pipelined(
-                PageServicePipeliningConfigPipelined {
-                    max_batch_size: NonZeroUsize::new(32).unwrap(),
-                    execution: PageServiceProtocolPipelinedExecutionStrategy::ConcurrentFutures,
-                },
-            ),
-=======
             page_service_pipelining: PageServicePipeliningConfig::Serial,
->>>>>>> aa4ec11a
         }
     }
 }
