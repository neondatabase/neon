use camino::Utf8PathBuf;

#[cfg(test)]
mod tests;

use const_format::formatcp;
pub const DEFAULT_PG_LISTEN_PORT: u16 = 64000;
pub const DEFAULT_PG_LISTEN_ADDR: &str = formatcp!("127.0.0.1:{DEFAULT_PG_LISTEN_PORT}");
pub const DEFAULT_HTTP_LISTEN_PORT: u16 = 9898;
pub const DEFAULT_HTTP_LISTEN_ADDR: &str = formatcp!("127.0.0.1:{DEFAULT_HTTP_LISTEN_PORT}");

use postgres_backend::AuthType;
use remote_storage::RemoteStorageConfig;
use serde_with::serde_as;
use std::{
    collections::HashMap,
    num::{NonZeroU64, NonZeroUsize},
    str::FromStr,
    time::Duration,
};
use utils::logging::LogFormat;

use crate::models::ImageCompressionAlgorithm;
use crate::models::LsnLease;

// Certain metadata (e.g. externally-addressable name, AZ) is delivered
// as a separate structure.  This information is not neeed by the pageserver
// itself, it is only used for registering the pageserver with the control
// plane and/or storage controller.
//
#[derive(PartialEq, Eq, Debug, serde::Serialize, serde::Deserialize)]
pub struct NodeMetadata {
    #[serde(rename = "host")]
    pub postgres_host: String,
    #[serde(rename = "port")]
    pub postgres_port: u16,
    pub http_host: String,
    pub http_port: u16,

    // Deployment tools may write fields to the metadata file beyond what we
    // use in this type: this type intentionally only names fields that require.
    #[serde(flatten)]
    pub other: HashMap<String, serde_json::Value>,
}

/// `pageserver.toml`
///
/// We use serde derive with `#[serde(default)]` to generate a deserializer
/// that fills in the default values for each config field.
///
/// If there cannot be a static default value because we need to make runtime
/// checks to determine the default, make it an `Option` (which defaults to None).
/// The runtime check should be done in the consuming crate, i.e., `pageserver`.
#[serde_as]
#[derive(Clone, Debug, serde::Deserialize, serde::Serialize)]
#[serde(default, deny_unknown_fields)]
pub struct ConfigToml {
    // types mapped 1:1 into the runtime PageServerConfig type
    pub listen_pg_addr: String,
    pub listen_http_addr: String,
    pub availability_zone: Option<String>,
    #[serde(with = "humantime_serde")]
    pub wait_lsn_timeout: Duration,
    #[serde(with = "humantime_serde")]
    pub wal_redo_timeout: Duration,
    pub superuser: String,
    pub page_cache_size: usize,
    pub max_file_descriptors: usize,
    pub pg_distrib_dir: Option<Utf8PathBuf>,
    #[serde_as(as = "serde_with::DisplayFromStr")]
    pub http_auth_type: AuthType,
    #[serde_as(as = "serde_with::DisplayFromStr")]
    pub pg_auth_type: AuthType,
    pub auth_validation_public_key_path: Option<Utf8PathBuf>,
    pub remote_storage: Option<RemoteStorageConfig>,
    pub tenant_config: TenantConfigToml,
    #[serde_as(as = "serde_with::DisplayFromStr")]
    pub broker_endpoint: storage_broker::Uri,
    #[serde(with = "humantime_serde")]
    pub broker_keepalive_interval: Duration,
    #[serde_as(as = "serde_with::DisplayFromStr")]
    pub log_format: LogFormat,
    pub concurrent_tenant_warmup: NonZeroUsize,
    pub concurrent_tenant_size_logical_size_queries: NonZeroUsize,
    #[serde(with = "humantime_serde")]
    pub metric_collection_interval: Duration,
    pub metric_collection_endpoint: Option<reqwest::Url>,
    pub metric_collection_bucket: Option<RemoteStorageConfig>,
    #[serde(with = "humantime_serde")]
    pub synthetic_size_calculation_interval: Duration,
    pub disk_usage_based_eviction: Option<DiskUsageEvictionTaskConfig>,
    pub test_remote_failures: u64,
    pub ondemand_download_behavior_treat_error_as_warn: bool,
    #[serde(with = "humantime_serde")]
    pub background_task_maximum_delay: Duration,
    pub control_plane_api: Option<reqwest::Url>,
    pub control_plane_api_token: Option<String>,
    pub control_plane_emergency_mode: bool,
    pub heatmap_upload_concurrency: usize,
    pub secondary_download_concurrency: usize,
    pub virtual_file_io_engine: Option<crate::models::virtual_file::IoEngineKind>,
    pub ingest_batch_size: u64,
    pub max_vectored_read_bytes: MaxVectoredReadBytes,
    pub image_compression: ImageCompressionAlgorithm,
    pub ephemeral_bytes_per_memory_kb: usize,
    pub l0_flush: Option<crate::models::L0FlushConfig>,
<<<<<<< HEAD
    pub virtual_file_direct_io: crate::models::virtual_file::DirectIoMode,
    pub io_buffer_alignment: usize,
    pub server_side_batch_timeout: Option<Duration>,
=======
    pub virtual_file_io_mode: Option<crate::models::virtual_file::IoMode>,
>>>>>>> c2623ffe
}

#[derive(Debug, Clone, PartialEq, Eq, serde::Serialize, serde::Deserialize)]
#[serde(deny_unknown_fields)]
pub struct DiskUsageEvictionTaskConfig {
    pub max_usage_pct: utils::serde_percent::Percent,
    pub min_avail_bytes: u64,
    #[serde(with = "humantime_serde")]
    pub period: Duration,
    #[cfg(feature = "testing")]
    pub mock_statvfs: Option<statvfs::mock::Behavior>,
    /// Select sorting for evicted layers
    #[serde(default)]
    pub eviction_order: EvictionOrder,
}

pub mod statvfs {
    pub mod mock {
        #[derive(Debug, Clone, PartialEq, Eq, serde::Serialize, serde::Deserialize)]
        #[serde(tag = "type")]
        pub enum Behavior {
            Success {
                blocksize: u64,
                total_blocks: u64,
                name_filter: Option<utils::serde_regex::Regex>,
            },
            #[cfg(feature = "testing")]
            Failure { mocked_error: MockedError },
        }

        #[cfg(feature = "testing")]
        #[derive(Debug, Clone, Copy, PartialEq, Eq, serde::Serialize, serde::Deserialize)]
        #[allow(clippy::upper_case_acronyms)]
        pub enum MockedError {
            EIO,
        }

        #[cfg(feature = "testing")]
        impl From<MockedError> for nix::Error {
            fn from(e: MockedError) -> Self {
                match e {
                    MockedError::EIO => nix::Error::EIO,
                }
            }
        }
    }
}

#[derive(Debug, Clone, Copy, PartialEq, Eq, serde::Serialize, serde::Deserialize)]
#[serde(tag = "type", content = "args")]
pub enum EvictionOrder {
    RelativeAccessed {
        highest_layer_count_loses_first: bool,
    },
}

impl Default for EvictionOrder {
    fn default() -> Self {
        Self::RelativeAccessed {
            highest_layer_count_loses_first: true,
        }
    }
}

#[derive(Copy, Clone, Debug, PartialEq, Eq, serde::Serialize, serde::Deserialize)]
#[serde(transparent)]
pub struct MaxVectoredReadBytes(pub NonZeroUsize);

/// A tenant's calcuated configuration, which is the result of merging a
/// tenant's TenantConfOpt with the global TenantConf from PageServerConf.
///
/// For storing and transmitting individual tenant's configuration, see
/// TenantConfOpt.
#[derive(Debug, Clone, PartialEq, Eq, serde::Serialize, serde::Deserialize)]
#[serde(deny_unknown_fields, default)]
pub struct TenantConfigToml {
    // Flush out an inmemory layer, if it's holding WAL older than this
    // This puts a backstop on how much WAL needs to be re-digested if the
    // page server crashes.
    // This parameter actually determines L0 layer file size.
    pub checkpoint_distance: u64,
    // Inmemory layer is also flushed at least once in checkpoint_timeout to
    // eventually upload WAL after activity is stopped.
    #[serde(with = "humantime_serde")]
    pub checkpoint_timeout: Duration,
    // Target file size, when creating image and delta layers.
    // This parameter determines L1 layer file size.
    pub compaction_target_size: u64,
    // How often to check if there's compaction work to be done.
    // Duration::ZERO means automatic compaction is disabled.
    #[serde(with = "humantime_serde")]
    pub compaction_period: Duration,
    // Level0 delta layer threshold for compaction.
    pub compaction_threshold: usize,
    pub compaction_algorithm: crate::models::CompactionAlgorithmSettings,
    // Determines how much history is retained, to allow
    // branching and read replicas at an older point in time.
    // The unit is #of bytes of WAL.
    // Page versions older than this are garbage collected away.
    pub gc_horizon: u64,
    // Interval at which garbage collection is triggered.
    // Duration::ZERO means automatic GC is disabled
    #[serde(with = "humantime_serde")]
    pub gc_period: Duration,
    // Delta layer churn threshold to create L1 image layers.
    pub image_creation_threshold: usize,
    // Determines how much history is retained, to allow
    // branching and read replicas at an older point in time.
    // The unit is time.
    // Page versions older than this are garbage collected away.
    #[serde(with = "humantime_serde")]
    pub pitr_interval: Duration,
    /// Maximum amount of time to wait while opening a connection to receive wal, before erroring.
    #[serde(with = "humantime_serde")]
    pub walreceiver_connect_timeout: Duration,
    /// Considers safekeepers stalled after no WAL updates were received longer than this threshold.
    /// A stalled safekeeper will be changed to a newer one when it appears.
    #[serde(with = "humantime_serde")]
    pub lagging_wal_timeout: Duration,
    /// Considers safekeepers lagging when their WAL is behind another safekeeper for more than this threshold.
    /// A lagging safekeeper will be changed after `lagging_wal_timeout` time elapses since the last WAL update,
    /// to avoid eager reconnects.
    pub max_lsn_wal_lag: NonZeroU64,
    pub eviction_policy: crate::models::EvictionPolicy,
    pub min_resident_size_override: Option<u64>,
    // See the corresponding metric's help string.
    #[serde(with = "humantime_serde")]
    pub evictions_low_residence_duration_metric_threshold: Duration,

    /// If non-zero, the period between uploads of a heatmap from attached tenants.  This
    /// may be disabled if a Tenant will not have secondary locations: only secondary
    /// locations will use the heatmap uploaded by attached locations.
    #[serde(with = "humantime_serde")]
    pub heatmap_period: Duration,

    /// If true then SLRU segments are dowloaded on demand, if false SLRU segments are included in basebackup
    pub lazy_slru_download: bool,

    pub timeline_get_throttle: crate::models::ThrottleConfig,

    // How much WAL must be ingested before checking again whether a new image layer is required.
    // Expresed in multiples of checkpoint distance.
    pub image_layer_creation_check_threshold: u8,

    /// Switch to a new aux file policy. Switching this flag requires the user has not written any aux file into
    /// the storage before, and this flag cannot be switched back. Otherwise there will be data corruptions.
    /// There is a `last_aux_file_policy` flag which gets persisted in `index_part.json` once the first aux
    /// file is written.
    pub switch_aux_file_policy: crate::models::AuxFilePolicy,

    /// The length for an explicit LSN lease request.
    /// Layers needed to reconstruct pages at LSN will not be GC-ed during this interval.
    #[serde(with = "humantime_serde")]
    pub lsn_lease_length: Duration,

    /// The length for an implicit LSN lease granted as part of `get_lsn_by_timestamp` request.
    /// Layers needed to reconstruct pages at LSN will not be GC-ed during this interval.
    #[serde(with = "humantime_serde")]
    pub lsn_lease_length_for_ts: Duration,
}

pub mod defaults {
    use crate::models::ImageCompressionAlgorithm;

    pub use storage_broker::DEFAULT_ENDPOINT as BROKER_DEFAULT_ENDPOINT;

    pub const DEFAULT_WAIT_LSN_TIMEOUT: &str = "300 s";
    pub const DEFAULT_WAL_REDO_TIMEOUT: &str = "60 s";

    pub const DEFAULT_SUPERUSER: &str = "cloud_admin";

    pub const DEFAULT_PAGE_CACHE_SIZE: usize = 8192;
    pub const DEFAULT_MAX_FILE_DESCRIPTORS: usize = 100;

    pub const DEFAULT_LOG_FORMAT: &str = "plain";

    pub const DEFAULT_CONCURRENT_TENANT_WARMUP: usize = 8;

    pub const DEFAULT_CONCURRENT_TENANT_SIZE_LOGICAL_SIZE_QUERIES: usize = 1;

    pub const DEFAULT_METRIC_COLLECTION_INTERVAL: &str = "10 min";
    pub const DEFAULT_METRIC_COLLECTION_ENDPOINT: Option<reqwest::Url> = None;
    pub const DEFAULT_SYNTHETIC_SIZE_CALCULATION_INTERVAL: &str = "10 min";
    pub const DEFAULT_BACKGROUND_TASK_MAXIMUM_DELAY: &str = "10s";

    pub const DEFAULT_HEATMAP_UPLOAD_CONCURRENCY: usize = 8;
    pub const DEFAULT_SECONDARY_DOWNLOAD_CONCURRENCY: usize = 1;

    pub const DEFAULT_INGEST_BATCH_SIZE: u64 = 100;

    /// Soft limit for the maximum size of a vectored read.
    ///
    /// This is determined by the largest NeonWalRecord that can exist (minus dbdir and reldir keys
    /// which are bounded by the blob io limits only). As of this writing, that is a `NeonWalRecord::ClogSetCommitted` record,
    /// with 32k xids. That's the max number of XIDS on a single CLOG page. The size of such a record
    /// is `sizeof(Transactionid) * 32768 + (some fixed overhead from 'timestamp`, the Vec length and whatever extra serde serialization adds)`.
    /// That is, slightly above 128 kB.
    pub const DEFAULT_MAX_VECTORED_READ_BYTES: usize = 130 * 1024; // 130 KiB

    pub const DEFAULT_IMAGE_COMPRESSION: ImageCompressionAlgorithm =
        ImageCompressionAlgorithm::Zstd { level: Some(1) };

    pub const DEFAULT_EPHEMERAL_BYTES_PER_MEMORY_KB: usize = 0;

    pub const DEFAULT_IO_BUFFER_ALIGNMENT: usize = 512;

    pub const DEFAULT_SERVER_SIDE_BATCH_TIMEOUT: Option<&str> = None;
}

impl Default for ConfigToml {
    fn default() -> Self {
        use defaults::*;

        Self {
            listen_pg_addr: (DEFAULT_PG_LISTEN_ADDR.to_string()),
            listen_http_addr: (DEFAULT_HTTP_LISTEN_ADDR.to_string()),
            availability_zone: (None),
            wait_lsn_timeout: (humantime::parse_duration(DEFAULT_WAIT_LSN_TIMEOUT)
                .expect("cannot parse default wait lsn timeout")),
            wal_redo_timeout: (humantime::parse_duration(DEFAULT_WAL_REDO_TIMEOUT)
                .expect("cannot parse default wal redo timeout")),
            superuser: (DEFAULT_SUPERUSER.to_string()),
            page_cache_size: (DEFAULT_PAGE_CACHE_SIZE),
            max_file_descriptors: (DEFAULT_MAX_FILE_DESCRIPTORS),
            pg_distrib_dir: None, // Utf8PathBuf::from("./pg_install"), // TODO: formely, this was std::env::current_dir()
            http_auth_type: (AuthType::Trust),
            pg_auth_type: (AuthType::Trust),
            auth_validation_public_key_path: (None),
            remote_storage: None,
            broker_endpoint: (storage_broker::DEFAULT_ENDPOINT
                .parse()
                .expect("failed to parse default broker endpoint")),
            broker_keepalive_interval: (humantime::parse_duration(
                storage_broker::DEFAULT_KEEPALIVE_INTERVAL,
            )
            .expect("cannot parse default keepalive interval")),
            log_format: (LogFormat::from_str(DEFAULT_LOG_FORMAT).unwrap()),

            concurrent_tenant_warmup: (NonZeroUsize::new(DEFAULT_CONCURRENT_TENANT_WARMUP)
                .expect("Invalid default constant")),
            concurrent_tenant_size_logical_size_queries: NonZeroUsize::new(
                DEFAULT_CONCURRENT_TENANT_SIZE_LOGICAL_SIZE_QUERIES,
            )
            .unwrap(),
            metric_collection_interval: (humantime::parse_duration(
                DEFAULT_METRIC_COLLECTION_INTERVAL,
            )
            .expect("cannot parse default metric collection interval")),
            synthetic_size_calculation_interval: (humantime::parse_duration(
                DEFAULT_SYNTHETIC_SIZE_CALCULATION_INTERVAL,
            )
            .expect("cannot parse default synthetic size calculation interval")),
            metric_collection_endpoint: (DEFAULT_METRIC_COLLECTION_ENDPOINT),

            metric_collection_bucket: (None),

            disk_usage_based_eviction: (None),

            test_remote_failures: (0),

            ondemand_download_behavior_treat_error_as_warn: (false),

            background_task_maximum_delay: (humantime::parse_duration(
                DEFAULT_BACKGROUND_TASK_MAXIMUM_DELAY,
            )
            .unwrap()),

            control_plane_api: (None),
            control_plane_api_token: (None),
            control_plane_emergency_mode: (false),

            heatmap_upload_concurrency: (DEFAULT_HEATMAP_UPLOAD_CONCURRENCY),
            secondary_download_concurrency: (DEFAULT_SECONDARY_DOWNLOAD_CONCURRENCY),

            ingest_batch_size: (DEFAULT_INGEST_BATCH_SIZE),

            virtual_file_io_engine: None,

            max_vectored_read_bytes: (MaxVectoredReadBytes(
                NonZeroUsize::new(DEFAULT_MAX_VECTORED_READ_BYTES).unwrap(),
            )),
            image_compression: (DEFAULT_IMAGE_COMPRESSION),
            ephemeral_bytes_per_memory_kb: (DEFAULT_EPHEMERAL_BYTES_PER_MEMORY_KB),
            l0_flush: None,
<<<<<<< HEAD
            virtual_file_direct_io: crate::models::virtual_file::DirectIoMode::default(),

            io_buffer_alignment: DEFAULT_IO_BUFFER_ALIGNMENT,

            server_side_batch_timeout: DEFAULT_SERVER_SIDE_BATCH_TIMEOUT
                .map(|duration| humantime::parse_duration(duration).unwrap()),

=======
            virtual_file_io_mode: None,
>>>>>>> c2623ffe
            tenant_config: TenantConfigToml::default(),
        }
    }
}

pub mod tenant_conf_defaults {

    // FIXME: This current value is very low. I would imagine something like 1 GB or 10 GB
    // would be more appropriate. But a low value forces the code to be exercised more,
    // which is good for now to trigger bugs.
    // This parameter actually determines L0 layer file size.
    pub const DEFAULT_CHECKPOINT_DISTANCE: u64 = 256 * 1024 * 1024;
    pub const DEFAULT_CHECKPOINT_TIMEOUT: &str = "10 m";

    // FIXME the below configs are only used by legacy algorithm. The new algorithm
    // has different parameters.

    // Target file size, when creating image and delta layers.
    // This parameter determines L1 layer file size.
    pub const DEFAULT_COMPACTION_TARGET_SIZE: u64 = 128 * 1024 * 1024;

    pub const DEFAULT_COMPACTION_PERIOD: &str = "20 s";
    pub const DEFAULT_COMPACTION_THRESHOLD: usize = 10;
    pub const DEFAULT_COMPACTION_ALGORITHM: crate::models::CompactionAlgorithm =
        crate::models::CompactionAlgorithm::Legacy;

    pub const DEFAULT_GC_HORIZON: u64 = 64 * 1024 * 1024;

    // Large DEFAULT_GC_PERIOD is fine as long as PITR_INTERVAL is larger.
    // If there's a need to decrease this value, first make sure that GC
    // doesn't hold a layer map write lock for non-trivial operations.
    // Relevant: https://github.com/neondatabase/neon/issues/3394
    pub const DEFAULT_GC_PERIOD: &str = "1 hr";
    pub const DEFAULT_IMAGE_CREATION_THRESHOLD: usize = 3;
    pub const DEFAULT_PITR_INTERVAL: &str = "7 days";
    pub const DEFAULT_WALRECEIVER_CONNECT_TIMEOUT: &str = "10 seconds";
    pub const DEFAULT_WALRECEIVER_LAGGING_WAL_TIMEOUT: &str = "10 seconds";
    // The default limit on WAL lag should be set to avoid causing disconnects under high throughput
    // scenarios: since the broker stats are updated ~1/s, a value of 1GiB should be sufficient for
    // throughputs up to 1GiB/s per timeline.
    pub const DEFAULT_MAX_WALRECEIVER_LSN_WAL_LAG: u64 = 1024 * 1024 * 1024;
    pub const DEFAULT_EVICTIONS_LOW_RESIDENCE_DURATION_METRIC_THRESHOLD: &str = "24 hour";
    // By default ingest enough WAL for two new L0 layers before checking if new image
    // image layers should be created.
    pub const DEFAULT_IMAGE_LAYER_CREATION_CHECK_THRESHOLD: u8 = 2;
}

impl Default for TenantConfigToml {
    fn default() -> Self {
        use tenant_conf_defaults::*;
        Self {
            checkpoint_distance: DEFAULT_CHECKPOINT_DISTANCE,
            checkpoint_timeout: humantime::parse_duration(DEFAULT_CHECKPOINT_TIMEOUT)
                .expect("cannot parse default checkpoint timeout"),
            compaction_target_size: DEFAULT_COMPACTION_TARGET_SIZE,
            compaction_period: humantime::parse_duration(DEFAULT_COMPACTION_PERIOD)
                .expect("cannot parse default compaction period"),
            compaction_threshold: DEFAULT_COMPACTION_THRESHOLD,
            compaction_algorithm: crate::models::CompactionAlgorithmSettings {
                kind: DEFAULT_COMPACTION_ALGORITHM,
            },
            gc_horizon: DEFAULT_GC_HORIZON,
            gc_period: humantime::parse_duration(DEFAULT_GC_PERIOD)
                .expect("cannot parse default gc period"),
            image_creation_threshold: DEFAULT_IMAGE_CREATION_THRESHOLD,
            pitr_interval: humantime::parse_duration(DEFAULT_PITR_INTERVAL)
                .expect("cannot parse default PITR interval"),
            walreceiver_connect_timeout: humantime::parse_duration(
                DEFAULT_WALRECEIVER_CONNECT_TIMEOUT,
            )
            .expect("cannot parse default walreceiver connect timeout"),
            lagging_wal_timeout: humantime::parse_duration(DEFAULT_WALRECEIVER_LAGGING_WAL_TIMEOUT)
                .expect("cannot parse default walreceiver lagging wal timeout"),
            max_lsn_wal_lag: NonZeroU64::new(DEFAULT_MAX_WALRECEIVER_LSN_WAL_LAG)
                .expect("cannot parse default max walreceiver Lsn wal lag"),
            eviction_policy: crate::models::EvictionPolicy::NoEviction,
            min_resident_size_override: None,
            evictions_low_residence_duration_metric_threshold: humantime::parse_duration(
                DEFAULT_EVICTIONS_LOW_RESIDENCE_DURATION_METRIC_THRESHOLD,
            )
            .expect("cannot parse default evictions_low_residence_duration_metric_threshold"),
            heatmap_period: Duration::ZERO,
            lazy_slru_download: false,
            timeline_get_throttle: crate::models::ThrottleConfig::disabled(),
            image_layer_creation_check_threshold: DEFAULT_IMAGE_LAYER_CREATION_CHECK_THRESHOLD,
            switch_aux_file_policy: crate::models::AuxFilePolicy::default_tenant_config(),
            lsn_lease_length: LsnLease::DEFAULT_LENGTH,
            lsn_lease_length_for_ts: LsnLease::DEFAULT_LENGTH_FOR_TS,
        }
    }
}<|MERGE_RESOLUTION|>--- conflicted
+++ resolved
@@ -104,13 +104,8 @@
     pub image_compression: ImageCompressionAlgorithm,
     pub ephemeral_bytes_per_memory_kb: usize,
     pub l0_flush: Option<crate::models::L0FlushConfig>,
-<<<<<<< HEAD
-    pub virtual_file_direct_io: crate::models::virtual_file::DirectIoMode,
-    pub io_buffer_alignment: usize,
+    pub virtual_file_io_mode: Option<crate::models::virtual_file::IoMode>,
     pub server_side_batch_timeout: Option<Duration>,
-=======
-    pub virtual_file_io_mode: Option<crate::models::virtual_file::IoMode>,
->>>>>>> c2623ffe
 }
 
 #[derive(Debug, Clone, PartialEq, Eq, serde::Serialize, serde::Deserialize)]
@@ -395,17 +390,9 @@
             image_compression: (DEFAULT_IMAGE_COMPRESSION),
             ephemeral_bytes_per_memory_kb: (DEFAULT_EPHEMERAL_BYTES_PER_MEMORY_KB),
             l0_flush: None,
-<<<<<<< HEAD
-            virtual_file_direct_io: crate::models::virtual_file::DirectIoMode::default(),
-
-            io_buffer_alignment: DEFAULT_IO_BUFFER_ALIGNMENT,
-
+            virtual_file_io_mode: None,
             server_side_batch_timeout: DEFAULT_SERVER_SIDE_BATCH_TIMEOUT
                 .map(|duration| humantime::parse_duration(duration).unwrap()),
-
-=======
-            virtual_file_io_mode: None,
->>>>>>> c2623ffe
             tenant_config: TenantConfigToml::default(),
         }
     }
