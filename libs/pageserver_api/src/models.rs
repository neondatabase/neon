--- conflicted
+++ resolved
@@ -216,17 +216,8 @@
 }
 
 #[derive(Serialize, Deserialize, Clone)]
-<<<<<<< HEAD
-pub enum TimelineCreateRequestMode {
-    Bootstrap {
-        #[serde(default)]
-        existing_initdb_timeline_id: Option<TimelineId>,
-        pg_version: Option<u32>,
-    },
-=======
 #[serde(untagged)]
 pub enum TimelineCreateRequestMode {
->>>>>>> 288bbc30
     Branch {
         ancestor_timeline_id: TimelineId,
         #[serde(default)]
@@ -235,8 +226,6 @@
         // inherits the ancestor's pg_version. This field is effectively ignored.
         pg_version: Option<u32>,
     },
-<<<<<<< HEAD
-=======
     // NB: ordered after Branch because serde(untagged)
     // will otherwise interpret Bootstrap as a Branch,
     // with ignored unknown fields `ancestor_timeline_id`, `ancestor_start_lsn`.
@@ -245,7 +234,6 @@
         existing_initdb_timeline_id: Option<TimelineId>,
         pg_version: Option<u32>,
     },
->>>>>>> 288bbc30
 }
 
 #[derive(Serialize, Deserialize, Clone)]
@@ -1067,6 +1055,7 @@
     pub disposable_count: usize,
     pub not_disposable_count: usize,
 }
+
 
 // Wrapped in libpq CopyData
 #[derive(PartialEq, Eq, Debug)]
