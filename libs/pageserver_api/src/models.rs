--- conflicted
+++ resolved
@@ -1056,10 +1056,6 @@
     pub not_disposable_count: usize,
 }
 
-<<<<<<< HEAD
-
-=======
->>>>>>> bf4c616b
 // Wrapped in libpq CopyData
 #[derive(PartialEq, Eq, Debug)]
 pub enum PagestreamFeMessage {
