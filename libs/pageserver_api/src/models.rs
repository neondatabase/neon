pub mod detach_ancestor;
pub mod partitioning;
pub mod utilization;

#[cfg(feature = "testing")]
use camino::Utf8PathBuf;
pub use utilization::PageserverUtilization;

use std::{
    collections::HashMap,
    fmt::Display,
    io::{BufRead, Read},
    num::{NonZeroU32, NonZeroU64, NonZeroUsize},
    str::FromStr,
    sync::atomic::AtomicUsize,
    time::{Duration, SystemTime},
};

use byteorder::{BigEndian, ReadBytesExt};
use postgres_ffi::BLCKSZ;
use serde::{Deserialize, Serialize};
use serde_with::serde_as;
use utils::{
    completion,
    id::{NodeId, TenantId, TimelineId},
    lsn::Lsn,
    serde_system_time,
};

use crate::{
    reltag::RelTag,
    shard::{ShardCount, ShardStripeSize, TenantShardId},
};
use anyhow::bail;
use bytes::{Buf, BufMut, Bytes, BytesMut};

/// The state of a tenant in this pageserver.
///
/// ```mermaid
/// stateDiagram-v2
///
///     [*] --> Attaching: spawn_attach()
///
///     Attaching --> Activating: activate()
///     Activating --> Active: infallible
///
///     Attaching --> Broken: attach() failure
///
///     Active --> Stopping: set_stopping(), part of shutdown & detach
///     Stopping --> Broken: late error in remove_tenant_from_memory
///
///     Broken --> [*]: ignore / detach / shutdown
///     Stopping --> [*]: remove_from_memory complete
///
///     Active --> Broken: cfg(testing)-only tenant break point
/// ```
#[derive(
    Clone,
    PartialEq,
    Eq,
    serde::Serialize,
    serde::Deserialize,
    strum_macros::Display,
    strum_macros::VariantNames,
    strum_macros::AsRefStr,
    strum_macros::IntoStaticStr,
)]
#[serde(tag = "slug", content = "data")]
pub enum TenantState {
    /// This tenant is being attached to the pageserver.
    ///
    /// `set_stopping()` and `set_broken()` do not work in this state and wait for it to pass.
    Attaching,
    /// The tenant is transitioning from Loading/Attaching to Active.
    ///
    /// While in this state, the individual timelines are being activated.
    ///
    /// `set_stopping()` and `set_broken()` do not work in this state and wait for it to pass.
    Activating(ActivatingFrom),
    /// The tenant has finished activating and is open for business.
    ///
    /// Transitions out of this state are possible through `set_stopping()` and `set_broken()`.
    Active,
    /// The tenant is recognized by pageserver, but it is being detached or the
    /// system is being shut down.
    ///
    /// Transitions out of this state are possible through `set_broken()`.
    Stopping {
        // Because of https://github.com/serde-rs/serde/issues/2105 this has to be a named field,
        // otherwise it will not be skipped during deserialization
        #[serde(skip)]
        progress: completion::Barrier,
    },
    /// The tenant is recognized by the pageserver, but can no longer be used for
    /// any operations.
    ///
    /// If the tenant fails to load or attach, it will transition to this state
    /// and it is guaranteed that no background tasks are running in its name.
    ///
    /// The other way to transition into this state is from `Stopping` state
    /// through `set_broken()` called from `remove_tenant_from_memory()`. That happens
    /// if the cleanup future executed by `remove_tenant_from_memory()` fails.
    Broken { reason: String, backtrace: String },
}

impl TenantState {
    pub fn attachment_status(&self) -> TenantAttachmentStatus {
        use TenantAttachmentStatus::*;

        // Below TenantState::Activating is used as "transient" or "transparent" state for
        // attachment_status determining.
        match self {
            // The attach procedure writes the marker file before adding the Attaching tenant to the tenants map.
            // So, technically, we can return Attached here.
            // However, as soon as Console observes Attached, it will proceed with the Postgres-level health check.
            // But, our attach task might still be fetching the remote timelines, etc.
            // So, return `Maybe` while Attaching, making Console wait for the attach task to finish.
            Self::Attaching | Self::Activating(ActivatingFrom::Attaching) => Maybe,
            // We only reach Active after successful load / attach.
            // So, call atttachment status Attached.
            Self::Active => Attached,
            // If the (initial or resumed) attach procedure fails, the tenant becomes Broken.
            // However, it also becomes Broken if the regular load fails.
            // From Console's perspective there's no practical difference
            // because attachment_status is polled by console only during attach operation execution.
            Self::Broken { reason, .. } => Failed {
                reason: reason.to_owned(),
            },
            // Why is Stopping a Maybe case? Because, during pageserver shutdown,
            // we set the Stopping state irrespective of whether the tenant
            // has finished attaching or not.
            Self::Stopping { .. } => Maybe,
        }
    }

    pub fn broken_from_reason(reason: String) -> Self {
        let backtrace_str: String = format!("{}", std::backtrace::Backtrace::force_capture());
        Self::Broken {
            reason,
            backtrace: backtrace_str,
        }
    }
}

impl std::fmt::Debug for TenantState {
    fn fmt(&self, f: &mut std::fmt::Formatter<'_>) -> std::fmt::Result {
        match self {
            Self::Broken { reason, backtrace } if !reason.is_empty() => {
                write!(f, "Broken due to: {reason}. Backtrace:\n{backtrace}")
            }
            _ => write!(f, "{self}"),
        }
    }
}

/// A temporary lease to a specific lsn inside a timeline.
/// Access to the lsn is guaranteed by the pageserver until the expiration indicated by `valid_until`.
#[serde_as]
#[derive(Debug, Clone, serde::Serialize, serde::Deserialize)]
pub struct LsnLease {
    #[serde_as(as = "SystemTimeAsRfc3339Millis")]
    pub valid_until: SystemTime,
}

serde_with::serde_conv!(
    SystemTimeAsRfc3339Millis,
    SystemTime,
    |time: &SystemTime| humantime::format_rfc3339_millis(*time).to_string(),
    |value: String| -> Result<_, humantime::TimestampError> { humantime::parse_rfc3339(&value) }
);

impl LsnLease {
    /// The default length for an explicit LSN lease request (10 minutes).
    pub const DEFAULT_LENGTH: Duration = Duration::from_secs(10 * 60);

    /// The default length for an implicit LSN lease granted during
    /// `get_lsn_by_timestamp` request (1 minutes).
    pub const DEFAULT_LENGTH_FOR_TS: Duration = Duration::from_secs(60);

    /// Checks whether the lease is expired.
    pub fn is_expired(&self, now: &SystemTime) -> bool {
        now > &self.valid_until
    }
}

/// The only [`TenantState`] variants we could be `TenantState::Activating` from.
///
/// XXX: We used to have more variants here, but now it's just one, which makes this rather
/// useless. Remove, once we've checked that there's no client code left that looks at this.
#[derive(Clone, Copy, Debug, PartialEq, Eq, serde::Serialize, serde::Deserialize)]
pub enum ActivatingFrom {
    /// Arrived to [`TenantState::Activating`] from [`TenantState::Attaching`]
    Attaching,
}

/// A state of a timeline in pageserver's memory.
#[derive(Debug, Clone, PartialEq, Eq, serde::Serialize, serde::Deserialize)]
pub enum TimelineState {
    /// The timeline is recognized by the pageserver but is not yet operational.
    /// In particular, the walreceiver connection loop is not running for this timeline.
    /// It will eventually transition to state Active or Broken.
    Loading,
    /// The timeline is fully operational.
    /// It can be queried, and the walreceiver connection loop is running.
    Active,
    /// The timeline was previously Loading or Active but is shutting down.
    /// It cannot transition back into any other state.
    Stopping,
    /// The timeline is broken and not operational (previous states: Loading or Active).
    Broken { reason: String, backtrace: String },
}

#[derive(Serialize, Deserialize, Clone)]
pub struct TimelineCreateRequest {
    pub new_timeline_id: TimelineId,
    #[serde(flatten)]
    pub mode: TimelineCreateRequestMode,
}

#[derive(Serialize, Deserialize, Clone)]
#[serde(untagged)]
pub enum TimelineCreateRequestMode {
    Branch {
        ancestor_timeline_id: TimelineId,
        #[serde(default)]
        ancestor_start_lsn: Option<Lsn>,
<<<<<<< HEAD
        // TODO: cplane sets this, but, the current branching code always
        // inherits the ancestor's pg_version. This field is effectively ignored.
        pg_version: Option<u32>,
    },
    ImportPgdata {
        import_pgdata: TimelineCreateRequestModeImportPgdata,
    },
=======
        // TODO: cplane sets this, but, the branching code always
        // inherits the ancestor's pg_version. Earlier code wasn't
        // using a flattened enum, so, it was an accepted field, and
        // we continue to accept it by having it here.
        pg_version: Option<u32>,
    },
>>>>>>> 73f46169
    // NB: Bootstrap is all-optional, and thus the serde(untagged) will cause serde to stop at Bootstrap.
    // (serde picks the first matching enum variant, in declaration order).
    Bootstrap {
        #[serde(default)]
        existing_initdb_timeline_id: Option<TimelineId>,
        pg_version: Option<u32>,
    },
<<<<<<< HEAD
}

#[derive(Serialize, Deserialize, Clone)]
pub struct TimelineCreateRequestModeImportPgdata {
    pub location: ImportPgdataLocation,
    pub idempotency_key: ImportPgdataIdemptencyKey,
}

#[derive(Serialize, Deserialize, Clone, Debug)]
pub enum ImportPgdataLocation {
    #[cfg(feature = "testing")]
    LocalFs { path: Utf8PathBuf },
    AwsS3 {
        region: String,
        bucket: String,
        key: String,
    },
}

#[derive(Serialize, Deserialize, Clone)]
#[serde(transparent)]
pub struct ImportPgdataIdemptencyKey(pub String);

impl ImportPgdataIdemptencyKey {
    pub fn random() -> Self {
        use rand::{distributions::Alphanumeric, Rng};
        Self(
            rand::thread_rng()
                .sample_iter(&Alphanumeric)
                .take(20)
                .map(char::from)
                .collect(),
        )
    }
=======
>>>>>>> 73f46169
}

#[derive(Serialize, Deserialize, Clone)]
pub struct LsnLeaseRequest {
    pub lsn: Lsn,
}

#[derive(Serialize, Deserialize)]
pub struct TenantShardSplitRequest {
    pub new_shard_count: u8,

    // A tenant's stripe size is only meaningful the first time their shard count goes
    // above 1: therefore during a split from 1->N shards, we may modify the stripe size.
    //
    // If this is set while the stripe count is being increased from an already >1 value,
    // then the request will fail with 400.
    pub new_stripe_size: Option<ShardStripeSize>,
}

#[derive(Serialize, Deserialize)]
pub struct TenantShardSplitResponse {
    pub new_shards: Vec<TenantShardId>,
}

/// Parameters that apply to all shards in a tenant.  Used during tenant creation.
#[derive(Serialize, Deserialize, Debug)]
#[serde(deny_unknown_fields)]
pub struct ShardParameters {
    pub count: ShardCount,
    pub stripe_size: ShardStripeSize,
}

impl ShardParameters {
    pub const DEFAULT_STRIPE_SIZE: ShardStripeSize = ShardStripeSize(256 * 1024 / 8);

    pub fn is_unsharded(&self) -> bool {
        self.count.is_unsharded()
    }
}

impl Default for ShardParameters {
    fn default() -> Self {
        Self {
            count: ShardCount::new(0),
            stripe_size: Self::DEFAULT_STRIPE_SIZE,
        }
    }
}

/// An alternative representation of `pageserver::tenant::TenantConf` with
/// simpler types.
#[derive(Serialize, Deserialize, Debug, Default, Clone, Eq, PartialEq)]
pub struct TenantConfig {
    pub checkpoint_distance: Option<u64>,
    pub checkpoint_timeout: Option<String>,
    pub compaction_target_size: Option<u64>,
    pub compaction_period: Option<String>,
    pub compaction_threshold: Option<usize>,
    // defer parsing compaction_algorithm, like eviction_policy
    pub compaction_algorithm: Option<CompactionAlgorithmSettings>,
    pub gc_horizon: Option<u64>,
    pub gc_period: Option<String>,
    pub image_creation_threshold: Option<usize>,
    pub pitr_interval: Option<String>,
    pub walreceiver_connect_timeout: Option<String>,
    pub lagging_wal_timeout: Option<String>,
    pub max_lsn_wal_lag: Option<NonZeroU64>,
    pub eviction_policy: Option<EvictionPolicy>,
    pub min_resident_size_override: Option<u64>,
    pub evictions_low_residence_duration_metric_threshold: Option<String>,
    pub heatmap_period: Option<String>,
    pub lazy_slru_download: Option<bool>,
    pub timeline_get_throttle: Option<ThrottleConfig>,
    pub image_layer_creation_check_threshold: Option<u8>,
    pub switch_aux_file_policy: Option<AuxFilePolicy>,
    pub lsn_lease_length: Option<String>,
    pub lsn_lease_length_for_ts: Option<String>,
}

/// The policy for the aux file storage.
///
/// It can be switched through `switch_aux_file_policy` tenant config.
/// When the first aux file written, the policy will be persisted in the
/// `index_part.json` file and has a limited migration path.
///
/// Currently, we only allow the following migration path:
///
/// Unset -> V1
///       -> V2
///       -> CrossValidation -> V2
#[derive(
    Eq,
    PartialEq,
    Debug,
    Copy,
    Clone,
    strum_macros::EnumString,
    strum_macros::Display,
    serde_with::DeserializeFromStr,
    serde_with::SerializeDisplay,
)]
#[strum(serialize_all = "kebab-case")]
pub enum AuxFilePolicy {
    /// V1 aux file policy: store everything in AUX_FILE_KEY
    #[strum(ascii_case_insensitive)]
    V1,
    /// V2 aux file policy: store in the AUX_FILE keyspace
    #[strum(ascii_case_insensitive)]
    V2,
    /// Cross validation runs both formats on the write path and does validation
    /// on the read path.
    #[strum(ascii_case_insensitive)]
    CrossValidation,
}

impl AuxFilePolicy {
    pub fn is_valid_migration_path(from: Option<Self>, to: Self) -> bool {
        matches!(
            (from, to),
            (None, _) | (Some(AuxFilePolicy::CrossValidation), AuxFilePolicy::V2)
        )
    }

    /// If a tenant writes aux files without setting `switch_aux_policy`, this value will be used.
    pub fn default_tenant_config() -> Self {
        Self::V2
    }
}

/// The aux file policy memory flag. Users can store `Option<AuxFilePolicy>` into this atomic flag. 0 == unspecified.
pub struct AtomicAuxFilePolicy(AtomicUsize);

impl AtomicAuxFilePolicy {
    pub fn new(policy: Option<AuxFilePolicy>) -> Self {
        Self(AtomicUsize::new(
            policy.map(AuxFilePolicy::to_usize).unwrap_or_default(),
        ))
    }

    pub fn load(&self) -> Option<AuxFilePolicy> {
        match self.0.load(std::sync::atomic::Ordering::Acquire) {
            0 => None,
            other => Some(AuxFilePolicy::from_usize(other)),
        }
    }

    pub fn store(&self, policy: Option<AuxFilePolicy>) {
        self.0.store(
            policy.map(AuxFilePolicy::to_usize).unwrap_or_default(),
            std::sync::atomic::Ordering::Release,
        );
    }
}

impl AuxFilePolicy {
    pub fn to_usize(self) -> usize {
        match self {
            Self::V1 => 1,
            Self::CrossValidation => 2,
            Self::V2 => 3,
        }
    }

    pub fn try_from_usize(this: usize) -> Option<Self> {
        match this {
            1 => Some(Self::V1),
            2 => Some(Self::CrossValidation),
            3 => Some(Self::V2),
            _ => None,
        }
    }

    pub fn from_usize(this: usize) -> Self {
        Self::try_from_usize(this).unwrap()
    }
}

#[derive(Debug, Clone, Copy, PartialEq, Eq, Serialize, Deserialize)]
#[serde(tag = "kind")]
pub enum EvictionPolicy {
    NoEviction,
    LayerAccessThreshold(EvictionPolicyLayerAccessThreshold),
    OnlyImitiate(EvictionPolicyLayerAccessThreshold),
}

impl EvictionPolicy {
    pub fn discriminant_str(&self) -> &'static str {
        match self {
            EvictionPolicy::NoEviction => "NoEviction",
            EvictionPolicy::LayerAccessThreshold(_) => "LayerAccessThreshold",
            EvictionPolicy::OnlyImitiate(_) => "OnlyImitiate",
        }
    }
}

#[derive(
    Eq,
    PartialEq,
    Debug,
    Copy,
    Clone,
    strum_macros::EnumString,
    strum_macros::Display,
    serde_with::DeserializeFromStr,
    serde_with::SerializeDisplay,
)]
#[strum(serialize_all = "kebab-case")]
pub enum CompactionAlgorithm {
    Legacy,
    Tiered,
}

#[derive(
    Debug, Clone, Copy, PartialEq, Eq, serde_with::DeserializeFromStr, serde_with::SerializeDisplay,
)]
pub enum ImageCompressionAlgorithm {
    // Disabled for writes, support decompressing during read path
    Disabled,
    /// Zstandard compression. Level 0 means and None mean the same (default level). Levels can be negative as well.
    /// For details, see the [manual](http://facebook.github.io/zstd/zstd_manual.html).
    Zstd {
        level: Option<i8>,
    },
}

impl FromStr for ImageCompressionAlgorithm {
    type Err = anyhow::Error;
    fn from_str(s: &str) -> Result<Self, Self::Err> {
        let mut components = s.split(['(', ')']);
        let first = components
            .next()
            .ok_or_else(|| anyhow::anyhow!("empty string"))?;
        match first {
            "disabled" => Ok(ImageCompressionAlgorithm::Disabled),
            "zstd" => {
                let level = if let Some(v) = components.next() {
                    let v: i8 = v.parse()?;
                    Some(v)
                } else {
                    None
                };

                Ok(ImageCompressionAlgorithm::Zstd { level })
            }
            _ => anyhow::bail!("invalid specifier '{first}'"),
        }
    }
}

impl Display for ImageCompressionAlgorithm {
    fn fmt(&self, f: &mut std::fmt::Formatter<'_>) -> std::fmt::Result {
        match self {
            ImageCompressionAlgorithm::Disabled => write!(f, "disabled"),
            ImageCompressionAlgorithm::Zstd { level } => {
                if let Some(level) = level {
                    write!(f, "zstd({})", level)
                } else {
                    write!(f, "zstd")
                }
            }
        }
    }
}

#[derive(Eq, PartialEq, Debug, Clone, Serialize, Deserialize)]
pub struct CompactionAlgorithmSettings {
    pub kind: CompactionAlgorithm,
}

#[derive(Debug, PartialEq, Eq, Clone, Deserialize, Serialize)]
#[serde(tag = "mode", rename_all = "kebab-case", deny_unknown_fields)]
pub enum L0FlushConfig {
    #[serde(rename_all = "snake_case")]
    Direct { max_concurrency: NonZeroUsize },
}

#[derive(Debug, Clone, Copy, PartialEq, Eq, Serialize, Deserialize)]
pub struct EvictionPolicyLayerAccessThreshold {
    #[serde(with = "humantime_serde")]
    pub period: Duration,
    #[serde(with = "humantime_serde")]
    pub threshold: Duration,
}

#[derive(Debug, Serialize, Deserialize, Clone, PartialEq, Eq)]
pub struct ThrottleConfig {
    pub task_kinds: Vec<String>, // TaskKind
    pub initial: u32,
    #[serde(with = "humantime_serde")]
    pub refill_interval: Duration,
    pub refill_amount: NonZeroU32,
    pub max: u32,
}

impl ThrottleConfig {
    pub fn disabled() -> Self {
        Self {
            task_kinds: vec![], // effectively disables the throttle
            // other values don't matter with emtpy `task_kinds`.
            initial: 0,
            refill_interval: Duration::from_millis(1),
            refill_amount: NonZeroU32::new(1).unwrap(),
            max: 1,
        }
    }
    /// The requests per second allowed  by the given config.
    pub fn steady_rps(&self) -> f64 {
        (self.refill_amount.get() as f64) / (self.refill_interval.as_secs_f64())
    }
}

/// A flattened analog of a `pagesever::tenant::LocationMode`, which
/// lists out all possible states (and the virtual "Detached" state)
/// in a flat form rather than using rust-style enums.
#[derive(Serialize, Deserialize, Debug, Clone, Copy, Eq, PartialEq)]
pub enum LocationConfigMode {
    AttachedSingle,
    AttachedMulti,
    AttachedStale,
    Secondary,
    Detached,
}

#[derive(Serialize, Deserialize, Debug, Clone, Eq, PartialEq)]
pub struct LocationConfigSecondary {
    pub warm: bool,
}

/// An alternative representation of `pageserver::tenant::LocationConf`,
/// for use in external-facing APIs.
#[derive(Serialize, Deserialize, Debug, Clone, Eq, PartialEq)]
pub struct LocationConfig {
    pub mode: LocationConfigMode,
    /// If attaching, in what generation?
    #[serde(default)]
    pub generation: Option<u32>,

    // If requesting mode `Secondary`, configuration for that.
    #[serde(default)]
    pub secondary_conf: Option<LocationConfigSecondary>,

    // Shard parameters: if shard_count is nonzero, then other shard_* fields
    // must be set accurately.
    #[serde(default)]
    pub shard_number: u8,
    #[serde(default)]
    pub shard_count: u8,
    #[serde(default)]
    pub shard_stripe_size: u32,

    // This configuration only affects attached mode, but should be provided irrespective
    // of the mode, as a secondary location might transition on startup if the response
    // to the `/re-attach` control plane API requests it.
    pub tenant_conf: TenantConfig,
}

#[derive(Serialize, Deserialize)]
pub struct LocationConfigListResponse {
    pub tenant_shards: Vec<(TenantShardId, Option<LocationConfig>)>,
}

#[derive(Serialize)]
pub struct StatusResponse {
    pub id: NodeId,
}

#[derive(Serialize, Deserialize, Debug)]
#[serde(deny_unknown_fields)]
pub struct TenantLocationConfigRequest {
    #[serde(flatten)]
    pub config: LocationConfig, // as we have a flattened field, we should reject all unknown fields in it
}

#[derive(Serialize, Deserialize, Debug)]
#[serde(deny_unknown_fields)]
pub struct TenantTimeTravelRequest {
    pub shard_counts: Vec<ShardCount>,
}

#[derive(Serialize, Deserialize, Debug)]
#[serde(deny_unknown_fields)]
pub struct TenantShardLocation {
    pub shard_id: TenantShardId,
    pub node_id: NodeId,
}

#[derive(Serialize, Deserialize, Debug)]
#[serde(deny_unknown_fields)]
pub struct TenantLocationConfigResponse {
    pub shards: Vec<TenantShardLocation>,
    // If the shards' ShardCount count is >1, stripe_size will be set.
    pub stripe_size: Option<ShardStripeSize>,
}

#[derive(Serialize, Deserialize, Debug)]
#[serde(deny_unknown_fields)]
pub struct TenantConfigRequest {
    pub tenant_id: TenantId,
    #[serde(flatten)]
    pub config: TenantConfig, // as we have a flattened field, we should reject all unknown fields in it
}

impl std::ops::Deref for TenantConfigRequest {
    type Target = TenantConfig;

    fn deref(&self) -> &Self::Target {
        &self.config
    }
}

impl TenantConfigRequest {
    pub fn new(tenant_id: TenantId) -> TenantConfigRequest {
        let config = TenantConfig::default();
        TenantConfigRequest { tenant_id, config }
    }
}

/// See [`TenantState::attachment_status`] and the OpenAPI docs for context.
#[derive(Serialize, Deserialize, Clone)]
#[serde(tag = "slug", content = "data", rename_all = "snake_case")]
pub enum TenantAttachmentStatus {
    Maybe,
    Attached,
    Failed { reason: String },
}

#[derive(Serialize, Deserialize, Clone)]
pub struct TenantInfo {
    pub id: TenantShardId,
    // NB: intentionally not part of OpenAPI, we don't want to commit to a specific set of TenantState's
    pub state: TenantState,
    /// Sum of the size of all layer files.
    /// If a layer is present in both local FS and S3, it counts only once.
    pub current_physical_size: Option<u64>, // physical size is only included in `tenant_status` endpoint
    pub attachment_status: TenantAttachmentStatus,
    pub generation: u32,

    /// Opaque explanation if gc is being blocked.
    ///
    /// Only looked up for the individual tenant detail, not the listing. This is purely for
    /// debugging, not included in openapi.
    #[serde(skip_serializing_if = "Option::is_none")]
    pub gc_blocking: Option<String>,
}

#[derive(Serialize, Deserialize, Clone)]
pub struct TenantDetails {
    #[serde(flatten)]
    pub tenant_info: TenantInfo,

    pub walredo: Option<WalRedoManagerStatus>,

    pub timelines: Vec<TimelineId>,
}

#[derive(Serialize, Deserialize, PartialEq, Eq, Clone, Copy, Debug)]
pub enum TimelineArchivalState {
    Archived,
    Unarchived,
}

#[derive(Serialize, Deserialize, PartialEq, Eq, Clone)]
pub struct TimelineArchivalConfigRequest {
    pub state: TimelineArchivalState,
}

#[derive(Debug, Serialize, Deserialize, Clone)]
pub struct TimelinesInfoAndOffloaded {
    pub timelines: Vec<TimelineInfo>,
    pub offloaded: Vec<OffloadedTimelineInfo>,
}

/// Analog of [`TimelineInfo`] for offloaded timelines.
#[derive(Debug, Serialize, Deserialize, Clone)]
pub struct OffloadedTimelineInfo {
    pub tenant_id: TenantShardId,
    pub timeline_id: TimelineId,
    /// Whether the timeline has a parent it has been branched off from or not
    pub ancestor_timeline_id: Option<TimelineId>,
    /// Whether to retain the branch lsn at the ancestor or not
    pub ancestor_retain_lsn: Option<Lsn>,
    /// The time point when the timeline was archived
    pub archived_at: chrono::DateTime<chrono::Utc>,
}

/// This represents the output of the "timeline_detail" and "timeline_list" API calls.
#[derive(Debug, Serialize, Deserialize, Clone)]
pub struct TimelineInfo {
    pub tenant_id: TenantShardId,
    pub timeline_id: TimelineId,

    pub ancestor_timeline_id: Option<TimelineId>,
    pub ancestor_lsn: Option<Lsn>,
    pub last_record_lsn: Lsn,
    pub prev_record_lsn: Option<Lsn>,
    pub latest_gc_cutoff_lsn: Lsn,
    pub disk_consistent_lsn: Lsn,

    /// The LSN that we have succesfully uploaded to remote storage
    pub remote_consistent_lsn: Lsn,

    /// The LSN that we are advertizing to safekeepers
    pub remote_consistent_lsn_visible: Lsn,

    /// The LSN from the start of the root timeline (never changes)
    pub initdb_lsn: Lsn,

    pub current_logical_size: u64,
    pub current_logical_size_is_accurate: bool,

    pub directory_entries_counts: Vec<u64>,

    /// Sum of the size of all layer files.
    /// If a layer is present in both local FS and S3, it counts only once.
    pub current_physical_size: Option<u64>, // is None when timeline is Unloaded
    pub current_logical_size_non_incremental: Option<u64>,

    /// How many bytes of WAL are within this branch's pitr_interval.  If the pitr_interval goes
    /// beyond the branch's branch point, we only count up to the branch point.
    pub pitr_history_size: u64,

    /// Whether this branch's branch point is within its ancestor's PITR interval (i.e. any
    /// ancestor data used by this branch would have been retained anyway).  If this is false, then
    /// this branch may be imposing a cost on the ancestor by causing it to retain layers that it would
    /// otherwise be able to GC.
    pub within_ancestor_pitr: bool,

    pub timeline_dir_layer_file_size_sum: Option<u64>,

    pub wal_source_connstr: Option<String>,
    pub last_received_msg_lsn: Option<Lsn>,
    /// the timestamp (in microseconds) of the last received message
    pub last_received_msg_ts: Option<u128>,
    pub pg_version: u32,

    pub state: TimelineState,

    pub walreceiver_status: String,

    // ALWAYS add new fields at the end of the struct with `Option` to ensure forward/backward compatibility.
    // Backward compatibility: you will get a JSON not containing the newly-added field.
    // Forward compatibility: a previous version of the pageserver will receive a JSON. serde::Deserialize does
    // not deny unknown fields by default so it's safe to set the field to some value, though it won't be
    // read.
    pub is_archived: Option<bool>,
}

#[derive(Debug, Clone, Serialize, Deserialize)]
pub struct LayerMapInfo {
    pub in_memory_layers: Vec<InMemoryLayerInfo>,
    pub historic_layers: Vec<HistoricLayerInfo>,
}

/// The residence status of a layer
#[derive(Debug, Clone, Copy, Serialize, Deserialize)]
pub enum LayerResidenceStatus {
    /// Residence status for a layer file that exists locally.
    /// It may also exist on the remote, we don't care here.
    Resident,
    /// Residence status for a layer file that only exists on the remote.
    Evicted,
}

#[serde_as]
#[derive(Debug, Clone, Serialize, Deserialize)]
pub struct LayerAccessStats {
    #[serde_as(as = "serde_with::TimestampMilliSeconds")]
    pub access_time: SystemTime,

    #[serde_as(as = "serde_with::TimestampMilliSeconds")]
    pub residence_time: SystemTime,

    pub visible: bool,
}

#[derive(Debug, Clone, Serialize, Deserialize)]
#[serde(tag = "kind")]
pub enum InMemoryLayerInfo {
    Open { lsn_start: Lsn },
    Frozen { lsn_start: Lsn, lsn_end: Lsn },
}

#[derive(Debug, Clone, Serialize, Deserialize)]
#[serde(tag = "kind")]
pub enum HistoricLayerInfo {
    Delta {
        layer_file_name: String,
        layer_file_size: u64,

        lsn_start: Lsn,
        lsn_end: Lsn,
        remote: bool,
        access_stats: LayerAccessStats,

        l0: bool,
    },
    Image {
        layer_file_name: String,
        layer_file_size: u64,

        lsn_start: Lsn,
        remote: bool,
        access_stats: LayerAccessStats,
    },
}

impl HistoricLayerInfo {
    pub fn layer_file_name(&self) -> &str {
        match self {
            HistoricLayerInfo::Delta {
                layer_file_name, ..
            } => layer_file_name,
            HistoricLayerInfo::Image {
                layer_file_name, ..
            } => layer_file_name,
        }
    }
    pub fn is_remote(&self) -> bool {
        match self {
            HistoricLayerInfo::Delta { remote, .. } => *remote,
            HistoricLayerInfo::Image { remote, .. } => *remote,
        }
    }
    pub fn set_remote(&mut self, value: bool) {
        let field = match self {
            HistoricLayerInfo::Delta { remote, .. } => remote,
            HistoricLayerInfo::Image { remote, .. } => remote,
        };
        *field = value;
    }
    pub fn layer_file_size(&self) -> u64 {
        match self {
            HistoricLayerInfo::Delta {
                layer_file_size, ..
            } => *layer_file_size,
            HistoricLayerInfo::Image {
                layer_file_size, ..
            } => *layer_file_size,
        }
    }
}

#[derive(Debug, Serialize, Deserialize)]
pub struct DownloadRemoteLayersTaskSpawnRequest {
    pub max_concurrent_downloads: NonZeroUsize,
}

#[derive(Debug, Serialize, Deserialize)]
pub struct IngestAuxFilesRequest {
    pub aux_files: HashMap<String, String>,
}

#[derive(Debug, Serialize, Deserialize)]
pub struct ListAuxFilesRequest {
    pub lsn: Lsn,
}

#[derive(Debug, Serialize, Deserialize, Clone)]
pub struct DownloadRemoteLayersTaskInfo {
    pub task_id: String,
    pub state: DownloadRemoteLayersTaskState,
    pub total_layer_count: u64,         // stable once `completed`
    pub successful_download_count: u64, // stable once `completed`
    pub failed_download_count: u64,     // stable once `completed`
}

#[derive(Debug, Serialize, Deserialize, Clone)]
pub enum DownloadRemoteLayersTaskState {
    Running,
    Completed,
    ShutDown,
}

#[derive(Debug, Serialize, Deserialize)]
pub struct TimelineGcRequest {
    pub gc_horizon: Option<u64>,
}

#[derive(Debug, Clone, Serialize, Deserialize)]
pub struct WalRedoManagerProcessStatus {
    pub pid: u32,
}

#[derive(Debug, Clone, Serialize, Deserialize)]
pub struct WalRedoManagerStatus {
    pub last_redo_at: Option<chrono::DateTime<chrono::Utc>>,
    pub process: Option<WalRedoManagerProcessStatus>,
}

/// The progress of a secondary tenant.
///
/// It is mostly useful when doing a long running download: e.g. initiating
/// a download job, timing out while waiting for it to run, and then inspecting this status to understand
/// what's happening.
#[derive(Default, Debug, Serialize, Deserialize, Clone)]
pub struct SecondaryProgress {
    /// The remote storage LastModified time of the heatmap object we last downloaded.
    pub heatmap_mtime: Option<serde_system_time::SystemTime>,

    /// The number of layers currently on-disk
    pub layers_downloaded: usize,
    /// The number of layers in the most recently seen heatmap
    pub layers_total: usize,

    /// The number of layer bytes currently on-disk
    pub bytes_downloaded: u64,
    /// The number of layer bytes in the most recently seen heatmap
    pub bytes_total: u64,
}

#[derive(Serialize, Deserialize, Debug)]
pub struct TenantScanRemoteStorageShard {
    pub tenant_shard_id: TenantShardId,
    pub generation: Option<u32>,
}

#[derive(Serialize, Deserialize, Debug, Default)]
pub struct TenantScanRemoteStorageResponse {
    pub shards: Vec<TenantScanRemoteStorageShard>,
}

#[derive(Serialize, Deserialize, Debug, Clone)]
#[serde(rename_all = "snake_case")]
pub enum TenantSorting {
    ResidentSize,
    MaxLogicalSize,
}

impl Default for TenantSorting {
    fn default() -> Self {
        Self::ResidentSize
    }
}

#[derive(Serialize, Deserialize, Debug, Clone)]
pub struct TopTenantShardsRequest {
    // How would you like to sort the tenants?
    pub order_by: TenantSorting,

    // How many results?
    pub limit: usize,

    // Omit tenants with more than this many shards (e.g. if this is the max number of shards
    // that the caller would ever split to)
    pub where_shards_lt: Option<ShardCount>,

    // Omit tenants where the ordering metric is less than this (this is an optimization to
    // let us quickly exclude numerous tiny shards)
    pub where_gt: Option<u64>,
}

#[derive(Serialize, Deserialize, Debug, PartialEq, Eq)]
pub struct TopTenantShardItem {
    pub id: TenantShardId,

    /// Total size of layers on local disk for all timelines in this tenant
    pub resident_size: u64,

    /// Total size of layers in remote storage for all timelines in this tenant
    pub physical_size: u64,

    /// The largest logical size of a timeline within this tenant
    pub max_logical_size: u64,
}

#[derive(Serialize, Deserialize, Debug, Default)]
pub struct TopTenantShardsResponse {
    pub shards: Vec<TopTenantShardItem>,
}

pub mod virtual_file {
    #[derive(
        Copy,
        Clone,
        PartialEq,
        Eq,
        Hash,
        strum_macros::EnumString,
        strum_macros::Display,
        serde_with::DeserializeFromStr,
        serde_with::SerializeDisplay,
        Debug,
    )]
    #[strum(serialize_all = "kebab-case")]
    pub enum IoEngineKind {
        StdFs,
        #[cfg(target_os = "linux")]
        TokioEpollUring,
    }

    /// Direct IO modes for a pageserver.
    #[derive(
        Copy,
        Clone,
        PartialEq,
        Eq,
        Hash,
        strum_macros::EnumString,
        strum_macros::Display,
        serde_with::DeserializeFromStr,
        serde_with::SerializeDisplay,
        Debug,
    )]
    #[strum(serialize_all = "kebab-case")]
    #[repr(u8)]
    pub enum IoMode {
        /// Uses buffered IO.
        Buffered,
        /// Uses direct IO, error out if the operation fails.
        #[cfg(target_os = "linux")]
        Direct,
    }

    impl IoMode {
        pub const fn preferred() -> Self {
            Self::Buffered
        }
    }

    impl TryFrom<u8> for IoMode {
        type Error = u8;

        fn try_from(value: u8) -> Result<Self, Self::Error> {
            Ok(match value {
                v if v == (IoMode::Buffered as u8) => IoMode::Buffered,
                #[cfg(target_os = "linux")]
                v if v == (IoMode::Direct as u8) => IoMode::Direct,
                x => return Err(x),
            })
        }
    }
}

#[derive(Debug, Clone, Serialize, Deserialize)]
pub struct ScanDisposableKeysResponse {
    pub disposable_count: usize,
    pub not_disposable_count: usize,
}

// Wrapped in libpq CopyData
#[derive(PartialEq, Eq, Debug)]
pub enum PagestreamFeMessage {
    Exists(PagestreamExistsRequest),
    Nblocks(PagestreamNblocksRequest),
    GetPage(PagestreamGetPageRequest),
    DbSize(PagestreamDbSizeRequest),
    GetSlruSegment(PagestreamGetSlruSegmentRequest),
}

// Wrapped in libpq CopyData
#[derive(strum_macros::EnumProperty)]
pub enum PagestreamBeMessage {
    Exists(PagestreamExistsResponse),
    Nblocks(PagestreamNblocksResponse),
    GetPage(PagestreamGetPageResponse),
    Error(PagestreamErrorResponse),
    DbSize(PagestreamDbSizeResponse),
    GetSlruSegment(PagestreamGetSlruSegmentResponse),
}

// Keep in sync with `pagestore_client.h`
#[repr(u8)]
enum PagestreamBeMessageTag {
    Exists = 100,
    Nblocks = 101,
    GetPage = 102,
    Error = 103,
    DbSize = 104,
    GetSlruSegment = 105,
}
impl TryFrom<u8> for PagestreamBeMessageTag {
    type Error = u8;
    fn try_from(value: u8) -> Result<Self, u8> {
        match value {
            100 => Ok(PagestreamBeMessageTag::Exists),
            101 => Ok(PagestreamBeMessageTag::Nblocks),
            102 => Ok(PagestreamBeMessageTag::GetPage),
            103 => Ok(PagestreamBeMessageTag::Error),
            104 => Ok(PagestreamBeMessageTag::DbSize),
            105 => Ok(PagestreamBeMessageTag::GetSlruSegment),
            _ => Err(value),
        }
    }
}

// A GetPage request contains two LSN values:
//
// request_lsn: Get the page version at this point in time.  Lsn::Max is a special value that means
// "get the latest version present". It's used by the primary server, which knows that no one else
// is writing WAL. 'not_modified_since' must be set to a proper value even if request_lsn is
// Lsn::Max. Standby servers use the current replay LSN as the request LSN.
//
// not_modified_since: Hint to the pageserver that the client knows that the page has not been
// modified between 'not_modified_since' and the request LSN. It's always correct to set
// 'not_modified_since equal' to 'request_lsn' (unless Lsn::Max is used as the 'request_lsn'), but
// passing an earlier LSN can speed up the request, by allowing the pageserver to process the
// request without waiting for 'request_lsn' to arrive.
//
// The now-defunct V1 interface contained only one LSN, and a boolean 'latest' flag. The V1 interface was
// sufficient for the primary; the 'lsn' was equivalent to the 'not_modified_since' value, and
// 'latest' was set to true. The V2 interface was added because there was no correct way for a
// standby to request a page at a particular non-latest LSN, and also include the
// 'not_modified_since' hint. That led to an awkward choice of either using an old LSN in the
// request, if the standby knows that the page hasn't been modified since, and risk getting an error
// if that LSN has fallen behind the GC horizon, or requesting the current replay LSN, which could
// require the pageserver unnecessarily to wait for the WAL to arrive up to that point. The new V2
// interface allows sending both LSNs, and let the pageserver do the right thing. There was no
// difference in the responses between V1 and V2.
//
#[derive(Clone, Copy)]
pub enum PagestreamProtocolVersion {
    V2,
}

#[derive(Debug, PartialEq, Eq)]
pub struct PagestreamExistsRequest {
    pub request_lsn: Lsn,
    pub not_modified_since: Lsn,
    pub rel: RelTag,
}

#[derive(Debug, PartialEq, Eq)]
pub struct PagestreamNblocksRequest {
    pub request_lsn: Lsn,
    pub not_modified_since: Lsn,
    pub rel: RelTag,
}

#[derive(Debug, PartialEq, Eq)]
pub struct PagestreamGetPageRequest {
    pub request_lsn: Lsn,
    pub not_modified_since: Lsn,
    pub rel: RelTag,
    pub blkno: u32,
}

#[derive(Debug, PartialEq, Eq)]
pub struct PagestreamDbSizeRequest {
    pub request_lsn: Lsn,
    pub not_modified_since: Lsn,
    pub dbnode: u32,
}

#[derive(Debug, PartialEq, Eq)]
pub struct PagestreamGetSlruSegmentRequest {
    pub request_lsn: Lsn,
    pub not_modified_since: Lsn,
    pub kind: u8,
    pub segno: u32,
}

#[derive(Debug)]
pub struct PagestreamExistsResponse {
    pub exists: bool,
}

#[derive(Debug)]
pub struct PagestreamNblocksResponse {
    pub n_blocks: u32,
}

#[derive(Debug)]
pub struct PagestreamGetPageResponse {
    pub page: Bytes,
}

#[derive(Debug)]
pub struct PagestreamGetSlruSegmentResponse {
    pub segment: Bytes,
}

#[derive(Debug)]
pub struct PagestreamErrorResponse {
    pub message: String,
}

#[derive(Debug)]
pub struct PagestreamDbSizeResponse {
    pub db_size: i64,
}

// This is a cut-down version of TenantHistorySize from the pageserver crate, omitting fields
// that require pageserver-internal types.  It is sufficient to get the total size.
#[derive(Serialize, Deserialize, Debug)]
pub struct TenantHistorySize {
    pub id: TenantId,
    /// Size is a mixture of WAL and logical size, so the unit is bytes.
    ///
    /// Will be none if `?inputs_only=true` was given.
    pub size: Option<u64>,
}

impl PagestreamFeMessage {
    /// Serialize a compute -> pageserver message. This is currently only used in testing
    /// tools. Always uses protocol version 2.
    pub fn serialize(&self) -> Bytes {
        let mut bytes = BytesMut::new();

        match self {
            Self::Exists(req) => {
                bytes.put_u8(0);
                bytes.put_u64(req.request_lsn.0);
                bytes.put_u64(req.not_modified_since.0);
                bytes.put_u32(req.rel.spcnode);
                bytes.put_u32(req.rel.dbnode);
                bytes.put_u32(req.rel.relnode);
                bytes.put_u8(req.rel.forknum);
            }

            Self::Nblocks(req) => {
                bytes.put_u8(1);
                bytes.put_u64(req.request_lsn.0);
                bytes.put_u64(req.not_modified_since.0);
                bytes.put_u32(req.rel.spcnode);
                bytes.put_u32(req.rel.dbnode);
                bytes.put_u32(req.rel.relnode);
                bytes.put_u8(req.rel.forknum);
            }

            Self::GetPage(req) => {
                bytes.put_u8(2);
                bytes.put_u64(req.request_lsn.0);
                bytes.put_u64(req.not_modified_since.0);
                bytes.put_u32(req.rel.spcnode);
                bytes.put_u32(req.rel.dbnode);
                bytes.put_u32(req.rel.relnode);
                bytes.put_u8(req.rel.forknum);
                bytes.put_u32(req.blkno);
            }

            Self::DbSize(req) => {
                bytes.put_u8(3);
                bytes.put_u64(req.request_lsn.0);
                bytes.put_u64(req.not_modified_since.0);
                bytes.put_u32(req.dbnode);
            }

            Self::GetSlruSegment(req) => {
                bytes.put_u8(4);
                bytes.put_u64(req.request_lsn.0);
                bytes.put_u64(req.not_modified_since.0);
                bytes.put_u8(req.kind);
                bytes.put_u32(req.segno);
            }
        }

        bytes.into()
    }

    pub fn parse<R: std::io::Read>(body: &mut R) -> anyhow::Result<PagestreamFeMessage> {
        // these correspond to the NeonMessageTag enum in pagestore_client.h
        //
        // TODO: consider using protobuf or serde bincode for less error prone
        // serialization.
        let msg_tag = body.read_u8()?;

        // these two fields are the same for every request type
        let request_lsn = Lsn::from(body.read_u64::<BigEndian>()?);
        let not_modified_since = Lsn::from(body.read_u64::<BigEndian>()?);

        match msg_tag {
            0 => Ok(PagestreamFeMessage::Exists(PagestreamExistsRequest {
                request_lsn,
                not_modified_since,
                rel: RelTag {
                    spcnode: body.read_u32::<BigEndian>()?,
                    dbnode: body.read_u32::<BigEndian>()?,
                    relnode: body.read_u32::<BigEndian>()?,
                    forknum: body.read_u8()?,
                },
            })),
            1 => Ok(PagestreamFeMessage::Nblocks(PagestreamNblocksRequest {
                request_lsn,
                not_modified_since,
                rel: RelTag {
                    spcnode: body.read_u32::<BigEndian>()?,
                    dbnode: body.read_u32::<BigEndian>()?,
                    relnode: body.read_u32::<BigEndian>()?,
                    forknum: body.read_u8()?,
                },
            })),
            2 => Ok(PagestreamFeMessage::GetPage(PagestreamGetPageRequest {
                request_lsn,
                not_modified_since,
                rel: RelTag {
                    spcnode: body.read_u32::<BigEndian>()?,
                    dbnode: body.read_u32::<BigEndian>()?,
                    relnode: body.read_u32::<BigEndian>()?,
                    forknum: body.read_u8()?,
                },
                blkno: body.read_u32::<BigEndian>()?,
            })),
            3 => Ok(PagestreamFeMessage::DbSize(PagestreamDbSizeRequest {
                request_lsn,
                not_modified_since,
                dbnode: body.read_u32::<BigEndian>()?,
            })),
            4 => Ok(PagestreamFeMessage::GetSlruSegment(
                PagestreamGetSlruSegmentRequest {
                    request_lsn,
                    not_modified_since,
                    kind: body.read_u8()?,
                    segno: body.read_u32::<BigEndian>()?,
                },
            )),
            _ => bail!("unknown smgr message tag: {:?}", msg_tag),
        }
    }
}

impl PagestreamBeMessage {
    pub fn serialize(&self) -> Bytes {
        let mut bytes = BytesMut::new();

        use PagestreamBeMessageTag as Tag;
        match self {
            Self::Exists(resp) => {
                bytes.put_u8(Tag::Exists as u8);
                bytes.put_u8(resp.exists as u8);
            }

            Self::Nblocks(resp) => {
                bytes.put_u8(Tag::Nblocks as u8);
                bytes.put_u32(resp.n_blocks);
            }

            Self::GetPage(resp) => {
                bytes.put_u8(Tag::GetPage as u8);
                bytes.put(&resp.page[..]);
            }

            Self::Error(resp) => {
                bytes.put_u8(Tag::Error as u8);
                bytes.put(resp.message.as_bytes());
                bytes.put_u8(0); // null terminator
            }
            Self::DbSize(resp) => {
                bytes.put_u8(Tag::DbSize as u8);
                bytes.put_i64(resp.db_size);
            }

            Self::GetSlruSegment(resp) => {
                bytes.put_u8(Tag::GetSlruSegment as u8);
                bytes.put_u32((resp.segment.len() / BLCKSZ as usize) as u32);
                bytes.put(&resp.segment[..]);
            }
        }

        bytes.into()
    }

    pub fn deserialize(buf: Bytes) -> anyhow::Result<Self> {
        let mut buf = buf.reader();
        let msg_tag = buf.read_u8()?;

        use PagestreamBeMessageTag as Tag;
        let ok =
            match Tag::try_from(msg_tag).map_err(|tag: u8| anyhow::anyhow!("invalid tag {tag}"))? {
                Tag::Exists => {
                    let exists = buf.read_u8()?;
                    Self::Exists(PagestreamExistsResponse {
                        exists: exists != 0,
                    })
                }
                Tag::Nblocks => {
                    let n_blocks = buf.read_u32::<BigEndian>()?;
                    Self::Nblocks(PagestreamNblocksResponse { n_blocks })
                }
                Tag::GetPage => {
                    let mut page = vec![0; 8192]; // TODO: use MaybeUninit
                    buf.read_exact(&mut page)?;
                    PagestreamBeMessage::GetPage(PagestreamGetPageResponse { page: page.into() })
                }
                Tag::Error => {
                    let mut msg = Vec::new();
                    buf.read_until(0, &mut msg)?;
                    let cstring = std::ffi::CString::from_vec_with_nul(msg)?;
                    let rust_str = cstring.to_str()?;
                    PagestreamBeMessage::Error(PagestreamErrorResponse {
                        message: rust_str.to_owned(),
                    })
                }
                Tag::DbSize => {
                    let db_size = buf.read_i64::<BigEndian>()?;
                    Self::DbSize(PagestreamDbSizeResponse { db_size })
                }
                Tag::GetSlruSegment => {
                    let n_blocks = buf.read_u32::<BigEndian>()?;
                    let mut segment = vec![0; n_blocks as usize * BLCKSZ as usize];
                    buf.read_exact(&mut segment)?;
                    Self::GetSlruSegment(PagestreamGetSlruSegmentResponse {
                        segment: segment.into(),
                    })
                }
            };
        let remaining = buf.into_inner();
        if !remaining.is_empty() {
            anyhow::bail!(
                "remaining bytes in msg with tag={msg_tag}: {}",
                remaining.len()
            );
        }
        Ok(ok)
    }

    pub fn kind(&self) -> &'static str {
        match self {
            Self::Exists(_) => "Exists",
            Self::Nblocks(_) => "Nblocks",
            Self::GetPage(_) => "GetPage",
            Self::Error(_) => "Error",
            Self::DbSize(_) => "DbSize",
            Self::GetSlruSegment(_) => "GetSlruSegment",
        }
    }
}

#[cfg(test)]
mod tests {
    use serde_json::json;
    use std::str::FromStr;

    use super::*;

    #[test]
    fn test_pagestream() {
        // Test serialization/deserialization of PagestreamFeMessage
        let messages = vec![
            PagestreamFeMessage::Exists(PagestreamExistsRequest {
                request_lsn: Lsn(4),
                not_modified_since: Lsn(3),
                rel: RelTag {
                    forknum: 1,
                    spcnode: 2,
                    dbnode: 3,
                    relnode: 4,
                },
            }),
            PagestreamFeMessage::Nblocks(PagestreamNblocksRequest {
                request_lsn: Lsn(4),
                not_modified_since: Lsn(4),
                rel: RelTag {
                    forknum: 1,
                    spcnode: 2,
                    dbnode: 3,
                    relnode: 4,
                },
            }),
            PagestreamFeMessage::GetPage(PagestreamGetPageRequest {
                request_lsn: Lsn(4),
                not_modified_since: Lsn(3),
                rel: RelTag {
                    forknum: 1,
                    spcnode: 2,
                    dbnode: 3,
                    relnode: 4,
                },
                blkno: 7,
            }),
            PagestreamFeMessage::DbSize(PagestreamDbSizeRequest {
                request_lsn: Lsn(4),
                not_modified_since: Lsn(3),
                dbnode: 7,
            }),
        ];
        for msg in messages {
            let bytes = msg.serialize();
            let reconstructed = PagestreamFeMessage::parse(&mut bytes.reader()).unwrap();
            assert!(msg == reconstructed);
        }
    }

    #[test]
    fn test_tenantinfo_serde() {
        // Test serialization/deserialization of TenantInfo
        let original_active = TenantInfo {
            id: TenantShardId::unsharded(TenantId::generate()),
            state: TenantState::Active,
            current_physical_size: Some(42),
            attachment_status: TenantAttachmentStatus::Attached,
            generation: 1,
            gc_blocking: None,
        };
        let expected_active = json!({
            "id": original_active.id.to_string(),
            "state": {
                "slug": "Active",
            },
            "current_physical_size": 42,
            "attachment_status": {
                "slug":"attached",
            },
            "generation" : 1
        });

        let original_broken = TenantInfo {
            id: TenantShardId::unsharded(TenantId::generate()),
            state: TenantState::Broken {
                reason: "reason".into(),
                backtrace: "backtrace info".into(),
            },
            current_physical_size: Some(42),
            attachment_status: TenantAttachmentStatus::Attached,
            generation: 1,
            gc_blocking: None,
        };
        let expected_broken = json!({
            "id": original_broken.id.to_string(),
            "state": {
                "slug": "Broken",
                "data": {
                    "backtrace": "backtrace info",
                    "reason": "reason",
                }
            },
            "current_physical_size": 42,
            "attachment_status": {
                "slug":"attached",
            },
            "generation" : 1
        });

        assert_eq!(
            serde_json::to_value(&original_active).unwrap(),
            expected_active
        );

        assert_eq!(
            serde_json::to_value(&original_broken).unwrap(),
            expected_broken
        );
        assert!(format!("{:?}", &original_broken.state).contains("reason"));
        assert!(format!("{:?}", &original_broken.state).contains("backtrace info"));
    }

    #[test]
    fn test_reject_unknown_field() {
        let id = TenantId::generate();
        let config_request = json!({
            "tenant_id": id.to_string(),
            "unknown_field": "unknown_value".to_string(),
        });
        let err = serde_json::from_value::<TenantConfigRequest>(config_request).unwrap_err();
        assert!(
            err.to_string().contains("unknown field `unknown_field`"),
            "expect unknown field `unknown_field` error, got: {}",
            err
        );
    }

    #[test]
    fn tenantstatus_activating_serde() {
        let states = [TenantState::Activating(ActivatingFrom::Attaching)];
        let expected = "[{\"slug\":\"Activating\",\"data\":\"Attaching\"}]";

        let actual = serde_json::to_string(&states).unwrap();

        assert_eq!(actual, expected);

        let parsed = serde_json::from_str::<Vec<TenantState>>(&actual).unwrap();

        assert_eq!(states.as_slice(), &parsed);
    }

    #[test]
    fn tenantstatus_activating_strum() {
        // tests added, because we use these for metrics
        let examples = [
            (line!(), TenantState::Attaching, "Attaching"),
            (
                line!(),
                TenantState::Activating(ActivatingFrom::Attaching),
                "Activating",
            ),
            (line!(), TenantState::Active, "Active"),
            (
                line!(),
                TenantState::Stopping {
                    progress: utils::completion::Barrier::default(),
                },
                "Stopping",
            ),
            (
                line!(),
                TenantState::Broken {
                    reason: "Example".into(),
                    backtrace: "Looooong backtrace".into(),
                },
                "Broken",
            ),
        ];

        for (line, rendered, expected) in examples {
            let actual: &'static str = rendered.into();
            assert_eq!(actual, expected, "example on {line}");
        }
    }

    #[test]
    fn test_aux_file_migration_path() {
        assert!(AuxFilePolicy::is_valid_migration_path(
            None,
            AuxFilePolicy::V1
        ));
        assert!(AuxFilePolicy::is_valid_migration_path(
            None,
            AuxFilePolicy::V2
        ));
        assert!(AuxFilePolicy::is_valid_migration_path(
            None,
            AuxFilePolicy::CrossValidation
        ));
        // Self-migration is not a valid migration path, and the caller should handle it by itself.
        assert!(!AuxFilePolicy::is_valid_migration_path(
            Some(AuxFilePolicy::V1),
            AuxFilePolicy::V1
        ));
        assert!(!AuxFilePolicy::is_valid_migration_path(
            Some(AuxFilePolicy::V2),
            AuxFilePolicy::V2
        ));
        assert!(!AuxFilePolicy::is_valid_migration_path(
            Some(AuxFilePolicy::CrossValidation),
            AuxFilePolicy::CrossValidation
        ));
        // Migrations not allowed
        assert!(!AuxFilePolicy::is_valid_migration_path(
            Some(AuxFilePolicy::CrossValidation),
            AuxFilePolicy::V1
        ));
        assert!(!AuxFilePolicy::is_valid_migration_path(
            Some(AuxFilePolicy::V1),
            AuxFilePolicy::V2
        ));
        assert!(!AuxFilePolicy::is_valid_migration_path(
            Some(AuxFilePolicy::V2),
            AuxFilePolicy::V1
        ));
        assert!(!AuxFilePolicy::is_valid_migration_path(
            Some(AuxFilePolicy::V2),
            AuxFilePolicy::CrossValidation
        ));
        assert!(!AuxFilePolicy::is_valid_migration_path(
            Some(AuxFilePolicy::V1),
            AuxFilePolicy::CrossValidation
        ));
        // Migrations allowed
        assert!(AuxFilePolicy::is_valid_migration_path(
            Some(AuxFilePolicy::CrossValidation),
            AuxFilePolicy::V2
        ));
    }

    #[test]
    fn test_aux_parse() {
        assert_eq!(AuxFilePolicy::from_str("V2").unwrap(), AuxFilePolicy::V2);
        assert_eq!(AuxFilePolicy::from_str("v2").unwrap(), AuxFilePolicy::V2);
        assert_eq!(
            AuxFilePolicy::from_str("cross-validation").unwrap(),
            AuxFilePolicy::CrossValidation
        );
    }

    #[test]
    fn test_image_compression_algorithm_parsing() {
        use ImageCompressionAlgorithm::*;
        let cases = [
            ("disabled", Disabled),
            ("zstd", Zstd { level: None }),
            ("zstd(18)", Zstd { level: Some(18) }),
            ("zstd(-3)", Zstd { level: Some(-3) }),
        ];

        for (display, expected) in cases {
            assert_eq!(
                ImageCompressionAlgorithm::from_str(display).unwrap(),
                expected,
                "parsing works"
            );
            assert_eq!(format!("{expected}"), display, "Display FromStr roundtrip");

            let ser = serde_json::to_string(&expected).expect("serialization");
            assert_eq!(
                serde_json::from_str::<ImageCompressionAlgorithm>(&ser).unwrap(),
                expected,
                "serde roundtrip"
            );

            assert_eq!(
                serde_json::Value::String(display.to_string()),
                serde_json::to_value(expected).unwrap(),
                "Display is the serde serialization"
            );
        }
    }
}<|MERGE_RESOLUTION|>--- conflicted
+++ resolved
@@ -224,22 +224,15 @@
         ancestor_timeline_id: TimelineId,
         #[serde(default)]
         ancestor_start_lsn: Option<Lsn>,
-<<<<<<< HEAD
-        // TODO: cplane sets this, but, the current branching code always
-        // inherits the ancestor's pg_version. This field is effectively ignored.
-        pg_version: Option<u32>,
-    },
-    ImportPgdata {
-        import_pgdata: TimelineCreateRequestModeImportPgdata,
-    },
-=======
         // TODO: cplane sets this, but, the branching code always
         // inherits the ancestor's pg_version. Earlier code wasn't
         // using a flattened enum, so, it was an accepted field, and
         // we continue to accept it by having it here.
         pg_version: Option<u32>,
     },
->>>>>>> 73f46169
+    ImportPgdata {
+        import_pgdata: TimelineCreateRequestModeImportPgdata,
+    },
     // NB: Bootstrap is all-optional, and thus the serde(untagged) will cause serde to stop at Bootstrap.
     // (serde picks the first matching enum variant, in declaration order).
     Bootstrap {
@@ -247,7 +240,6 @@
         existing_initdb_timeline_id: Option<TimelineId>,
         pg_version: Option<u32>,
     },
-<<<<<<< HEAD
 }
 
 #[derive(Serialize, Deserialize, Clone)]
@@ -282,8 +274,6 @@
                 .collect(),
         )
     }
-=======
->>>>>>> 73f46169
 }
 
 #[derive(Serialize, Deserialize, Clone)]
