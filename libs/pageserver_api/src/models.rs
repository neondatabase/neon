--- conflicted
+++ resolved
@@ -498,15 +498,13 @@
     #[serde(skip_serializing_if = "FieldPatch::is_noop")]
     pub wal_receiver_protocol_override: FieldPatch<PostgresClientProtocol>,
     #[serde(skip_serializing_if = "FieldPatch::is_noop")]
-<<<<<<< HEAD
+    pub rel_size_v2_enabled: FieldPatch<bool>,
+    #[serde(skip_serializing_if = "FieldPatch::is_noop")]
     pub gc_compaction_enabled: FieldPatch<bool>,
     #[serde(skip_serializing_if = "FieldPatch::is_noop")]
     pub gc_compaction_initial_threshold_mb: FieldPatch<u64>,
     #[serde(skip_serializing_if = "FieldPatch::is_noop")]
     pub gc_compaction_ratio_percent: FieldPatch<u64>,
-=======
-    pub rel_size_v2_enabled: FieldPatch<bool>,
->>>>>>> 2de2b26c
 }
 
 /// An alternative representation of `pageserver::tenant::TenantConf` with
@@ -538,13 +536,10 @@
     pub lsn_lease_length_for_ts: Option<String>,
     pub timeline_offloading: Option<bool>,
     pub wal_receiver_protocol_override: Option<PostgresClientProtocol>,
-<<<<<<< HEAD
+    pub rel_size_v2_enabled: Option<bool>,
     pub gc_compaction_enabled: Option<bool>,
     pub gc_compaction_initial_threshold_mb: Option<u64>,
     pub gc_compaction_ratio_percent: Option<u64>,
-=======
-    pub rel_size_v2_enabled: Option<bool>,
->>>>>>> 2de2b26c
 }
 
 impl TenantConfig {
@@ -574,13 +569,10 @@
             mut lsn_lease_length_for_ts,
             mut timeline_offloading,
             mut wal_receiver_protocol_override,
-<<<<<<< HEAD
+            mut rel_size_v2_enabled,
             mut gc_compaction_enabled,
             mut gc_compaction_initial_threshold_mb,
             mut gc_compaction_ratio_percent,
-=======
-            mut rel_size_v2_enabled,
->>>>>>> 2de2b26c
         } = self;
 
         patch.checkpoint_distance.apply(&mut checkpoint_distance);
@@ -625,7 +617,7 @@
         patch
             .wal_receiver_protocol_override
             .apply(&mut wal_receiver_protocol_override);
-<<<<<<< HEAD
+        patch.rel_size_v2_enabled.apply(&mut rel_size_v2_enabled);
         patch
             .gc_compaction_enabled
             .apply(&mut gc_compaction_enabled);
@@ -635,9 +627,6 @@
         patch
             .gc_compaction_ratio_percent
             .apply(&mut gc_compaction_ratio_percent);
-=======
-        patch.rel_size_v2_enabled.apply(&mut rel_size_v2_enabled);
->>>>>>> 2de2b26c
 
         Self {
             checkpoint_distance,
@@ -664,13 +653,10 @@
             lsn_lease_length_for_ts,
             timeline_offloading,
             wal_receiver_protocol_override,
-<<<<<<< HEAD
+            rel_size_v2_enabled,
             gc_compaction_enabled,
             gc_compaction_initial_threshold_mb,
             gc_compaction_ratio_percent,
-=======
-            rel_size_v2_enabled,
->>>>>>> 2de2b26c
         }
     }
 }
