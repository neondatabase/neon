--- conflicted
+++ resolved
@@ -17,11 +17,10 @@
     pub ranges: Vec<Range<Key>>,
 }
 
-<<<<<<< HEAD
 /// A wrapper type for sparse keyspaces.
 #[derive(Clone, Debug, Default, PartialEq, Eq)]
 pub struct SparseKeySpace(pub KeySpace);
-=======
+
 /// Represents a contiguous half-open range of the keyspace, masked according to a particular
 /// ShardNumber's stripes: within this range of keys, only some "belong" to the current
 /// shard.
@@ -249,7 +248,6 @@
         }
     }
 }
->>>>>>> 57464541
 
 impl KeySpace {
     /// Create a key space with a single range.
