--- conflicted
+++ resolved
@@ -1,9 +1,5 @@
 use std::str::FromStr;
-<<<<<<< HEAD
-use std::time::Duration;
-=======
-use std::time::Instant;
->>>>>>> 3977e0a7
+use std::time::{Duration, Instant};
 
 /// Request/response types for the storage controller
 /// API (`/control/v1` prefix).  Implemented by the server
