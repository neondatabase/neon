//! Structs representing the JSON formats used in the compute_ctl's HTTP API.

use chrono::{DateTime, Utc};
use serde::{Deserialize, Serialize, Serializer};

use crate::spec::ComputeSpec;

#[derive(Serialize, Debug, Deserialize)]
pub struct GenericAPIError {
    pub error: String,
}

/// Response of the /status API
#[derive(Serialize, Debug, Deserialize)]
#[serde(rename_all = "snake_case")]
pub struct ComputeStatusResponse {
    pub start_time: DateTime<Utc>,
    pub tenant: Option<String>,
    pub timeline: Option<String>,
    pub status: ComputeStatus,
    #[serde(serialize_with = "rfc3339_serialize")]
    pub last_active: Option<DateTime<Utc>>,
    pub error: Option<String>,
}

#[derive(Deserialize, Serialize)]
#[serde(rename_all = "snake_case")]
pub struct ComputeState {
    pub status: ComputeStatus,
    /// Timestamp of the last Postgres activity
    #[serde(serialize_with = "rfc3339_serialize")]
    pub last_active: Option<DateTime<Utc>>,
    pub error: Option<String>,
}

#[derive(Serialize, Clone, Copy, Debug, Deserialize, PartialEq, Eq)]
#[serde(rename_all = "snake_case")]
pub enum ComputeStatus {
    // Spec wasn't provided at start, waiting for it to be
    // provided by control-plane.
    Empty,
    // Compute configuration was requested.
    ConfigurationPending,
    // Compute node has spec and initial startup and
    // configuration is in progress.
    Init,
    // Compute is configured and running.
    Running,
    // New spec is being applied.
    Configuration,
    // Either startup or configuration failed,
    // compute will exit soon or is waiting for
    // control-plane to terminate it.
    Failed,
}

fn rfc3339_serialize<S>(x: &Option<DateTime<Utc>>, s: S) -> Result<S::Ok, S::Error>
where
    S: Serializer,
{
    if let Some(x) = x {
        x.to_rfc3339().serialize(s)
    } else {
        s.serialize_none()
    }
}

/// Response of the /metrics.json API
#[derive(Clone, Debug, Default, Serialize)]
pub struct ComputeMetrics {
    pub wait_for_spec_ms: u64,
    pub sync_safekeepers_ms: u64,
    pub basebackup_ms: u64,
<<<<<<< HEAD
    pub basebackup_bytes: u64,
=======
    pub start_postgres_ms: u64,
>>>>>>> 6fb7edf4
    pub config_ms: u64,
    pub total_startup_ms: u64,
}

/// Response of the `/computes/{compute_id}/spec` control-plane API.
/// This is not actually a compute API response, so consider moving
/// to a different place.
#[derive(Deserialize, Debug)]
pub struct ControlPlaneSpecResponse {
    pub spec: Option<ComputeSpec>,
    pub status: ControlPlaneComputeStatus,
}

#[derive(Deserialize, Clone, Copy, Debug, PartialEq, Eq)]
#[serde(rename_all = "snake_case")]
pub enum ControlPlaneComputeStatus {
    // Compute is known to control-plane, but it's not
    // yet attached to any timeline / endpoint.
    Empty,
    // Compute is attached to some timeline / endpoint and
    // should be able to start with provided spec.
    Attached,
}<|MERGE_RESOLUTION|>--- conflicted
+++ resolved
@@ -71,11 +71,8 @@
     pub wait_for_spec_ms: u64,
     pub sync_safekeepers_ms: u64,
     pub basebackup_ms: u64,
-<<<<<<< HEAD
     pub basebackup_bytes: u64,
-=======
     pub start_postgres_ms: u64,
->>>>>>> 6fb7edf4
     pub config_ms: u64,
     pub total_startup_ms: u64,
 }
