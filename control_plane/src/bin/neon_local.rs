--- conflicted
+++ resolved
@@ -557,20 +557,11 @@
     #[clap(long = "pageserver-id")]
     endpoint_pageserver_id: Option<NodeId>,
 
-<<<<<<< HEAD
     #[clap(long, value_parser = parse_compute_features)]
     features: Option<ComputeFeatures>,
 
-    #[clap(
-        long,
-        help = "Don't do basebackup, create endpoint directory with only config files",
-        action = clap::ArgAction::Set,
-        default_value_t = false
-    )]
-=======
     /// Don't do basebackup, create endpoint directory with only config files.
     #[clap(long, action = clap::ArgAction::Set, default_value_t = false)]
->>>>>>> f8fc0bf3
     config_only: bool,
 
     /// Postgres version.
@@ -603,7 +594,6 @@
     privileged_role_name: Option<String>,
 }
 
-<<<<<<< HEAD
 #[derive(Clone, serde::Deserialize)]
 #[serde(transparent)]
 struct ComputeFeatures(Vec<ComputeFeature>);
@@ -611,9 +601,7 @@
     serde_json::from_str(s).context("parse compute features arg as JSON array")
 }
 
-=======
 /// Start Postgres. If the endpoint doesn't exist yet, it is created.
->>>>>>> f8fc0bf3
 #[derive(clap::Args)]
 struct EndpointStartCmdArgs {
     /// Postgres endpoint ID.
