//!
//! `neon_local` is an executable that can be used to create a local
//! Neon environment, for testing purposes. The local environment is
//! quite different from the cloud environment with Kubernetes, but it
//! easier to work with locally. The python tests in `test_runner`
//! rely on `neon_local` to set up the environment for each test.
//!
use std::borrow::Cow;
use std::collections::{BTreeSet, HashMap};
use std::fs::File;
use std::path::PathBuf;
use std::process::exit;
use std::str::FromStr;
use std::time::Duration;

use anyhow::{Context, Result, anyhow, bail};
use clap::Parser;
use compute_api::requests::ComputeClaimsScope;
use compute_api::spec::{ComputeFeature, ComputeMode, PageserverProtocol};
use control_plane::broker::StorageBroker;
use control_plane::endpoint::{ComputeControlPlane, EndpointTerminateMode};
use control_plane::endpoint_storage::{ENDPOINT_STORAGE_DEFAULT_ADDR, EndpointStorage};
use control_plane::local_env;
use control_plane::local_env::{
    EndpointStorageConf, InitForceMode, LocalEnv, NeonBroker, NeonLocalInitConf,
    NeonLocalInitPageserverConf, SafekeeperConf,
};
use control_plane::pageserver::PageServerNode;
use control_plane::safekeeper::SafekeeperNode;
use control_plane::storage_controller::{
    NeonStorageControllerStartArgs, NeonStorageControllerStopArgs, StorageController,
};
use nix::fcntl::{Flock, FlockArg};
use pageserver_api::config::{
    DEFAULT_GRPC_LISTEN_PORT as DEFAULT_PAGESERVER_GRPC_PORT,
    DEFAULT_HTTP_LISTEN_PORT as DEFAULT_PAGESERVER_HTTP_PORT,
    DEFAULT_PG_LISTEN_PORT as DEFAULT_PAGESERVER_PG_PORT,
};
use pageserver_api::controller_api::{
    NodeAvailabilityWrapper, PlacementPolicy, TenantCreateRequest,
};
use pageserver_api::models::{
    ShardParameters, TenantConfigRequest, TimelineCreateRequest, TimelineInfo,
};
use pageserver_api::shard::{DEFAULT_STRIPE_SIZE, ShardCount, ShardStripeSize, TenantShardId};
use postgres_backend::AuthType;
use postgres_connection::parse_host_port;
use safekeeper_api::membership::{SafekeeperGeneration, SafekeeperId};
use safekeeper_api::{
    DEFAULT_HTTP_LISTEN_PORT as DEFAULT_SAFEKEEPER_HTTP_PORT,
    DEFAULT_PG_LISTEN_PORT as DEFAULT_SAFEKEEPER_PG_PORT, PgMajorVersion, PgVersionId,
};
use storage_broker::DEFAULT_LISTEN_ADDR as DEFAULT_BROKER_ADDR;
use tokio::task::JoinSet;
use url::Host;
use utils::auth::{Claims, Scope};
use utils::id::{NodeId, TenantId, TenantTimelineId, TimelineId};
use utils::lsn::Lsn;
use utils::project_git_version;

// Default id of a safekeeper node, if not specified on the command line.
const DEFAULT_SAFEKEEPER_ID: NodeId = NodeId(1);
const DEFAULT_PAGESERVER_ID: NodeId = NodeId(1);
const DEFAULT_BRANCH_NAME: &str = "main";
project_git_version!(GIT_VERSION);

#[allow(dead_code)]
const DEFAULT_PG_VERSION: PgMajorVersion = PgMajorVersion::PG17;
const DEFAULT_PG_VERSION_NUM: &str = "17";

const DEFAULT_PAGESERVER_CONTROL_PLANE_API: &str = "http://127.0.0.1:1234/upcall/v1/";

#[derive(clap::Parser)]
#[command(version = GIT_VERSION, about, name = "Neon CLI")]
struct Cli {
    #[command(subcommand)]
    command: NeonLocalCmd,
}

#[derive(clap::Subcommand)]
enum NeonLocalCmd {
    Init(InitCmdArgs),

    #[command(subcommand)]
    Tenant(TenantCmd),
    #[command(subcommand)]
    Timeline(TimelineCmd),
    #[command(subcommand)]
    Pageserver(PageserverCmd),
    #[command(subcommand)]
    #[clap(alias = "storage_controller")]
    StorageController(StorageControllerCmd),
    #[command(subcommand)]
    #[clap(alias = "storage_broker")]
    StorageBroker(StorageBrokerCmd),
    #[command(subcommand)]
    Safekeeper(SafekeeperCmd),
    #[command(subcommand)]
    EndpointStorage(EndpointStorageCmd),
    #[command(subcommand)]
    Endpoint(EndpointCmd),
    #[command(subcommand)]
    Mappings(MappingsCmd),

    Start(StartCmdArgs),
    Stop(StopCmdArgs),
}

#[derive(clap::Args)]
#[clap(about = "Initialize a new Neon repository, preparing configs for services to start with")]
struct InitCmdArgs {
    #[clap(long, help("How many pageservers to create (default 1)"))]
    num_pageservers: Option<u16>,

    #[clap(long)]
    config: Option<PathBuf>,

    #[clap(long, help("Force initialization even if the repository is not empty"))]
    #[arg(value_parser)]
    #[clap(default_value = "must-not-exist")]
    force: InitForceMode,
}

#[derive(clap::Args)]
#[clap(about = "Start pageserver and safekeepers")]
struct StartCmdArgs {
    #[clap(long = "start-timeout", default_value = "10s")]
    timeout: humantime::Duration,
}

#[derive(clap::Args)]
#[clap(about = "Stop pageserver and safekeepers")]
struct StopCmdArgs {
    #[arg(value_enum)]
    #[clap(long, default_value_t = StopMode::Fast)]
    mode: StopMode,
}

#[derive(Clone, Copy, clap::ValueEnum)]
enum StopMode {
    Fast,
    Immediate,
}

#[derive(clap::Subcommand)]
#[clap(about = "Manage tenants")]
enum TenantCmd {
    List,
    Create(TenantCreateCmdArgs),
    SetDefault(TenantSetDefaultCmdArgs),
    Config(TenantConfigCmdArgs),
    Import(TenantImportCmdArgs),
}

#[derive(clap::Args)]
struct TenantCreateCmdArgs {
    #[clap(
        long = "tenant-id",
        help = "Tenant id. Represented as a hexadecimal string 32 symbols length"
    )]
    tenant_id: Option<TenantId>,

    #[clap(
        long,
        help = "Use a specific timeline id when creating a tenant and its initial timeline"
    )]
    timeline_id: Option<TimelineId>,

    #[clap(short = 'c')]
    config: Vec<String>,

    #[arg(default_value = DEFAULT_PG_VERSION_NUM)]
    #[clap(long, help = "Postgres version to use for the initial timeline")]
    pg_version: PgMajorVersion,

    #[clap(
        long,
        help = "Use this tenant in future CLI commands where tenant_id is needed, but not specified"
    )]
    set_default: bool,

    #[clap(long, help = "Number of shards in the new tenant")]
    #[arg(default_value_t = 0)]
    shard_count: u8,
    #[clap(long, help = "Sharding stripe size in pages")]
    shard_stripe_size: Option<u32>,

    #[clap(long, help = "Placement policy shards in this tenant")]
    #[arg(value_parser = parse_placement_policy)]
    placement_policy: Option<PlacementPolicy>,
}

fn parse_placement_policy(s: &str) -> anyhow::Result<PlacementPolicy> {
    Ok(serde_json::from_str::<PlacementPolicy>(s)?)
}

#[derive(clap::Args)]
#[clap(
    about = "Set a particular tenant as default in future CLI commands where tenant_id is needed, but not specified"
)]
struct TenantSetDefaultCmdArgs {
    #[clap(
        long = "tenant-id",
        help = "Tenant id. Represented as a hexadecimal string 32 symbols length"
    )]
    tenant_id: TenantId,
}

#[derive(clap::Args)]
struct TenantConfigCmdArgs {
    #[clap(
        long = "tenant-id",
        help = "Tenant id. Represented as a hexadecimal string 32 symbols length"
    )]
    tenant_id: Option<TenantId>,

    #[clap(short = 'c')]
    config: Vec<String>,
}

#[derive(clap::Args)]
#[clap(
    about = "Import a tenant that is present in remote storage, and create branches for its timelines"
)]
struct TenantImportCmdArgs {
    #[clap(
        long = "tenant-id",
        help = "Tenant id. Represented as a hexadecimal string 32 symbols length"
    )]
    tenant_id: TenantId,
}

#[derive(clap::Subcommand)]
#[clap(about = "Manage timelines")]
enum TimelineCmd {
    List(TimelineListCmdArgs),
    Branch(TimelineBranchCmdArgs),
    Create(TimelineCreateCmdArgs),
    Import(TimelineImportCmdArgs),
}

#[derive(clap::Args)]
#[clap(about = "List all timelines available to this pageserver")]
struct TimelineListCmdArgs {
    #[clap(
        long = "tenant-id",
        help = "Tenant id. Represented as a hexadecimal string 32 symbols length"
    )]
    tenant_shard_id: Option<TenantShardId>,
}

#[derive(clap::Args)]
#[clap(about = "Create a new timeline, branching off from another timeline")]
struct TimelineBranchCmdArgs {
    #[clap(
        long = "tenant-id",
        help = "Tenant id. Represented as a hexadecimal string 32 symbols length"
    )]
    tenant_id: Option<TenantId>,

    #[clap(long, help = "New timeline's ID")]
    timeline_id: Option<TimelineId>,

    #[clap(long, help = "Human-readable alias for the new timeline")]
    branch_name: String,

    #[clap(
        long,
        help = "Use last Lsn of another timeline (and its data) as base when creating the new timeline. The timeline gets resolved by its branch name."
    )]
    ancestor_branch_name: Option<String>,

    #[clap(
        long,
        help = "When using another timeline as base, use a specific Lsn in it instead of the latest one"
    )]
    ancestor_start_lsn: Option<Lsn>,
}

#[derive(clap::Args)]
#[clap(about = "Create a new blank timeline")]
struct TimelineCreateCmdArgs {
    #[clap(
        long = "tenant-id",
        help = "Tenant id. Represented as a hexadecimal string 32 symbols length"
    )]
    tenant_id: Option<TenantId>,

    #[clap(long, help = "New timeline's ID")]
    timeline_id: Option<TimelineId>,

    #[clap(long, help = "Human-readable alias for the new timeline")]
    branch_name: String,

    #[arg(default_value = DEFAULT_PG_VERSION_NUM)]
    #[clap(long, help = "Postgres version")]
    pg_version: PgMajorVersion,
}

#[derive(clap::Args)]
#[clap(about = "Import timeline from a basebackup directory")]
struct TimelineImportCmdArgs {
    #[clap(
        long = "tenant-id",
        help = "Tenant id. Represented as a hexadecimal string 32 symbols length"
    )]
    tenant_id: Option<TenantId>,

    #[clap(long, help = "New timeline's ID")]
    timeline_id: TimelineId,

    #[clap(long, help = "Human-readable alias for the new timeline")]
    branch_name: String,

    #[clap(long, help = "Basebackup tarfile to import")]
    base_tarfile: PathBuf,

    #[clap(long, help = "Lsn the basebackup starts at")]
    base_lsn: Lsn,

    #[clap(long, help = "Wal to add after base")]
    wal_tarfile: Option<PathBuf>,

    #[clap(long, help = "Lsn the basebackup ends at")]
    end_lsn: Option<Lsn>,

    #[arg(default_value = DEFAULT_PG_VERSION_NUM)]
    #[clap(long, help = "Postgres version of the backup being imported")]
    pg_version: PgMajorVersion,
}

#[derive(clap::Subcommand)]
#[clap(about = "Manage pageservers")]
enum PageserverCmd {
    Status(PageserverStatusCmdArgs),
    Start(PageserverStartCmdArgs),
    Stop(PageserverStopCmdArgs),
    Restart(PageserverRestartCmdArgs),
}

#[derive(clap::Args)]
#[clap(about = "Show status of a local pageserver")]
struct PageserverStatusCmdArgs {
    #[clap(long = "id", help = "pageserver id")]
    pageserver_id: Option<NodeId>,
}

#[derive(clap::Args)]
#[clap(about = "Start local pageserver")]
struct PageserverStartCmdArgs {
    #[clap(long = "id", help = "pageserver id")]
    pageserver_id: Option<NodeId>,

    #[clap(short = 't', long, help = "timeout until we fail the command")]
    #[arg(default_value = "10s")]
    start_timeout: humantime::Duration,
}

#[derive(clap::Args)]
#[clap(about = "Stop local pageserver")]
struct PageserverStopCmdArgs {
    #[clap(long = "id", help = "pageserver id")]
    pageserver_id: Option<NodeId>,

    #[clap(
        short = 'm',
        help = "If 'immediate', don't flush repository data at shutdown"
    )]
    #[arg(value_enum, default_value = "fast")]
    stop_mode: StopMode,
}

#[derive(clap::Args)]
#[clap(about = "Restart local pageserver")]
struct PageserverRestartCmdArgs {
    #[clap(long = "id", help = "pageserver id")]
    pageserver_id: Option<NodeId>,

    #[clap(short = 't', long, help = "timeout until we fail the command")]
    #[arg(default_value = "10s")]
    start_timeout: humantime::Duration,
}

#[derive(clap::Subcommand)]
#[clap(about = "Manage storage controller")]
enum StorageControllerCmd {
    Start(StorageControllerStartCmdArgs),
    Stop(StorageControllerStopCmdArgs),
}

#[derive(clap::Args)]
#[clap(about = "Start storage controller")]
struct StorageControllerStartCmdArgs {
    #[clap(short = 't', long, help = "timeout until we fail the command")]
    #[arg(default_value = "10s")]
    start_timeout: humantime::Duration,

    #[clap(
        long,
        help = "Identifier used to distinguish storage controller instances"
    )]
    #[arg(default_value_t = 1)]
    instance_id: u8,

    #[clap(
        long,
        help = "Base port for the storage controller instance idenfified by instance-id (defaults to pageserver cplane api)"
    )]
    base_port: Option<u16>,
}

#[derive(clap::Args)]
#[clap(about = "Stop storage controller")]
struct StorageControllerStopCmdArgs {
    #[clap(
        short = 'm',
        help = "If 'immediate', don't flush repository data at shutdown"
    )]
    #[arg(value_enum, default_value = "fast")]
    stop_mode: StopMode,

    #[clap(
        long,
        help = "Identifier used to distinguish storage controller instances"
    )]
    #[arg(default_value_t = 1)]
    instance_id: u8,
}

#[derive(clap::Subcommand)]
#[clap(about = "Manage storage broker")]
enum StorageBrokerCmd {
    Start(StorageBrokerStartCmdArgs),
    Stop(StorageBrokerStopCmdArgs),
}

#[derive(clap::Args)]
#[clap(about = "Start broker")]
struct StorageBrokerStartCmdArgs {
    #[clap(short = 't', long, help = "timeout until we fail the command")]
    #[arg(default_value = "10s")]
    start_timeout: humantime::Duration,
}

#[derive(clap::Args)]
#[clap(about = "stop broker")]
struct StorageBrokerStopCmdArgs {
    #[clap(
        short = 'm',
        help = "If 'immediate', don't flush repository data at shutdown"
    )]
    #[arg(value_enum, default_value = "fast")]
    stop_mode: StopMode,
}

#[derive(clap::Subcommand)]
#[clap(about = "Manage safekeepers")]
enum SafekeeperCmd {
    Start(SafekeeperStartCmdArgs),
    Stop(SafekeeperStopCmdArgs),
    Restart(SafekeeperRestartCmdArgs),
}

#[derive(clap::Subcommand)]
#[clap(about = "Manage object storage")]
enum EndpointStorageCmd {
    Start(EndpointStorageStartCmd),
    Stop(EndpointStorageStopCmd),
}

#[derive(clap::Args)]
#[clap(about = "Start object storage")]
struct EndpointStorageStartCmd {
    #[clap(short = 't', long, help = "timeout until we fail the command")]
    #[arg(default_value = "10s")]
    start_timeout: humantime::Duration,
}

#[derive(clap::Args)]
#[clap(about = "Stop object storage")]
struct EndpointStorageStopCmd {
    #[arg(value_enum, default_value = "fast")]
    #[clap(
        short = 'm',
        help = "If 'immediate', don't flush repository data at shutdown"
    )]
    stop_mode: StopMode,
}

#[derive(clap::Args)]
#[clap(about = "Start local safekeeper")]
struct SafekeeperStartCmdArgs {
    #[clap(help = "safekeeper id")]
    #[arg(default_value_t = NodeId(1))]
    id: NodeId,

    #[clap(
        short = 'e',
        long = "safekeeper-extra-opt",
        help = "Additional safekeeper invocation options, e.g. -e=--http-auth-public-key-path=foo"
    )]
    extra_opt: Vec<String>,

    #[clap(short = 't', long, help = "timeout until we fail the command")]
    #[arg(default_value = "10s")]
    start_timeout: humantime::Duration,
}

#[derive(clap::Args)]
#[clap(about = "Stop local safekeeper")]
struct SafekeeperStopCmdArgs {
    #[clap(help = "safekeeper id")]
    #[arg(default_value_t = NodeId(1))]
    id: NodeId,

    #[arg(value_enum, default_value = "fast")]
    #[clap(
        short = 'm',
        help = "If 'immediate', don't flush repository data at shutdown"
    )]
    stop_mode: StopMode,
}

#[derive(clap::Args)]
#[clap(about = "Restart local safekeeper")]
struct SafekeeperRestartCmdArgs {
    #[clap(help = "safekeeper id")]
    #[arg(default_value_t = NodeId(1))]
    id: NodeId,

    #[arg(value_enum, default_value = "fast")]
    #[clap(
        short = 'm',
        help = "If 'immediate', don't flush repository data at shutdown"
    )]
    stop_mode: StopMode,

    #[clap(
        short = 'e',
        long = "safekeeper-extra-opt",
        help = "Additional safekeeper invocation options, e.g. -e=--http-auth-public-key-path=foo"
    )]
    extra_opt: Vec<String>,

    #[clap(short = 't', long, help = "timeout until we fail the command")]
    #[arg(default_value = "10s")]
    start_timeout: humantime::Duration,
}

#[derive(clap::Subcommand)]
#[clap(about = "Manage Postgres instances")]
enum EndpointCmd {
    List(EndpointListCmdArgs),
    Create(EndpointCreateCmdArgs),
    Start(EndpointStartCmdArgs),
    Reconfigure(EndpointReconfigureCmdArgs),
    Stop(EndpointStopCmdArgs),
    GenerateJwt(EndpointGenerateJwtCmdArgs),
}

#[derive(clap::Args)]
#[clap(about = "List endpoints")]
struct EndpointListCmdArgs {
    #[clap(
        long = "tenant-id",
        help = "Tenant id. Represented as a hexadecimal string 32 symbols length"
    )]
    tenant_shard_id: Option<TenantShardId>,
}

#[derive(clap::Args)]
#[clap(about = "Create a compute endpoint")]
struct EndpointCreateCmdArgs {
    #[clap(
        long = "tenant-id",
        help = "Tenant id. Represented as a hexadecimal string 32 symbols length"
    )]
    tenant_id: Option<TenantId>,

    #[clap(help = "Postgres endpoint id")]
    endpoint_id: Option<String>,
    #[clap(long, help = "Name of the branch the endpoint will run on")]
    branch_name: Option<String>,
    #[clap(
        long,
        help = "Specify Lsn on the timeline to start from. By default, end of the timeline would be used"
    )]
    lsn: Option<Lsn>,
    #[clap(long)]
    pg_port: Option<u16>,
    #[clap(long, alias = "http-port")]
    external_http_port: Option<u16>,
    #[clap(long)]
    internal_http_port: Option<u16>,
    #[clap(long = "pageserver-id")]
    endpoint_pageserver_id: Option<NodeId>,

    #[clap(long, value_parser = parse_compute_features)]
    features: Option<ComputeFeatures>,

    #[clap(
        long,
        help = "Don't do basebackup, create endpoint directory with only config files",
        action = clap::ArgAction::Set,
        default_value_t = false
    )]
    config_only: bool,

    #[arg(default_value = DEFAULT_PG_VERSION_NUM)]
    #[clap(long, help = "Postgres version")]
    pg_version: PgMajorVersion,

    /// Use gRPC to communicate with Pageservers, by generating grpc:// connstrings.
    ///
    /// Specified on creation such that it's retained across reconfiguration and restarts.
    ///
    /// NB: not yet supported by computes.
    #[clap(long)]
    grpc: bool,

    #[clap(
        long,
        help = "If set, the node will be a hot replica on the specified timeline",
        action = clap::ArgAction::Set,
        default_value_t = false
    )]
    hot_standby: bool,

    #[clap(long, help = "If set, will set up the catalog for neon_superuser")]
    update_catalog: bool,

    #[clap(
        long,
        help = "Allow multiple primary endpoints running on the same branch. Shouldn't be used normally, but useful for tests."
    )]
    allow_multiple: bool,

    /// Only allow changing it on creation
    #[clap(long, help = "Name of the privileged role for the endpoint")]
    privileged_role_name: Option<String>,
}

#[derive(Clone, serde::Deserialize)]
#[serde(transparent)]
struct ComputeFeatures(Vec<ComputeFeature>);
fn parse_compute_features(s: &str) -> anyhow::Result<ComputeFeatures> {
    serde_json::from_str(s).context("parse compute features arg as JSON array")
}

#[derive(clap::Args)]
#[clap(about = "Start postgres. If the endpoint doesn't exist yet, it is created.")]
struct EndpointStartCmdArgs {
    #[clap(help = "Postgres endpoint id")]
    endpoint_id: String,
    #[clap(long = "pageserver-id")]
    endpoint_pageserver_id: Option<NodeId>,

    #[clap(
        long,
        help = "Safekeepers membership generation to prefix neon.safekeepers with. Normally neon_local sets it on its own, but this option allows to override. Non zero value forces endpoint to use membership configurations."
    )]
    safekeepers_generation: Option<u32>,
    #[clap(
        long,
        help = "List of safekeepers endpoint will talk to. Normally neon_local chooses them on its own, but this option allows to override."
    )]
    safekeepers: Option<String>,

    #[clap(
        long,
        help = "Configure the remote extensions storage proxy gateway URL to request for extensions.",
        alias = "remote-ext-config"
    )]
    remote_ext_base_url: Option<String>,

    #[clap(
        long,
        help = "If set, will create test user `user` and `neondb` database. Requires `update-catalog = true`"
    )]
    create_test_user: bool,

    #[clap(
        long,
        help = "Allow multiple primary endpoints running on the same branch. Shouldn't be used normally, but useful for tests."
    )]
    allow_multiple: bool,

    #[clap(short = 't', long, value_parser= humantime::parse_duration, help = "timeout until we fail the command")]
    #[arg(default_value = "90s")]
    start_timeout: Duration,

    #[clap(
        long,
        help = "Download LFC cache from endpoint storage on endpoint startup",
        default_value = "false"
    )]
    autoprewarm: bool,

    #[clap(long, help = "Upload LFC cache to endpoint storage periodically")]
    offload_lfc_interval_seconds: Option<std::num::NonZeroU64>,

    #[clap(
        long,
        help = "Run in development mode, skipping VM-specific operations like process termination",
        action = clap::ArgAction::SetTrue
    )]
    dev: bool,
}

#[derive(clap::Args)]
#[clap(about = "Reconfigure an endpoint")]
struct EndpointReconfigureCmdArgs {
    #[clap(
        long = "tenant-id",
        help = "Tenant id. Represented as a hexadecimal string 32 symbols length"
    )]
    tenant_id: Option<TenantId>,

    #[clap(help = "Postgres endpoint id")]
    endpoint_id: String,
    #[clap(long = "pageserver-id")]
    endpoint_pageserver_id: Option<NodeId>,

    #[clap(long)]
    safekeepers: Option<String>,
}

#[derive(clap::Args)]
#[clap(about = "Stop an endpoint")]
struct EndpointStopCmdArgs {
    #[clap(help = "Postgres endpoint id")]
    endpoint_id: String,

    #[clap(
        long,
        help = "Also delete data directory (now optional, should be default in future)"
    )]
    destroy: bool,

    #[clap(long, help = "Postgres shutdown mode")]
    #[clap(default_value = "fast")]
    mode: EndpointTerminateMode,
}

#[derive(clap::Args)]
#[clap(about = "Generate a JWT for an endpoint")]
struct EndpointGenerateJwtCmdArgs {
    #[clap(help = "Postgres endpoint id")]
    endpoint_id: String,

    #[clap(short = 's', long, help = "Scope to generate the JWT with", value_parser = ComputeClaimsScope::from_str)]
    scope: Option<ComputeClaimsScope>,
}

#[derive(clap::Subcommand)]
#[clap(about = "Manage neon_local branch name mappings")]
enum MappingsCmd {
    Map(MappingsMapCmdArgs),
}

#[derive(clap::Args)]
#[clap(about = "Create new mapping which cannot exist already")]
struct MappingsMapCmdArgs {
    #[clap(
        long,
        help = "Tenant id. Represented as a hexadecimal string 32 symbols length"
    )]
    tenant_id: TenantId,
    #[clap(
        long,
        help = "Timeline id. Represented as a hexadecimal string 32 symbols length"
    )]
    timeline_id: TimelineId,
    #[clap(long, help = "Branch name to give to the timeline")]
    branch_name: String,
}

///
/// Timelines tree element used as a value in the HashMap.
///
struct TimelineTreeEl {
    /// `TimelineInfo` received from the `pageserver` via the `timeline_list` http API call.
    pub info: TimelineInfo,
    /// Name, recovered from neon config mappings
    pub name: Option<String>,
    /// Holds all direct children of this timeline referenced using `timeline_id`.
    pub children: BTreeSet<TimelineId>,
}

/// A flock-based guard over the neon_local repository directory
struct RepoLock {
    _file: Flock<File>,
}

impl RepoLock {
    fn new() -> Result<Self> {
        let repo_dir = File::open(local_env::base_path())?;
        match Flock::lock(repo_dir, FlockArg::LockExclusive) {
            Ok(f) => Ok(Self { _file: f }),
            Err((_, e)) => Err(e).context("flock error"),
        }
    }
}

// Main entry point for the 'neon_local' CLI utility
//
// This utility helps to manage neon installation. That includes following:
//   * Management of local postgres installations running on top of the
//     pageserver.
//   * Providing CLI api to the pageserver
//   * TODO: export/import to/from usual postgres
fn main() -> Result<()> {
    let cli = Cli::parse();

    // Check for 'neon init' command first.
    let (subcommand_result, _lock) = if let NeonLocalCmd::Init(args) = cli.command {
        (handle_init(&args).map(|env| Some(Cow::Owned(env))), None)
    } else {
        // This tool uses a collection of simple files to store its state, and consequently
        // it is not generally safe to run multiple commands concurrently.  Rather than expect
        // all callers to know this, use a lock file to protect against concurrent execution.
        let _repo_lock = RepoLock::new().unwrap();

        // all other commands need an existing config
        let env = LocalEnv::load_config(&local_env::base_path()).context("Error loading config")?;
        let original_env = env.clone();
        let env = Box::leak(Box::new(env));
        let rt = tokio::runtime::Builder::new_current_thread()
            .enable_all()
            .build()
            .unwrap();

        let subcommand_result = match cli.command {
            NeonLocalCmd::Init(_) => unreachable!("init was handled earlier already"),
            NeonLocalCmd::Start(args) => rt.block_on(handle_start_all(&args, env)),
            NeonLocalCmd::Stop(args) => rt.block_on(handle_stop_all(&args, env)),
            NeonLocalCmd::Tenant(subcmd) => rt.block_on(handle_tenant(&subcmd, env)),
            NeonLocalCmd::Timeline(subcmd) => rt.block_on(handle_timeline(&subcmd, env)),
            NeonLocalCmd::Pageserver(subcmd) => rt.block_on(handle_pageserver(&subcmd, env)),
            NeonLocalCmd::StorageController(subcmd) => {
                rt.block_on(handle_storage_controller(&subcmd, env))
            }
            NeonLocalCmd::StorageBroker(subcmd) => rt.block_on(handle_storage_broker(&subcmd, env)),
            NeonLocalCmd::Safekeeper(subcmd) => rt.block_on(handle_safekeeper(&subcmd, env)),
            NeonLocalCmd::EndpointStorage(subcmd) => {
                rt.block_on(handle_endpoint_storage(&subcmd, env))
            }
            NeonLocalCmd::Endpoint(subcmd) => rt.block_on(handle_endpoint(&subcmd, env)),
            NeonLocalCmd::Mappings(subcmd) => handle_mappings(&subcmd, env),
        };

        let subcommand_result = if &original_env != env {
            subcommand_result.map(|()| Some(Cow::Borrowed(env)))
        } else {
            subcommand_result.map(|()| None)
        };
        (subcommand_result, Some(_repo_lock))
    };

    match subcommand_result {
        Ok(Some(updated_env)) => updated_env.persist_config()?,
        Ok(None) => (),
        Err(e) => {
            eprintln!("command failed: {e:?}");
            exit(1);
        }
    }
    Ok(())
}

///
/// Prints timelines list as a tree-like structure.
///
fn print_timelines_tree(
    timelines: Vec<TimelineInfo>,
    mut timeline_name_mappings: HashMap<TenantTimelineId, String>,
) -> Result<()> {
    let mut timelines_hash = timelines
        .iter()
        .map(|t| {
            (
                t.timeline_id,
                TimelineTreeEl {
                    info: t.clone(),
                    children: BTreeSet::new(),
                    name: timeline_name_mappings
                        .remove(&TenantTimelineId::new(t.tenant_id.tenant_id, t.timeline_id)),
                },
            )
        })
        .collect::<HashMap<_, _>>();

    // Memorize all direct children of each timeline.
    for timeline in timelines.iter() {
        if let Some(ancestor_timeline_id) = timeline.ancestor_timeline_id {
            timelines_hash
                .get_mut(&ancestor_timeline_id)
                .context("missing timeline info in the HashMap")?
                .children
                .insert(timeline.timeline_id);
        }
    }

    for timeline in timelines_hash.values() {
        // Start with root local timelines (no ancestors) first.
        if timeline.info.ancestor_timeline_id.is_none() {
            print_timeline(0, &Vec::from([true]), timeline, &timelines_hash)?;
        }
    }

    Ok(())
}

///
/// Recursively prints timeline info with all its children.
///
fn print_timeline(
    nesting_level: usize,
    is_last: &[bool],
    timeline: &TimelineTreeEl,
    timelines: &HashMap<TimelineId, TimelineTreeEl>,
) -> Result<()> {
    if nesting_level > 0 {
        let ancestor_lsn = match timeline.info.ancestor_lsn {
            Some(lsn) => lsn.to_string(),
            None => "Unknown Lsn".to_string(),
        };

        let mut br_sym = "┣━";

        // Draw each nesting padding with proper style
        // depending on whether its timeline ended or not.
        if nesting_level > 1 {
            for l in &is_last[1..is_last.len() - 1] {
                if *l {
                    print!("   ");
                } else {
                    print!("┃  ");
                }
            }
        }

        // We are the last in this sub-timeline
        if *is_last.last().unwrap() {
            br_sym = "┗━";
        }

        print!("{br_sym} @{ancestor_lsn}: ");
    }

    // Finally print a timeline id and name with new line
    println!(
        "{} [{}]",
        timeline.name.as_deref().unwrap_or("_no_name_"),
        timeline.info.timeline_id
    );

    let len = timeline.children.len();
    let mut i: usize = 0;
    let mut is_last_new = Vec::from(is_last);
    is_last_new.push(false);

    for child in &timeline.children {
        i += 1;

        // Mark that the last padding is the end of the timeline
        if i == len {
            if let Some(last) = is_last_new.last_mut() {
                *last = true;
            }
        }

        print_timeline(
            nesting_level + 1,
            &is_last_new,
            timelines
                .get(child)
                .context("missing timeline info in the HashMap")?,
            timelines,
        )?;
    }

    Ok(())
}

/// Helper function to get tenant id from an optional --tenant_id option or from the config file
fn get_tenant_id(
    tenant_id_arg: Option<TenantId>,
    env: &local_env::LocalEnv,
) -> anyhow::Result<TenantId> {
    if let Some(tenant_id_from_arguments) = tenant_id_arg {
        Ok(tenant_id_from_arguments)
    } else if let Some(default_id) = env.default_tenant_id {
        Ok(default_id)
    } else {
        anyhow::bail!("No tenant id. Use --tenant-id, or set a default tenant");
    }
}

/// Helper function to get tenant-shard ID from an optional --tenant_id option or from the config file,
/// for commands that accept a shard suffix
fn get_tenant_shard_id(
    tenant_shard_id_arg: Option<TenantShardId>,
    env: &local_env::LocalEnv,
) -> anyhow::Result<TenantShardId> {
    if let Some(tenant_id_from_arguments) = tenant_shard_id_arg {
        Ok(tenant_id_from_arguments)
    } else if let Some(default_id) = env.default_tenant_id {
        Ok(TenantShardId::unsharded(default_id))
    } else {
        anyhow::bail!("No tenant shard id. Use --tenant-id, or set a default tenant");
    }
}

fn handle_init(args: &InitCmdArgs) -> anyhow::Result<LocalEnv> {
    // Create the in-memory `LocalEnv` that we'd normally load from disk in `load_config`.
    let init_conf: NeonLocalInitConf = if let Some(config_path) = &args.config {
        // User (likely the Python test suite) provided a description of the environment.
        if args.num_pageservers.is_some() {
            bail!(
                "Cannot specify both --num-pageservers and --config, use key `pageservers` in the --config file instead"
            );
        }
        // load and parse the file
        let contents = std::fs::read_to_string(config_path).with_context(|| {
            format!(
                "Could not read configuration file '{}'",
                config_path.display()
            )
        })?;
        toml_edit::de::from_str(&contents)?
    } else {
        // User (likely interactive) did not provide a description of the environment, give them the default
        NeonLocalInitConf {
            control_plane_api: Some(DEFAULT_PAGESERVER_CONTROL_PLANE_API.parse().unwrap()),
            broker: NeonBroker {
                listen_addr: Some(DEFAULT_BROKER_ADDR.parse().unwrap()),
                listen_https_addr: None,
            },
            safekeepers: vec![SafekeeperConf {
                id: DEFAULT_SAFEKEEPER_ID,
                pg_port: DEFAULT_SAFEKEEPER_PG_PORT,
                http_port: DEFAULT_SAFEKEEPER_HTTP_PORT,
                ..Default::default()
            }],
            pageservers: (0..args.num_pageservers.unwrap_or(1))
                .map(|i| {
                    let pageserver_id = NodeId(DEFAULT_PAGESERVER_ID.0 + i as u64);
                    let pg_port = DEFAULT_PAGESERVER_PG_PORT + i;
                    let http_port = DEFAULT_PAGESERVER_HTTP_PORT + i;
                    let grpc_port = DEFAULT_PAGESERVER_GRPC_PORT + i;
                    NeonLocalInitPageserverConf {
                        id: pageserver_id,
                        listen_pg_addr: format!("127.0.0.1:{pg_port}"),
                        listen_http_addr: format!("127.0.0.1:{http_port}"),
                        listen_https_addr: None,
                        listen_grpc_addr: Some(format!("127.0.0.1:{grpc_port}")),
                        pg_auth_type: AuthType::Trust,
                        http_auth_type: AuthType::Trust,
                        grpc_auth_type: AuthType::Trust,
                        other: Default::default(),
                        // Typical developer machines use disks with slow fsync, and we don't care
                        // about data integrity: disable disk syncs.
                        no_sync: true,
                    }
                })
                .collect(),
            endpoint_storage: EndpointStorageConf {
                listen_addr: ENDPOINT_STORAGE_DEFAULT_ADDR,
            },
            pg_distrib_dir: None,
            neon_distrib_dir: None,
            default_tenant_id: TenantId::from_array(std::array::from_fn(|_| 0)),
            storage_controller: None,
            control_plane_hooks_api: None,
            generate_local_ssl_certs: false,
        }
    };

    LocalEnv::init(init_conf, &args.force)
        .context("materialize initial neon_local environment on disk")?;
    Ok(LocalEnv::load_config(&local_env::base_path())
        .expect("freshly written config should be loadable"))
}

/// The default pageserver is the one where CLI tenant/timeline operations are sent by default.
/// For typical interactive use, one would just run with a single pageserver.  Scenarios with
/// tenant/timeline placement across multiple pageservers are managed by python test code rather
/// than this CLI.
fn get_default_pageserver(env: &local_env::LocalEnv) -> PageServerNode {
    let ps_conf = env
        .pageservers
        .first()
        .expect("Config is validated to contain at least one pageserver");
    PageServerNode::from_env(env, ps_conf)
}

async fn handle_tenant(subcmd: &TenantCmd, env: &mut local_env::LocalEnv) -> anyhow::Result<()> {
    let pageserver = get_default_pageserver(env);
    match subcmd {
        TenantCmd::List => {
            for t in pageserver.tenant_list().await? {
                println!("{} {:?}", t.id, t.state);
            }
        }
        TenantCmd::Import(args) => {
            let tenant_id = args.tenant_id;

            let storage_controller = StorageController::from_env(env);
            let create_response = storage_controller.tenant_import(tenant_id).await?;

            let shard_zero = create_response
                .shards
                .first()
                .expect("Import response omitted shards");

            let attached_pageserver_id = shard_zero.node_id;
            let pageserver =
                PageServerNode::from_env(env, env.get_pageserver_conf(attached_pageserver_id)?);

            println!(
                "Imported tenant {tenant_id}, attached to pageserver {attached_pageserver_id}"
            );

            let timelines = pageserver
                .http_client
                .list_timelines(shard_zero.shard_id)
                .await?;

            // Pick a 'main' timeline that has no ancestors, the rest will get arbitrary names
            let main_timeline = timelines
                .iter()
                .find(|t| t.ancestor_timeline_id.is_none())
                .expect("No timelines found")
                .timeline_id;

            let mut branch_i = 0;
            for timeline in timelines.iter() {
                let branch_name = if timeline.timeline_id == main_timeline {
                    "main".to_string()
                } else {
                    branch_i += 1;
                    format!("branch_{branch_i}")
                };

                println!(
                    "Importing timeline {tenant_id}/{} as branch {branch_name}",
                    timeline.timeline_id
                );

                env.register_branch_mapping(branch_name, tenant_id, timeline.timeline_id)?;
            }
        }
        TenantCmd::Create(args) => {
            let tenant_conf: HashMap<_, _> =
                args.config.iter().flat_map(|c| c.split_once(':')).collect();

            let tenant_conf = PageServerNode::parse_config(tenant_conf)?;

            // If tenant ID was not specified, generate one
            let tenant_id = args.tenant_id.unwrap_or_else(TenantId::generate);

            // We must register the tenant with the storage controller, so
            // that when the pageserver restarts, it will be re-attached.
            let storage_controller = StorageController::from_env(env);
            storage_controller
                .tenant_create(TenantCreateRequest {
                    // Note that ::unsharded here isn't actually because the tenant is unsharded, its because the
                    // storage controller expects a shard-naive tenant_id in this attribute, and the TenantCreateRequest
                    // type is used both in the storage controller (for creating tenants) and in the pageserver (for
                    // creating shards)
                    new_tenant_id: TenantShardId::unsharded(tenant_id),
                    generation: None,
                    shard_parameters: ShardParameters {
                        count: ShardCount::new(args.shard_count),
                        stripe_size: args
                            .shard_stripe_size
                            .map(ShardStripeSize)
                            .unwrap_or(DEFAULT_STRIPE_SIZE),
                    },
                    placement_policy: args.placement_policy.clone(),
                    config: tenant_conf,
                })
                .await?;
            println!("tenant {tenant_id} successfully created on the pageserver");

            // Create an initial timeline for the new tenant
            let new_timeline_id = args.timeline_id.unwrap_or(TimelineId::generate());

            // FIXME: passing None for ancestor_start_lsn is not kosher in a sharded world: we can't have
            // different shards picking different start lsns.  Maybe we have to teach storage controller
            // to let shard 0 branch first and then propagate the chosen LSN to other shards.
            storage_controller
                .tenant_timeline_create(
                    tenant_id,
                    TimelineCreateRequest {
                        new_timeline_id,
                        mode: pageserver_api::models::TimelineCreateRequestMode::Bootstrap {
                            existing_initdb_timeline_id: None,
                            pg_version: Some(args.pg_version),
                        },
                    },
                )
                .await?;

            env.register_branch_mapping(
                DEFAULT_BRANCH_NAME.to_string(),
                tenant_id,
                new_timeline_id,
            )?;

            println!("Created an initial timeline '{new_timeline_id}' for tenant: {tenant_id}",);

            if args.set_default {
                println!("Setting tenant {tenant_id} as a default one");
                env.default_tenant_id = Some(tenant_id);
            }
        }
        TenantCmd::SetDefault(args) => {
            println!("Setting tenant {} as a default one", args.tenant_id);
            env.default_tenant_id = Some(args.tenant_id);
        }
        TenantCmd::Config(args) => {
            let tenant_id = get_tenant_id(args.tenant_id, env)?;
            let tenant_conf: HashMap<_, _> =
                args.config.iter().flat_map(|c| c.split_once(':')).collect();
            let config = PageServerNode::parse_config(tenant_conf)?;

            let req = TenantConfigRequest { tenant_id, config };

            let storage_controller = StorageController::from_env(env);
            storage_controller
                .set_tenant_config(&req)
                .await
                .with_context(|| format!("Tenant config failed for tenant with id {tenant_id}"))?;
            println!("tenant {tenant_id} successfully configured via storcon");
        }
    }
    Ok(())
}

async fn handle_timeline(cmd: &TimelineCmd, env: &mut local_env::LocalEnv) -> Result<()> {
    let pageserver = get_default_pageserver(env);

    match cmd {
        TimelineCmd::List(args) => {
            // TODO(sharding): this command shouldn't have to specify a shard ID: we should ask the storage controller
            // where shard 0 is attached, and query there.
            let tenant_shard_id = get_tenant_shard_id(args.tenant_shard_id, env)?;
            let timelines = pageserver.timeline_list(&tenant_shard_id).await?;
            print_timelines_tree(timelines, env.timeline_name_mappings())?;
        }
        TimelineCmd::Create(args) => {
            let tenant_id = get_tenant_id(args.tenant_id, env)?;
            let new_branch_name = &args.branch_name;
            let new_timeline_id_opt = args.timeline_id;
            let new_timeline_id = new_timeline_id_opt.unwrap_or(TimelineId::generate());

            let storage_controller = StorageController::from_env(env);
            let create_req = TimelineCreateRequest {
                new_timeline_id,
                mode: pageserver_api::models::TimelineCreateRequestMode::Bootstrap {
                    existing_initdb_timeline_id: None,
                    pg_version: Some(args.pg_version),
                },
            };
            let timeline_info = storage_controller
                .tenant_timeline_create(tenant_id, create_req)
                .await?;

            let last_record_lsn = timeline_info.last_record_lsn;
            env.register_branch_mapping(new_branch_name.to_string(), tenant_id, new_timeline_id)?;

            println!(
                "Created timeline '{}' at Lsn {last_record_lsn} for tenant: {tenant_id}",
                timeline_info.timeline_id
            );
        }
        // TODO: rename to import-basebackup-plus-wal
        TimelineCmd::Import(args) => {
            let tenant_id = get_tenant_id(args.tenant_id, env)?;
            let timeline_id = args.timeline_id;
            let branch_name = &args.branch_name;

            // Parse base inputs
            let base = (args.base_lsn, args.base_tarfile.clone());

            // Parse pg_wal inputs
            let wal_tarfile = args.wal_tarfile.clone();
            let end_lsn = args.end_lsn;
            // TODO validate both or none are provided
            let pg_wal = end_lsn.zip(wal_tarfile);

            println!("Importing timeline into pageserver ...");
            pageserver
                .timeline_import(tenant_id, timeline_id, base, pg_wal, args.pg_version)
                .await?;
            if env.storage_controller.timelines_onto_safekeepers {
                println!("Creating timeline on safekeeper ...");
                let timeline_info = pageserver
                    .timeline_info(
                        TenantShardId::unsharded(tenant_id),
                        timeline_id,
                        pageserver_client::mgmt_api::ForceAwaitLogicalSize::No,
                    )
                    .await?;
                let default_sk = SafekeeperNode::from_env(env, env.safekeepers.first().unwrap());
                let default_host = default_sk
                    .conf
                    .listen_addr
                    .clone()
                    .unwrap_or_else(|| "localhost".to_string());
                let mconf = safekeeper_api::membership::Configuration {
                    generation: SafekeeperGeneration::new(1),
                    members: safekeeper_api::membership::MemberSet {
                        m: vec![SafekeeperId {
                            host: default_host,
                            id: default_sk.conf.id,
                            pg_port: default_sk.conf.pg_port,
                        }],
                    },
                    new_members: None,
                };
                let pg_version = PgVersionId::from(args.pg_version);
                let req = safekeeper_api::models::TimelineCreateRequest {
                    tenant_id,
                    timeline_id,
                    mconf,
                    pg_version,
                    system_id: None,
                    wal_seg_size: None,
                    start_lsn: timeline_info.last_record_lsn,
                    commit_lsn: None,
                };
                default_sk.create_timeline(&req).await?;
            }
            env.register_branch_mapping(branch_name.to_string(), tenant_id, timeline_id)?;
            println!("Done");
        }
        TimelineCmd::Branch(args) => {
            let tenant_id = get_tenant_id(args.tenant_id, env)?;
            let new_timeline_id = args.timeline_id.unwrap_or(TimelineId::generate());
            let new_branch_name = &args.branch_name;
            let ancestor_branch_name = args
                .ancestor_branch_name
                .clone()
                .unwrap_or(DEFAULT_BRANCH_NAME.to_owned());
            let ancestor_timeline_id = env
                .get_branch_timeline_id(&ancestor_branch_name, tenant_id)
                .ok_or_else(|| {
                    anyhow!("Found no timeline id for branch name '{ancestor_branch_name}'")
                })?;

            let start_lsn = args.ancestor_start_lsn;
            let storage_controller = StorageController::from_env(env);
            let create_req = TimelineCreateRequest {
                new_timeline_id,
                mode: pageserver_api::models::TimelineCreateRequestMode::Branch {
                    ancestor_timeline_id,
                    ancestor_start_lsn: start_lsn,
                    read_only: false,
                    pg_version: None,
                },
            };
            let timeline_info = storage_controller
                .tenant_timeline_create(tenant_id, create_req)
                .await?;

            let last_record_lsn = timeline_info.last_record_lsn;

            env.register_branch_mapping(new_branch_name.to_string(), tenant_id, new_timeline_id)?;

            println!(
                "Created timeline '{}' at Lsn {last_record_lsn} for tenant: {tenant_id}. Ancestor timeline: '{ancestor_branch_name}'",
                timeline_info.timeline_id
            );
        }
    }

    Ok(())
}

async fn handle_endpoint(subcmd: &EndpointCmd, env: &local_env::LocalEnv) -> Result<()> {
    let mut cplane = ComputeControlPlane::load(env.clone())?;

    match subcmd {
        EndpointCmd::List(args) => {
            // TODO(sharding): this command shouldn't have to specify a shard ID: we should ask the storage controller
            // where shard 0 is attached, and query there.
            let tenant_shard_id = get_tenant_shard_id(args.tenant_shard_id, env)?;

            let timeline_name_mappings = env.timeline_name_mappings();

            let mut table = comfy_table::Table::new();

            table.load_preset(comfy_table::presets::NOTHING);

            table.set_header([
                "ENDPOINT",
                "ADDRESS",
                "TIMELINE",
                "BRANCH NAME",
                "LSN",
                "STATUS",
            ]);

            for (endpoint_id, endpoint) in cplane
                .endpoints
                .iter()
                .filter(|(_, endpoint)| endpoint.tenant_id == tenant_shard_id.tenant_id)
            {
                let lsn_str = match endpoint.mode {
                    ComputeMode::Static(lsn) => {
                        // -> read-only endpoint
                        // Use the node's LSN.
                        lsn.to_string()
                    }
                    _ => {
                        // As the LSN here refers to the one that the compute is started with,
                        // we display nothing as it is a primary/hot standby compute.
                        "---".to_string()
                    }
                };

                let branch_name = timeline_name_mappings
                    .get(&TenantTimelineId::new(
                        tenant_shard_id.tenant_id,
                        endpoint.timeline_id,
                    ))
                    .map(|name| name.as_str())
                    .unwrap_or("?");

                table.add_row([
                    endpoint_id.as_str(),
                    &endpoint.pg_address.to_string(),
                    &endpoint.timeline_id.to_string(),
                    branch_name,
                    lsn_str.as_str(),
                    &format!("{}", endpoint.status()),
                ]);
            }

            println!("{table}");
        }
        EndpointCmd::Create(args) => {
            let tenant_id = get_tenant_id(args.tenant_id, env)?;
            let branch_name = args
                .branch_name
                .clone()
                .unwrap_or(DEFAULT_BRANCH_NAME.to_owned());
            let endpoint_id = args
                .endpoint_id
                .clone()
                .unwrap_or_else(|| format!("ep-{branch_name}"));

            let timeline_id = env
                .get_branch_timeline_id(&branch_name, tenant_id)
                .ok_or_else(|| anyhow!("Found no timeline id for branch name '{branch_name}'"))?;

            let mode = match (args.lsn, args.hot_standby) {
                (Some(lsn), false) => ComputeMode::Static(lsn),
                (None, true) => ComputeMode::Replica,
                (None, false) => ComputeMode::Primary,
                (Some(_), true) => anyhow::bail!("cannot specify both lsn and hot-standby"),
            };

            match (mode, args.hot_standby) {
                (ComputeMode::Static(_), true) => {
                    bail!(
                        "Cannot start a node in hot standby mode when it is already configured as a static replica"
                    )
                }
                (ComputeMode::Primary, true) => {
                    bail!(
                        "Cannot start a node as a hot standby replica, it is already configured as primary node"
                    )
                }
                _ => {}
            }

            if !args.allow_multiple {
                cplane.check_conflicting_endpoints(mode, tenant_id, timeline_id)?;
            }

            cplane.new_endpoint(
                &endpoint_id,
                tenant_id,
                timeline_id,
                args.pg_port,
                args.external_http_port,
                args.internal_http_port,
                args.pg_version,
                mode,
                args.grpc,
                !args.update_catalog,
                false,
<<<<<<< HEAD
                args.features
                    .as_ref()
                    .map(|x| x.0.clone())
                    .unwrap_or(vec![]),
=======
                args.privileged_role_name.clone(),
>>>>>>> dd7fff65
            )?;
        }
        EndpointCmd::Start(args) => {
            let endpoint_id = &args.endpoint_id;
            let pageserver_id = args.endpoint_pageserver_id;
            let remote_ext_base_url = &args.remote_ext_base_url;

            let default_generation = env
                .storage_controller
                .timelines_onto_safekeepers
                .then_some(1);
            let safekeepers_generation = args
                .safekeepers_generation
                .or(default_generation)
                .map(SafekeeperGeneration::new);
            // If --safekeepers argument is given, use only the listed
            // safekeeper nodes; otherwise all from the env.
            let safekeepers = if let Some(safekeepers) = parse_safekeepers(&args.safekeepers)? {
                safekeepers
            } else {
                env.safekeepers.iter().map(|sk| sk.id).collect()
            };

            let endpoint = cplane
                .endpoints
                .get(endpoint_id.as_str())
                .ok_or_else(|| anyhow::anyhow!("endpoint {endpoint_id} not found"))?;

            if !args.allow_multiple {
                cplane.check_conflicting_endpoints(
                    endpoint.mode,
                    endpoint.tenant_id,
                    endpoint.timeline_id,
                )?;
            }

            let (pageservers, stripe_size) = if let Some(pageserver_id) = pageserver_id {
                let conf = env.get_pageserver_conf(pageserver_id).unwrap();
                // Use gRPC if requested.
                let pageserver = if endpoint.grpc {
                    let grpc_addr = conf.listen_grpc_addr.as_ref().expect("bad config");
                    let (host, port) = parse_host_port(grpc_addr)?;
                    let port = port.unwrap_or(DEFAULT_PAGESERVER_GRPC_PORT);
                    (PageserverProtocol::Grpc, host, port)
                } else {
                    let (host, port) = parse_host_port(&conf.listen_pg_addr)?;
                    let port = port.unwrap_or(5432);
                    (PageserverProtocol::Libpq, host, port)
                };
                // If caller is telling us what pageserver to use, this is not a tenant which is
                // fully managed by storage controller, therefore not sharded.
                (vec![pageserver], DEFAULT_STRIPE_SIZE)
            } else {
                // Look up the currently attached location of the tenant, and its striping metadata,
                // to pass these on to postgres.
                let storage_controller = StorageController::from_env(env);
                let locate_result = storage_controller.tenant_locate(endpoint.tenant_id).await?;
                let pageservers = futures::future::try_join_all(
                    locate_result.shards.into_iter().map(|shard| async move {
                        if let ComputeMode::Static(lsn) = endpoint.mode {
                            // Initialize LSN leases for static computes.
                            let conf = env.get_pageserver_conf(shard.node_id).unwrap();
                            let pageserver = PageServerNode::from_env(env, conf);

                            pageserver
                                .http_client
                                .timeline_init_lsn_lease(shard.shard_id, endpoint.timeline_id, lsn)
                                .await?;
                        }

                        let pageserver = if endpoint.grpc {
                            (
                                PageserverProtocol::Grpc,
                                Host::parse(&shard.listen_grpc_addr.expect("no gRPC address"))?,
                                shard.listen_grpc_port.expect("no gRPC port"),
                            )
                        } else {
                            (
                                PageserverProtocol::Libpq,
                                Host::parse(&shard.listen_pg_addr)?,
                                shard.listen_pg_port,
                            )
                        };
                        anyhow::Ok(pageserver)
                    }),
                )
                .await?;
                let stripe_size = locate_result.shard_params.stripe_size;

                (pageservers, stripe_size)
            };
            assert!(!pageservers.is_empty());

            let ps_conf = env.get_pageserver_conf(DEFAULT_PAGESERVER_ID)?;
            let auth_token = if matches!(ps_conf.pg_auth_type, AuthType::NeonJWT) {
                let claims = Claims::new(Some(endpoint.tenant_id), Scope::Tenant);

                Some(env.generate_auth_token(&claims)?)
            } else {
                None
            };

            let exp = (std::time::SystemTime::now().duration_since(std::time::UNIX_EPOCH)?
                + Duration::from_secs(86400))
            .as_secs();
            let claims = endpoint_storage::claims::EndpointStorageClaims {
                tenant_id: endpoint.tenant_id,
                timeline_id: endpoint.timeline_id,
                endpoint_id: endpoint_id.to_string(),
                exp,
            };

            let endpoint_storage_token = env.generate_auth_token(&claims)?;
            let endpoint_storage_addr = env.endpoint_storage.listen_addr.to_string();

            let args = control_plane::endpoint::EndpointStartArgs {
                auth_token,
                endpoint_storage_token,
                endpoint_storage_addr,
                safekeepers_generation,
                safekeepers,
                pageservers,
                remote_ext_base_url: remote_ext_base_url.clone(),
                shard_stripe_size: stripe_size.0 as usize,
                create_test_user: args.create_test_user,
                start_timeout: args.start_timeout,
                autoprewarm: args.autoprewarm,
                offload_lfc_interval_seconds: args.offload_lfc_interval_seconds,
                dev: args.dev,
            };

            println!("Starting existing endpoint {endpoint_id}...");
            endpoint.start(args).await?;
        }
        EndpointCmd::Reconfigure(args) => {
            let endpoint_id = &args.endpoint_id;
            let endpoint = cplane
                .endpoints
                .get(endpoint_id.as_str())
                .with_context(|| format!("postgres endpoint {endpoint_id} is not found"))?;
            let pageservers = if let Some(ps_id) = args.endpoint_pageserver_id {
                let conf = env.get_pageserver_conf(ps_id)?;
                // Use gRPC if requested.
                let pageserver = if endpoint.grpc {
                    let grpc_addr = conf.listen_grpc_addr.as_ref().expect("bad config");
                    let (host, port) = parse_host_port(grpc_addr)?;
                    let port = port.unwrap_or(DEFAULT_PAGESERVER_GRPC_PORT);
                    (PageserverProtocol::Grpc, host, port)
                } else {
                    let (host, port) = parse_host_port(&conf.listen_pg_addr)?;
                    let port = port.unwrap_or(5432);
                    (PageserverProtocol::Libpq, host, port)
                };
                vec![pageserver]
            } else {
                let storage_controller = StorageController::from_env(env);
                storage_controller
                    .tenant_locate(endpoint.tenant_id)
                    .await?
                    .shards
                    .into_iter()
                    .map(|shard| {
                        // Use gRPC if requested.
                        if endpoint.grpc {
                            (
                                PageserverProtocol::Grpc,
                                Host::parse(&shard.listen_grpc_addr.expect("no gRPC address"))
                                    .expect("bad hostname"),
                                shard.listen_grpc_port.expect("no gRPC port"),
                            )
                        } else {
                            (
                                PageserverProtocol::Libpq,
                                Host::parse(&shard.listen_pg_addr).expect("bad hostname"),
                                shard.listen_pg_port,
                            )
                        }
                    })
                    .collect::<Vec<_>>()
            };
            // If --safekeepers argument is given, use only the listed
            // safekeeper nodes; otherwise all from the env.
            let safekeepers = parse_safekeepers(&args.safekeepers)?;
            endpoint
                .reconfigure(Some(pageservers), None, safekeepers, None)
                .await?;
        }
        EndpointCmd::Stop(args) => {
            let endpoint_id = &args.endpoint_id;
            let endpoint = cplane
                .endpoints
                .get(endpoint_id)
                .with_context(|| format!("postgres endpoint {endpoint_id} is not found"))?;
            match endpoint.stop(args.mode, args.destroy).await?.lsn {
                Some(lsn) => println!("{lsn}"),
                None => println!("null"),
            }
        }
        EndpointCmd::GenerateJwt(args) => {
            let endpoint = {
                let endpoint_id = &args.endpoint_id;

                cplane
                    .endpoints
                    .get(endpoint_id)
                    .with_context(|| format!("postgres endpoint {endpoint_id} is not found"))?
            };

            let jwt = endpoint.generate_jwt(args.scope)?;

            print!("{jwt}");
        }
    }

    Ok(())
}

/// Parse --safekeepers as list of safekeeper ids.
fn parse_safekeepers(safekeepers_str: &Option<String>) -> Result<Option<Vec<NodeId>>> {
    if let Some(safekeepers_str) = safekeepers_str {
        let mut safekeepers: Vec<NodeId> = Vec::new();
        for sk_id in safekeepers_str.split(',').map(str::trim) {
            let sk_id = NodeId(
                u64::from_str(sk_id)
                    .map_err(|_| anyhow!("invalid node ID \"{sk_id}\" in --safekeepers list"))?,
            );
            safekeepers.push(sk_id);
        }
        Ok(Some(safekeepers))
    } else {
        Ok(None)
    }
}

fn handle_mappings(subcmd: &MappingsCmd, env: &mut local_env::LocalEnv) -> Result<()> {
    match subcmd {
        MappingsCmd::Map(args) => {
            env.register_branch_mapping(
                args.branch_name.to_owned(),
                args.tenant_id,
                args.timeline_id,
            )?;

            Ok(())
        }
    }
}

fn get_pageserver(
    env: &local_env::LocalEnv,
    pageserver_id_arg: Option<NodeId>,
) -> Result<PageServerNode> {
    let node_id = pageserver_id_arg.unwrap_or(DEFAULT_PAGESERVER_ID);

    Ok(PageServerNode::from_env(
        env,
        env.get_pageserver_conf(node_id)?,
    ))
}

async fn handle_pageserver(subcmd: &PageserverCmd, env: &local_env::LocalEnv) -> Result<()> {
    match subcmd {
        PageserverCmd::Start(args) => {
            if let Err(e) = get_pageserver(env, args.pageserver_id)?
                .start(&args.start_timeout)
                .await
            {
                eprintln!("pageserver start failed: {e}");
                exit(1);
            }
        }

        PageserverCmd::Stop(args) => {
            let immediate = match args.stop_mode {
                StopMode::Fast => false,
                StopMode::Immediate => true,
            };
            if let Err(e) = get_pageserver(env, args.pageserver_id)?.stop(immediate) {
                eprintln!("pageserver stop failed: {e}");
                exit(1);
            }
        }

        PageserverCmd::Restart(args) => {
            let pageserver = get_pageserver(env, args.pageserver_id)?;
            //TODO what shutdown strategy should we use here?
            if let Err(e) = pageserver.stop(false) {
                eprintln!("pageserver stop failed: {e}");
                exit(1);
            }

            if let Err(e) = pageserver.start(&args.start_timeout).await {
                eprintln!("pageserver start failed: {e}");
                exit(1);
            }
        }

        PageserverCmd::Status(args) => {
            match get_pageserver(env, args.pageserver_id)?
                .check_status()
                .await
            {
                Ok(_) => println!("Page server is up and running"),
                Err(err) => {
                    eprintln!("Page server is not available: {err}");
                    exit(1);
                }
            }
        }
    }
    Ok(())
}

async fn handle_storage_controller(
    subcmd: &StorageControllerCmd,
    env: &local_env::LocalEnv,
) -> Result<()> {
    let svc = StorageController::from_env(env);
    match subcmd {
        StorageControllerCmd::Start(args) => {
            let start_args = NeonStorageControllerStartArgs {
                instance_id: args.instance_id,
                base_port: args.base_port,
                start_timeout: args.start_timeout,
            };

            if let Err(e) = svc.start(start_args).await {
                eprintln!("start failed: {e}");
                exit(1);
            }
        }

        StorageControllerCmd::Stop(args) => {
            let stop_args = NeonStorageControllerStopArgs {
                instance_id: args.instance_id,
                immediate: match args.stop_mode {
                    StopMode::Fast => false,
                    StopMode::Immediate => true,
                },
            };
            if let Err(e) = svc.stop(stop_args).await {
                eprintln!("stop failed: {e}");
                exit(1);
            }
        }
    }
    Ok(())
}

fn get_safekeeper(env: &local_env::LocalEnv, id: NodeId) -> Result<SafekeeperNode> {
    if let Some(node) = env.safekeepers.iter().find(|node| node.id == id) {
        Ok(SafekeeperNode::from_env(env, node))
    } else {
        bail!("could not find safekeeper {id}")
    }
}

async fn handle_safekeeper(subcmd: &SafekeeperCmd, env: &local_env::LocalEnv) -> Result<()> {
    match subcmd {
        SafekeeperCmd::Start(args) => {
            let safekeeper = get_safekeeper(env, args.id)?;

            if let Err(e) = safekeeper.start(&args.extra_opt, &args.start_timeout).await {
                eprintln!("safekeeper start failed: {e}");
                exit(1);
            }
        }

        SafekeeperCmd::Stop(args) => {
            let safekeeper = get_safekeeper(env, args.id)?;
            let immediate = match args.stop_mode {
                StopMode::Fast => false,
                StopMode::Immediate => true,
            };
            if let Err(e) = safekeeper.stop(immediate) {
                eprintln!("safekeeper stop failed: {e}");
                exit(1);
            }
        }

        SafekeeperCmd::Restart(args) => {
            let safekeeper = get_safekeeper(env, args.id)?;
            let immediate = match args.stop_mode {
                StopMode::Fast => false,
                StopMode::Immediate => true,
            };

            if let Err(e) = safekeeper.stop(immediate) {
                eprintln!("safekeeper stop failed: {e}");
                exit(1);
            }

            if let Err(e) = safekeeper.start(&args.extra_opt, &args.start_timeout).await {
                eprintln!("safekeeper start failed: {e}");
                exit(1);
            }
        }
    }
    Ok(())
}

async fn handle_endpoint_storage(
    subcmd: &EndpointStorageCmd,
    env: &local_env::LocalEnv,
) -> Result<()> {
    use EndpointStorageCmd::*;
    let storage = EndpointStorage::from_env(env);

    // In tests like test_forward_compatibility or test_graceful_cluster_restart
    // old neon binaries (without endpoint_storage) are present
    if !storage.bin.exists() {
        eprintln!(
            "{} binary not found. Ignore if this is a compatibility test",
            storage.bin
        );
        return Ok(());
    }

    match subcmd {
        Start(EndpointStorageStartCmd { start_timeout }) => {
            if let Err(e) = storage.start(start_timeout).await {
                eprintln!("endpoint_storage start failed: {e}");
                exit(1);
            }
        }
        Stop(EndpointStorageStopCmd { stop_mode }) => {
            let immediate = match stop_mode {
                StopMode::Fast => false,
                StopMode::Immediate => true,
            };
            if let Err(e) = storage.stop(immediate) {
                eprintln!("proxy stop failed: {e}");
                exit(1);
            }
        }
    };
    Ok(())
}

async fn handle_storage_broker(subcmd: &StorageBrokerCmd, env: &local_env::LocalEnv) -> Result<()> {
    match subcmd {
        StorageBrokerCmd::Start(args) => {
            let storage_broker = StorageBroker::from_env(env);
            if let Err(e) = storage_broker.start(&args.start_timeout).await {
                eprintln!("broker start failed: {e}");
                exit(1);
            }
        }

        StorageBrokerCmd::Stop(_args) => {
            // FIXME: stop_mode unused
            let storage_broker = StorageBroker::from_env(env);
            if let Err(e) = storage_broker.stop() {
                eprintln!("broker stop failed: {e}");
                exit(1);
            }
        }
    }
    Ok(())
}

async fn handle_start_all(
    args: &StartCmdArgs,
    env: &'static local_env::LocalEnv,
) -> anyhow::Result<()> {
    // FIXME: this was called "retry_timeout", is it right?
    let Err(errors) = handle_start_all_impl(env, args.timeout).await else {
        neon_start_status_check(env, args.timeout.as_ref())
            .await
            .context("status check after successful startup of all services")?;
        return Ok(());
    };

    eprintln!("startup failed because one or more services could not be started");

    for e in errors {
        eprintln!("{e}");
        let debug_repr = format!("{e:?}");
        for line in debug_repr.lines() {
            eprintln!("  {line}");
        }
    }

    try_stop_all(env, true).await;

    exit(2);
}

/// Returns Ok() if and only if all services could be started successfully.
/// Otherwise, returns the list of errors that occurred during startup.
async fn handle_start_all_impl(
    env: &'static local_env::LocalEnv,
    retry_timeout: humantime::Duration,
) -> Result<(), Vec<anyhow::Error>> {
    // Endpoints are not started automatically

    let mut js = JoinSet::new();

    // force infalliblity through closure
    #[allow(clippy::redundant_closure_call)]
    (|| {
        js.spawn(async move {
            let storage_broker = StorageBroker::from_env(env);
            storage_broker
                .start(&retry_timeout)
                .await
                .map_err(|e| e.context("start storage_broker"))
        });

        js.spawn(async move {
            let storage_controller = StorageController::from_env(env);
            storage_controller
                .start(NeonStorageControllerStartArgs::with_default_instance_id(
                    retry_timeout,
                ))
                .await
                .map_err(|e| e.context("start storage_controller"))
        });

        for ps_conf in &env.pageservers {
            js.spawn(async move {
                let pageserver = PageServerNode::from_env(env, ps_conf);
                pageserver
                    .start(&retry_timeout)
                    .await
                    .map_err(|e| e.context(format!("start pageserver {}", ps_conf.id)))
            });
        }

        for node in env.safekeepers.iter() {
            js.spawn(async move {
                let safekeeper = SafekeeperNode::from_env(env, node);
                safekeeper
                    .start(&[], &retry_timeout)
                    .await
                    .map_err(|e| e.context(format!("start safekeeper {}", safekeeper.id)))
            });
        }

        js.spawn(async move {
            EndpointStorage::from_env(env)
                .start(&retry_timeout)
                .await
                .map_err(|e| e.context("start endpoint_storage"))
        });
    })();

    let mut errors = Vec::new();
    while let Some(result) = js.join_next().await {
        let result = result.expect("we don't panic or cancel the tasks");
        if let Err(e) = result {
            errors.push(e);
        }
    }

    if !errors.is_empty() {
        return Err(errors);
    }

    Ok(())
}

async fn neon_start_status_check(
    env: &local_env::LocalEnv,
    retry_timeout: &Duration,
) -> anyhow::Result<()> {
    const RETRY_INTERVAL: Duration = Duration::from_millis(100);
    const NOTICE_AFTER_RETRIES: Duration = Duration::from_secs(5);

    let storcon = StorageController::from_env(env);

    let retries = retry_timeout.as_millis() / RETRY_INTERVAL.as_millis();
    let notice_after_retries = retry_timeout.as_millis() / NOTICE_AFTER_RETRIES.as_millis();

    println!("\nRunning neon status check");

    for retry in 0..retries {
        if retry == notice_after_retries {
            println!("\nNeon status check has not passed yet, continuing to wait")
        }

        let mut passed = true;
        let mut nodes = storcon.node_list().await?;
        let mut pageservers = env.pageservers.clone();

        if nodes.len() != pageservers.len() {
            continue;
        }

        nodes.sort_by_key(|ps| ps.id);
        pageservers.sort_by_key(|ps| ps.id);

        for (idx, pageserver) in pageservers.iter().enumerate() {
            let node = &nodes[idx];
            if node.id != pageserver.id {
                passed = false;
                break;
            }

            if !matches!(node.availability, NodeAvailabilityWrapper::Active) {
                passed = false;
                break;
            }
        }

        if passed {
            println!("\nNeon started and passed status check");
            return Ok(());
        }

        tokio::time::sleep(RETRY_INTERVAL).await;
    }

    anyhow::bail!("\nNeon passed status check")
}

async fn handle_stop_all(args: &StopCmdArgs, env: &local_env::LocalEnv) -> Result<()> {
    let immediate = match args.mode {
        StopMode::Fast => false,
        StopMode::Immediate => true,
    };

    try_stop_all(env, immediate).await;

    Ok(())
}

async fn try_stop_all(env: &local_env::LocalEnv, immediate: bool) {
    let mode = if immediate {
        EndpointTerminateMode::Immediate
    } else {
        EndpointTerminateMode::Fast
    };
    // Stop all endpoints
    match ComputeControlPlane::load(env.clone()) {
        Ok(cplane) => {
            for (_k, node) in cplane.endpoints {
                if let Err(e) = node.stop(mode, false).await {
                    eprintln!("postgres stop failed: {e:#}");
                }
            }
        }
        Err(e) => {
            eprintln!("postgres stop failed, could not restore control plane data from env: {e:#}")
        }
    }

    let storage = EndpointStorage::from_env(env);
    if let Err(e) = storage.stop(immediate) {
        eprintln!("endpoint_storage stop failed: {e:#}");
    }

    for ps_conf in &env.pageservers {
        let pageserver = PageServerNode::from_env(env, ps_conf);
        if let Err(e) = pageserver.stop(immediate) {
            eprintln!("pageserver {} stop failed: {:#}", ps_conf.id, e);
        }
    }

    for node in env.safekeepers.iter() {
        let safekeeper = SafekeeperNode::from_env(env, node);
        if let Err(e) = safekeeper.stop(immediate) {
            eprintln!("safekeeper {} stop failed: {:#}", safekeeper.id, e);
        }
    }

    let storage_broker = StorageBroker::from_env(env);
    if let Err(e) = storage_broker.stop() {
        eprintln!("neon broker stop failed: {e:#}");
    }

    // Stop all storage controller instances. In the most common case there's only one,
    // but iterate though the base data directory in order to discover the instances.
    let storcon_instances = env
        .storage_controller_instances()
        .await
        .expect("Must inspect data dir");
    for (instance_id, _instance_dir_path) in storcon_instances {
        let storage_controller = StorageController::from_env(env);
        let stop_args = NeonStorageControllerStopArgs {
            instance_id,
            immediate,
        };

        if let Err(e) = storage_controller.stop(stop_args).await {
            eprintln!("Storage controller instance {instance_id} stop failed: {e:#}");
        }
    }
}<|MERGE_RESOLUTION|>--- conflicted
+++ resolved
@@ -1494,14 +1494,11 @@
                 args.grpc,
                 !args.update_catalog,
                 false,
-<<<<<<< HEAD
+                args.privileged_role_name.clone(),
                 args.features
                     .as_ref()
                     .map(|x| x.0.clone())
                     .unwrap_or(vec![]),
-=======
-                args.privileged_role_name.clone(),
->>>>>>> dd7fff65
             )?;
         }
         EndpointCmd::Start(args) => {
