//!
//! `neon_local` is an executable that can be used to create a local
//! Neon environment, for testing purposes. The local environment is
//! quite different from the cloud environment with Kubernetes, but it
//! easier to work with locally. The python tests in `test_runner`
//! rely on `neon_local` to set up the environment for each test.
//!
use std::borrow::Cow;
use std::collections::{BTreeSet, HashMap};
use std::fs::File;
use std::path::PathBuf;
use std::process::exit;
use std::str::FromStr;
use std::time::Duration;

use anyhow::{Context, Result, anyhow, bail};
use clap::Parser;
use compute_api::requests::ComputeClaimsScope;
use compute_api::spec::{ComputeMode, PageserverProtocol};
use control_plane::broker::StorageBroker;
use control_plane::endpoint::{ComputeControlPlane, EndpointTerminateMode};
use control_plane::endpoint::{
    local_pageserver_conf_to_conn_info, tenant_locate_response_to_conn_info,
};
use control_plane::endpoint_storage::{ENDPOINT_STORAGE_DEFAULT_ADDR, EndpointStorage};
use control_plane::local_env;
use control_plane::local_env::{
    EndpointStorageConf, InitForceMode, LocalEnv, NeonBroker, NeonLocalInitConf,
    NeonLocalInitPageserverConf, SafekeeperConf,
};
use control_plane::pageserver::PageServerNode;
use control_plane::safekeeper::SafekeeperNode;
use control_plane::storage_controller::{
    NeonStorageControllerStartArgs, NeonStorageControllerStopArgs, StorageController,
};
use nix::fcntl::{Flock, FlockArg};
use pageserver_api::config::{
    DEFAULT_GRPC_LISTEN_PORT as DEFAULT_PAGESERVER_GRPC_PORT,
    DEFAULT_HTTP_LISTEN_PORT as DEFAULT_PAGESERVER_HTTP_PORT,
    DEFAULT_PG_LISTEN_PORT as DEFAULT_PAGESERVER_PG_PORT,
};
use pageserver_api::controller_api::{
    NodeAvailabilityWrapper, PlacementPolicy, TenantCreateRequest,
};
use pageserver_api::models::{
    ShardParameters, TenantConfigRequest, TimelineCreateRequest, TimelineInfo,
};
use pageserver_api::shard::{DEFAULT_STRIPE_SIZE, ShardCount, ShardStripeSize, TenantShardId};
use postgres_backend::AuthType;
use safekeeper_api::membership::{SafekeeperGeneration, SafekeeperId};
use safekeeper_api::{
    DEFAULT_HTTP_LISTEN_PORT as DEFAULT_SAFEKEEPER_HTTP_PORT,
    DEFAULT_PG_LISTEN_PORT as DEFAULT_SAFEKEEPER_PG_PORT, PgMajorVersion, PgVersionId,
};
use storage_broker::DEFAULT_LISTEN_ADDR as DEFAULT_BROKER_ADDR;
use tokio::task::JoinSet;
use utils::auth::{Claims, Scope};
use utils::id::{NodeId, TenantId, TenantTimelineId, TimelineId};
use utils::lsn::Lsn;
use utils::project_git_version;

// Default id of a safekeeper node, if not specified on the command line.
const DEFAULT_SAFEKEEPER_ID: NodeId = NodeId(1);
const DEFAULT_PAGESERVER_ID: NodeId = NodeId(1);
const DEFAULT_BRANCH_NAME: &str = "main";
project_git_version!(GIT_VERSION);

#[allow(dead_code)]
const DEFAULT_PG_VERSION: PgMajorVersion = PgMajorVersion::PG17;
const DEFAULT_PG_VERSION_NUM: &str = "17";

const DEFAULT_PAGESERVER_CONTROL_PLANE_API: &str = "http://127.0.0.1:1234/upcall/v1/";

/// Neon CLI.
#[derive(clap::Parser)]
#[command(version = GIT_VERSION, name = "Neon CLI")]
struct Cli {
    #[command(subcommand)]
    command: NeonLocalCmd,
}

#[derive(clap::Subcommand)]
enum NeonLocalCmd {
    Init(InitCmdArgs),

    #[command(subcommand)]
    Tenant(TenantCmd),
    #[command(subcommand)]
    Timeline(TimelineCmd),
    #[command(subcommand)]
    Pageserver(PageserverCmd),
    #[command(subcommand)]
    #[clap(alias = "storage_controller")]
    StorageController(StorageControllerCmd),
    #[command(subcommand)]
    #[clap(alias = "storage_broker")]
    StorageBroker(StorageBrokerCmd),
    #[command(subcommand)]
    Safekeeper(SafekeeperCmd),
    #[command(subcommand)]
    EndpointStorage(EndpointStorageCmd),
    #[command(subcommand)]
    Endpoint(EndpointCmd),
    #[command(subcommand)]
    Mappings(MappingsCmd),

    Start(StartCmdArgs),
    Stop(StopCmdArgs),
}

/// Initialize a new Neon repository, preparing configs for services to start with.
#[derive(clap::Args)]
struct InitCmdArgs {
    /// How many pageservers to create (default 1).
    #[clap(long)]
    num_pageservers: Option<u16>,

    #[clap(long)]
    config: Option<PathBuf>,

    /// Force initialization even if the repository is not empty.
    #[clap(long, default_value = "must-not-exist")]
    #[arg(value_parser)]
    force: InitForceMode,
}

/// Start pageserver and safekeepers.
#[derive(clap::Args)]
struct StartCmdArgs {
    #[clap(long = "start-timeout", default_value = "10s")]
    timeout: humantime::Duration,
}

/// Stop pageserver and safekeepers.
#[derive(clap::Args)]
struct StopCmdArgs {
    #[arg(value_enum)]
    #[clap(long, default_value_t = StopMode::Fast)]
    mode: StopMode,
}

#[derive(Clone, Copy, clap::ValueEnum)]
enum StopMode {
    Fast,
    Immediate,
}

/// Manage tenants.
#[derive(clap::Subcommand)]
enum TenantCmd {
    List,
    Create(TenantCreateCmdArgs),
    SetDefault(TenantSetDefaultCmdArgs),
    Config(TenantConfigCmdArgs),
    Import(TenantImportCmdArgs),
}

#[derive(clap::Args)]
struct TenantCreateCmdArgs {
    /// Tenant ID, as a 32-byte hexadecimal string.
    #[clap(long = "tenant-id")]
    tenant_id: Option<TenantId>,

    /// Use a specific timeline id when creating a tenant and its initial timeline.
    #[clap(long)]
    timeline_id: Option<TimelineId>,

    #[clap(short = 'c')]
    config: Vec<String>,

<<<<<<< HEAD
    /// Postgres version to use for the initial timeline.
    #[arg(default_value_t = DEFAULT_PG_VERSION)]
    #[clap(long)]
    pg_version: u32,
=======
    #[arg(default_value = DEFAULT_PG_VERSION_NUM)]
    #[clap(long, help = "Postgres version to use for the initial timeline")]
    pg_version: PgMajorVersion,
>>>>>>> 975b95f4

    /// Use this tenant in future CLI commands where tenant_id is needed, but not specified.
    #[clap(long)]
    set_default: bool,

    /// Number of shards in the new tenant.
    #[clap(long)]
    #[arg(default_value_t = 0)]
    shard_count: u8,
    /// Sharding stripe size in pages.
    #[clap(long)]
    shard_stripe_size: Option<u32>,

    /// Placement policy shards in this tenant.
    #[clap(long)]
    #[arg(value_parser = parse_placement_policy)]
    placement_policy: Option<PlacementPolicy>,
}

fn parse_placement_policy(s: &str) -> anyhow::Result<PlacementPolicy> {
    Ok(serde_json::from_str::<PlacementPolicy>(s)?)
}

/// Set a particular tenant as default in future CLI commands where tenant_id is needed, but not
/// specified.
#[derive(clap::Args)]
struct TenantSetDefaultCmdArgs {
    /// Tenant ID, as a 32-byte hexadecimal string.
    #[clap(long = "tenant-id")]
    tenant_id: TenantId,
}

#[derive(clap::Args)]
struct TenantConfigCmdArgs {
    /// Tenant ID, as a 32-byte hexadecimal string.
    #[clap(long = "tenant-id")]
    tenant_id: Option<TenantId>,

    #[clap(short = 'c')]
    config: Vec<String>,
}

/// Import a tenant that is present in remote storage, and create branches for its timelines.
#[derive(clap::Args)]
struct TenantImportCmdArgs {
    /// Tenant ID, as a 32-byte hexadecimal string.
    #[clap(long = "tenant-id")]
    tenant_id: TenantId,
}

/// Manage timelines.
#[derive(clap::Subcommand)]
enum TimelineCmd {
    List(TimelineListCmdArgs),
    Branch(TimelineBranchCmdArgs),
    Create(TimelineCreateCmdArgs),
    Import(TimelineImportCmdArgs),
}

/// List all timelines available to this pageserver.
#[derive(clap::Args)]
struct TimelineListCmdArgs {
    /// Tenant ID, as a 32-byte hexadecimal string.
    #[clap(long = "tenant-id")]
    tenant_shard_id: Option<TenantShardId>,
}

/// Create a new timeline, branching off from another timeline.
#[derive(clap::Args)]
struct TimelineBranchCmdArgs {
    /// Tenant ID, as a 32-byte hexadecimal string.
    #[clap(long = "tenant-id")]
    tenant_id: Option<TenantId>,
    /// New timeline's ID, as a 32-byte hexadecimal string.
    #[clap(long)]
    timeline_id: Option<TimelineId>,
    /// Human-readable alias for the new timeline.
    #[clap(long)]
    branch_name: String,
    /// Use last Lsn of another timeline (and its data) as base when creating the new timeline. The
    /// timeline gets resolved by its branch name.
    #[clap(long)]
    ancestor_branch_name: Option<String>,
    /// When using another timeline as base, use a specific Lsn in it instead of the latest one.
    #[clap(long)]
    ancestor_start_lsn: Option<Lsn>,
}

/// Create a new blank timeline.
#[derive(clap::Args)]
struct TimelineCreateCmdArgs {
    /// Tenant ID, as a 32-byte hexadecimal string.
    #[clap(long = "tenant-id")]
    tenant_id: Option<TenantId>,
    /// New timeline's ID, as a 32-byte hexadecimal string.
    #[clap(long)]
    timeline_id: Option<TimelineId>,
    /// Human-readable alias for the new timeline.
    #[clap(long)]
    branch_name: String,
<<<<<<< HEAD
    /// Postgres version.
    #[arg(default_value_t = DEFAULT_PG_VERSION)]
    #[clap(long)]
    pg_version: u32,
=======

    #[arg(default_value = DEFAULT_PG_VERSION_NUM)]
    #[clap(long, help = "Postgres version")]
    pg_version: PgMajorVersion,
>>>>>>> 975b95f4
}

/// Import a timeline from a basebackup directory.
#[derive(clap::Args)]
struct TimelineImportCmdArgs {
    /// Tenant ID, as a 32-byte hexadecimal string.
    #[clap(long = "tenant-id")]
    tenant_id: Option<TenantId>,
    /// New timeline's ID, as a 32-byte hexadecimal string.
    #[clap(long)]
    timeline_id: TimelineId,
    /// Human-readable alias for the new timeline.
    #[clap(long)]
    branch_name: String,
    /// Basebackup tarfile to import.
    #[clap(long)]
    base_tarfile: PathBuf,
    /// LSN the basebackup starts at.
    #[clap(long)]
    base_lsn: Lsn,
    /// WAL to add after base.
    #[clap(long)]
    wal_tarfile: Option<PathBuf>,
    /// LSN the basebackup ends at.
    #[clap(long)]
    end_lsn: Option<Lsn>,
<<<<<<< HEAD
    /// Postgres version of the basebackup being imported.
    #[arg(default_value_t = DEFAULT_PG_VERSION)]
    #[clap(long)]
    pg_version: u32,
=======

    #[arg(default_value = DEFAULT_PG_VERSION_NUM)]
    #[clap(long, help = "Postgres version of the backup being imported")]
    pg_version: PgMajorVersion,
>>>>>>> 975b95f4
}

/// Manage pageservers.
#[derive(clap::Subcommand)]
enum PageserverCmd {
    Status(PageserverStatusCmdArgs),
    Start(PageserverStartCmdArgs),
    Stop(PageserverStopCmdArgs),
    Restart(PageserverRestartCmdArgs),
}

/// Show status of a local pageserver.
#[derive(clap::Args)]
struct PageserverStatusCmdArgs {
    /// Pageserver ID.
    #[clap(long = "id")]
    pageserver_id: Option<NodeId>,
}

/// Start local pageserver.
#[derive(clap::Args)]
struct PageserverStartCmdArgs {
    /// Pageserver ID.
    #[clap(long = "id")]
    pageserver_id: Option<NodeId>,
    /// Timeout until we fail the command.
    #[clap(short = 't', long)]
    #[arg(default_value = "10s")]
    start_timeout: humantime::Duration,
}

/// Stop local pageserver.
#[derive(clap::Args)]
struct PageserverStopCmdArgs {
    /// Pageserver ID.
    #[clap(long = "id")]
    pageserver_id: Option<NodeId>,
    /// If 'immediate', don't flush repository data at shutdown
    #[clap(short = 'm')]
    #[arg(value_enum, default_value = "fast")]
    stop_mode: StopMode,
}

/// Restart local pageserver.
#[derive(clap::Args)]
struct PageserverRestartCmdArgs {
    /// Pageserver ID.
    #[clap(long = "id")]
    pageserver_id: Option<NodeId>,
    /// Timeout until we fail the command.
    #[clap(short = 't', long)]
    #[arg(default_value = "10s")]
    start_timeout: humantime::Duration,
}

/// Manage storage controller.
#[derive(clap::Subcommand)]
enum StorageControllerCmd {
    Start(StorageControllerStartCmdArgs),
    Stop(StorageControllerStopCmdArgs),
}

/// Start storage controller.
#[derive(clap::Args)]
struct StorageControllerStartCmdArgs {
    /// Timeout until we fail the command.
    #[clap(short = 't', long)]
    #[arg(default_value = "10s")]
    start_timeout: humantime::Duration,
    /// Identifier used to distinguish storage controller instances.
    #[clap(long)]
    #[arg(default_value_t = 1)]
    instance_id: u8,
    /// Base port for the storage controller instance identified by instance-id (defaults to
    /// pageserver cplane api).
    #[clap(long)]
    base_port: Option<u16>,

    #[clap(
        long,
        help = "Whether the storage controller should handle pageserver-reported local disk loss events."
    )]
    handle_ps_local_disk_loss: Option<bool>,
}

/// Stop storage controller.
#[derive(clap::Args)]
struct StorageControllerStopCmdArgs {
    /// If 'immediate', don't flush repository data at shutdown
    #[clap(short = 'm')]
    #[arg(value_enum, default_value = "fast")]
    stop_mode: StopMode,
    /// Identifier used to distinguish storage controller instances.
    #[clap(long)]
    #[arg(default_value_t = 1)]
    instance_id: u8,
}

/// Manage storage broker.
#[derive(clap::Subcommand)]
enum StorageBrokerCmd {
    Start(StorageBrokerStartCmdArgs),
    Stop(StorageBrokerStopCmdArgs),
}

/// Start broker.
#[derive(clap::Args)]
struct StorageBrokerStartCmdArgs {
    /// Timeout until we fail the command.
    #[clap(short = 't', long, default_value = "10s")]
    start_timeout: humantime::Duration,
}

/// Stop broker.
#[derive(clap::Args)]
struct StorageBrokerStopCmdArgs {
    /// If 'immediate', don't flush repository data on shutdown.
    #[clap(short = 'm')]
    #[arg(value_enum, default_value = "fast")]
    stop_mode: StopMode,
}

/// Manage safekeepers.
#[derive(clap::Subcommand)]
enum SafekeeperCmd {
    Start(SafekeeperStartCmdArgs),
    Stop(SafekeeperStopCmdArgs),
    Restart(SafekeeperRestartCmdArgs),
}

/// Manage object storage.
#[derive(clap::Subcommand)]
enum EndpointStorageCmd {
    Start(EndpointStorageStartCmd),
    Stop(EndpointStorageStopCmd),
}

/// Start object storage.
#[derive(clap::Args)]
struct EndpointStorageStartCmd {
    /// Timeout until we fail the command.
    #[clap(short = 't', long)]
    #[arg(default_value = "10s")]
    start_timeout: humantime::Duration,
}

/// Stop object storage.
#[derive(clap::Args)]
struct EndpointStorageStopCmd {
    /// If 'immediate', don't flush repository data on shutdown.
    #[clap(short = 'm')]
    #[arg(value_enum, default_value = "fast")]
    stop_mode: StopMode,
}

/// Start local safekeeper.
#[derive(clap::Args)]
struct SafekeeperStartCmdArgs {
    /// Safekeeper ID.
    #[arg(default_value_t = NodeId(1))]
    id: NodeId,

    /// Additional safekeeper invocation options, e.g. -e=--http-auth-public-key-path=foo.
    #[clap(short = 'e', long = "safekeeper-extra-opt")]
    extra_opt: Vec<String>,

    /// Timeout until we fail the command.
    #[clap(short = 't', long)]
    #[arg(default_value = "10s")]
    start_timeout: humantime::Duration,
}

/// Stop local safekeeper.
#[derive(clap::Args)]
struct SafekeeperStopCmdArgs {
    /// Safekeeper ID.
    #[arg(default_value_t = NodeId(1))]
    id: NodeId,

    /// If 'immediate', don't flush repository data on shutdown.
    #[arg(value_enum, default_value = "fast")]
    #[clap(short = 'm')]
    stop_mode: StopMode,
}

/// Restart local safekeeper.
#[derive(clap::Args)]
struct SafekeeperRestartCmdArgs {
    /// Safekeeper ID.
    #[arg(default_value_t = NodeId(1))]
    id: NodeId,

    /// If 'immediate', don't flush repository data on shutdown.
    #[arg(value_enum, default_value = "fast")]
    #[clap(short = 'm')]
    stop_mode: StopMode,

    /// Additional safekeeper invocation options, e.g. -e=--http-auth-public-key-path=foo.
    #[clap(short = 'e', long = "safekeeper-extra-opt")]
    extra_opt: Vec<String>,

    /// Timeout until we fail the command.
    #[clap(short = 't', long)]
    #[arg(default_value = "10s")]
    start_timeout: humantime::Duration,
}

/// Manage Postgres instances.
#[derive(clap::Subcommand)]
enum EndpointCmd {
    List(EndpointListCmdArgs),
    Create(EndpointCreateCmdArgs),
    Start(EndpointStartCmdArgs),
    Reconfigure(EndpointReconfigureCmdArgs),
    RefreshConfiguration(EndpointRefreshConfigurationArgs),
    Stop(EndpointStopCmdArgs),
    UpdatePageservers(EndpointUpdatePageserversCmdArgs),
    GenerateJwt(EndpointGenerateJwtCmdArgs),
}

/// List endpoints.
#[derive(clap::Args)]
struct EndpointListCmdArgs {
    /// Tenant ID, as a 32-byte hexadecimal string.
    #[clap(long = "tenant-id")]
    tenant_shard_id: Option<TenantShardId>,
}

/// Create a compute endpoint.
#[derive(clap::Args)]
struct EndpointCreateCmdArgs {
    /// Tenant ID, as a 32-byte hexadecimal string.
    #[clap(long = "tenant-id")]
    tenant_id: Option<TenantId>,
    /// Postgres endpoint ID.
    endpoint_id: Option<String>,
    /// Name of the branch the endpoint will run on.
    #[clap(long)]
    branch_name: Option<String>,
    /// Specify LSN on the timeline to start from. By default, end of the timeline would be used.
    #[clap(long)]
    lsn: Option<Lsn>,
    #[clap(long)]
    pg_port: Option<u16>,
    #[clap(long, alias = "http-port")]
    external_http_port: Option<u16>,
    #[clap(long)]
    internal_http_port: Option<u16>,
    #[clap(long = "pageserver-id")]
    endpoint_pageserver_id: Option<NodeId>,

    /// Don't do basebackup, create endpoint directory with only config files.
    #[clap(long, action = clap::ArgAction::Set, default_value_t = false)]
    config_only: bool,
<<<<<<< HEAD
    /// Postgres version.
    #[clap(long)]
    pg_version: u32,
    /// If set, the node will be a hot replica on the specified timeline.
    #[clap(long, action = clap::ArgAction::Set, default_value_t = false)]
=======

    #[arg(default_value = DEFAULT_PG_VERSION_NUM)]
    #[clap(long, help = "Postgres version")]
    pg_version: PgMajorVersion,

    /// Use gRPC to communicate with Pageservers, by generating grpc:// connstrings.
    ///
    /// Specified on creation such that it's retained across reconfiguration and restarts.
    ///
    /// NB: not yet supported by computes.
    #[clap(long)]
    grpc: bool,

    #[clap(
        long,
        help = "If set, the node will be a hot replica on the specified timeline",
        action = clap::ArgAction::Set,
        default_value_t = false
    )]
>>>>>>> 975b95f4
    hot_standby: bool,
    /// If set, will set up the catalog for neon_superuser.
    #[clap(long)]
    update_catalog: bool,
    /// Allow multiple primary endpoints running on the same branch. Shouldn't be used normally, but
    /// useful for tests.
    #[clap(long)]
    allow_multiple: bool,

    /// Only allow changing it on creation
    #[clap(long, help = "Name of the privileged role for the endpoint")]
    privileged_role_name: Option<String>,
}

/// Start Postgres. If the endpoint doesn't exist yet, it is created.
#[derive(clap::Args)]
struct EndpointStartCmdArgs {
    /// Postgres endpoint ID.
    endpoint_id: String,
    /// Pageserver ID.
    #[clap(long = "pageserver-id")]
    endpoint_pageserver_id: Option<NodeId>,
    /// Safekeepers membership generation to prefix neon.safekeepers with.
    #[clap(long)]
    safekeepers_generation: Option<u32>,
    /// List of safekeepers endpoint will talk to.
    #[clap(long)]
    safekeepers: Option<String>,
    /// Configure the remote extensions storage proxy gateway URL to request for extensions.
    #[clap(long, alias = "remote-ext-config")]
    remote_ext_base_url: Option<String>,
    /// If set, will create test user `user` and `neondb` database. Requires `update-catalog = true`
    #[clap(long)]
    create_test_user: bool,
    /// Allow multiple primary endpoints running on the same branch. Shouldn't be used normally, but
    /// useful for tests.
    #[clap(long)]
    allow_multiple: bool,
    /// Timeout until we fail the command.
    #[clap(short = 't', long, value_parser= humantime::parse_duration)]
    #[arg(default_value = "90s")]
    start_timeout: Duration,

    #[clap(
        long,
        help = "Download LFC cache from endpoint storage on endpoint startup",
        default_value = "false"
    )]
    autoprewarm: bool,

    #[clap(long, help = "Upload LFC cache to endpoint storage periodically")]
    offload_lfc_interval_seconds: Option<std::num::NonZeroU64>,

    #[clap(
        long,
        help = "Run in development mode, skipping VM-specific operations like process termination",
        action = clap::ArgAction::SetTrue
    )]
    dev: bool,
}

/// Reconfigure an endpoint.
#[derive(clap::Args)]
struct EndpointReconfigureCmdArgs {
    /// Tenant id. Represented as a hexadecimal string 32 symbols length
    #[clap(long = "tenant-id")]
    tenant_id: Option<TenantId>,
    /// Postgres endpoint ID.
    endpoint_id: String,
    /// Pageserver ID.
    #[clap(long = "pageserver-id")]
    endpoint_pageserver_id: Option<NodeId>,
    #[clap(long)]
    safekeepers: Option<String>,
}

/// Stop an endpoint.
#[derive(clap::Args)]
<<<<<<< HEAD
=======
#[clap(about = "Refresh the endpoint's configuration by forcing it reload it's spec")]
struct EndpointRefreshConfigurationArgs {
    #[clap(help = "Postgres endpoint id")]
    endpoint_id: String,
}

#[derive(clap::Args)]
#[clap(about = "Stop an endpoint")]
>>>>>>> 975b95f4
struct EndpointStopCmdArgs {
    /// Postgres endpoint ID.
    endpoint_id: String,
    /// Also delete data directory (now optional, should be default in future).
    #[clap(long)]
    destroy: bool,
<<<<<<< HEAD
    /// Postgres shutdown mode, passed to `pg_ctl -m <mode>`.
    #[clap(long, value_parser(["smart", "fast", "immediate"]))]
    #[arg(default_value = "fast")]
    mode: String,
=======

    #[clap(long, help = "Postgres shutdown mode")]
    #[clap(default_value = "fast")]
    mode: EndpointTerminateMode,
}

#[derive(clap::Args)]
#[clap(about = "Update the pageservers in the spec file of the compute endpoint")]
struct EndpointUpdatePageserversCmdArgs {
    #[clap(help = "Postgres endpoint id")]
    endpoint_id: String,

    #[clap(short = 'p', long, help = "Specified pageserver id")]
    pageserver_id: Option<NodeId>,
>>>>>>> 975b95f4
}

/// Generate a JWT for an endpoint.
#[derive(clap::Args)]
struct EndpointGenerateJwtCmdArgs {
    /// Postgres endpoint ID.
    endpoint_id: String,
    /// Scope to generate the JWT with.
    #[clap(short = 's', long, value_parser = ComputeClaimsScope::from_str)]
    scope: Option<ComputeClaimsScope>,
}

/// Manage neon_local branch name mappings.
#[derive(clap::Subcommand)]
enum MappingsCmd {
    Map(MappingsMapCmdArgs),
}

/// Create new mapping which cannot exist already.
#[derive(clap::Args)]
struct MappingsMapCmdArgs {
    /// Tenant ID, as a 32-byte hexadecimal string.
    #[clap(long)]
    tenant_id: TenantId,
    /// Timeline ID, as a 32-byte hexadecimal string.
    #[clap(long)]
    timeline_id: TimelineId,
    /// Branch name to give to the timeline.
    #[clap(long)]
    branch_name: String,
}

///
/// Timelines tree element used as a value in the HashMap.
///
struct TimelineTreeEl {
    /// `TimelineInfo` received from the `pageserver` via the `timeline_list` http API call.
    pub info: TimelineInfo,
    /// Name, recovered from neon config mappings
    pub name: Option<String>,
    /// Holds all direct children of this timeline referenced using `timeline_id`.
    pub children: BTreeSet<TimelineId>,
}

/// A flock-based guard over the neon_local repository directory
struct RepoLock {
    _file: Flock<File>,
}

impl RepoLock {
    fn new() -> Result<Self> {
        let repo_dir = File::open(local_env::base_path())?;
        match Flock::lock(repo_dir, FlockArg::LockExclusive) {
            Ok(f) => Ok(Self { _file: f }),
            Err((_, e)) => Err(e).context("flock error"),
        }
    }
}

// Main entry point for the 'neon_local' CLI utility
//
// This utility helps to manage neon installation. That includes following:
//   * Management of local postgres installations running on top of the
//     pageserver.
//   * Providing CLI api to the pageserver
//   * TODO: export/import to/from usual postgres
fn main() -> Result<()> {
    let cli = Cli::parse();

    // Check for 'neon init' command first.
    let (subcommand_result, _lock) = if let NeonLocalCmd::Init(args) = cli.command {
        (handle_init(&args).map(|env| Some(Cow::Owned(env))), None)
    } else {
        // This tool uses a collection of simple files to store its state, and consequently
        // it is not generally safe to run multiple commands concurrently.  Rather than expect
        // all callers to know this, use a lock file to protect against concurrent execution.
        let _repo_lock = RepoLock::new().unwrap();

        // all other commands need an existing config
        let env = LocalEnv::load_config(&local_env::base_path()).context("Error loading config")?;
        let original_env = env.clone();
        let env = Box::leak(Box::new(env));
        let rt = tokio::runtime::Builder::new_current_thread()
            .enable_all()
            .build()
            .unwrap();

        let subcommand_result = match cli.command {
            NeonLocalCmd::Init(_) => unreachable!("init was handled earlier already"),
            NeonLocalCmd::Start(args) => rt.block_on(handle_start_all(&args, env)),
            NeonLocalCmd::Stop(args) => rt.block_on(handle_stop_all(&args, env)),
            NeonLocalCmd::Tenant(subcmd) => rt.block_on(handle_tenant(&subcmd, env)),
            NeonLocalCmd::Timeline(subcmd) => rt.block_on(handle_timeline(&subcmd, env)),
            NeonLocalCmd::Pageserver(subcmd) => rt.block_on(handle_pageserver(&subcmd, env)),
            NeonLocalCmd::StorageController(subcmd) => {
                rt.block_on(handle_storage_controller(&subcmd, env))
            }
            NeonLocalCmd::StorageBroker(subcmd) => rt.block_on(handle_storage_broker(&subcmd, env)),
            NeonLocalCmd::Safekeeper(subcmd) => rt.block_on(handle_safekeeper(&subcmd, env)),
            NeonLocalCmd::EndpointStorage(subcmd) => {
                rt.block_on(handle_endpoint_storage(&subcmd, env))
            }
            NeonLocalCmd::Endpoint(subcmd) => rt.block_on(handle_endpoint(&subcmd, env)),
            NeonLocalCmd::Mappings(subcmd) => handle_mappings(&subcmd, env),
        };

        let subcommand_result = if &original_env != env {
            subcommand_result.map(|()| Some(Cow::Borrowed(env)))
        } else {
            subcommand_result.map(|()| None)
        };
        (subcommand_result, Some(_repo_lock))
    };

    match subcommand_result {
        Ok(Some(updated_env)) => updated_env.persist_config()?,
        Ok(None) => (),
        Err(e) => {
            eprintln!("command failed: {e:?}");
            exit(1);
        }
    }
    Ok(())
}

///
/// Prints timelines list as a tree-like structure.
///
fn print_timelines_tree(
    timelines: Vec<TimelineInfo>,
    mut timeline_name_mappings: HashMap<TenantTimelineId, String>,
) -> Result<()> {
    let mut timelines_hash = timelines
        .iter()
        .map(|t| {
            (
                t.timeline_id,
                TimelineTreeEl {
                    info: t.clone(),
                    children: BTreeSet::new(),
                    name: timeline_name_mappings
                        .remove(&TenantTimelineId::new(t.tenant_id.tenant_id, t.timeline_id)),
                },
            )
        })
        .collect::<HashMap<_, _>>();

    // Memorize all direct children of each timeline.
    for timeline in timelines.iter() {
        if let Some(ancestor_timeline_id) = timeline.ancestor_timeline_id {
            timelines_hash
                .get_mut(&ancestor_timeline_id)
                .context("missing timeline info in the HashMap")?
                .children
                .insert(timeline.timeline_id);
        }
    }

    for timeline in timelines_hash.values() {
        // Start with root local timelines (no ancestors) first.
        if timeline.info.ancestor_timeline_id.is_none() {
            print_timeline(0, &Vec::from([true]), timeline, &timelines_hash)?;
        }
    }

    Ok(())
}

///
/// Recursively prints timeline info with all its children.
///
fn print_timeline(
    nesting_level: usize,
    is_last: &[bool],
    timeline: &TimelineTreeEl,
    timelines: &HashMap<TimelineId, TimelineTreeEl>,
) -> Result<()> {
    if nesting_level > 0 {
        let ancestor_lsn = match timeline.info.ancestor_lsn {
            Some(lsn) => lsn.to_string(),
            None => "Unknown Lsn".to_string(),
        };

        let mut br_sym = "┣━";

        // Draw each nesting padding with proper style
        // depending on whether its timeline ended or not.
        if nesting_level > 1 {
            for l in &is_last[1..is_last.len() - 1] {
                if *l {
                    print!("   ");
                } else {
                    print!("┃  ");
                }
            }
        }

        // We are the last in this sub-timeline
        if *is_last.last().unwrap() {
            br_sym = "┗━";
        }

        print!("{br_sym} @{ancestor_lsn}: ");
    }

    // Finally print a timeline id and name with new line
    println!(
        "{} [{}]",
        timeline.name.as_deref().unwrap_or("_no_name_"),
        timeline.info.timeline_id
    );

    let len = timeline.children.len();
    let mut i: usize = 0;
    let mut is_last_new = Vec::from(is_last);
    is_last_new.push(false);

    for child in &timeline.children {
        i += 1;

        // Mark that the last padding is the end of the timeline
        if i == len {
            if let Some(last) = is_last_new.last_mut() {
                *last = true;
            }
        }

        print_timeline(
            nesting_level + 1,
            &is_last_new,
            timelines
                .get(child)
                .context("missing timeline info in the HashMap")?,
            timelines,
        )?;
    }

    Ok(())
}

/// Helper function to get tenant id from an optional --tenant_id option or from the config file
fn get_tenant_id(
    tenant_id_arg: Option<TenantId>,
    env: &local_env::LocalEnv,
) -> anyhow::Result<TenantId> {
    if let Some(tenant_id_from_arguments) = tenant_id_arg {
        Ok(tenant_id_from_arguments)
    } else if let Some(default_id) = env.default_tenant_id {
        Ok(default_id)
    } else {
        anyhow::bail!("No tenant id. Use --tenant-id, or set a default tenant");
    }
}

/// Helper function to get tenant-shard ID from an optional --tenant_id option or from the config file,
/// for commands that accept a shard suffix
fn get_tenant_shard_id(
    tenant_shard_id_arg: Option<TenantShardId>,
    env: &local_env::LocalEnv,
) -> anyhow::Result<TenantShardId> {
    if let Some(tenant_id_from_arguments) = tenant_shard_id_arg {
        Ok(tenant_id_from_arguments)
    } else if let Some(default_id) = env.default_tenant_id {
        Ok(TenantShardId::unsharded(default_id))
    } else {
        anyhow::bail!("No tenant shard id. Use --tenant-id, or set a default tenant");
    }
}

fn handle_init(args: &InitCmdArgs) -> anyhow::Result<LocalEnv> {
    // Create the in-memory `LocalEnv` that we'd normally load from disk in `load_config`.
    let init_conf: NeonLocalInitConf = if let Some(config_path) = &args.config {
        // User (likely the Python test suite) provided a description of the environment.
        if args.num_pageservers.is_some() {
            bail!(
                "Cannot specify both --num-pageservers and --config, use key `pageservers` in the --config file instead"
            );
        }
        // load and parse the file
        let contents = std::fs::read_to_string(config_path).with_context(|| {
            format!(
                "Could not read configuration file '{}'",
                config_path.display()
            )
        })?;
        toml_edit::de::from_str(&contents)?
    } else {
        // User (likely interactive) did not provide a description of the environment, give them the default
        NeonLocalInitConf {
            control_plane_api: Some(DEFAULT_PAGESERVER_CONTROL_PLANE_API.parse().unwrap()),
            broker: NeonBroker {
                listen_addr: Some(DEFAULT_BROKER_ADDR.parse().unwrap()),
                listen_https_addr: None,
            },
            safekeepers: vec![SafekeeperConf {
                id: DEFAULT_SAFEKEEPER_ID,
                pg_port: DEFAULT_SAFEKEEPER_PG_PORT,
                http_port: DEFAULT_SAFEKEEPER_HTTP_PORT,
                ..Default::default()
            }],
            pageservers: (0..args.num_pageservers.unwrap_or(1))
                .map(|i| {
                    let pageserver_id = NodeId(DEFAULT_PAGESERVER_ID.0 + i as u64);
                    let pg_port = DEFAULT_PAGESERVER_PG_PORT + i;
                    let http_port = DEFAULT_PAGESERVER_HTTP_PORT + i;
                    let grpc_port = DEFAULT_PAGESERVER_GRPC_PORT + i;
                    NeonLocalInitPageserverConf {
                        id: pageserver_id,
                        listen_pg_addr: format!("127.0.0.1:{pg_port}"),
                        listen_http_addr: format!("127.0.0.1:{http_port}"),
                        listen_https_addr: None,
                        listen_grpc_addr: Some(format!("127.0.0.1:{grpc_port}")),
                        pg_auth_type: AuthType::Trust,
                        http_auth_type: AuthType::Trust,
                        grpc_auth_type: AuthType::Trust,
                        other: Default::default(),
                        // Typical developer machines use disks with slow fsync, and we don't care
                        // about data integrity: disable disk syncs.
                        no_sync: true,
                    }
                })
                .collect(),
            endpoint_storage: EndpointStorageConf {
                listen_addr: ENDPOINT_STORAGE_DEFAULT_ADDR,
            },
            pg_distrib_dir: None,
            neon_distrib_dir: None,
            default_tenant_id: TenantId::from_array(std::array::from_fn(|_| 0)),
            storage_controller: None,
            control_plane_hooks_api: None,
            generate_local_ssl_certs: false,
        }
    };

    LocalEnv::init(init_conf, &args.force)
        .context("materialize initial neon_local environment on disk")?;
    Ok(LocalEnv::load_config(&local_env::base_path())
        .expect("freshly written config should be loadable"))
}

/// The default pageserver is the one where CLI tenant/timeline operations are sent by default.
/// For typical interactive use, one would just run with a single pageserver.  Scenarios with
/// tenant/timeline placement across multiple pageservers are managed by python test code rather
/// than this CLI.
fn get_default_pageserver(env: &local_env::LocalEnv) -> PageServerNode {
    let ps_conf = env
        .pageservers
        .first()
        .expect("Config is validated to contain at least one pageserver");
    PageServerNode::from_env(env, ps_conf)
}

async fn handle_tenant(subcmd: &TenantCmd, env: &mut local_env::LocalEnv) -> anyhow::Result<()> {
    let pageserver = get_default_pageserver(env);
    match subcmd {
        TenantCmd::List => {
            for t in pageserver.tenant_list().await? {
                println!("{} {:?}", t.id, t.state);
            }
        }
        TenantCmd::Import(args) => {
            let tenant_id = args.tenant_id;

            let storage_controller = StorageController::from_env(env);
            let create_response = storage_controller.tenant_import(tenant_id).await?;

            let shard_zero = create_response
                .shards
                .first()
                .expect("Import response omitted shards");

            let attached_pageserver_id = shard_zero.node_id;
            let pageserver =
                PageServerNode::from_env(env, env.get_pageserver_conf(attached_pageserver_id)?);

            println!(
                "Imported tenant {tenant_id}, attached to pageserver {attached_pageserver_id}"
            );

            let timelines = pageserver
                .http_client
                .list_timelines(shard_zero.shard_id)
                .await?;

            // Pick a 'main' timeline that has no ancestors, the rest will get arbitrary names
            let main_timeline = timelines
                .iter()
                .find(|t| t.ancestor_timeline_id.is_none())
                .expect("No timelines found")
                .timeline_id;

            let mut branch_i = 0;
            for timeline in timelines.iter() {
                let branch_name = if timeline.timeline_id == main_timeline {
                    "main".to_string()
                } else {
                    branch_i += 1;
                    format!("branch_{branch_i}")
                };

                println!(
                    "Importing timeline {tenant_id}/{} as branch {branch_name}",
                    timeline.timeline_id
                );

                env.register_branch_mapping(branch_name, tenant_id, timeline.timeline_id)?;
            }
        }
        TenantCmd::Create(args) => {
            let tenant_conf: HashMap<_, _> =
                args.config.iter().flat_map(|c| c.split_once(':')).collect();

            let tenant_conf = PageServerNode::parse_config(tenant_conf)?;

            // If tenant ID was not specified, generate one
            let tenant_id = args.tenant_id.unwrap_or_else(TenantId::generate);

            // We must register the tenant with the storage controller, so
            // that when the pageserver restarts, it will be re-attached.
            let storage_controller = StorageController::from_env(env);
            storage_controller
                .tenant_create(TenantCreateRequest {
                    // Note that ::unsharded here isn't actually because the tenant is unsharded, its because the
                    // storage controller expects a shard-naive tenant_id in this attribute, and the TenantCreateRequest
                    // type is used both in the storage controller (for creating tenants) and in the pageserver (for
                    // creating shards)
                    new_tenant_id: TenantShardId::unsharded(tenant_id),
                    generation: None,
                    shard_parameters: ShardParameters {
                        count: ShardCount::new(args.shard_count),
                        stripe_size: args
                            .shard_stripe_size
                            .map(ShardStripeSize)
                            .unwrap_or(DEFAULT_STRIPE_SIZE),
                    },
                    placement_policy: args.placement_policy.clone(),
                    config: tenant_conf,
                })
                .await?;
            println!("tenant {tenant_id} successfully created on the pageserver");

            // Create an initial timeline for the new tenant
            let new_timeline_id = args.timeline_id.unwrap_or(TimelineId::generate());

            // FIXME: passing None for ancestor_start_lsn is not kosher in a sharded world: we can't have
            // different shards picking different start lsns.  Maybe we have to teach storage controller
            // to let shard 0 branch first and then propagate the chosen LSN to other shards.
            storage_controller
                .tenant_timeline_create(
                    tenant_id,
                    TimelineCreateRequest {
                        new_timeline_id,
                        mode: pageserver_api::models::TimelineCreateRequestMode::Bootstrap {
                            existing_initdb_timeline_id: None,
                            pg_version: Some(args.pg_version),
                        },
                    },
                )
                .await?;

            env.register_branch_mapping(
                DEFAULT_BRANCH_NAME.to_string(),
                tenant_id,
                new_timeline_id,
            )?;

            println!("Created an initial timeline '{new_timeline_id}' for tenant: {tenant_id}",);

            if args.set_default {
                println!("Setting tenant {tenant_id} as a default one");
                env.default_tenant_id = Some(tenant_id);
            }
        }
        TenantCmd::SetDefault(args) => {
            println!("Setting tenant {} as a default one", args.tenant_id);
            env.default_tenant_id = Some(args.tenant_id);
        }
        TenantCmd::Config(args) => {
            let tenant_id = get_tenant_id(args.tenant_id, env)?;
            let tenant_conf: HashMap<_, _> =
                args.config.iter().flat_map(|c| c.split_once(':')).collect();
            let config = PageServerNode::parse_config(tenant_conf)?;

            let req = TenantConfigRequest { tenant_id, config };

            let storage_controller = StorageController::from_env(env);
            storage_controller
                .set_tenant_config(&req)
                .await
                .with_context(|| format!("Tenant config failed for tenant with id {tenant_id}"))?;
            println!("tenant {tenant_id} successfully configured via storcon");
        }
    }
    Ok(())
}

async fn handle_timeline(cmd: &TimelineCmd, env: &mut local_env::LocalEnv) -> Result<()> {
    let pageserver = get_default_pageserver(env);

    match cmd {
        TimelineCmd::List(args) => {
            // TODO(sharding): this command shouldn't have to specify a shard ID: we should ask the storage controller
            // where shard 0 is attached, and query there.
            let tenant_shard_id = get_tenant_shard_id(args.tenant_shard_id, env)?;
            let timelines = pageserver.timeline_list(&tenant_shard_id).await?;
            print_timelines_tree(timelines, env.timeline_name_mappings())?;
        }
        TimelineCmd::Create(args) => {
            let tenant_id = get_tenant_id(args.tenant_id, env)?;
            let new_branch_name = &args.branch_name;
            let new_timeline_id_opt = args.timeline_id;
            let new_timeline_id = new_timeline_id_opt.unwrap_or(TimelineId::generate());

            let storage_controller = StorageController::from_env(env);
            let create_req = TimelineCreateRequest {
                new_timeline_id,
                mode: pageserver_api::models::TimelineCreateRequestMode::Bootstrap {
                    existing_initdb_timeline_id: None,
                    pg_version: Some(args.pg_version),
                },
            };
            let timeline_info = storage_controller
                .tenant_timeline_create(tenant_id, create_req)
                .await?;

            let last_record_lsn = timeline_info.last_record_lsn;
            env.register_branch_mapping(new_branch_name.to_string(), tenant_id, new_timeline_id)?;

            println!(
                "Created timeline '{}' at Lsn {last_record_lsn} for tenant: {tenant_id}",
                timeline_info.timeline_id
            );
        }
        // TODO: rename to import-basebackup-plus-wal
        TimelineCmd::Import(args) => {
            let tenant_id = get_tenant_id(args.tenant_id, env)?;
            let timeline_id = args.timeline_id;
            let branch_name = &args.branch_name;

            // Parse base inputs
            let base = (args.base_lsn, args.base_tarfile.clone());

            // Parse pg_wal inputs
            let wal_tarfile = args.wal_tarfile.clone();
            let end_lsn = args.end_lsn;
            // TODO validate both or none are provided
            let pg_wal = end_lsn.zip(wal_tarfile);

            println!("Importing timeline into pageserver ...");
            pageserver
                .timeline_import(tenant_id, timeline_id, base, pg_wal, args.pg_version)
                .await?;
            if env.storage_controller.timelines_onto_safekeepers {
                println!("Creating timeline on safekeeper ...");
                let timeline_info = pageserver
                    .timeline_info(
                        TenantShardId::unsharded(tenant_id),
                        timeline_id,
                        pageserver_client::mgmt_api::ForceAwaitLogicalSize::No,
                    )
                    .await?;
                let default_sk = SafekeeperNode::from_env(env, env.safekeepers.first().unwrap());
                let default_host = default_sk
                    .conf
                    .listen_addr
                    .clone()
                    .unwrap_or_else(|| "localhost".to_string());
                let mconf = safekeeper_api::membership::Configuration {
                    generation: SafekeeperGeneration::new(1),
                    members: safekeeper_api::membership::MemberSet {
                        m: vec![SafekeeperId {
                            host: default_host,
                            id: default_sk.conf.id,
                            pg_port: default_sk.conf.pg_port,
                        }],
                    },
                    new_members: None,
                };
                let pg_version = PgVersionId::from(args.pg_version);
                let req = safekeeper_api::models::TimelineCreateRequest {
                    tenant_id,
                    timeline_id,
                    mconf,
                    pg_version,
                    system_id: None,
                    wal_seg_size: None,
                    start_lsn: timeline_info.last_record_lsn,
                    commit_lsn: None,
                };
                default_sk.create_timeline(&req).await?;
            }
            env.register_branch_mapping(branch_name.to_string(), tenant_id, timeline_id)?;
            println!("Done");
        }
        TimelineCmd::Branch(args) => {
            let tenant_id = get_tenant_id(args.tenant_id, env)?;
            let new_timeline_id = args.timeline_id.unwrap_or(TimelineId::generate());
            let new_branch_name = &args.branch_name;
            let ancestor_branch_name = args
                .ancestor_branch_name
                .clone()
                .unwrap_or(DEFAULT_BRANCH_NAME.to_owned());
            let ancestor_timeline_id = env
                .get_branch_timeline_id(&ancestor_branch_name, tenant_id)
                .ok_or_else(|| {
                    anyhow!("Found no timeline id for branch name '{ancestor_branch_name}'")
                })?;

            let start_lsn = args.ancestor_start_lsn;
            let storage_controller = StorageController::from_env(env);
            let create_req = TimelineCreateRequest {
                new_timeline_id,
                mode: pageserver_api::models::TimelineCreateRequestMode::Branch {
                    ancestor_timeline_id,
                    ancestor_start_lsn: start_lsn,
                    read_only: false,
                    pg_version: None,
                },
            };
            let timeline_info = storage_controller
                .tenant_timeline_create(tenant_id, create_req)
                .await?;

            let last_record_lsn = timeline_info.last_record_lsn;

            env.register_branch_mapping(new_branch_name.to_string(), tenant_id, new_timeline_id)?;

            println!(
                "Created timeline '{}' at Lsn {last_record_lsn} for tenant: {tenant_id}. Ancestor timeline: '{ancestor_branch_name}'",
                timeline_info.timeline_id
            );
        }
    }

    Ok(())
}

async fn handle_endpoint(subcmd: &EndpointCmd, env: &local_env::LocalEnv) -> Result<()> {
    let mut cplane = ComputeControlPlane::load(env.clone())?;

    match subcmd {
        EndpointCmd::List(args) => {
            // TODO(sharding): this command shouldn't have to specify a shard ID: we should ask the storage controller
            // where shard 0 is attached, and query there.
            let tenant_shard_id = get_tenant_shard_id(args.tenant_shard_id, env)?;

            let timeline_name_mappings = env.timeline_name_mappings();

            let mut table = comfy_table::Table::new();

            table.load_preset(comfy_table::presets::NOTHING);

            table.set_header([
                "ENDPOINT",
                "ADDRESS",
                "TIMELINE",
                "BRANCH NAME",
                "LSN",
                "STATUS",
            ]);

            for (endpoint_id, endpoint) in cplane
                .endpoints
                .iter()
                .filter(|(_, endpoint)| endpoint.tenant_id == tenant_shard_id.tenant_id)
            {
                let lsn_str = match endpoint.mode {
                    ComputeMode::Static(lsn) => {
                        // -> read-only endpoint
                        // Use the node's LSN.
                        lsn.to_string()
                    }
                    _ => {
                        // As the LSN here refers to the one that the compute is started with,
                        // we display nothing as it is a primary/hot standby compute.
                        "---".to_string()
                    }
                };

                let branch_name = timeline_name_mappings
                    .get(&TenantTimelineId::new(
                        tenant_shard_id.tenant_id,
                        endpoint.timeline_id,
                    ))
                    .map(|name| name.as_str())
                    .unwrap_or("?");

                table.add_row([
                    endpoint_id.as_str(),
                    &endpoint.pg_address.to_string(),
                    &endpoint.timeline_id.to_string(),
                    branch_name,
                    lsn_str.as_str(),
                    &format!("{}", endpoint.status()),
                ]);
            }

            println!("{table}");
        }
        EndpointCmd::Create(args) => {
            let tenant_id = get_tenant_id(args.tenant_id, env)?;
            let branch_name = args
                .branch_name
                .clone()
                .unwrap_or(DEFAULT_BRANCH_NAME.to_owned());
            let endpoint_id = args
                .endpoint_id
                .clone()
                .unwrap_or_else(|| format!("ep-{branch_name}"));

            let timeline_id = env
                .get_branch_timeline_id(&branch_name, tenant_id)
                .ok_or_else(|| anyhow!("Found no timeline id for branch name '{branch_name}'"))?;

            let mode = match (args.lsn, args.hot_standby) {
                (Some(lsn), false) => ComputeMode::Static(lsn),
                (None, true) => ComputeMode::Replica,
                (None, false) => ComputeMode::Primary,
                (Some(_), true) => anyhow::bail!("cannot specify both lsn and hot-standby"),
            };

            match (mode, args.hot_standby) {
                (ComputeMode::Static(_), true) => {
                    bail!(
                        "Cannot start a node in hot standby mode when it is already configured as a static replica"
                    )
                }
                (ComputeMode::Primary, true) => {
                    bail!(
                        "Cannot start a node as a hot standby replica, it is already configured as primary node"
                    )
                }
                _ => {}
            }

            if !args.allow_multiple {
                cplane.check_conflicting_endpoints(mode, tenant_id, timeline_id)?;
            }

            cplane.new_endpoint(
                &endpoint_id,
                tenant_id,
                timeline_id,
                args.pg_port,
                args.external_http_port,
                args.internal_http_port,
                args.pg_version,
                mode,
                args.grpc,
                !args.update_catalog,
                false,
                args.privileged_role_name.clone(),
            )?;
        }
        EndpointCmd::Start(args) => {
            let endpoint_id = &args.endpoint_id;
            let pageserver_id = args.endpoint_pageserver_id;
            let remote_ext_base_url = &args.remote_ext_base_url;

            let default_generation = env
                .storage_controller
                .timelines_onto_safekeepers
                .then_some(1);
            let safekeepers_generation = args
                .safekeepers_generation
                .or(default_generation)
                .map(SafekeeperGeneration::new);
            // If --safekeepers argument is given, use only the listed
            // safekeeper nodes; otherwise all from the env.
            let safekeepers = if let Some(safekeepers) = parse_safekeepers(&args.safekeepers)? {
                safekeepers
            } else {
                env.safekeepers.iter().map(|sk| sk.id).collect()
            };

            let endpoint = cplane
                .endpoints
                .get(endpoint_id.as_str())
                .ok_or_else(|| anyhow!("endpoint {endpoint_id} not found"))?;

            if !args.allow_multiple {
                cplane.check_conflicting_endpoints(
                    endpoint.mode,
                    endpoint.tenant_id,
                    endpoint.timeline_id,
                )?;
            }

            let prefer_protocol = if endpoint.grpc {
                PageserverProtocol::Grpc
            } else {
                PageserverProtocol::Libpq
            };

            let mut pageserver_conninfo = if let Some(ps_id) = pageserver_id {
                let conf = env.get_pageserver_conf(ps_id).unwrap();
                local_pageserver_conf_to_conn_info(conf)?
            } else {
                // Look up the currently attached location of the tenant, and its striping metadata,
                // to pass these on to postgres.
                let storage_controller = StorageController::from_env(env);
                let locate_result = storage_controller.tenant_locate(endpoint.tenant_id).await?;
                assert!(!locate_result.shards.is_empty());

                // Initialize LSN leases for static computes.
                if let ComputeMode::Static(lsn) = endpoint.mode {
                    futures::future::try_join_all(locate_result.shards.iter().map(
                        |shard| async move {
                            let conf = env.get_pageserver_conf(shard.node_id).unwrap();
                            let pageserver = PageServerNode::from_env(env, conf);

                            pageserver
                                .http_client
                                .timeline_init_lsn_lease(shard.shard_id, endpoint.timeline_id, lsn)
                                .await
                        },
                    ))
                    .await?;
                }

                tenant_locate_response_to_conn_info(&locate_result)?
            };
            pageserver_conninfo.prefer_protocol = prefer_protocol;

            let ps_conf = env.get_pageserver_conf(DEFAULT_PAGESERVER_ID)?;
            let auth_token = if matches!(ps_conf.pg_auth_type, AuthType::NeonJWT) {
                let claims = Claims::new(Some(endpoint.tenant_id), Scope::Tenant);

                Some(env.generate_auth_token(&claims)?)
            } else {
                None
            };

            let exp = (std::time::SystemTime::now().duration_since(std::time::UNIX_EPOCH)?
                + Duration::from_secs(86400))
            .as_secs();
            let claims = endpoint_storage::claims::EndpointStorageClaims {
                tenant_id: endpoint.tenant_id,
                timeline_id: endpoint.timeline_id,
                endpoint_id: endpoint_id.to_string(),
                exp,
            };

            let endpoint_storage_token = env.generate_auth_token(&claims)?;
            let endpoint_storage_addr = env.endpoint_storage.listen_addr.to_string();

            let args = control_plane::endpoint::EndpointStartArgs {
                auth_token,
                endpoint_storage_token,
                endpoint_storage_addr,
                safekeepers_generation,
                safekeepers,
                pageserver_conninfo,
                remote_ext_base_url: remote_ext_base_url.clone(),
                create_test_user: args.create_test_user,
                start_timeout: args.start_timeout,
                autoprewarm: args.autoprewarm,
                offload_lfc_interval_seconds: args.offload_lfc_interval_seconds,
                dev: args.dev,
            };

            println!("Starting existing endpoint {endpoint_id}...");
            endpoint.start(args).await?;
        }
        EndpointCmd::UpdatePageservers(args) => {
            let endpoint_id = &args.endpoint_id;
            let endpoint = cplane
                .endpoints
                .get(endpoint_id.as_str())
                .with_context(|| format!("postgres endpoint {endpoint_id} is not found"))?;
            let prefer_protocol = if endpoint.grpc {
                PageserverProtocol::Grpc
            } else {
                PageserverProtocol::Libpq
            };
            let mut pageserver_conninfo = match args.pageserver_id {
                Some(pageserver_id) => {
                    let conf = env.get_pageserver_conf(pageserver_id)?;
                    local_pageserver_conf_to_conn_info(conf)?
                }
                None => {
                    let storage_controller = StorageController::from_env(env);
                    let locate_result =
                        storage_controller.tenant_locate(endpoint.tenant_id).await?;

                    tenant_locate_response_to_conn_info(&locate_result)?
                }
            };
            pageserver_conninfo.prefer_protocol = prefer_protocol;

            endpoint
                .update_pageservers_in_config(&pageserver_conninfo)
                .await?;
        }
        EndpointCmd::Reconfigure(args) => {
            let endpoint_id = &args.endpoint_id;
            let endpoint = cplane
                .endpoints
                .get(endpoint_id.as_str())
                .with_context(|| format!("postgres endpoint {endpoint_id} is not found"))?;

            let prefer_protocol = if endpoint.grpc {
                PageserverProtocol::Grpc
            } else {
                PageserverProtocol::Libpq
            };
            let mut pageserver_conninfo = if let Some(ps_id) = args.endpoint_pageserver_id {
                let conf = env.get_pageserver_conf(ps_id)?;
                local_pageserver_conf_to_conn_info(conf)?
            } else {
                // Look up the currently attached location of the tenant, and its striping metadata,
                // to pass these on to postgres.
                let storage_controller = StorageController::from_env(env);
                let locate_result = storage_controller.tenant_locate(endpoint.tenant_id).await?;

                tenant_locate_response_to_conn_info(&locate_result)?
            };
            pageserver_conninfo.prefer_protocol = prefer_protocol;

            // If --safekeepers argument is given, use only the listed
            // safekeeper nodes; otherwise all from the env.
            let safekeepers = parse_safekeepers(&args.safekeepers)?;
            endpoint
                .reconfigure(Some(&pageserver_conninfo), safekeepers, None)
                .await?;
        }
        EndpointCmd::RefreshConfiguration(args) => {
            let endpoint_id = &args.endpoint_id;
            let endpoint = cplane
                .endpoints
                .get(endpoint_id.as_str())
                .with_context(|| format!("postgres endpoint {endpoint_id} is not found"))?;
            endpoint.refresh_configuration().await?;
        }
        EndpointCmd::Stop(args) => {
            let endpoint_id = &args.endpoint_id;
            let endpoint = cplane
                .endpoints
                .get(endpoint_id)
                .with_context(|| format!("postgres endpoint {endpoint_id} is not found"))?;
            match endpoint.stop(args.mode, args.destroy).await?.lsn {
                Some(lsn) => println!("{lsn}"),
                None => println!("null"),
            }
        }
        EndpointCmd::GenerateJwt(args) => {
            let endpoint = {
                let endpoint_id = &args.endpoint_id;

                cplane
                    .endpoints
                    .get(endpoint_id)
                    .with_context(|| format!("postgres endpoint {endpoint_id} is not found"))?
            };

            let jwt = endpoint.generate_jwt(args.scope)?;

            print!("{jwt}");
        }
    }

    Ok(())
}

/// Parse --safekeepers as list of safekeeper ids.
fn parse_safekeepers(safekeepers_str: &Option<String>) -> Result<Option<Vec<NodeId>>> {
    if let Some(safekeepers_str) = safekeepers_str {
        let mut safekeepers: Vec<NodeId> = Vec::new();
        for sk_id in safekeepers_str.split(',').map(str::trim) {
            let sk_id = NodeId(
                u64::from_str(sk_id)
                    .map_err(|_| anyhow!("invalid node ID \"{sk_id}\" in --safekeepers list"))?,
            );
            safekeepers.push(sk_id);
        }
        Ok(Some(safekeepers))
    } else {
        Ok(None)
    }
}

fn handle_mappings(subcmd: &MappingsCmd, env: &mut local_env::LocalEnv) -> Result<()> {
    match subcmd {
        MappingsCmd::Map(args) => {
            env.register_branch_mapping(
                args.branch_name.to_owned(),
                args.tenant_id,
                args.timeline_id,
            )?;

            Ok(())
        }
    }
}

fn get_pageserver(
    env: &local_env::LocalEnv,
    pageserver_id_arg: Option<NodeId>,
) -> Result<PageServerNode> {
    let node_id = pageserver_id_arg.unwrap_or(DEFAULT_PAGESERVER_ID);

    Ok(PageServerNode::from_env(
        env,
        env.get_pageserver_conf(node_id)?,
    ))
}

async fn handle_pageserver(subcmd: &PageserverCmd, env: &local_env::LocalEnv) -> Result<()> {
    match subcmd {
        PageserverCmd::Start(args) => {
            if let Err(e) = get_pageserver(env, args.pageserver_id)?
                .start(&args.start_timeout)
                .await
            {
                eprintln!("pageserver start failed: {e}");
                exit(1);
            }
        }

        PageserverCmd::Stop(args) => {
            let immediate = match args.stop_mode {
                StopMode::Fast => false,
                StopMode::Immediate => true,
            };
            if let Err(e) = get_pageserver(env, args.pageserver_id)?.stop(immediate) {
                eprintln!("pageserver stop failed: {e}");
                exit(1);
            }
        }

        PageserverCmd::Restart(args) => {
            let pageserver = get_pageserver(env, args.pageserver_id)?;
            //TODO what shutdown strategy should we use here?
            if let Err(e) = pageserver.stop(false) {
                eprintln!("pageserver stop failed: {e}");
                exit(1);
            }

            if let Err(e) = pageserver.start(&args.start_timeout).await {
                eprintln!("pageserver start failed: {e}");
                exit(1);
            }
        }

        PageserverCmd::Status(args) => {
            match get_pageserver(env, args.pageserver_id)?
                .check_status()
                .await
            {
                Ok(_) => println!("Page server is up and running"),
                Err(err) => {
                    eprintln!("Page server is not available: {err}");
                    exit(1);
                }
            }
        }
    }
    Ok(())
}

async fn handle_storage_controller(
    subcmd: &StorageControllerCmd,
    env: &local_env::LocalEnv,
) -> Result<()> {
    let svc = StorageController::from_env(env);
    match subcmd {
        StorageControllerCmd::Start(args) => {
            let start_args = NeonStorageControllerStartArgs {
                instance_id: args.instance_id,
                base_port: args.base_port,
                start_timeout: args.start_timeout,
                handle_ps_local_disk_loss: args.handle_ps_local_disk_loss,
            };

            if let Err(e) = svc.start(start_args).await {
                eprintln!("start failed: {e}");
                exit(1);
            }
        }

        StorageControllerCmd::Stop(args) => {
            let stop_args = NeonStorageControllerStopArgs {
                instance_id: args.instance_id,
                immediate: match args.stop_mode {
                    StopMode::Fast => false,
                    StopMode::Immediate => true,
                },
            };
            if let Err(e) = svc.stop(stop_args).await {
                eprintln!("stop failed: {e}");
                exit(1);
            }
        }
    }
    Ok(())
}

fn get_safekeeper(env: &local_env::LocalEnv, id: NodeId) -> Result<SafekeeperNode> {
    if let Some(node) = env.safekeepers.iter().find(|node| node.id == id) {
        Ok(SafekeeperNode::from_env(env, node))
    } else {
        bail!("could not find safekeeper {id}")
    }
}

async fn handle_safekeeper(subcmd: &SafekeeperCmd, env: &local_env::LocalEnv) -> Result<()> {
    match subcmd {
        SafekeeperCmd::Start(args) => {
            let safekeeper = get_safekeeper(env, args.id)?;

            if let Err(e) = safekeeper.start(&args.extra_opt, &args.start_timeout).await {
                eprintln!("safekeeper start failed: {e}");
                exit(1);
            }
        }

        SafekeeperCmd::Stop(args) => {
            let safekeeper = get_safekeeper(env, args.id)?;
            let immediate = match args.stop_mode {
                StopMode::Fast => false,
                StopMode::Immediate => true,
            };
            if let Err(e) = safekeeper.stop(immediate) {
                eprintln!("safekeeper stop failed: {e}");
                exit(1);
            }
        }

        SafekeeperCmd::Restart(args) => {
            let safekeeper = get_safekeeper(env, args.id)?;
            let immediate = match args.stop_mode {
                StopMode::Fast => false,
                StopMode::Immediate => true,
            };

            if let Err(e) = safekeeper.stop(immediate) {
                eprintln!("safekeeper stop failed: {e}");
                exit(1);
            }

            if let Err(e) = safekeeper.start(&args.extra_opt, &args.start_timeout).await {
                eprintln!("safekeeper start failed: {e}");
                exit(1);
            }
        }
    }
    Ok(())
}

async fn handle_endpoint_storage(
    subcmd: &EndpointStorageCmd,
    env: &local_env::LocalEnv,
) -> Result<()> {
    use EndpointStorageCmd::*;
    let storage = EndpointStorage::from_env(env);

    // In tests like test_forward_compatibility or test_graceful_cluster_restart
    // old neon binaries (without endpoint_storage) are present
    if !storage.bin.exists() {
        eprintln!(
            "{} binary not found. Ignore if this is a compatibility test",
            storage.bin
        );
        return Ok(());
    }

    match subcmd {
        Start(EndpointStorageStartCmd { start_timeout }) => {
            if let Err(e) = storage.start(start_timeout).await {
                eprintln!("endpoint_storage start failed: {e}");
                exit(1);
            }
        }
        Stop(EndpointStorageStopCmd { stop_mode }) => {
            let immediate = match stop_mode {
                StopMode::Fast => false,
                StopMode::Immediate => true,
            };
            if let Err(e) = storage.stop(immediate) {
                eprintln!("proxy stop failed: {e}");
                exit(1);
            }
        }
    };
    Ok(())
}

async fn handle_storage_broker(subcmd: &StorageBrokerCmd, env: &local_env::LocalEnv) -> Result<()> {
    match subcmd {
        StorageBrokerCmd::Start(args) => {
            let storage_broker = StorageBroker::from_env(env);
            if let Err(e) = storage_broker.start(&args.start_timeout).await {
                eprintln!("broker start failed: {e}");
                exit(1);
            }
        }

        StorageBrokerCmd::Stop(_args) => {
            // FIXME: stop_mode unused
            let storage_broker = StorageBroker::from_env(env);
            if let Err(e) = storage_broker.stop() {
                eprintln!("broker stop failed: {e}");
                exit(1);
            }
        }
    }
    Ok(())
}

async fn handle_start_all(
    args: &StartCmdArgs,
    env: &'static local_env::LocalEnv,
) -> anyhow::Result<()> {
    // FIXME: this was called "retry_timeout", is it right?
    let Err(errors) = handle_start_all_impl(env, args.timeout).await else {
        neon_start_status_check(env, args.timeout.as_ref())
            .await
            .context("status check after successful startup of all services")?;
        return Ok(());
    };

    eprintln!("startup failed because one or more services could not be started");

    for e in errors {
        eprintln!("{e}");
        let debug_repr = format!("{e:?}");
        for line in debug_repr.lines() {
            eprintln!("  {line}");
        }
    }

    try_stop_all(env, true).await;

    exit(2);
}

/// Returns Ok() if and only if all services could be started successfully.
/// Otherwise, returns the list of errors that occurred during startup.
async fn handle_start_all_impl(
    env: &'static local_env::LocalEnv,
    retry_timeout: humantime::Duration,
) -> Result<(), Vec<anyhow::Error>> {
    // Endpoints are not started automatically

    let mut js = JoinSet::new();

    // force infalliblity through closure
    #[allow(clippy::redundant_closure_call)]
    (|| {
        js.spawn(async move {
            let storage_broker = StorageBroker::from_env(env);
            storage_broker
                .start(&retry_timeout)
                .await
                .map_err(|e| e.context("start storage_broker"))
        });

        js.spawn(async move {
            let storage_controller = StorageController::from_env(env);
            storage_controller
                .start(NeonStorageControllerStartArgs::with_default_instance_id(
                    retry_timeout,
                ))
                .await
                .map_err(|e| e.context("start storage_controller"))
        });

        for ps_conf in &env.pageservers {
            js.spawn(async move {
                let pageserver = PageServerNode::from_env(env, ps_conf);
                pageserver
                    .start(&retry_timeout)
                    .await
                    .map_err(|e| e.context(format!("start pageserver {}", ps_conf.id)))
            });
        }

        for node in env.safekeepers.iter() {
            js.spawn(async move {
                let safekeeper = SafekeeperNode::from_env(env, node);
                safekeeper
                    .start(&[], &retry_timeout)
                    .await
                    .map_err(|e| e.context(format!("start safekeeper {}", safekeeper.id)))
            });
        }

        js.spawn(async move {
            EndpointStorage::from_env(env)
                .start(&retry_timeout)
                .await
                .map_err(|e| e.context("start endpoint_storage"))
        });
    })();

    let mut errors = Vec::new();
    while let Some(result) = js.join_next().await {
        let result = result.expect("we don't panic or cancel the tasks");
        if let Err(e) = result {
            errors.push(e);
        }
    }

    if !errors.is_empty() {
        return Err(errors);
    }

    Ok(())
}

async fn neon_start_status_check(
    env: &local_env::LocalEnv,
    retry_timeout: &Duration,
) -> anyhow::Result<()> {
    const RETRY_INTERVAL: Duration = Duration::from_millis(100);
    const NOTICE_AFTER_RETRIES: Duration = Duration::from_secs(5);

    let storcon = StorageController::from_env(env);

    let retries = retry_timeout.as_millis() / RETRY_INTERVAL.as_millis();
    let notice_after_retries = retry_timeout.as_millis() / NOTICE_AFTER_RETRIES.as_millis();

    println!("\nRunning neon status check");

    for retry in 0..retries {
        if retry == notice_after_retries {
            println!("\nNeon status check has not passed yet, continuing to wait")
        }

        let mut passed = true;
        let mut nodes = storcon.node_list().await?;
        let mut pageservers = env.pageservers.clone();

        if nodes.len() != pageservers.len() {
            continue;
        }

        nodes.sort_by_key(|ps| ps.id);
        pageservers.sort_by_key(|ps| ps.id);

        for (idx, pageserver) in pageservers.iter().enumerate() {
            let node = &nodes[idx];
            if node.id != pageserver.id {
                passed = false;
                break;
            }

            if !matches!(node.availability, NodeAvailabilityWrapper::Active) {
                passed = false;
                break;
            }
        }

        if passed {
            println!("\nNeon started and passed status check");
            return Ok(());
        }

        tokio::time::sleep(RETRY_INTERVAL).await;
    }

    anyhow::bail!("\nNeon passed status check")
}

async fn handle_stop_all(args: &StopCmdArgs, env: &local_env::LocalEnv) -> Result<()> {
    let immediate = match args.mode {
        StopMode::Fast => false,
        StopMode::Immediate => true,
    };

    try_stop_all(env, immediate).await;

    Ok(())
}

async fn try_stop_all(env: &local_env::LocalEnv, immediate: bool) {
    let mode = if immediate {
        EndpointTerminateMode::Immediate
    } else {
        EndpointTerminateMode::Fast
    };
    // Stop all endpoints
    match ComputeControlPlane::load(env.clone()) {
        Ok(cplane) => {
            for (_k, node) in cplane.endpoints {
                if let Err(e) = node.stop(mode, false).await {
                    eprintln!("postgres stop failed: {e:#}");
                }
            }
        }
        Err(e) => {
            eprintln!("postgres stop failed, could not restore control plane data from env: {e:#}")
        }
    }

    let storage = EndpointStorage::from_env(env);
    if let Err(e) = storage.stop(immediate) {
        eprintln!("endpoint_storage stop failed: {e:#}");
    }

    for ps_conf in &env.pageservers {
        let pageserver = PageServerNode::from_env(env, ps_conf);
        if let Err(e) = pageserver.stop(immediate) {
            eprintln!("pageserver {} stop failed: {:#}", ps_conf.id, e);
        }
    }

    for node in env.safekeepers.iter() {
        let safekeeper = SafekeeperNode::from_env(env, node);
        if let Err(e) = safekeeper.stop(immediate) {
            eprintln!("safekeeper {} stop failed: {:#}", safekeeper.id, e);
        }
    }

    let storage_broker = StorageBroker::from_env(env);
    if let Err(e) = storage_broker.stop() {
        eprintln!("neon broker stop failed: {e:#}");
    }

    // Stop all storage controller instances. In the most common case there's only one,
    // but iterate though the base data directory in order to discover the instances.
    let storcon_instances = env
        .storage_controller_instances()
        .await
        .expect("Must inspect data dir");
    for (instance_id, _instance_dir_path) in storcon_instances {
        let storage_controller = StorageController::from_env(env);
        let stop_args = NeonStorageControllerStopArgs {
            instance_id,
            immediate,
        };

        if let Err(e) = storage_controller.stop(stop_args).await {
            eprintln!("Storage controller instance {instance_id} stop failed: {e:#}");
        }
    }
}<|MERGE_RESOLUTION|>--- conflicted
+++ resolved
@@ -168,16 +168,10 @@
     #[clap(short = 'c')]
     config: Vec<String>,
 
-<<<<<<< HEAD
     /// Postgres version to use for the initial timeline.
-    #[arg(default_value_t = DEFAULT_PG_VERSION)]
-    #[clap(long)]
-    pg_version: u32,
-=======
     #[arg(default_value = DEFAULT_PG_VERSION_NUM)]
-    #[clap(long, help = "Postgres version to use for the initial timeline")]
+    #[clap(long)]
     pg_version: PgMajorVersion,
->>>>>>> 975b95f4
 
     /// Use this tenant in future CLI commands where tenant_id is needed, but not specified.
     #[clap(long)]
@@ -278,17 +272,11 @@
     /// Human-readable alias for the new timeline.
     #[clap(long)]
     branch_name: String,
-<<<<<<< HEAD
+
     /// Postgres version.
-    #[arg(default_value_t = DEFAULT_PG_VERSION)]
-    #[clap(long)]
-    pg_version: u32,
-=======
-
     #[arg(default_value = DEFAULT_PG_VERSION_NUM)]
-    #[clap(long, help = "Postgres version")]
+    #[clap(long)]
     pg_version: PgMajorVersion,
->>>>>>> 975b95f4
 }
 
 /// Import a timeline from a basebackup directory.
@@ -315,17 +303,11 @@
     /// LSN the basebackup ends at.
     #[clap(long)]
     end_lsn: Option<Lsn>,
-<<<<<<< HEAD
+
     /// Postgres version of the basebackup being imported.
-    #[arg(default_value_t = DEFAULT_PG_VERSION)]
-    #[clap(long)]
-    pg_version: u32,
-=======
-
     #[arg(default_value = DEFAULT_PG_VERSION_NUM)]
-    #[clap(long, help = "Postgres version of the backup being imported")]
+    #[clap(long)]
     pg_version: PgMajorVersion,
->>>>>>> 975b95f4
 }
 
 /// Manage pageservers.
@@ -404,10 +386,8 @@
     #[clap(long)]
     base_port: Option<u16>,
 
-    #[clap(
-        long,
-        help = "Whether the storage controller should handle pageserver-reported local disk loss events."
-    )]
+    /// Whether the storage controller should handle pageserver-reported local disk loss events.
+    #[clap(long)]
     handle_ps_local_disk_loss: Option<bool>,
 }
 
@@ -580,16 +560,10 @@
     /// Don't do basebackup, create endpoint directory with only config files.
     #[clap(long, action = clap::ArgAction::Set, default_value_t = false)]
     config_only: bool,
-<<<<<<< HEAD
+
     /// Postgres version.
-    #[clap(long)]
-    pg_version: u32,
-    /// If set, the node will be a hot replica on the specified timeline.
-    #[clap(long, action = clap::ArgAction::Set, default_value_t = false)]
-=======
-
     #[arg(default_value = DEFAULT_PG_VERSION_NUM)]
-    #[clap(long, help = "Postgres version")]
+    #[clap(long)]
     pg_version: PgMajorVersion,
 
     /// Use gRPC to communicate with Pageservers, by generating grpc:// connstrings.
@@ -600,13 +574,8 @@
     #[clap(long)]
     grpc: bool,
 
-    #[clap(
-        long,
-        help = "If set, the node will be a hot replica on the specified timeline",
-        action = clap::ArgAction::Set,
-        default_value_t = false
-    )]
->>>>>>> 975b95f4
+    /// If set, the node will be a hot replica on the specified timeline.
+    #[clap(long, action = clap::ArgAction::Set, default_value_t = false)]
     hot_standby: bool,
     /// If set, will set up the catalog for neon_superuser.
     #[clap(long)]
@@ -616,8 +585,9 @@
     #[clap(long)]
     allow_multiple: bool,
 
-    /// Only allow changing it on creation
-    #[clap(long, help = "Name of the privileged role for the endpoint")]
+    /// Name of the privileged role for the endpoint.
+    // Only allow changing it on creation.
+    #[clap(long)]
     privileged_role_name: Option<String>,
 }
 
@@ -650,21 +620,16 @@
     #[arg(default_value = "90s")]
     start_timeout: Duration,
 
-    #[clap(
-        long,
-        help = "Download LFC cache from endpoint storage on endpoint startup",
-        default_value = "false"
-    )]
+    /// Download LFC cache from endpoint storage on endpoint startup
+    #[clap(long, default_value = "false")]
     autoprewarm: bool,
 
-    #[clap(long, help = "Upload LFC cache to endpoint storage periodically")]
+    /// Upload LFC cache to endpoint storage periodically
+    #[clap(long)]
     offload_lfc_interval_seconds: Option<std::num::NonZeroU64>,
 
-    #[clap(
-        long,
-        help = "Run in development mode, skipping VM-specific operations like process termination",
-        action = clap::ArgAction::SetTrue
-    )]
+    /// Run in development mode, skipping VM-specific operations like process termination
+    #[clap(long, action = clap::ArgAction::SetTrue)]
     dev: bool,
 }
 
@@ -683,46 +648,37 @@
     safekeepers: Option<String>,
 }
 
+/// Refresh the endpoint's configuration by forcing it reload it's spec
+#[derive(clap::Args)]
+struct EndpointRefreshConfigurationArgs {
+    /// Postgres endpoint id
+    endpoint_id: String,
+}
+
 /// Stop an endpoint.
 #[derive(clap::Args)]
-<<<<<<< HEAD
-=======
-#[clap(about = "Refresh the endpoint's configuration by forcing it reload it's spec")]
-struct EndpointRefreshConfigurationArgs {
-    #[clap(help = "Postgres endpoint id")]
-    endpoint_id: String,
-}
-
-#[derive(clap::Args)]
-#[clap(about = "Stop an endpoint")]
->>>>>>> 975b95f4
 struct EndpointStopCmdArgs {
     /// Postgres endpoint ID.
     endpoint_id: String,
     /// Also delete data directory (now optional, should be default in future).
     #[clap(long)]
     destroy: bool,
-<<<<<<< HEAD
+
     /// Postgres shutdown mode, passed to `pg_ctl -m <mode>`.
-    #[clap(long, value_parser(["smart", "fast", "immediate"]))]
-    #[arg(default_value = "fast")]
-    mode: String,
-=======
-
-    #[clap(long, help = "Postgres shutdown mode")]
+    #[clap(long)]
     #[clap(default_value = "fast")]
     mode: EndpointTerminateMode,
 }
 
-#[derive(clap::Args)]
-#[clap(about = "Update the pageservers in the spec file of the compute endpoint")]
+/// Update the pageservers in the spec file of the compute endpoint
+#[derive(clap::Args)]
 struct EndpointUpdatePageserversCmdArgs {
-    #[clap(help = "Postgres endpoint id")]
+    /// Postgres endpoint id
     endpoint_id: String,
 
-    #[clap(short = 'p', long, help = "Specified pageserver id")]
+    /// Specified pageserver id
+    #[clap(short = 'p', long)]
     pageserver_id: Option<NodeId>,
->>>>>>> 975b95f4
 }
 
 /// Generate a JWT for an endpoint.
