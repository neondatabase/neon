--- conflicted
+++ resolved
@@ -18,11 +18,7 @@
 use compute_api::requests::ComputeClaimsScope;
 use compute_api::spec::ComputeMode;
 use control_plane::broker::StorageBroker;
-<<<<<<< HEAD
-use control_plane::endpoint::{ComputeControlPlane, PageserverProtocol};
-=======
 use control_plane::endpoint::{ComputeControlPlane, EndpointTerminateMode, PageserverProtocol};
->>>>>>> 5e2c4445
 use control_plane::endpoint_storage::{ENDPOINT_STORAGE_DEFAULT_ADDR, EndpointStorage};
 use control_plane::local_env;
 use control_plane::local_env::{
@@ -677,18 +673,12 @@
     #[arg(default_value = "90s")]
     start_timeout: Duration,
 
-<<<<<<< HEAD
-    /// If enabled, use gRPC (and the communicator) to talk to Pageservers.
-    #[clap(long)]
-    grpc: bool,
-=======
     #[clap(
         long,
         help = "Run in development mode, skipping VM-specific operations like process termination",
         action = clap::ArgAction::SetTrue
     )]
     dev: bool,
->>>>>>> 5e2c4445
 }
 
 #[derive(clap::Args)]
@@ -707,10 +697,6 @@
 
     #[clap(long)]
     safekeepers: Option<String>,
-
-    /// If enabled, use gRPC (and communicator) to talk to Pageservers.
-    #[clap(long)]
-    grpc: bool,
 }
 
 #[derive(clap::Args)]
@@ -1521,19 +1507,6 @@
             let (pageservers, stripe_size) = if let Some(pageserver_id) = pageserver_id {
                 let conf = env.get_pageserver_conf(pageserver_id).unwrap();
                 // Use gRPC if requested.
-<<<<<<< HEAD
-                let (protocol, host, port) = if args.grpc {
-                    let grpc_addr = conf.listen_grpc_addr.as_ref().expect("bad config");
-                    let (host, port) = parse_host_port(grpc_addr).expect("bad config");
-                    (PageserverProtocol::Grpc, host, port.unwrap_or(51051))
-                } else {
-                    let (host, port) = parse_host_port(&conf.listen_pg_addr).expect("bad config");
-                    (PageserverProtocol::Libpq, host, port.unwrap_or(5432))
-                };
-                // If caller is telling us what pageserver to use, this is not a tenant which is
-                // fully managed by storage controller, therefore not sharded.
-                (vec![(protocol, host, port)], DEFAULT_STRIPE_SIZE)
-=======
                 let pageserver = if endpoint.grpc {
                     let grpc_addr = conf.listen_grpc_addr.as_ref().expect("bad config");
                     let (host, port) = parse_host_port(grpc_addr)?;
@@ -1547,7 +1520,6 @@
                 // If caller is telling us what pageserver to use, this is not a tenant which is
                 // fully managed by storage controller, therefore not sharded.
                 (vec![pageserver], DEFAULT_STRIPE_SIZE)
->>>>>>> 5e2c4445
             } else {
                 // Look up the currently attached location of the tenant, and its striping metadata,
                 // to pass these on to postgres.
@@ -1566,35 +1538,19 @@
                                 .await?;
                         }
 
-<<<<<<< HEAD
-                        let pageserver = if args.grpc {
-                            (
-                                PageserverProtocol::Grpc,
-                                Host::parse(&shard.listen_grpc_addr.expect("no gRPC addr"))
-                                    .expect("bad hostname"),
-=======
                         let pageserver = if endpoint.grpc {
                             (
                                 PageserverProtocol::Grpc,
                                 Host::parse(&shard.listen_grpc_addr.expect("no gRPC address"))?,
->>>>>>> 5e2c4445
                                 shard.listen_grpc_port.expect("no gRPC port"),
                             )
                         } else {
                             (
                                 PageserverProtocol::Libpq,
-<<<<<<< HEAD
-                                Host::parse(&shard.listen_pg_addr).expect("bad hostname"),
-                                shard.listen_pg_port,
-                            )
-                        };
-
-=======
                                 Host::parse(&shard.listen_pg_addr)?,
                                 shard.listen_pg_port,
                             )
                         };
->>>>>>> 5e2c4445
                         anyhow::Ok(pageserver)
                     }),
                 )
@@ -1653,17 +1609,6 @@
             let pageservers = if let Some(ps_id) = args.endpoint_pageserver_id {
                 let conf = env.get_pageserver_conf(ps_id)?;
                 // Use gRPC if requested.
-<<<<<<< HEAD
-                let (protocol, host, port) = if args.grpc {
-                    let grpc_addr = conf.listen_grpc_addr.as_ref().expect("bad config");
-                    let (host, port) = parse_host_port(grpc_addr).expect("bad config");
-                    (PageserverProtocol::Grpc, host, port.unwrap_or(51051))
-                } else {
-                    let (host, port) = parse_host_port(&conf.listen_pg_addr).expect("bad config");
-                    (PageserverProtocol::Libpq, host, port.unwrap_or(5432))
-                };
-                vec![(protocol, host, port)]
-=======
                 let pageserver = if endpoint.grpc {
                     let grpc_addr = conf.listen_grpc_addr.as_ref().expect("bad config");
                     let (host, port) = parse_host_port(grpc_addr)?;
@@ -1675,7 +1620,6 @@
                     (PageserverProtocol::Libpq, host, port)
                 };
                 vec![pageserver]
->>>>>>> 5e2c4445
             } else {
                 let storage_controller = StorageController::from_env(env);
                 storage_controller
@@ -1684,18 +1628,11 @@
                     .shards
                     .into_iter()
                     .map(|shard| {
-<<<<<<< HEAD
-                        if args.grpc {
-                            (
-                                PageserverProtocol::Grpc,
-                                Host::parse(&shard.listen_grpc_addr.expect("no gRPC addr"))
-=======
                         // Use gRPC if requested.
                         if endpoint.grpc {
                             (
                                 PageserverProtocol::Grpc,
                                 Host::parse(&shard.listen_grpc_addr.expect("no gRPC address"))
->>>>>>> 5e2c4445
                                     .expect("bad hostname"),
                                 shard.listen_grpc_port.expect("no gRPC port"),
                             )
