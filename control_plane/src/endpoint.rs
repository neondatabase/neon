//! Code to manage compute endpoints
//!
//! In the local test environment, the data for each endpoint is stored in
//!
//! ```text
//!   .neon/endpoints/<endpoint id>
//! ```
//!
//! Some basic information about the endpoint, like the tenant and timeline IDs,
//! are stored in the `endpoint.json` file. The `endpoint.json` file is created
//! when the endpoint is created, and doesn't change afterwards.
//!
//! The endpoint is managed by the `compute_ctl` binary. When an endpoint is
//! started, we launch `compute_ctl` It synchronizes the safekeepers, downloads
//! the basebackup from the pageserver to initialize the data directory, and
//! finally launches the PostgreSQL process. It watches the PostgreSQL process
//! until it exits.
//!
//! When an endpoint is created, a `postgresql.conf` file is also created in
//! the endpoint's directory. The file can be modified before starting PostgreSQL.
//! However, the `postgresql.conf` file in the endpoint directory is not used directly
//! by PostgreSQL. It is passed to `compute_ctl`, and `compute_ctl` writes another
//! copy of it in the data directory.
//!
//! Directory contents:
//!
//! ```text
//! .neon/endpoints/main/
//!     compute.log               - log output of `compute_ctl` and `postgres`
//!     endpoint.json             - serialized `EndpointConf` struct
//!     postgresql.conf           - postgresql settings
//!     config.json                 - passed to `compute_ctl`
//!     pgdata/
//!         postgresql.conf       - copy of postgresql.conf created by `compute_ctl`
//!         neon.signal
//!         zenith.signal         - copy of neon.signal, for backward compatibility
//!         <other PostgreSQL files>
//! ```
//!
use std::collections::BTreeMap;
use std::fmt::Display;
use std::net::{IpAddr, Ipv4Addr, SocketAddr, TcpStream};
use std::path::PathBuf;
use std::process::Command;
use std::str::FromStr;
use std::sync::Arc;
use std::time::{Duration, Instant};

use anyhow::{Context, Result, anyhow, bail};
use base64::Engine;
use base64::prelude::BASE64_URL_SAFE_NO_PAD;
use compute_api::requests::{
    COMPUTE_AUDIENCE, ComputeClaims, ComputeClaimsScope, ConfigurationRequest,
};
use compute_api::responses::{
    ComputeConfig, ComputeCtlConfig, ComputeStatus, ComputeStatusResponse, TerminateResponse,
    TlsConfig,
};
use compute_api::spec::{
    Cluster, ComputeAudit, ComputeFeature, ComputeMode, ComputeSpec, Database, PageserverProtocol,
    PgIdent, RemoteExtSpec, Role,
};
use jsonwebtoken::jwk::{
    AlgorithmParameters, CommonParameters, EllipticCurve, Jwk, JwkSet, KeyAlgorithm, KeyOperations,
    OctetKeyPairParameters, OctetKeyPairType, PublicKeyUse,
};
use nix::sys::signal::{Signal, kill};
use pageserver_api::shard::ShardStripeSize;
use pem::Pem;
use reqwest::header::CONTENT_TYPE;
use safekeeper_api::PgMajorVersion;
use safekeeper_api::membership::SafekeeperGeneration;
use serde::{Deserialize, Serialize};
use sha2::{Digest, Sha256};
use spki::der::Decode;
use spki::{SubjectPublicKeyInfo, SubjectPublicKeyInfoRef};
use tracing::debug;
use url::Host;
use utils::id::{NodeId, TenantId, TimelineId};

use crate::local_env::LocalEnv;
use crate::postgresql_conf::PostgresConf;

// contents of a endpoint.json file
#[derive(Serialize, Deserialize, PartialEq, Eq, Clone, Debug)]
pub struct EndpointConf {
    endpoint_id: String,
    tenant_id: TenantId,
    timeline_id: TimelineId,
    mode: ComputeMode,
    pg_port: u16,
    external_http_port: u16,
    internal_http_port: u16,
    pg_version: PgMajorVersion,
    grpc: bool,
    skip_pg_catalog_updates: bool,
    reconfigure_concurrency: usize,
    drop_subscriptions_before_start: bool,
    features: Vec<ComputeFeature>,
    cluster: Option<Cluster>,
    compute_ctl_config: ComputeCtlConfig,
    privileged_role_name: Option<String>,
}

//
// ComputeControlPlane
//
pub struct ComputeControlPlane {
    base_port: u16,

    // endpoint ID is the key
    pub endpoints: BTreeMap<String, Arc<Endpoint>>,

    env: LocalEnv,
}

impl ComputeControlPlane {
    // Load current endpoints from the endpoints/ subdirectories
    pub fn load(env: LocalEnv) -> Result<ComputeControlPlane> {
        let mut endpoints = BTreeMap::default();
        for endpoint_dir in std::fs::read_dir(env.endpoints_path())
            .with_context(|| format!("failed to list {}", env.endpoints_path().display()))?
        {
            let ep_res = Endpoint::from_dir_entry(endpoint_dir?, &env);
            let ep = match ep_res {
                Ok(ep) => ep,
                Err(e) => match e.downcast::<std::io::Error>() {
                    Ok(e) => {
                        // A parallel task could delete an endpoint while we have just scanned the directory
                        if e.kind() == std::io::ErrorKind::NotFound {
                            continue;
                        } else {
                            Err(e)?
                        }
                    }
                    Err(e) => Err(e)?,
                },
            };
            endpoints.insert(ep.endpoint_id.clone(), Arc::new(ep));
        }

        Ok(ComputeControlPlane {
            base_port: 55431,
            endpoints,
            env,
        })
    }

    fn get_port(&mut self) -> u16 {
        1 + self
            .endpoints
            .values()
            .map(|ep| std::cmp::max(ep.pg_address.port(), ep.external_http_address.port()))
            .max()
            .unwrap_or(self.base_port)
    }

    /// Create a JSON Web Key Set. This ideally matches the way we create a JWKS
    /// from the production control plane.
    fn create_jwks_from_pem(pem: &Pem) -> Result<JwkSet> {
        let spki: SubjectPublicKeyInfoRef = SubjectPublicKeyInfo::from_der(pem.contents())?;
        let public_key = spki.subject_public_key.raw_bytes();

        let mut hasher = Sha256::new();
        hasher.update(public_key);
        let key_hash = hasher.finalize();

        Ok(JwkSet {
            keys: vec![Jwk {
                common: CommonParameters {
                    public_key_use: Some(PublicKeyUse::Signature),
                    key_operations: Some(vec![KeyOperations::Verify]),
                    key_algorithm: Some(KeyAlgorithm::EdDSA),
                    key_id: Some(BASE64_URL_SAFE_NO_PAD.encode(key_hash)),
                    x509_url: None::<String>,
                    x509_chain: None::<Vec<String>>,
                    x509_sha1_fingerprint: None::<String>,
                    x509_sha256_fingerprint: None::<String>,
                },
                algorithm: AlgorithmParameters::OctetKeyPair(OctetKeyPairParameters {
                    key_type: OctetKeyPairType::OctetKeyPair,
                    curve: EllipticCurve::Ed25519,
                    x: BASE64_URL_SAFE_NO_PAD.encode(public_key),
                }),
            }],
        })
    }

    #[allow(clippy::too_many_arguments)]
    pub fn new_endpoint(
        &mut self,
        endpoint_id: &str,
        tenant_id: TenantId,
        timeline_id: TimelineId,
        pg_port: Option<u16>,
        external_http_port: Option<u16>,
        internal_http_port: Option<u16>,
        pg_version: PgMajorVersion,
        mode: ComputeMode,
        grpc: bool,
        skip_pg_catalog_updates: bool,
        drop_subscriptions_before_start: bool,
<<<<<<< HEAD
        features: Vec<ComputeFeature>,
=======
        privileged_role_name: Option<String>,
>>>>>>> dd7fff65
    ) -> Result<Arc<Endpoint>> {
        let pg_port = pg_port.unwrap_or_else(|| self.get_port());
        let external_http_port = external_http_port.unwrap_or_else(|| self.get_port() + 1);
        let internal_http_port = internal_http_port.unwrap_or_else(|| external_http_port + 1);
        let compute_ctl_config = ComputeCtlConfig {
            jwks: Self::create_jwks_from_pem(&self.env.read_public_key()?)?,
            tls: None::<TlsConfig>,
        };
        let ep = Arc::new(Endpoint {
            endpoint_id: endpoint_id.to_owned(),
            pg_address: SocketAddr::new(IpAddr::from(Ipv4Addr::LOCALHOST), pg_port),
            external_http_address: SocketAddr::new(
                IpAddr::from(Ipv4Addr::UNSPECIFIED),
                external_http_port,
            ),
            internal_http_address: SocketAddr::new(
                IpAddr::from(Ipv4Addr::LOCALHOST),
                internal_http_port,
            ),
            env: self.env.clone(),
            timeline_id,
            mode,
            tenant_id,
            pg_version,
            // We don't setup roles and databases in the spec locally, so we don't need to
            // do catalog updates. Catalog updates also include check availability
            // data creation. Yet, we have tests that check that size and db dump
            // before and after start are the same. So, skip catalog updates,
            // with this we basically test a case of waking up an idle compute, where
            // we also skip catalog updates in the cloud.
            skip_pg_catalog_updates,
            drop_subscriptions_before_start,
            grpc,
            reconfigure_concurrency: 1,
            features: features.clone(),
            cluster: None,
            compute_ctl_config: compute_ctl_config.clone(),
            privileged_role_name: privileged_role_name.clone(),
        });

        ep.create_endpoint_dir()?;
        std::fs::write(
            ep.endpoint_path().join("endpoint.json"),
            serde_json::to_string_pretty(&EndpointConf {
                endpoint_id: endpoint_id.to_string(),
                tenant_id,
                timeline_id,
                mode,
                external_http_port,
                internal_http_port,
                pg_port,
                pg_version,
                grpc,
                skip_pg_catalog_updates,
                drop_subscriptions_before_start,
                reconfigure_concurrency: 1,
                features,
                cluster: None,
                compute_ctl_config,
                privileged_role_name,
            })?,
        )?;
        std::fs::write(
            ep.endpoint_path().join("postgresql.conf"),
            ep.setup_pg_conf()?.to_string(),
        )?;

        self.endpoints
            .insert(ep.endpoint_id.clone(), Arc::clone(&ep));

        Ok(ep)
    }

    pub fn check_conflicting_endpoints(
        &self,
        mode: ComputeMode,
        tenant_id: TenantId,
        timeline_id: TimelineId,
    ) -> Result<()> {
        if matches!(mode, ComputeMode::Primary) {
            // this check is not complete, as you could have a concurrent attempt at
            // creating another primary, both reading the state before checking it here,
            // but it's better than nothing.
            let mut duplicates = self.endpoints.iter().filter(|(_k, v)| {
                v.tenant_id == tenant_id
                    && v.timeline_id == timeline_id
                    && v.mode == mode
                    && v.status() != EndpointStatus::Stopped
            });

            if let Some((key, _)) = duplicates.next() {
                bail!(
                    "attempting to create a duplicate primary endpoint on tenant {tenant_id}, timeline {timeline_id}: endpoint {key:?} exists already. please don't do this, it is not supported."
                );
            }
        }
        Ok(())
    }
}

///////////////////////////////////////////////////////////////////////////////

pub struct Endpoint {
    /// used as the directory name
    endpoint_id: String,
    pub tenant_id: TenantId,
    pub timeline_id: TimelineId,
    pub mode: ComputeMode,
    /// If true, the endpoint should use gRPC to communicate with Pageservers.
    pub grpc: bool,

    // port and address of the Postgres server and `compute_ctl`'s HTTP APIs
    pub pg_address: SocketAddr,
    pub external_http_address: SocketAddr,
    pub internal_http_address: SocketAddr,

    // postgres major version in the format: 14, 15, etc.
    pg_version: PgMajorVersion,

    // These are not part of the endpoint as such, but the environment
    // the endpoint runs in.
    pub env: LocalEnv,

    // Optimizations
    skip_pg_catalog_updates: bool,

    drop_subscriptions_before_start: bool,
    reconfigure_concurrency: usize,
    // Feature flags
    features: Vec<ComputeFeature>,
    // Cluster settings
    cluster: Option<Cluster>,

    /// The compute_ctl config for the endpoint's compute.
    compute_ctl_config: ComputeCtlConfig,

    /// The name of the privileged role for the endpoint.
    privileged_role_name: Option<String>,
}

#[derive(PartialEq, Eq)]
pub enum EndpointStatus {
    Running,
    Stopped,
    Crashed,
    RunningNoPidfile,
}

impl Display for EndpointStatus {
    fn fmt(&self, writer: &mut std::fmt::Formatter) -> std::fmt::Result {
        writer.write_str(match self {
            Self::Running => "running",
            Self::Stopped => "stopped",
            Self::Crashed => "crashed",
            Self::RunningNoPidfile => "running, no pidfile",
        })
    }
}

#[derive(Default, Clone, Copy, clap::ValueEnum)]
pub enum EndpointTerminateMode {
    #[default]
    /// Use pg_ctl stop -m fast
    Fast,
    /// Use pg_ctl stop -m immediate
    Immediate,
    /// Use /terminate?mode=immediate
    ImmediateTerminate,
}

impl std::fmt::Display for EndpointTerminateMode {
    fn fmt(&self, f: &mut std::fmt::Formatter<'_>) -> std::fmt::Result {
        f.write_str(match &self {
            EndpointTerminateMode::Fast => "fast",
            EndpointTerminateMode::Immediate => "immediate",
            EndpointTerminateMode::ImmediateTerminate => "immediate-terminate",
        })
    }
}

pub struct EndpointStartArgs {
    pub auth_token: Option<String>,
    pub endpoint_storage_token: String,
    pub endpoint_storage_addr: String,
    pub safekeepers_generation: Option<SafekeeperGeneration>,
    pub safekeepers: Vec<NodeId>,
    pub pageservers: Vec<(PageserverProtocol, Host, u16)>,
    pub remote_ext_base_url: Option<String>,
    pub shard_stripe_size: usize,
    pub create_test_user: bool,
    pub start_timeout: Duration,
    pub autoprewarm: bool,
    pub offload_lfc_interval_seconds: Option<std::num::NonZeroU64>,
    pub dev: bool,
}

impl Endpoint {
    fn from_dir_entry(entry: std::fs::DirEntry, env: &LocalEnv) -> Result<Endpoint> {
        if !entry.file_type()?.is_dir() {
            anyhow::bail!(
                "Endpoint::from_dir_entry failed: '{}' is not a directory",
                entry.path().display()
            );
        }

        // parse data directory name
        let fname = entry.file_name();
        let endpoint_id = fname.to_str().unwrap().to_string();

        // Read the endpoint.json file
        let conf: EndpointConf =
            serde_json::from_slice(&std::fs::read(entry.path().join("endpoint.json"))?)?;

        debug!("serialized endpoint conf: {:?}", conf);

        Ok(Endpoint {
            pg_address: SocketAddr::new(IpAddr::from(Ipv4Addr::LOCALHOST), conf.pg_port),
            external_http_address: SocketAddr::new(
                IpAddr::from(Ipv4Addr::UNSPECIFIED),
                conf.external_http_port,
            ),
            internal_http_address: SocketAddr::new(
                IpAddr::from(Ipv4Addr::LOCALHOST),
                conf.internal_http_port,
            ),
            endpoint_id,
            env: env.clone(),
            timeline_id: conf.timeline_id,
            mode: conf.mode,
            tenant_id: conf.tenant_id,
            pg_version: conf.pg_version,
            grpc: conf.grpc,
            skip_pg_catalog_updates: conf.skip_pg_catalog_updates,
            reconfigure_concurrency: conf.reconfigure_concurrency,
            drop_subscriptions_before_start: conf.drop_subscriptions_before_start,
            features: conf.features,
            cluster: conf.cluster,
            compute_ctl_config: conf.compute_ctl_config,
            privileged_role_name: conf.privileged_role_name,
        })
    }

    fn create_endpoint_dir(&self) -> Result<()> {
        std::fs::create_dir_all(self.endpoint_path()).with_context(|| {
            format!(
                "could not create endpoint directory {}",
                self.endpoint_path().display()
            )
        })
    }

    // Generate postgresql.conf with default configuration
    fn setup_pg_conf(&self) -> Result<PostgresConf> {
        let mut conf = PostgresConf::new();
        conf.append("max_wal_senders", "10");
        conf.append("wal_log_hints", "off");
        conf.append("max_replication_slots", "10");
        conf.append("hot_standby", "on");
        // Set to 1MB to both exercise getPage requests/LFC, and still have enough room for
        // Postgres to operate. Everything smaller might be not enough for Postgres under load,
        // and can cause errors like 'no unpinned buffers available', see
        // <https://github.com/neondatabase/neon/issues/9956>
        conf.append("shared_buffers", "1MB");
        // Postgres defaults to effective_io_concurrency=1, which does not exercise the pageserver's
        // batching logic.  Set this to 2 so that we exercise the code a bit without letting
        // individual tests do a lot of concurrent work on underpowered test machines
        conf.append("effective_io_concurrency", "2");
        conf.append("fsync", "off");
        conf.append("max_connections", "100");
        conf.append("wal_level", "logical");
        // wal_sender_timeout is the maximum time to wait for WAL replication.
        // It also defines how often the walreceiver will send a feedback message to the wal sender.
        conf.append("wal_sender_timeout", "5s");
        conf.append("listen_addresses", &self.pg_address.ip().to_string());
        conf.append("port", &self.pg_address.port().to_string());
        conf.append("wal_keep_size", "0");
        // walproposer panics when basebackup is invalid, it is pointless to restart in this case.
        conf.append("restart_after_crash", "off");

        // Load the 'neon' extension
        conf.append("shared_preload_libraries", "neon");

        conf.append_line("");
        // Replication-related configurations, such as WAL sending
        match &self.mode {
            ComputeMode::Primary => {
                // Configure backpressure
                // - Replication write lag depends on how fast the walreceiver can process incoming WAL.
                //   This lag determines latency of get_page_at_lsn. Speed of applying WAL is about 10MB/sec,
                //   so to avoid expiration of 1 minute timeout, this lag should not be larger than 600MB.
                //   Actually latency should be much smaller (better if < 1sec). But we assume that recently
                //   updates pages are not requested from pageserver.
                // - Replication flush lag depends on speed of persisting data by checkpointer (creation of
                //   delta/image layers) and advancing disk_consistent_lsn. Safekeepers are able to
                //   remove/archive WAL only beyond disk_consistent_lsn. Too large a lag can cause long
                //   recovery time (in case of pageserver crash) and disk space overflow at safekeepers.
                // - Replication apply lag depends on speed of uploading changes to S3 by uploader thread.
                //   To be able to restore database in case of pageserver node crash, safekeeper should not
                //   remove WAL beyond this point. Too large lag can cause space exhaustion in safekeepers
                //   (if they are not able to upload WAL to S3).
                conf.append("max_replication_write_lag", "15MB");
                conf.append("max_replication_flush_lag", "10GB");

                if !self.env.safekeepers.is_empty() {
                    // Configure Postgres to connect to the safekeepers
                    conf.append("synchronous_standby_names", "walproposer");

                    let safekeepers = self
                        .env
                        .safekeepers
                        .iter()
                        .map(|sk| format!("localhost:{}", sk.get_compute_port()))
                        .collect::<Vec<String>>()
                        .join(",");
                    conf.append("neon.safekeepers", &safekeepers);
                } else {
                    // We only use setup without safekeepers for tests,
                    // and don't care about data durability on pageserver,
                    // so set more relaxed synchronous_commit.
                    conf.append("synchronous_commit", "remote_write");

                    // Configure the node to stream WAL directly to the pageserver
                    // This isn't really a supported configuration, but can be useful for
                    // testing.
                    conf.append("synchronous_standby_names", "pageserver");
                }
            }
            ComputeMode::Static(lsn) => {
                conf.append("recovery_target_lsn", &lsn.to_string());
            }
            ComputeMode::Replica => {
                assert!(!self.env.safekeepers.is_empty());

                // TODO: use future host field from safekeeper spec
                // Pass the list of safekeepers to the replica so that it can connect to any of them,
                // whichever is available.
                let sk_ports = self
                    .env
                    .safekeepers
                    .iter()
                    .map(|x| x.get_compute_port().to_string())
                    .collect::<Vec<_>>()
                    .join(",");
                let sk_hosts = vec!["localhost"; self.env.safekeepers.len()].join(",");

                let connstr = format!(
                    "host={} port={} options='-c timeline_id={} tenant_id={}' application_name=replica replication=true",
                    sk_hosts,
                    sk_ports,
                    &self.timeline_id.to_string(),
                    &self.tenant_id.to_string(),
                );

                let slot_name = format!("repl_{}_", self.timeline_id);
                conf.append("primary_conninfo", connstr.as_str());
                conf.append("primary_slot_name", slot_name.as_str());
                conf.append("hot_standby", "on");
                // prefetching of blocks referenced in WAL doesn't make sense for us
                // Neon hot standby ignores pages that are not in the shared_buffers
                if self.pg_version >= PgMajorVersion::PG15 {
                    conf.append("recovery_prefetch", "off");
                }
            }
        }

        Ok(conf)
    }

    pub fn endpoint_path(&self) -> PathBuf {
        self.env.endpoints_path().join(&self.endpoint_id)
    }

    pub fn pgdata(&self) -> PathBuf {
        self.endpoint_path().join("pgdata")
    }

    pub fn status(&self) -> EndpointStatus {
        let timeout = Duration::from_millis(300);
        let has_pidfile = self.pgdata().join("postmaster.pid").exists();
        let can_connect = TcpStream::connect_timeout(&self.pg_address, timeout).is_ok();

        match (has_pidfile, can_connect) {
            (true, true) => EndpointStatus::Running,
            (false, false) => EndpointStatus::Stopped,
            (true, false) => EndpointStatus::Crashed,
            (false, true) => EndpointStatus::RunningNoPidfile,
        }
    }

    fn pg_ctl(&self, args: &[&str], auth_token: &Option<String>) -> Result<()> {
        let pg_ctl_path = self.env.pg_bin_dir(self.pg_version)?.join("pg_ctl");
        let mut cmd = Command::new(&pg_ctl_path);
        cmd.args(
            [
                &[
                    "-D",
                    self.pgdata().to_str().unwrap(),
                    "-w", //wait till pg_ctl actually does what was asked
                ],
                args,
            ]
            .concat(),
        )
        .env_clear()
        .env(
            "LD_LIBRARY_PATH",
            self.env.pg_lib_dir(self.pg_version)?.to_str().unwrap(),
        )
        .env(
            "DYLD_LIBRARY_PATH",
            self.env.pg_lib_dir(self.pg_version)?.to_str().unwrap(),
        );

        // Pass authentication token used for the connections to pageserver and safekeepers
        if let Some(token) = auth_token {
            cmd.env("NEON_AUTH_TOKEN", token);
        }

        let pg_ctl = cmd
            .output()
            .context(format!("{} failed", pg_ctl_path.display()))?;
        if !pg_ctl.status.success() {
            anyhow::bail!(
                "pg_ctl failed, exit code: {}, stdout: {}, stderr: {}",
                pg_ctl.status,
                String::from_utf8_lossy(&pg_ctl.stdout),
                String::from_utf8_lossy(&pg_ctl.stderr),
            );
        }

        Ok(())
    }

    fn wait_for_compute_ctl_to_exit(&self, send_sigterm: bool) -> Result<()> {
        // TODO use background_process::stop_process instead: https://github.com/neondatabase/neon/pull/6482
        let pidfile_path = self.endpoint_path().join("compute_ctl.pid");
        let pid: u32 = std::fs::read_to_string(pidfile_path)?.parse()?;
        let pid = nix::unistd::Pid::from_raw(pid as i32);
        if send_sigterm {
            kill(pid, Signal::SIGTERM).ok();
        }
        crate::background_process::wait_until_stopped("compute_ctl", pid)?;
        Ok(())
    }

    fn read_postgresql_conf(&self) -> Result<String> {
        // Slurp the endpoints/<endpoint id>/postgresql.conf file into
        // memory. We will include it in the spec file that we pass to
        // `compute_ctl`, and `compute_ctl` will write it to the postgresql.conf
        // in the data directory.
        let postgresql_conf_path = self.endpoint_path().join("postgresql.conf");
        match std::fs::read(&postgresql_conf_path) {
            Ok(content) => Ok(String::from_utf8(content)?),
            Err(e) if e.kind() == std::io::ErrorKind::NotFound => Ok("".to_string()),
            Err(e) => Err(anyhow::Error::new(e).context(format!(
                "failed to read config file in {}",
                postgresql_conf_path.to_str().unwrap()
            ))),
        }
    }

    fn build_pageserver_connstr(pageservers: &[(PageserverProtocol, Host, u16)]) -> String {
        pageservers
            .iter()
            .map(|(scheme, host, port)| format!("{scheme}://no_user@{host}:{port}"))
            .collect::<Vec<_>>()
            .join(",")
    }

    /// Map safekeepers ids to the actual connection strings.
    fn build_safekeepers_connstrs(&self, sk_ids: Vec<NodeId>) -> Result<Vec<String>> {
        let mut safekeeper_connstrings = Vec::new();
        if self.mode == ComputeMode::Primary {
            for sk_id in sk_ids {
                let sk = self
                    .env
                    .safekeepers
                    .iter()
                    .find(|node| node.id == sk_id)
                    .ok_or_else(|| anyhow!("safekeeper {sk_id} does not exist"))?;
                safekeeper_connstrings.push(format!("127.0.0.1:{}", sk.get_compute_port()));
            }
        }
        Ok(safekeeper_connstrings)
    }

    /// Generate a JWT with the correct claims.
    pub fn generate_jwt(&self, scope: Option<ComputeClaimsScope>) -> Result<String> {
        self.env.generate_auth_token(&ComputeClaims {
            audience: match scope {
                Some(ComputeClaimsScope::Admin) => Some(vec![COMPUTE_AUDIENCE.to_owned()]),
                _ => None,
            },
            compute_id: match scope {
                Some(ComputeClaimsScope::Admin) => None,
                _ => Some(self.endpoint_id.clone()),
            },
            scope,
        })
    }

    pub async fn start(&self, args: EndpointStartArgs) -> Result<()> {
        if self.status() == EndpointStatus::Running {
            anyhow::bail!("The endpoint is already running");
        }

        let postgresql_conf = self.read_postgresql_conf()?;

        // We always start the compute node from scratch, so if the Postgres
        // data dir exists from a previous launch, remove it first.
        if self.pgdata().exists() {
            std::fs::remove_dir_all(self.pgdata())?;
        }

        let pageserver_connstring = Self::build_pageserver_connstr(&args.pageservers);
        assert!(!pageserver_connstring.is_empty());

        let safekeeper_connstrings = self.build_safekeepers_connstrs(args.safekeepers)?;

        // check for file remote_extensions_spec.json
        // if it is present, read it and pass to compute_ctl
        let remote_extensions_spec_path = self.endpoint_path().join("remote_extensions_spec.json");
        let remote_extensions_spec = std::fs::File::open(remote_extensions_spec_path);
        let remote_extensions: Option<RemoteExtSpec>;

        if let Ok(spec_file) = remote_extensions_spec {
            remote_extensions = serde_json::from_reader(spec_file).ok();
        } else {
            remote_extensions = None;
        };

        // Create config file
        let config = {
            let mut spec = ComputeSpec {
                skip_pg_catalog_updates: self.skip_pg_catalog_updates,
                format_version: 1.0,
                operation_uuid: None,
                features: self.features.clone(),
                swap_size_bytes: None,
                disk_quota_bytes: None,
                disable_lfc_resizing: None,
                cluster: Cluster {
                    cluster_id: None, // project ID: not used
                    name: None,       // project name: not used
                    state: None,
                    roles: if args.create_test_user {
                        vec![Role {
                            name: PgIdent::from_str("test").unwrap(),
                            encrypted_password: None,
                            options: None,
                        }]
                    } else {
                        Vec::new()
                    },
                    databases: if args.create_test_user {
                        vec![Database {
                            name: PgIdent::from_str("neondb").unwrap(),
                            owner: PgIdent::from_str("test").unwrap(),
                            options: None,
                            restrict_conn: false,
                            invalid: false,
                        }]
                    } else {
                        Vec::new()
                    },
                    settings: None,
                    postgresql_conf: Some(postgresql_conf.clone()),
                },
                delta_operations: None,
                tenant_id: Some(self.tenant_id),
                timeline_id: Some(self.timeline_id),
                project_id: None,
                branch_id: None,
                endpoint_id: Some(self.endpoint_id.clone()),
                mode: self.mode,
                pageserver_connstring: Some(pageserver_connstring),
                safekeepers_generation: args.safekeepers_generation.map(|g| g.into_inner()),
                safekeeper_connstrings,
                storage_auth_token: args.auth_token.clone(),
                remote_extensions,
                pgbouncer_settings: None,
                shard_stripe_size: Some(args.shard_stripe_size),
                local_proxy_config: None,
                reconfigure_concurrency: self.reconfigure_concurrency,
                drop_subscriptions_before_start: self.drop_subscriptions_before_start,
                audit_log_level: ComputeAudit::Disabled,
                logs_export_host: None::<String>,
                endpoint_storage_addr: Some(args.endpoint_storage_addr),
                endpoint_storage_token: Some(args.endpoint_storage_token),
                autoprewarm: args.autoprewarm,
                offload_lfc_interval_seconds: args.offload_lfc_interval_seconds,
                suspend_timeout_seconds: -1, // Only used in neon_local.
            };

            // this strange code is needed to support respec() in tests
            if self.cluster.is_some() {
                debug!("Cluster is already set in the endpoint spec, using it");
                spec.cluster = self.cluster.clone().unwrap();

                debug!("spec.cluster {:?}", spec.cluster);

                // fill missing fields again
                if args.create_test_user {
                    spec.cluster.roles.push(Role {
                        name: PgIdent::from_str("test").unwrap(),
                        encrypted_password: None,
                        options: None,
                    });
                    spec.cluster.databases.push(Database {
                        name: PgIdent::from_str("neondb").unwrap(),
                        owner: PgIdent::from_str("test").unwrap(),
                        options: None,
                        restrict_conn: false,
                        invalid: false,
                    });
                }
                spec.cluster.postgresql_conf = Some(postgresql_conf);
            }

            ComputeConfig {
                spec: Some(spec),
                compute_ctl_config: self.compute_ctl_config.clone(),
            }
        };

        let config_path = self.endpoint_path().join("config.json");
        std::fs::write(config_path, serde_json::to_string_pretty(&config)?)?;

        // Open log file. We'll redirect the stdout and stderr of `compute_ctl` to it.
        let logfile = std::fs::OpenOptions::new()
            .create(true)
            .append(true)
            .open(self.endpoint_path().join("compute.log"))?;

        // Launch compute_ctl
        let conn_str = self.connstr("cloud_admin", "postgres");
        println!("Starting postgres node at '{conn_str}'");
        if args.create_test_user {
            let conn_str = self.connstr("test", "neondb");
            println!("Also at '{conn_str}'");
        }
        let mut cmd = Command::new(self.env.neon_distrib_dir.join("compute_ctl"));
        cmd.args([
            "--external-http-port",
            &self.external_http_address.port().to_string(),
        ])
        .args([
            "--internal-http-port",
            &self.internal_http_address.port().to_string(),
        ])
        .args(["--pgdata", self.pgdata().to_str().unwrap()])
        .args(["--connstr", &conn_str])
        .arg("--config")
        .arg(self.endpoint_path().join("config.json").as_os_str())
        .args([
            "--pgbin",
            self.env
                .pg_bin_dir(self.pg_version)?
                .join("postgres")
                .to_str()
                .unwrap(),
        ])
        // TODO: It would be nice if we generated compute IDs with the same
        // algorithm as the real control plane.
        .args(["--compute-id", &self.endpoint_id])
        .stdin(std::process::Stdio::null())
        .stderr(logfile.try_clone()?)
        .stdout(logfile);

        if let Some(remote_ext_base_url) = args.remote_ext_base_url {
            cmd.args(["--remote-ext-base-url", &remote_ext_base_url]);
        }

        if args.dev {
            cmd.arg("--dev");
        }

        if let Some(privileged_role_name) = self.privileged_role_name.clone() {
            cmd.args(["--privileged-role-name", &privileged_role_name]);
        }

        let child = cmd.spawn()?;
        // set up a scopeguard to kill & wait for the child in case we panic or bail below
        let child = scopeguard::guard(child, |mut child| {
            println!("SIGKILL & wait the started process");
            (|| {
                // TODO: use another signal that can be caught by the child so it can clean up any children it spawned
                child.kill().context("SIGKILL child")?;
                child.wait().context("wait() for child process")?;
                anyhow::Ok(())
            })()
            .with_context(|| format!("scopeguard kill&wait child {child:?}"))
            .unwrap();
        });

        // Write down the pid so we can wait for it when we want to stop
        // TODO use background_process::start_process instead: https://github.com/neondatabase/neon/pull/6482
        let pid = child.id();
        let pidfile_path = self.endpoint_path().join("compute_ctl.pid");
        std::fs::write(pidfile_path, pid.to_string())?;

        // Wait for it to start
        const ATTEMPT_INTERVAL: Duration = Duration::from_millis(100);
        let start_at = Instant::now();
        loop {
            match self.get_status().await {
                Ok(state) => {
                    match state.status {
                        ComputeStatus::Init => {
                            let timeout = args.start_timeout;
                            if Instant::now().duration_since(start_at) > timeout {
                                bail!(
                                    "compute startup timed out {:?}; still in Init state",
                                    timeout
                                );
                            }
                            // keep retrying
                        }
                        ComputeStatus::Running => {
                            // All good!
                            break;
                        }
                        ComputeStatus::Failed => {
                            bail!(
                                "compute startup failed: {}",
                                state
                                    .error
                                    .as_deref()
                                    .unwrap_or("<no error from compute_ctl>")
                            );
                        }
                        ComputeStatus::Empty
                        | ComputeStatus::ConfigurationPending
                        | ComputeStatus::Configuration
                        | ComputeStatus::TerminationPendingFast
                        | ComputeStatus::TerminationPendingImmediate
                        | ComputeStatus::Terminated => {
                            bail!("unexpected compute status: {:?}", state.status)
                        }
                    }
                }
                Err(e) => {
                    if Instant::now().duration_since(start_at) > args.start_timeout {
                        return Err(e).context(format!(
                            "timed out {:?} waiting to connect to compute_ctl HTTP",
                            args.start_timeout
                        ));
                    }
                }
            }
            tokio::time::sleep(ATTEMPT_INTERVAL).await;
        }

        // disarm the scopeguard, let the child outlive this function (and neon_local invoction)
        drop(scopeguard::ScopeGuard::into_inner(child));

        Ok(())
    }

    // Call the /status HTTP API
    pub async fn get_status(&self) -> Result<ComputeStatusResponse> {
        let client = reqwest::Client::new();

        let response = client
            .request(
                reqwest::Method::GET,
                format!(
                    "http://{}:{}/status",
                    self.external_http_address.ip(),
                    self.external_http_address.port()
                ),
            )
            .bearer_auth(self.generate_jwt(None::<ComputeClaimsScope>)?)
            .send()
            .await?;

        // Interpret the response
        let status = response.status();
        if !(status.is_client_error() || status.is_server_error()) {
            Ok(response.json().await?)
        } else {
            // reqwest does not export its error construction utility functions, so let's craft the message ourselves
            let url = response.url().to_owned();
            let msg = match response.text().await {
                Ok(err_body) => format!("Error: {err_body}"),
                Err(_) => format!("Http error ({}) at {}.", status.as_u16(), url),
            };
            Err(anyhow::anyhow!(msg))
        }
    }

    pub async fn reconfigure(
        &self,
        pageservers: Option<Vec<(PageserverProtocol, Host, u16)>>,
        stripe_size: Option<ShardStripeSize>,
        safekeepers: Option<Vec<NodeId>>,
        safekeeper_generation: Option<SafekeeperGeneration>,
    ) -> Result<()> {
        let (mut spec, compute_ctl_config) = {
            let config_path = self.endpoint_path().join("config.json");
            let file = std::fs::File::open(config_path)?;
            let config: ComputeConfig = serde_json::from_reader(file)?;

            (config.spec.unwrap(), config.compute_ctl_config)
        };

        let postgresql_conf = self.read_postgresql_conf()?;
        spec.cluster.postgresql_conf = Some(postgresql_conf);

        // If pageservers are not specified, don't change them.
        if let Some(pageservers) = pageservers {
            anyhow::ensure!(!pageservers.is_empty(), "no pageservers provided");

            let pageserver_connstr = Self::build_pageserver_connstr(&pageservers);
            spec.pageserver_connstring = Some(pageserver_connstr);
            if stripe_size.is_some() {
                spec.shard_stripe_size = stripe_size.map(|s| s.0 as usize);
            }
        }

        // If safekeepers are not specified, don't change them.
        if let Some(safekeepers) = safekeepers {
            let safekeeper_connstrings = self.build_safekeepers_connstrs(safekeepers)?;
            spec.safekeeper_connstrings = safekeeper_connstrings;
            if let Some(g) = safekeeper_generation {
                spec.safekeepers_generation = Some(g.into_inner());
            }
        }

        let client = reqwest::Client::builder()
            .timeout(Duration::from_secs(120))
            .build()
            .unwrap();
        let response = client
            .post(format!(
                "http://{}:{}/configure",
                self.external_http_address.ip(),
                self.external_http_address.port()
            ))
            .header(CONTENT_TYPE.as_str(), "application/json")
            .bearer_auth(self.generate_jwt(None::<ComputeClaimsScope>)?)
            .body(
                serde_json::to_string(&ConfigurationRequest {
                    spec,
                    compute_ctl_config,
                })
                .unwrap(),
            )
            .send()
            .await?;

        let status = response.status();
        if !(status.is_client_error() || status.is_server_error()) {
            Ok(())
        } else {
            let url = response.url().to_owned();
            let msg = match response.text().await {
                Ok(err_body) => format!("Error: {err_body}"),
                Err(_) => format!("Http error ({}) at {}.", status.as_u16(), url),
            };
            Err(anyhow::anyhow!(msg))
        }
    }

    pub async fn reconfigure_pageservers(
        &self,
        pageservers: Vec<(PageserverProtocol, Host, u16)>,
        stripe_size: Option<ShardStripeSize>,
    ) -> Result<()> {
        self.reconfigure(Some(pageservers), stripe_size, None, None)
            .await
    }

    pub async fn reconfigure_safekeepers(
        &self,
        safekeepers: Vec<NodeId>,
        generation: SafekeeperGeneration,
    ) -> Result<()> {
        self.reconfigure(None, None, Some(safekeepers), Some(generation))
            .await
    }

    pub async fn stop(
        &self,
        mode: EndpointTerminateMode,
        destroy: bool,
    ) -> Result<TerminateResponse> {
        // pg_ctl stop is fast but doesn't allow us to collect LSN. /terminate is
        // slow, and test runs time out. Solution: special mode "immediate-terminate"
        // which uses /terminate
        let response = if let EndpointTerminateMode::ImmediateTerminate = mode {
            let ip = self.external_http_address.ip();
            let port = self.external_http_address.port();
            let url = format!("http://{ip}:{port}/terminate?mode=immediate");
            let token = self.generate_jwt(Some(ComputeClaimsScope::Admin))?;
            let request = reqwest::Client::new().post(url).bearer_auth(token);
            let response = request.send().await.context("/terminate")?;
            let text = response.text().await.context("/terminate result")?;
            serde_json::from_str(&text).with_context(|| format!("deserializing {text}"))?
        } else {
            self.pg_ctl(&["-m", &mode.to_string(), "stop"], &None)?;
            TerminateResponse { lsn: None }
        };

        // Also wait for the compute_ctl process to die. It might have some
        // cleanup work to do after postgres stops, like syncing safekeepers,
        // etc.
        //
        // If destroying or stop mode is immediate, send it SIGTERM before
        // waiting. Sometimes we do *not* want this cleanup: tests intentionally
        // do stop when majority of safekeepers is down, so sync-safekeepers
        // would hang otherwise. This could be a separate flag though.
        let send_sigterm = destroy || !matches!(mode, EndpointTerminateMode::Fast);
        self.wait_for_compute_ctl_to_exit(send_sigterm)?;
        if destroy {
            println!(
                "Destroying postgres data directory '{}'",
                self.pgdata().to_str().unwrap()
            );
            std::fs::remove_dir_all(self.endpoint_path())?;
        }
        Ok(response)
    }

    pub fn connstr(&self, user: &str, db_name: &str) -> String {
        format!(
            "postgresql://{}@{}:{}/{}",
            user,
            self.pg_address.ip(),
            self.pg_address.port(),
            db_name
        )
    }
}<|MERGE_RESOLUTION|>--- conflicted
+++ resolved
@@ -200,11 +200,8 @@
         grpc: bool,
         skip_pg_catalog_updates: bool,
         drop_subscriptions_before_start: bool,
-<<<<<<< HEAD
+        privileged_role_name: Option<String>,
         features: Vec<ComputeFeature>,
-=======
-        privileged_role_name: Option<String>,
->>>>>>> dd7fff65
     ) -> Result<Arc<Endpoint>> {
         let pg_port = pg_port.unwrap_or_else(|| self.get_port());
         let external_http_port = external_http_port.unwrap_or_else(|| self.get_port() + 1);
