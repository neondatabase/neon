//! Code to manage pageservers
//!
//! In the local test environment, the pageserver stores its data directly in
//!
//!   .neon/
//!
use std::borrow::Cow;
use std::collections::HashMap;

use std::io;
use std::io::Write;
use std::num::NonZeroU64;
use std::path::PathBuf;
use std::process::Command;
use std::time::Duration;

use anyhow::{bail, Context};
use camino::Utf8PathBuf;
use futures::SinkExt;
use pageserver_api::models::{
    self, LocationConfig, ShardParameters, TenantHistorySize, TenantInfo, TimelineInfo,
};
use pageserver_api::shard::TenantShardId;
use pageserver_client::mgmt_api;
use postgres_backend::AuthType;
use postgres_connection::{parse_host_port, PgConnectionConfig};
use utils::auth::{Claims, Scope};
use utils::{
    id::{TenantId, TimelineId},
    lsn::Lsn,
};

use crate::local_env::PageServerConf;
use crate::storage_controller::StorageController;
use crate::{background_process, local_env::LocalEnv};

/// Directory within .neon which will be used by default for LocalFs remote storage.
pub const PAGESERVER_REMOTE_STORAGE_DIR: &str = "local_fs_remote_storage/pageserver";

//
// Control routines for pageserver.
//
// Used in CLI and tests.
//
#[derive(Debug)]
pub struct PageServerNode {
    pub pg_connection_config: PgConnectionConfig,
    pub conf: PageServerConf,
    pub env: LocalEnv,
    pub http_client: mgmt_api::Client,
}

impl PageServerNode {
    pub fn from_env(env: &LocalEnv, conf: &PageServerConf) -> PageServerNode {
        let (host, port) =
            parse_host_port(&conf.listen_pg_addr).expect("Unable to parse listen_pg_addr");
        let port = port.unwrap_or(5432);
        Self {
            pg_connection_config: PgConnectionConfig::new_host_port(host, port),
            conf: conf.clone(),
            env: env.clone(),
            http_client: mgmt_api::Client::new(
                format!("http://{}", conf.listen_http_addr),
                {
                    match conf.http_auth_type {
                        AuthType::Trust => None,
                        AuthType::NeonJWT => Some(
                            env.generate_auth_token(&Claims::new(None, Scope::PageServerApi))
                                .unwrap(),
                        ),
                    }
                }
                .as_deref(),
            ),
        }
    }

    /// Merge overrides provided by the user on the command line with our default overides derived from neon_local configuration.
    ///
    /// These all end up on the command line of the `pageserver` binary.
    fn neon_local_overrides(&self, cli_overrides: &[&str]) -> Vec<String> {
        let id = format!("id={}", self.conf.id);
        // FIXME: the paths should be shell-escaped to handle paths with spaces, quotas etc.
        let pg_distrib_dir_param = format!(
            "pg_distrib_dir='{}'",
            self.env.pg_distrib_dir_raw().display()
        );

        let http_auth_type_param = format!("http_auth_type='{}'", self.conf.http_auth_type);
        let listen_http_addr_param = format!("listen_http_addr='{}'", self.conf.listen_http_addr);

        let pg_auth_type_param = format!("pg_auth_type='{}'", self.conf.pg_auth_type);
        let listen_pg_addr_param = format!("listen_pg_addr='{}'", self.conf.listen_pg_addr);

        let broker_endpoint_param = format!("broker_endpoint='{}'", self.env.broker.client_url());

        let mut overrides = vec![
            id,
            pg_distrib_dir_param,
            http_auth_type_param,
            pg_auth_type_param,
            listen_http_addr_param,
            listen_pg_addr_param,
            broker_endpoint_param,
        ];

        if let Some(control_plane_api) = &self.env.control_plane_api {
            overrides.push(format!(
                "control_plane_api='{}'",
                control_plane_api.as_str()
            ));

            // Storage controller uses the same auth as pageserver: if JWT is enabled
            // for us, we will also need it to talk to them.
            if matches!(self.conf.http_auth_type, AuthType::NeonJWT) {
                let jwt_token = self
                    .env
                    .generate_auth_token(&Claims::new(None, Scope::GenerationsApi))
                    .unwrap();
                overrides.push(format!("control_plane_api_token='{}'", jwt_token));
            }
        }

        if !cli_overrides
            .iter()
            .any(|c| c.starts_with("remote_storage"))
        {
            overrides.push(format!(
                "remote_storage={{local_path='../{PAGESERVER_REMOTE_STORAGE_DIR}'}}"
            ));
        }

        if self.conf.http_auth_type != AuthType::Trust || self.conf.pg_auth_type != AuthType::Trust
        {
            // Keys are generated in the toplevel repo dir, pageservers' workdirs
            // are one level below that, so refer to keys with ../
            overrides.push("auth_validation_public_key_path='../auth_public_key.pem'".to_owned());
        }

        // Apply the user-provided overrides
        overrides.extend(cli_overrides.iter().map(|&c| c.to_owned()));

        overrides
    }

    /// Initializes a pageserver node by creating its config with the overrides provided.
    pub fn initialize(&self, config_overrides: &[&str]) -> anyhow::Result<()> {
        // First, run `pageserver --init` and wait for it to write a config into FS and exit.
        self.pageserver_init(config_overrides)
            .with_context(|| format!("Failed to run init for pageserver node {}", self.conf.id))
    }

    pub fn repo_path(&self) -> PathBuf {
        self.env.pageserver_data_dir(self.conf.id)
    }

    /// The pid file is created by the pageserver process, with its pid stored inside.
    /// Other pageservers cannot lock the same file and overwrite it for as long as the current
    /// pageserver runs. (Unless someone removes the file manually; never do that!)
    fn pid_file(&self) -> Utf8PathBuf {
        Utf8PathBuf::from_path_buf(self.repo_path().join("pageserver.pid"))
            .expect("non-Unicode path")
    }

    pub async fn start(&self, config_overrides: &[&str]) -> anyhow::Result<()> {
        self.start_node(config_overrides, false).await
    }

    fn pageserver_init(&self, config_overrides: &[&str]) -> anyhow::Result<()> {
        let datadir = self.repo_path();
        let node_id = self.conf.id;
        println!(
            "Initializing pageserver node {} at '{}' in {:?}",
            node_id,
            self.pg_connection_config.raw_address(),
            datadir
        );
        io::stdout().flush()?;

        if !datadir.exists() {
            std::fs::create_dir(&datadir)?;
        }

        let datadir_path_str = datadir.to_str().with_context(|| {
            format!("Cannot start pageserver node {node_id} in path that has no string representation: {datadir:?}")
        })?;
        let mut args = self.pageserver_basic_args(config_overrides, datadir_path_str);
        args.push(Cow::Borrowed("--init"));

        let init_output = Command::new(self.env.pageserver_bin())
            .args(args.iter().map(Cow::as_ref))
            .envs(self.pageserver_env_variables()?)
            .output()
            .with_context(|| format!("Failed to run pageserver init for node {node_id}"))?;

        anyhow::ensure!(
            init_output.status.success(),
            "Pageserver init for node {} did not finish successfully, stdout: {}, stderr: {}",
            node_id,
            String::from_utf8_lossy(&init_output.stdout),
            String::from_utf8_lossy(&init_output.stderr),
        );

        // Write metadata file, used by pageserver on startup to register itself with
        // the storage controller
        let metadata_path = datadir.join("metadata.json");

        let (_http_host, http_port) =
            parse_host_port(&self.conf.listen_http_addr).expect("Unable to parse listen_http_addr");
        let http_port = http_port.unwrap_or(9898);
        // Intentionally hand-craft JSON: this acts as an implicit format compat test
        // in case the pageserver-side structure is edited, and reflects the real life
        // situation: the metadata is written by some other script.
        std::fs::write(
            metadata_path,
            serde_json::to_vec(&serde_json::json!({
                "host": "localhost",
                "port": self.pg_connection_config.port(),
                "http_host": "localhost",
                "http_port": http_port,
            }))
            .unwrap(),
        )
        .expect("Failed to write metadata file");

        Ok(())
    }

    async fn start_node(
        &self,
        config_overrides: &[&str],
        update_config: bool,
    ) -> anyhow::Result<()> {
<<<<<<< HEAD
=======
        // Register the node with the storage controller before starting pageserver: pageserver must be registered to
        // successfully call /re-attach and finish starting up.
        if register {
            let storage_controller = StorageController::from_env(&self.env);
            let (pg_host, pg_port) =
                parse_host_port(&self.conf.listen_pg_addr).expect("Unable to parse listen_pg_addr");
            let (http_host, http_port) = parse_host_port(&self.conf.listen_http_addr)
                .expect("Unable to parse listen_http_addr");
            storage_controller
                .node_register(NodeRegisterRequest {
                    node_id: self.conf.id,
                    listen_pg_addr: pg_host.to_string(),
                    listen_pg_port: pg_port.unwrap_or(5432),
                    listen_http_addr: http_host.to_string(),
                    listen_http_port: http_port.unwrap_or(80),
                })
                .await?;
        }

>>>>>>> 580e136b
        // TODO: using a thread here because start_process() is not async but we need to call check_status()
        let datadir = self.repo_path();
        print!(
            "Starting pageserver node {} at '{}' in {:?}",
            self.conf.id,
            self.pg_connection_config.raw_address(),
            datadir
        );
        io::stdout().flush().context("flush stdout")?;

        let datadir_path_str = datadir.to_str().with_context(|| {
            format!(
                "Cannot start pageserver node {} in path that has no string representation: {:?}",
                self.conf.id, datadir,
            )
        })?;
        let mut args = self.pageserver_basic_args(config_overrides, datadir_path_str);
        if update_config {
            args.push(Cow::Borrowed("--update-config"));
        }
        background_process::start_process(
            "pageserver",
            &datadir,
            &self.env.pageserver_bin(),
            args.iter().map(Cow::as_ref),
            self.pageserver_env_variables()?,
            background_process::InitialPidFile::Expect(self.pid_file()),
            || async {
                let st = self.check_status().await;
                match st {
                    Ok(()) => Ok(true),
                    Err(mgmt_api::Error::ReceiveBody(_)) => Ok(false),
                    Err(e) => Err(anyhow::anyhow!("Failed to check node status: {e}")),
                }
            },
        )
        .await?;

        Ok(())
    }

    fn pageserver_basic_args<'a>(
        &self,
        config_overrides: &'a [&'a str],
        datadir_path_str: &'a str,
    ) -> Vec<Cow<'a, str>> {
        let mut args = vec![Cow::Borrowed("-D"), Cow::Borrowed(datadir_path_str)];

        let overrides = self.neon_local_overrides(config_overrides);
        for config_override in overrides {
            args.push(Cow::Borrowed("-c"));
            args.push(Cow::Owned(config_override));
        }

        args
    }

    fn pageserver_env_variables(&self) -> anyhow::Result<Vec<(String, String)>> {
        // FIXME: why is this tied to pageserver's auth type? Whether or not the safekeeper
        // needs a token, and how to generate that token, seems independent to whether
        // the pageserver requires a token in incoming requests.
        Ok(if self.conf.http_auth_type != AuthType::Trust {
            // Generate a token to connect from the pageserver to a safekeeper
            let token = self
                .env
                .generate_auth_token(&Claims::new(None, Scope::SafekeeperData))?;
            vec![("NEON_AUTH_TOKEN".to_owned(), token)]
        } else {
            Vec::new()
        })
    }

    ///
    /// Stop the server.
    ///
    /// If 'immediate' is true, we use SIGQUIT, killing the process immediately.
    /// Otherwise we use SIGTERM, triggering a clean shutdown
    ///
    /// If the server is not running, returns success
    ///
    pub fn stop(&self, immediate: bool) -> anyhow::Result<()> {
        background_process::stop_process(immediate, "pageserver", &self.pid_file())
    }

    pub async fn page_server_psql_client(
        &self,
    ) -> anyhow::Result<(
        tokio_postgres::Client,
        tokio_postgres::Connection<tokio_postgres::Socket, tokio_postgres::tls::NoTlsStream>,
    )> {
        let mut config = self.pg_connection_config.clone();
        if self.conf.pg_auth_type == AuthType::NeonJWT {
            let token = self
                .env
                .generate_auth_token(&Claims::new(None, Scope::PageServerApi))?;
            config = config.set_password(Some(token));
        }
        Ok(config.connect_no_tls().await?)
    }

    pub async fn check_status(&self) -> mgmt_api::Result<()> {
        self.http_client.status().await
    }

    pub async fn tenant_list(&self) -> mgmt_api::Result<Vec<TenantInfo>> {
        self.http_client.list_tenants().await
    }
    pub fn parse_config(mut settings: HashMap<&str, &str>) -> anyhow::Result<models::TenantConfig> {
        let result = models::TenantConfig {
            checkpoint_distance: settings
                .remove("checkpoint_distance")
                .map(|x| x.parse::<u64>())
                .transpose()?,
            checkpoint_timeout: settings.remove("checkpoint_timeout").map(|x| x.to_string()),
            compaction_target_size: settings
                .remove("compaction_target_size")
                .map(|x| x.parse::<u64>())
                .transpose()?,
            compaction_period: settings.remove("compaction_period").map(|x| x.to_string()),
            compaction_threshold: settings
                .remove("compaction_threshold")
                .map(|x| x.parse::<usize>())
                .transpose()?,
            compaction_algorithm: settings
                .remove("compaction_algorithm")
                .map(serde_json::from_str)
                .transpose()
                .context("Failed to parse 'compaction_algorithm' json")?,
            gc_horizon: settings
                .remove("gc_horizon")
                .map(|x| x.parse::<u64>())
                .transpose()?,
            gc_period: settings.remove("gc_period").map(|x| x.to_string()),
            image_creation_threshold: settings
                .remove("image_creation_threshold")
                .map(|x| x.parse::<usize>())
                .transpose()?,
            pitr_interval: settings.remove("pitr_interval").map(|x| x.to_string()),
            walreceiver_connect_timeout: settings
                .remove("walreceiver_connect_timeout")
                .map(|x| x.to_string()),
            lagging_wal_timeout: settings
                .remove("lagging_wal_timeout")
                .map(|x| x.to_string()),
            max_lsn_wal_lag: settings
                .remove("max_lsn_wal_lag")
                .map(|x| x.parse::<NonZeroU64>())
                .transpose()
                .context("Failed to parse 'max_lsn_wal_lag' as non zero integer")?,
            trace_read_requests: settings
                .remove("trace_read_requests")
                .map(|x| x.parse::<bool>())
                .transpose()
                .context("Failed to parse 'trace_read_requests' as bool")?,
            eviction_policy: settings
                .remove("eviction_policy")
                .map(serde_json::from_str)
                .transpose()
                .context("Failed to parse 'eviction_policy' json")?,
            min_resident_size_override: settings
                .remove("min_resident_size_override")
                .map(|x| x.parse::<u64>())
                .transpose()
                .context("Failed to parse 'min_resident_size_override' as integer")?,
            evictions_low_residence_duration_metric_threshold: settings
                .remove("evictions_low_residence_duration_metric_threshold")
                .map(|x| x.to_string()),
            heatmap_period: settings.remove("heatmap_period").map(|x| x.to_string()),
            lazy_slru_download: settings
                .remove("lazy_slru_download")
                .map(|x| x.parse::<bool>())
                .transpose()
                .context("Failed to parse 'lazy_slru_download' as bool")?,
            timeline_get_throttle: settings
                .remove("timeline_get_throttle")
                .map(serde_json::from_str)
                .transpose()
                .context("parse `timeline_get_throttle` from json")?,
        };
        if !settings.is_empty() {
            bail!("Unrecognized tenant settings: {settings:?}")
        } else {
            Ok(result)
        }
    }

    pub async fn tenant_create(
        &self,
        new_tenant_id: TenantId,
        generation: Option<u32>,
        settings: HashMap<&str, &str>,
    ) -> anyhow::Result<TenantId> {
        let config = Self::parse_config(settings.clone())?;

        let request = models::TenantCreateRequest {
            new_tenant_id: TenantShardId::unsharded(new_tenant_id),
            generation,
            config,
            shard_parameters: ShardParameters::default(),
            // Placement policy is not meaningful for creations not done via storage controller
            placement_policy: None,
        };
        if !settings.is_empty() {
            bail!("Unrecognized tenant settings: {settings:?}")
        }
        Ok(self.http_client.tenant_create(&request).await?)
    }

    pub async fn tenant_config(
        &self,
        tenant_id: TenantId,
        mut settings: HashMap<&str, &str>,
    ) -> anyhow::Result<()> {
        let config = {
            // Braces to make the diff easier to read
            models::TenantConfig {
                checkpoint_distance: settings
                    .remove("checkpoint_distance")
                    .map(|x| x.parse::<u64>())
                    .transpose()
                    .context("Failed to parse 'checkpoint_distance' as an integer")?,
                checkpoint_timeout: settings.remove("checkpoint_timeout").map(|x| x.to_string()),
                compaction_target_size: settings
                    .remove("compaction_target_size")
                    .map(|x| x.parse::<u64>())
                    .transpose()
                    .context("Failed to parse 'compaction_target_size' as an integer")?,
                compaction_period: settings.remove("compaction_period").map(|x| x.to_string()),
                compaction_threshold: settings
                    .remove("compaction_threshold")
                    .map(|x| x.parse::<usize>())
                    .transpose()
                    .context("Failed to parse 'compaction_threshold' as an integer")?,
                compaction_algorithm: settings
                    .remove("compactin_algorithm")
                    .map(serde_json::from_str)
                    .transpose()
                    .context("Failed to parse 'compaction_algorithm' json")?,
                gc_horizon: settings
                    .remove("gc_horizon")
                    .map(|x| x.parse::<u64>())
                    .transpose()
                    .context("Failed to parse 'gc_horizon' as an integer")?,
                gc_period: settings.remove("gc_period").map(|x| x.to_string()),
                image_creation_threshold: settings
                    .remove("image_creation_threshold")
                    .map(|x| x.parse::<usize>())
                    .transpose()
                    .context("Failed to parse 'image_creation_threshold' as non zero integer")?,
                pitr_interval: settings.remove("pitr_interval").map(|x| x.to_string()),
                walreceiver_connect_timeout: settings
                    .remove("walreceiver_connect_timeout")
                    .map(|x| x.to_string()),
                lagging_wal_timeout: settings
                    .remove("lagging_wal_timeout")
                    .map(|x| x.to_string()),
                max_lsn_wal_lag: settings
                    .remove("max_lsn_wal_lag")
                    .map(|x| x.parse::<NonZeroU64>())
                    .transpose()
                    .context("Failed to parse 'max_lsn_wal_lag' as non zero integer")?,
                trace_read_requests: settings
                    .remove("trace_read_requests")
                    .map(|x| x.parse::<bool>())
                    .transpose()
                    .context("Failed to parse 'trace_read_requests' as bool")?,
                eviction_policy: settings
                    .remove("eviction_policy")
                    .map(serde_json::from_str)
                    .transpose()
                    .context("Failed to parse 'eviction_policy' json")?,
                min_resident_size_override: settings
                    .remove("min_resident_size_override")
                    .map(|x| x.parse::<u64>())
                    .transpose()
                    .context("Failed to parse 'min_resident_size_override' as an integer")?,
                evictions_low_residence_duration_metric_threshold: settings
                    .remove("evictions_low_residence_duration_metric_threshold")
                    .map(|x| x.to_string()),
                heatmap_period: settings.remove("heatmap_period").map(|x| x.to_string()),
                lazy_slru_download: settings
                    .remove("lazy_slru_download")
                    .map(|x| x.parse::<bool>())
                    .transpose()
                    .context("Failed to parse 'lazy_slru_download' as bool")?,
                timeline_get_throttle: settings
                    .remove("timeline_get_throttle")
                    .map(serde_json::from_str)
                    .transpose()
                    .context("parse `timeline_get_throttle` from json")?,
            }
        };

        if !settings.is_empty() {
            bail!("Unrecognized tenant settings: {settings:?}")
        }

        self.http_client
            .tenant_config(&models::TenantConfigRequest { tenant_id, config })
            .await?;

        Ok(())
    }

    pub async fn location_config(
        &self,
        tenant_shard_id: TenantShardId,
        config: LocationConfig,
        flush_ms: Option<Duration>,
        lazy: bool,
    ) -> anyhow::Result<()> {
        Ok(self
            .http_client
            .location_config(tenant_shard_id, config, flush_ms, lazy)
            .await?)
    }

    pub async fn timeline_list(
        &self,
        tenant_shard_id: &TenantShardId,
    ) -> anyhow::Result<Vec<TimelineInfo>> {
        Ok(self.http_client.list_timelines(*tenant_shard_id).await?)
    }

    pub async fn tenant_secondary_download(&self, tenant_id: &TenantShardId) -> anyhow::Result<()> {
        Ok(self
            .http_client
            .tenant_secondary_download(*tenant_id)
            .await?)
    }

    pub async fn timeline_create(
        &self,
        tenant_shard_id: TenantShardId,
        new_timeline_id: TimelineId,
        ancestor_start_lsn: Option<Lsn>,
        ancestor_timeline_id: Option<TimelineId>,
        pg_version: Option<u32>,
        existing_initdb_timeline_id: Option<TimelineId>,
    ) -> anyhow::Result<TimelineInfo> {
        let req = models::TimelineCreateRequest {
            new_timeline_id,
            ancestor_start_lsn,
            ancestor_timeline_id,
            pg_version,
            existing_initdb_timeline_id,
        };
        Ok(self
            .http_client
            .timeline_create(tenant_shard_id, &req)
            .await?)
    }

    /// Import a basebackup prepared using either:
    /// a) `pg_basebackup -F tar`, or
    /// b) The `fullbackup` pageserver endpoint
    ///
    /// # Arguments
    /// * `tenant_id` - tenant to import into. Created if not exists
    /// * `timeline_id` - id to assign to imported timeline
    /// * `base` - (start lsn of basebackup, path to `base.tar` file)
    /// * `pg_wal` - if there's any wal to import: (end lsn, path to `pg_wal.tar`)
    pub async fn timeline_import(
        &self,
        tenant_id: TenantId,
        timeline_id: TimelineId,
        base: (Lsn, PathBuf),
        pg_wal: Option<(Lsn, PathBuf)>,
        pg_version: u32,
    ) -> anyhow::Result<()> {
        let (client, conn) = self.page_server_psql_client().await?;
        // The connection object performs the actual communication with the database,
        // so spawn it off to run on its own.
        tokio::spawn(async move {
            if let Err(e) = conn.await {
                eprintln!("connection error: {}", e);
            }
        });
        let client = std::pin::pin!(client);

        // Init base reader
        let (start_lsn, base_tarfile_path) = base;
        let base_tarfile = tokio::fs::File::open(base_tarfile_path).await?;
        let base_tarfile = tokio_util::io::ReaderStream::new(base_tarfile);

        // Init wal reader if necessary
        let (end_lsn, wal_reader) = if let Some((end_lsn, wal_tarfile_path)) = pg_wal {
            let wal_tarfile = tokio::fs::File::open(wal_tarfile_path).await?;
            let wal_reader = tokio_util::io::ReaderStream::new(wal_tarfile);
            (end_lsn, Some(wal_reader))
        } else {
            (start_lsn, None)
        };

        let copy_in = |reader, cmd| {
            let client = &client;
            async move {
                let writer = client.copy_in(&cmd).await?;
                let writer = std::pin::pin!(writer);
                let mut writer = writer.sink_map_err(|e| {
                    std::io::Error::new(std::io::ErrorKind::Other, format!("{e}"))
                });
                let mut reader = std::pin::pin!(reader);
                writer.send_all(&mut reader).await?;
                writer.into_inner().finish().await?;
                anyhow::Ok(())
            }
        };

        // Import base
        copy_in(
            base_tarfile,
            format!(
                "import basebackup {tenant_id} {timeline_id} {start_lsn} {end_lsn} {pg_version}"
            ),
        )
        .await?;
        // Import wal if necessary
        if let Some(wal_reader) = wal_reader {
            copy_in(
                wal_reader,
                format!("import wal {tenant_id} {timeline_id} {start_lsn} {end_lsn}"),
            )
            .await?;
        }

        Ok(())
    }

    pub async fn tenant_synthetic_size(
        &self,
        tenant_shard_id: TenantShardId,
    ) -> anyhow::Result<TenantHistorySize> {
        Ok(self
            .http_client
            .tenant_synthetic_size(tenant_shard_id)
            .await?)
    }
}<|MERGE_RESOLUTION|>--- conflicted
+++ resolved
@@ -31,7 +31,6 @@
 };
 
 use crate::local_env::PageServerConf;
-use crate::storage_controller::StorageController;
 use crate::{background_process, local_env::LocalEnv};
 
 /// Directory within .neon which will be used by default for LocalFs remote storage.
@@ -231,28 +230,6 @@
         config_overrides: &[&str],
         update_config: bool,
     ) -> anyhow::Result<()> {
-<<<<<<< HEAD
-=======
-        // Register the node with the storage controller before starting pageserver: pageserver must be registered to
-        // successfully call /re-attach and finish starting up.
-        if register {
-            let storage_controller = StorageController::from_env(&self.env);
-            let (pg_host, pg_port) =
-                parse_host_port(&self.conf.listen_pg_addr).expect("Unable to parse listen_pg_addr");
-            let (http_host, http_port) = parse_host_port(&self.conf.listen_http_addr)
-                .expect("Unable to parse listen_http_addr");
-            storage_controller
-                .node_register(NodeRegisterRequest {
-                    node_id: self.conf.id,
-                    listen_pg_addr: pg_host.to_string(),
-                    listen_pg_port: pg_port.unwrap_or(5432),
-                    listen_http_addr: http_host.to_string(),
-                    listen_http_port: http_port.unwrap_or(80),
-                })
-                .await?;
-        }
-
->>>>>>> 580e136b
         // TODO: using a thread here because start_process() is not async but we need to call check_status()
         let datadir = self.repo_path();
         print!(
