--- conflicted
+++ resolved
@@ -48,11 +48,7 @@
 
 const COMMAND: &str = "storage_controller";
 
-<<<<<<< HEAD
-const STORAGE_CONTROLLER_POSTGRES_VERSION: u32 = 17;
-=======
-const STORAGE_CONTROLLER_POSTGRES_VERSION: PgMajorVersion = PgMajorVersion::PG16;
->>>>>>> 47553dba
+const STORAGE_CONTROLLER_POSTGRES_VERSION: PgMajorVersion = PgMajorVersion::PG17;
 
 const DB_NAME: &str = "storage_controller";
 
@@ -188,9 +184,6 @@
     /// to other versions if that one isn't found.  Some automated tests create circumstances
     /// where only one version is available in pg_distrib_dir, such as `test_remote_extensions`.
     async fn get_pg_dir(&self, dir_name: &str) -> anyhow::Result<Utf8PathBuf> {
-<<<<<<< HEAD
-        let prefer_versions = [STORAGE_CONTROLLER_POSTGRES_VERSION, 17, 16, 15, 14];
-=======
         const PREFER_VERSIONS: [PgMajorVersion; 5] = [
             STORAGE_CONTROLLER_POSTGRES_VERSION,
             PgMajorVersion::PG16,
@@ -198,7 +191,6 @@
             PgMajorVersion::PG14,
             PgMajorVersion::PG17,
         ];
->>>>>>> 47553dba
 
         for v in PREFER_VERSIONS {
             let path = Utf8PathBuf::from_path_buf(self.env.pg_dir(v, dir_name)?).unwrap();
