use crate::{node::Node, tenant_state::TenantState};
use serde::Serialize;
use std::collections::HashMap;
use utils::{http::error::ApiError, id::NodeId};

/// Scenarios in which we cannot find a suitable location for a tenant shard
#[derive(thiserror::Error, Debug)]
pub enum ScheduleError {
    #[error("No pageservers found")]
    NoPageservers,
    #[error("No pageserver found matching constraint")]
    ImpossibleConstraint,
}

impl From<ScheduleError> for ApiError {
    fn from(value: ScheduleError) -> Self {
        ApiError::Conflict(format!("Scheduling error: {}", value))
    }
}

#[derive(Serialize, Eq, PartialEq)]
struct SchedulerNode {
    /// How many shards are currently scheduled on this node, via their [`crate::tenant_state::IntentState`].
    shard_count: usize,

    /// Whether this node is currently elegible to have new shards scheduled (this is derived
    /// from a node's availability state and scheduling policy).
    may_schedule: bool,
}

/// This type is responsible for selecting which node is used when a tenant shard needs to choose a pageserver
/// on which to run.
///
/// The type has no persistent state of its own: this is all populated at startup.  The Serialize
/// impl is only for debug dumps.
#[derive(Serialize)]
pub(crate) struct Scheduler {
    nodes: HashMap<NodeId, SchedulerNode>,
}

impl Scheduler {
    pub(crate) fn new<'a>(nodes: impl Iterator<Item = &'a Node>) -> Self {
        let mut scheduler_nodes = HashMap::new();
        for node in nodes {
            scheduler_nodes.insert(
                node.id,
                SchedulerNode {
                    shard_count: 0,
                    may_schedule: node.may_schedule(),
                },
            );
        }

        Self {
            nodes: scheduler_nodes,
        }
    }

    /// For debug/support: check that our internal statistics are in sync with the state of
    /// the nodes & tenant shards.
    ///
    /// If anything is inconsistent, log details and return an error.
    pub(crate) fn consistency_check<'a>(
        &self,
        nodes: impl Iterator<Item = &'a Node>,
        shards: impl Iterator<Item = &'a TenantState>,
    ) -> anyhow::Result<()> {
        let mut expect_nodes: HashMap<NodeId, SchedulerNode> = HashMap::new();
        for node in nodes {
            expect_nodes.insert(
                node.id,
                SchedulerNode {
                    shard_count: 0,
                    may_schedule: node.may_schedule(),
                },
            );
        }

        for shard in shards {
            if let Some(node_id) = shard.intent.get_attached() {
                match expect_nodes.get_mut(node_id) {
                    Some(node) => node.shard_count += 1,
                    None => anyhow::bail!(
                        "Tenant {} references nonexistent node {}",
                        shard.tenant_shard_id,
                        node_id
                    ),
                }
            }

            for node_id in shard.intent.get_secondary() {
                match expect_nodes.get_mut(node_id) {
                    Some(node) => node.shard_count += 1,
                    None => anyhow::bail!(
                        "Tenant {} references nonexistent node {}",
                        shard.tenant_shard_id,
                        node_id
                    ),
                }
            }
        }

        for (node_id, expect_node) in &expect_nodes {
            let Some(self_node) = self.nodes.get(node_id) else {
                anyhow::bail!("Node {node_id} not found in Self")
            };

            if self_node != expect_node {
                tracing::error!("Inconsistency detected in scheduling state for node {node_id}");
                tracing::error!("Expected state: {}", serde_json::to_string(expect_node)?);
                tracing::error!("Self state: {}", serde_json::to_string(self_node)?);

                anyhow::bail!("Inconsistent state on {node_id}");
            }
        }

        if expect_nodes.len() != self.nodes.len() {
            // We just checked that all the expected nodes are present.  If the lengths don't match,
            // it means that we have nodes in Self that are unexpected.
            for node_id in self.nodes.keys() {
                if !expect_nodes.contains_key(node_id) {
                    anyhow::bail!("Node {node_id} found in Self but not in expected nodes");
                }
            }
        }

        Ok(())
    }

    /// Increment the reference count of a node.  This reference count is used to guide scheduling
    /// decisions, not for memory management: it represents one tenant shard whose IntentState targets
    /// this node.
    ///
    /// It is an error to call this for a node that is not known to the scheduler (i.e. passed into
    /// [`Self::new`] or [`Self::node_upsert`])
    pub(crate) fn node_inc_ref(&mut self, node_id: NodeId) {
        let Some(node) = self.nodes.get_mut(&node_id) else {
            tracing::error!("Scheduler missing node {node_id}");
            debug_assert!(false);
            return;
        };

        node.shard_count += 1;
    }

    /// Decrement a node's reference count.  Inverse of [`Self::node_inc_ref`].
    pub(crate) fn node_dec_ref(&mut self, node_id: NodeId) {
        let Some(node) = self.nodes.get_mut(&node_id) else {
            debug_assert!(false);
            tracing::error!("Scheduler missing node {node_id}");
            return;
        };

        node.shard_count -= 1;
    }

    pub(crate) fn node_upsert(&mut self, node: &Node) {
        use std::collections::hash_map::Entry::*;
        match self.nodes.entry(node.id) {
            Occupied(mut entry) => {
                entry.get_mut().may_schedule = node.may_schedule();
            }
            Vacant(entry) => {
                entry.insert(SchedulerNode {
                    shard_count: 0,
                    may_schedule: node.may_schedule(),
                });
            }
        }
    }

<<<<<<< HEAD
    pub(crate) fn schedule_shard(&self, hard_exclude: &[NodeId]) -> Result<NodeId, ScheduleError> {
=======
    pub(crate) fn node_remove(&mut self, node_id: NodeId) {
        if self.nodes.remove(&node_id).is_none() {
            tracing::warn!(node_id=%node_id, "Removed non-existent node from scheduler");
        }
    }

    pub(crate) fn schedule_shard(
        &mut self,
        hard_exclude: &[NodeId],
    ) -> Result<NodeId, ScheduleError> {
>>>>>>> d152d4f1
        if self.nodes.is_empty() {
            return Err(ScheduleError::NoPageservers);
        }

        let mut tenant_counts: Vec<(NodeId, usize)> = self
            .nodes
            .iter()
            .filter_map(|(k, v)| {
                if hard_exclude.contains(k) || !v.may_schedule {
                    None
                } else {
                    Some((*k, v.shard_count))
                }
            })
            .collect();

        // Sort by tenant count.  Nodes with the same tenant count are sorted by ID.
        tenant_counts.sort_by_key(|i| (i.1, i.0));

        if tenant_counts.is_empty() {
            // After applying constraints, no pageservers were left.  We log some detail about
            // the state of nodes to help understand why this happened.  This is not logged as an error because
            // it is legitimately possible for enough nodes to be Offline to prevent scheduling a shard.
            tracing::info!("Scheduling failure, while excluding {hard_exclude:?}, node states:");
            for (node_id, node) in &self.nodes {
                tracing::info!(
                    "Node {node_id}: may_schedule={} shards={}",
                    node.may_schedule,
                    node.shard_count
                );
            }

            return Err(ScheduleError::ImpossibleConstraint);
        }

        let node_id = tenant_counts.first().unwrap().0;
        tracing::info!(
            "scheduler selected node {node_id} (elegible nodes {:?}, exclude: {hard_exclude:?})",
            tenant_counts.iter().map(|i| i.0 .0).collect::<Vec<_>>()
        );

        // Note that we do not update shard count here to reflect the scheduling: that
        // is IntentState's job when the scheduled location is used.

        Ok(node_id)
    }
}

#[cfg(test)]
mod tests {
    use super::*;
    use std::collections::HashMap;

    use control_plane::attachment_service::{NodeAvailability, NodeSchedulingPolicy};
    use utils::id::NodeId;

    use crate::{node::Node, tenant_state::IntentState};

    #[test]
    fn scheduler_basic() -> anyhow::Result<()> {
        let mut nodes = HashMap::new();
        nodes.insert(
            NodeId(1),
            Node {
                id: NodeId(1),
                availability: NodeAvailability::Active,
                scheduling: NodeSchedulingPolicy::Active,
                listen_http_addr: String::new(),
                listen_http_port: 0,
                listen_pg_addr: String::new(),
                listen_pg_port: 0,
            },
        );

        nodes.insert(
            NodeId(2),
            Node {
                id: NodeId(2),
                availability: NodeAvailability::Active,
                scheduling: NodeSchedulingPolicy::Active,
                listen_http_addr: String::new(),
                listen_http_port: 0,
                listen_pg_addr: String::new(),
                listen_pg_port: 0,
            },
        );

        let mut scheduler = Scheduler::new(nodes.values());
        let mut t1_intent = IntentState::new();
        let mut t2_intent = IntentState::new();

        let scheduled = scheduler.schedule_shard(&[])?;
        t1_intent.set_attached(&mut scheduler, Some(scheduled));
        let scheduled = scheduler.schedule_shard(&[])?;
        t2_intent.set_attached(&mut scheduler, Some(scheduled));

        assert_eq!(scheduler.nodes.get(&NodeId(1)).unwrap().shard_count, 1);
        assert_eq!(scheduler.nodes.get(&NodeId(2)).unwrap().shard_count, 1);

        let scheduled = scheduler.schedule_shard(&t1_intent.all_pageservers())?;
        t1_intent.push_secondary(&mut scheduler, scheduled);

        assert_eq!(scheduler.nodes.get(&NodeId(1)).unwrap().shard_count, 1);
        assert_eq!(scheduler.nodes.get(&NodeId(2)).unwrap().shard_count, 2);

        t1_intent.clear(&mut scheduler);
        assert_eq!(scheduler.nodes.get(&NodeId(1)).unwrap().shard_count, 0);
        assert_eq!(scheduler.nodes.get(&NodeId(2)).unwrap().shard_count, 1);

        if cfg!(debug_assertions) {
            // Dropping an IntentState without clearing it causes a panic in debug mode,
            // because we have failed to properly update scheduler shard counts.
            let result = std::panic::catch_unwind(move || {
                drop(t2_intent);
            });
            assert!(result.is_err());
        } else {
            t2_intent.clear(&mut scheduler);
            assert_eq!(scheduler.nodes.get(&NodeId(1)).unwrap().shard_count, 0);
            assert_eq!(scheduler.nodes.get(&NodeId(2)).unwrap().shard_count, 0);
        }

        Ok(())
    }
}<|MERGE_RESOLUTION|>--- conflicted
+++ resolved
@@ -169,20 +169,13 @@
         }
     }
 
-<<<<<<< HEAD
-    pub(crate) fn schedule_shard(&self, hard_exclude: &[NodeId]) -> Result<NodeId, ScheduleError> {
-=======
     pub(crate) fn node_remove(&mut self, node_id: NodeId) {
         if self.nodes.remove(&node_id).is_none() {
             tracing::warn!(node_id=%node_id, "Removed non-existent node from scheduler");
         }
     }
 
-    pub(crate) fn schedule_shard(
-        &mut self,
-        hard_exclude: &[NodeId],
-    ) -> Result<NodeId, ScheduleError> {
->>>>>>> d152d4f1
+    pub(crate) fn schedule_shard(&self, hard_exclude: &[NodeId]) -> Result<NodeId, ScheduleError> {
         if self.nodes.is_empty() {
             return Err(ScheduleError::NoPageservers);
         }
