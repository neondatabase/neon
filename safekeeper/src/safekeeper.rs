--- conflicted
+++ resolved
@@ -26,11 +26,7 @@
     bin_ser::LeSer,
     lsn::Lsn,
     pq_proto::{SystemId, ZenithFeedback},
-<<<<<<< HEAD
-    zid::{ZNodeId, TenantId, ZTenantTimelineId, ZTimelineId},
-=======
-    zid::{NodeId, ZTenantId, ZTenantTimelineId, ZTimelineId},
->>>>>>> c584d90b
+    zid::{NodeId, TenantId, ZTenantTimelineId, ZTimelineId},
 };
 
 pub const SK_MAGIC: u32 = 0xcafeceefu32;
