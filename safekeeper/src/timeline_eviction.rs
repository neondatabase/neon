--- conflicted
+++ resolved
@@ -6,17 +6,9 @@
 
 use anyhow::Context;
 use camino::Utf8PathBuf;
-<<<<<<< HEAD
 use remote_storage::{GenericRemoteStorage, RemotePath};
-use tokio::{
-    fs::File,
-    io::{AsyncRead, AsyncWriteExt},
-};
-=======
-use remote_storage::RemotePath;
 use tokio::fs::File;
 use tokio::io::{AsyncRead, AsyncWriteExt};
->>>>>>> 31026d5a
 use tracing::{debug, info, instrument, warn};
 use utils::crashsafe::durable_rename;
 
