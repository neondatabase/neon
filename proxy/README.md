# Proxy

Proxy binary accepts `--auth-backend` CLI option, which determines auth scheme and cluster routing method. Following routing backends are currently implemented:

* console
  new SCRAM-based console API; uses SNI info to select the destination project (endpoint soon)
* postgres
  uses postgres to select auth secrets of existing roles. Useful for local testing
* web (or link)
  sends login link for all usernames

Also proxy can expose following services to the external world:

* postgres protocol over TCP -- usual postgres endpoint compatible with usual
  postgres drivers
* postgres protocol over WebSockets -- same protocol tunneled over websockets
  for environments where TCP connection is not available. We have our own
  implementation of a client that uses node-postgres and tunnels traffic through
  websockets: https://github.com/neondatabase/serverless
* SQL over HTTP -- service that accepts POST requests with SQL text over HTTP
  and responds with JSON-serialised results.


## SQL over HTTP

Contrary to the usual postgres proto over TCP and WebSockets using plain
one-shot HTTP request achieves smaller amortized latencies in edge setups due to
fewer round trips and an enhanced open connection reuse by the v8 engine. Also
such endpoint could be used directly without any driver.

To play with it locally one may start proxy over a local postgres installation
(see end of this page on how to generate certs with openssl):

```
LOGFMT=text ./target/debug/proxy -c server.crt -k server.key --auth-backend=postgres --auth-endpoint=postgres://stas@127.0.0.1:5432/stas --wss 0.0.0.0:4444
```

If both postgres and proxy are running you may send a SQL query:
```console
curl -k -X POST 'https://proxy.local.neon.build:4444/sql' \
  -H 'Neon-Connection-String: postgres://stas:pass@proxy.local.neon.build:4444/postgres' \
  -H 'Content-Type: application/json' \
  --data '{
    "query":"SELECT $1::int[] as arr, $2::jsonb as obj, 42 as num",
    "params":[ "{{1,2},{\"3\",4}}", {"key":"val", "ikey":4242}]
  }' | jq
```
```json
{
  "command": "SELECT",
  "fields": [
    { "dataTypeID": 1007, "name": "arr" },
    { "dataTypeID": 3802, "name": "obj" },
    { "dataTypeID": 23, "name": "num" }
  ],
  "rowCount": 1,
  "rows": [
    {
      "arr": [[1,2],[3,4]],
      "num": 42,
      "obj": {
        "ikey": 4242,
        "key": "val"
      }
    }
  ]
}
```


With the current approach we made the following design decisions:

1. SQL injection protection: We employed the extended query protocol, modifying
   the rust-postgres driver to send queries in one roundtrip using a text
   protocol rather than binary, bypassing potential issues like those identified
   in sfackler/rust-postgres#1030.

2. Postgres type compatibility: As not all postgres types have binary
   representations (e.g., acl's in pg_class), we adjusted rust-postgres to
   respond with text protocol, simplifying serialization and fixing queries with
   text-only types in response.

3. Data type conversion: Considering JSON supports fewer data types than
   Postgres, we perform conversions where possible, passing all other types as
   strings. Key conversions include:
   - postgres int2, int4, float4, float8 -> json number (NaN and Inf remain
     text)
   - postgres bool, null, text -> json bool, null, string
   - postgres array -> json array
   - postgres json and jsonb -> json object

4. Alignment with node-postgres: To facilitate integration with js libraries,
   we've matched the response structure of node-postgres, returning command tags
   and column oids. Command tag capturing was added to the rust-postgres
   functionality as part of this change.

### Output options

User can pass several optional headers that will affect resulting json.

1. `Neon-Raw-Text-Output: true`. Return postgres values as text, without parsing them. So numbers, objects, booleans, nulls and arrays will be returned as text. That can be useful in cases when client code wants to implement it's own parsing or reuse parsing libraries from e.g. node-postgres.
2. `Neon-Array-Mode: true`. Return postgres rows as arrays instead of objects. That is more compact representation and also helps in some edge
cases where it is hard to use rows represented as objects (e.g. when several fields have the same name).

## Test proxy locally

Proxy determines project name from the subdomain, request to the `round-rice-566201.somedomain.tld` will be routed to the project named `round-rice-566201`. Unfortunately, `/etc/hosts` does not support domain wildcards, so we can use *.local.neon.build` which resolves to `127.0.0.1`.

We will need to have a postgres instance. Assuming that we have set up docker we can set it up as follows:
```sh
docker run \
  --detach \
  --name proxy-postgres \
  --env POSTGRES_PASSWORD=proxy-postgres \
  --publish 5432:5432 \
  postgres:17-bookworm
```

Next step is setting up auth table and schema as well as creating role (without the JWT table):
```sh
docker exec -it proxy-postgres psql -U postgres -c "CREATE SCHEMA IF NOT EXISTS neon_control_plane"
docker exec -it proxy-postgres psql -U postgres -c "CREATE TABLE neon_control_plane.endpoints (endpoint_id VARCHAR(255) PRIMARY KEY, allowed_ips VARCHAR(255))"
docker exec -it proxy-postgres psql -U postgres -c "CREATE ROLE proxy WITH SUPERUSER LOGIN PASSWORD 'password';"
```

Let's create self-signed certificate by running:
```sh
openssl req -new -x509 -days 365 -nodes -text -out server.crt -keyout server.key -subj "/CN=*.local.neon.build"
```

Then we need to build proxy with 'testing' feature and run, e.g.:
```sh
RUST_LOG=proxy LOGFMT=text cargo run -p proxy --bin proxy --features testing -- --auth-backend postgres --auth-endpoint 'postgresql://postgres:proxy-postgres@127.0.0.1:5432/postgres' -c server.crt -k server.key
```

Now from client you can start a new session:

```sh
PGSSLROOTCERT=./server.crt psql  "postgresql://proxy:password@endpoint.local.neon.build:4432/postgres?sslmode=verify-full"
```

## auth broker setup:

<<<<<<< HEAD
=======
Create a postgres instance:
>>>>>>> 95e1011c
```sh
docker run \
  --detach \
  --name proxy-postgres \
  --env POSTGRES_HOST_AUTH_METHOD=trust \
  --env POSTGRES_USER=authenticated \
  --env POSTGRES_DB=database \
  --publish 5432:5432 \
  postgres:17-bookworm
```

<<<<<<< HEAD
=======
Create a configuration file called `local_proxy.json` in the root of the repo (used also by the auth broker to validate JWTs)
```sh
{
    "jwks": [
        {
            "id": "1",
            "role_names": ["authenticator", "authenticated", "anon"],
            "jwks_url": "https://climbing-minnow-11.clerk.accounts.dev/.well-known/jwks.json",
            "provider_name": "foo",
            "jwt_audience": null
        }
    ]
}
```

Start the local proxy:
>>>>>>> 95e1011c
```sh
cargo run --bin local_proxy -- \
  --disable_pg_session_jwt true \
  --http 0.0.0.0:7432
```

<<<<<<< HEAD
```sh
LOGFMT=text OTEL_SDK_DISABLED=true cargo run --release --bin proxy --features testing -- \
  -c server.crt -k server.key \
  --is-auth-broker true \
  --is-rest-broker true \
=======
Start the auth broker:
```sh
LOGFMT=text OTEL_SDK_DISABLED=true cargo run --bin proxy --features testing -- \
  -c server.crt -k server.key \
  --is-auth-broker true \
>>>>>>> 95e1011c
  --wss 0.0.0.0:8080 \
  --http 0.0.0.0:7002 \
  --auth-backend local
```

<<<<<<< HEAD


```sh
export NEON_JWT="..."
curl -k "http://127.0.0.1:8080/sql" \
=======
Create a JWT in your auth provider (e.g. Clerk) and set it in the `NEON_JWT` environment variable.
```sh
export NEON_JWT="..."
```

Run a query against the auth broker:
```sh
curl -k "https://foo.local.neon.build:8080/sql" \
>>>>>>> 95e1011c
  -H "Authorization: Bearer $NEON_JWT" \
  -H "neon-connection-string: postgresql://authenticator@foo.local.neon.build/database" \
  -d '{"query":"select 1","params":[]}'
```<|MERGE_RESOLUTION|>--- conflicted
+++ resolved
@@ -141,10 +141,7 @@
 
 ## auth broker setup:
 
-<<<<<<< HEAD
-=======
 Create a postgres instance:
->>>>>>> 95e1011c
 ```sh
 docker run \
   --detach \
@@ -156,8 +153,6 @@
   postgres:17-bookworm
 ```
 
-<<<<<<< HEAD
-=======
 Create a configuration file called `local_proxy.json` in the root of the repo (used also by the auth broker to validate JWTs)
 ```sh
 {
@@ -174,47 +169,31 @@
 ```
 
 Start the local proxy:
->>>>>>> 95e1011c
 ```sh
 cargo run --bin local_proxy -- \
   --disable_pg_session_jwt true \
   --http 0.0.0.0:7432
 ```
 
-<<<<<<< HEAD
-```sh
-LOGFMT=text OTEL_SDK_DISABLED=true cargo run --release --bin proxy --features testing -- \
+Start the auth broker:
+```sh
+LOGFMT=text OTEL_SDK_DISABLED=true cargo run --bin proxy --features testing -- \
   -c server.crt -k server.key \
   --is-auth-broker true \
   --is-rest-broker true \
-=======
-Start the auth broker:
-```sh
-LOGFMT=text OTEL_SDK_DISABLED=true cargo run --bin proxy --features testing -- \
-  -c server.crt -k server.key \
-  --is-auth-broker true \
->>>>>>> 95e1011c
   --wss 0.0.0.0:8080 \
   --http 0.0.0.0:7002 \
   --auth-backend local
 ```
 
-<<<<<<< HEAD
-
-
+Create a JWT in your auth provider (e.g. Clerk) and set it in the `NEON_JWT` environment variable.
 ```sh
 export NEON_JWT="..."
-curl -k "http://127.0.0.1:8080/sql" \
-=======
-Create a JWT in your auth provider (e.g. Clerk) and set it in the `NEON_JWT` environment variable.
-```sh
-export NEON_JWT="..."
 ```
 
 Run a query against the auth broker:
 ```sh
 curl -k "https://foo.local.neon.build:8080/sql" \
->>>>>>> 95e1011c
   -H "Authorization: Bearer $NEON_JWT" \
   -H "neon-connection-string: postgresql://authenticator@foo.local.neon.build/database" \
   -d '{"query":"select 1","params":[]}'
