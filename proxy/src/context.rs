--- conflicted
+++ resolved
@@ -11,16 +11,9 @@
 use crate::{
     console::messages::{ColdStartInfo, MetricsAuxInfo},
     error::ErrorKind,
-<<<<<<< HEAD
-    metrics::{
-        bool_to_str, LatencyTimer, ENDPOINT_ERRORS_BY_KIND, ERROR_BY_KIND, NUM_INVALID_ENDPOINTS,
-    },
-    BranchId, DbName, EndpointId, ProjectId, RoleName,
-=======
     intern::{BranchIdInt, ProjectIdInt},
-    metrics::{LatencyTimer, ENDPOINT_ERRORS_BY_KIND, ERROR_BY_KIND},
-    DbName, EndpointId, RoleName,
->>>>>>> 66fc4654
+    metrics::{bool_to_str, LatencyTimer, ENDPOINT_ERRORS_BY_KIND, ERROR_BY_KIND, NUM_INVALID_ENDPOINTS},
+    DbName, EndpointId, BranchId, ProjectId, RoleName,
 };
 
 use self::parquet::RequestData;
@@ -102,12 +95,8 @@
             error_kind: None,
             auth_method: None,
             success: false,
-<<<<<<< HEAD
-            cold_start_info: None,
             rejected: false,
-=======
             cold_start_info: ColdStartInfo::Unknown,
->>>>>>> 66fc4654
 
             sender: LOG_CHAN.get().and_then(|tx| tx.upgrade()),
             latency_timer: LatencyTimer::new(protocol),
