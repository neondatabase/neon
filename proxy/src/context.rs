//! Connection request monitoring contexts

use chrono::Utc;
use once_cell::sync::OnceCell;
use smol_str::SmolStr;
use std::net::IpAddr;
use tokio::sync::mpsc;
use tracing::{field::display, info_span, Span};
use uuid::Uuid;

use crate::{
    console::messages::{ColdStartInfo, MetricsAuxInfo},
    error::ErrorKind,
    intern::{BranchIdInt, ProjectIdInt},
<<<<<<< HEAD
    metrics::{
        bool_to_str, LatencyTimer, ENDPOINT_ERRORS_BY_KIND, ERROR_BY_KIND, NUM_INVALID_ENDPOINTS,
    },
=======
    metrics::{LatencyTimer, Metrics, Protocol},
>>>>>>> 5299f917
    DbName, EndpointId, RoleName,
};

use self::parquet::RequestData;

pub mod parquet;

static LOG_CHAN: OnceCell<mpsc::WeakUnboundedSender<RequestData>> = OnceCell::new();

/// Context data for a single request to connect to a database.
///
/// This data should **not** be used for connection logic, only for observability and limiting purposes.
/// All connection logic should instead use strongly typed state machines, not a bunch of Options.
pub struct RequestMonitoring {
    pub peer_addr: IpAddr,
    pub session_id: Uuid,
    pub protocol: Protocol,
    first_packet: chrono::DateTime<Utc>,
    region: &'static str,
    pub span: Span,

    // filled in as they are discovered
    project: Option<ProjectIdInt>,
    branch: Option<BranchIdInt>,
    endpoint_id: Option<EndpointId>,
    dbname: Option<DbName>,
    user: Option<RoleName>,
    application: Option<SmolStr>,
    error_kind: Option<ErrorKind>,
    pub(crate) auth_method: Option<AuthMethod>,
    success: bool,
    pub(crate) cold_start_info: ColdStartInfo,

    // extra
    // This sender is here to keep the request monitoring channel open while requests are taking place.
    sender: Option<mpsc::UnboundedSender<RequestData>>,
    pub latency_timer: LatencyTimer,
    // Whether proxy decided that it's not a valid endpoint end rejected it before going to cplane.
    rejected: bool,
}

#[derive(Clone, Debug)]
pub enum AuthMethod {
    // aka link aka passwordless
    Web,
    ScramSha256,
    ScramSha256Plus,
    Cleartext,
}

impl RequestMonitoring {
    pub fn new(
        session_id: Uuid,
        peer_addr: IpAddr,
        protocol: Protocol,
        region: &'static str,
    ) -> Self {
        let span = info_span!(
            "connect_request",
            %protocol,
            ?session_id,
            %peer_addr,
            ep = tracing::field::Empty,
        );

        Self {
            peer_addr,
            session_id,
            protocol,
            first_packet: Utc::now(),
            region,
            span,

            project: None,
            branch: None,
            endpoint_id: None,
            dbname: None,
            user: None,
            application: None,
            error_kind: None,
            auth_method: None,
            success: false,
            rejected: false,
            cold_start_info: ColdStartInfo::Unknown,

            sender: LOG_CHAN.get().and_then(|tx| tx.upgrade()),
            latency_timer: LatencyTimer::new(protocol),
        }
    }

    #[cfg(test)]
    pub fn test() -> Self {
        RequestMonitoring::new(Uuid::now_v7(), [127, 0, 0, 1].into(), Protocol::Tcp, "test")
    }

    pub fn console_application_name(&self) -> String {
        format!(
            "{}/{}",
            self.application.as_deref().unwrap_or_default(),
            self.protocol
        )
    }

    pub fn set_rejected(&mut self, rejected: bool) {
        self.rejected = rejected;
    }

    pub fn set_cold_start_info(&mut self, info: ColdStartInfo) {
        self.cold_start_info = info;
        self.latency_timer.cold_start_info(info);
    }

    pub fn set_project(&mut self, x: MetricsAuxInfo) {
        if self.endpoint_id.is_none() {
            self.set_endpoint_id(x.endpoint_id.as_str().into())
        }
        self.branch = Some(x.branch_id);
        self.project = Some(x.project_id);
        self.set_cold_start_info(x.cold_start_info);
    }

    pub fn set_project_id(&mut self, project_id: ProjectIdInt) {
        self.project = Some(project_id);
    }

    pub fn set_endpoint_id(&mut self, endpoint_id: EndpointId) {
        if self.endpoint_id.is_none() {
            self.span.record("ep", display(&endpoint_id));
            let metric = &Metrics::get().proxy.connecting_endpoints;
            let label = metric.with_labels(self.protocol);
            metric.get_metric(label).measure(&endpoint_id);
            self.endpoint_id = Some(endpoint_id);
        }
    }

    pub fn set_application(&mut self, app: Option<SmolStr>) {
        self.application = app.or_else(|| self.application.clone());
    }

    pub fn set_dbname(&mut self, dbname: DbName) {
        self.dbname = Some(dbname);
    }

    pub fn set_user(&mut self, user: RoleName) {
        self.user = Some(user);
    }

    pub fn set_auth_method(&mut self, auth_method: AuthMethod) {
        self.auth_method = Some(auth_method);
    }

    pub fn set_error_kind(&mut self, kind: ErrorKind) {
        Metrics::get().proxy.errors_total.inc(kind);
        if let Some(ep) = &self.endpoint_id {
            let metric = &Metrics::get().proxy.endpoints_affected_by_errors;
            let label = metric.with_labels(kind);
            metric.get_metric(label).measure(ep);
        }
        self.error_kind = Some(kind);
    }

    pub fn set_success(&mut self) {
        self.success = true;
    }

    pub fn log(self) {}
}

impl Drop for RequestMonitoring {
    fn drop(&mut self) {
        let outcome = if self.success { "success" } else { "failure" };
        NUM_INVALID_ENDPOINTS
            .with_label_values(&[self.protocol, bool_to_str(self.rejected), outcome])
            .inc();
        if let Some(tx) = self.sender.take() {
            let _: Result<(), _> = tx.send(RequestData::from(&*self));
        }
    }
}<|MERGE_RESOLUTION|>--- conflicted
+++ resolved
@@ -12,13 +12,7 @@
     console::messages::{ColdStartInfo, MetricsAuxInfo},
     error::ErrorKind,
     intern::{BranchIdInt, ProjectIdInt},
-<<<<<<< HEAD
-    metrics::{
-        bool_to_str, LatencyTimer, ENDPOINT_ERRORS_BY_KIND, ERROR_BY_KIND, NUM_INVALID_ENDPOINTS,
-    },
-=======
     metrics::{LatencyTimer, Metrics, Protocol},
->>>>>>> 5299f917
     DbName, EndpointId, RoleName,
 };
 
