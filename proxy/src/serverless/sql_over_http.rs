--- conflicted
+++ resolved
@@ -206,13 +206,15 @@
     config: &'static HttpConfig,
 ) -> Result<Response<Body>, ApiError> {
     let result = tokio::time::timeout(
-<<<<<<< HEAD
-        config.sql_over_http_timeout,
-        handle_inner(request, sni_hostname, conn_pool, session_id, peer_addr),
-=======
         config.timeout,
-        handle_inner(config, request, sni_hostname, conn_pool, session_id),
->>>>>>> 292281c9
+        handle_inner(
+            config,
+            request,
+            sni_hostname,
+            conn_pool,
+            session_id,
+            peer_addr,
+        ),
     )
     .await;
     let mut response = match result {
