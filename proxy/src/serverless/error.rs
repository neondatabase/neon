use http::StatusCode;
use http::header::HeaderName;

use crate::auth::ComputeUserInfoParseError;
use crate::error::{ErrorKind, ReportableError, UserFacingError};
use crate::http::ReadBodyError;

pub trait HttpCodeError {
    fn get_http_status_code(&self) -> StatusCode;
}

#[derive(Debug, thiserror::Error)]
pub(crate) enum ConnInfoError {
    #[error("invalid header: {0}")]
    InvalidHeader(&'static HeaderName),
    #[error("invalid connection string: {0}")]
    UrlParseError(#[from] url::ParseError),
    #[error("incorrect scheme")]
    IncorrectScheme,
    #[error("missing database name")]
    MissingDbName,
    #[error("invalid database name")]
    InvalidDbName,
    #[error("missing username")]
    MissingUsername,
    #[error("invalid username: {0}")]
    InvalidUsername(#[from] std::string::FromUtf8Error),
    #[error("missing authentication credentials: {0}")]
    MissingCredentials(Credentials),
    #[error("missing hostname")]
    MissingHostname,
    #[error("invalid hostname: {0}")]
    InvalidEndpoint(#[from] ComputeUserInfoParseError),
<<<<<<< HEAD
    #[error("malformed endpoint")]
    MalformedEndpoint,
=======
>>>>>>> 95e1011c
}

#[derive(Debug, thiserror::Error)]
pub(crate) enum Credentials {
    #[error("required password")]
    Password,
    #[error("required authorization bearer token in JWT format")]
    BearerJwt,
}

impl ReportableError for ConnInfoError {
    fn get_error_kind(&self) -> ErrorKind {
        ErrorKind::User
    }
}

impl UserFacingError for ConnInfoError {
    fn to_string_client(&self) -> String {
        self.to_string()
    }
}

#[derive(Debug, thiserror::Error)]
pub(crate) enum ReadPayloadError {
    #[error("could not read the HTTP request body: {0}")]
    Read(#[from] hyper::Error),
    #[error("request is too large (max is {limit} bytes)")]
    BodyTooLarge { limit: usize },
    #[error("could not parse the HTTP request body: {0}")]
    Parse(#[from] serde_json::Error),
}

impl From<ReadBodyError<hyper::Error>> for ReadPayloadError {
    fn from(value: ReadBodyError<hyper::Error>) -> Self {
        match value {
            ReadBodyError::BodyTooLarge { limit } => Self::BodyTooLarge { limit },
            ReadBodyError::Read(e) => Self::Read(e),
        }
    }
}

impl ReportableError for ReadPayloadError {
    fn get_error_kind(&self) -> ErrorKind {
        match self {
            ReadPayloadError::Read(_) => ErrorKind::ClientDisconnect,
            ReadPayloadError::BodyTooLarge { .. } => ErrorKind::User,
            ReadPayloadError::Parse(_) => ErrorKind::User,
        }
    }
}

impl HttpCodeError for ReadPayloadError {
    fn get_http_status_code(&self) -> StatusCode {
        match self {
            ReadPayloadError::Read(_) => StatusCode::BAD_REQUEST,
            ReadPayloadError::BodyTooLarge { .. } => StatusCode::PAYLOAD_TOO_LARGE,
            ReadPayloadError::Parse(_) => StatusCode::BAD_REQUEST,
        }
    }
}<|MERGE_RESOLUTION|>--- conflicted
+++ resolved
@@ -31,11 +31,6 @@
     MissingHostname,
     #[error("invalid hostname: {0}")]
     InvalidEndpoint(#[from] ComputeUserInfoParseError),
-<<<<<<< HEAD
-    #[error("malformed endpoint")]
-    MalformedEndpoint,
-=======
->>>>>>> 95e1011c
 }
 
 #[derive(Debug, thiserror::Error)]
