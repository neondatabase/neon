--- conflicted
+++ resolved
@@ -5,15 +5,10 @@
 use super::messages::MetricsAuxInfo;
 use crate::{
     auth::backend::ComputeUserInfo,
-<<<<<<< HEAD
     cache::{project_info::ProjectInfoCacheImpl, Cached, TimedLru},
     compute,
     config::{CacheOptions, ProjectInfoCacheOptions},
-=======
-    cache::{timed_lru, TimedLru},
-    compute,
     context::RequestMonitoring,
->>>>>>> f94abbab
     scram,
 };
 use async_trait::async_trait;
