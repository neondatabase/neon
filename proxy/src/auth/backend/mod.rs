mod classic;
mod console_redirect;
mod hacks;
pub mod jwt;
pub mod local;

use std::sync::Arc;

pub use console_redirect::ConsoleRedirectBackend;
pub(crate) use console_redirect::ConsoleRedirectError;
use local::LocalBackend;
use postgres_client::config::AuthKeys;
use serde::{Deserialize, Serialize};
use tokio::io::{AsyncRead, AsyncWrite};
use tracing::{debug, info};

use crate::auth::{self, ComputeUserInfoMaybeEndpoint, validate_password_and_exchange};
use crate::cache::Cached;
use crate::config::AuthenticationConfig;
use crate::context::RequestContext;
use crate::control_plane::client::ControlPlaneClient;
use crate::control_plane::errors::GetAuthInfoError;
use crate::control_plane::messages::EndpointRateLimitConfig;
use crate::control_plane::{
    self, AccessBlockerFlags, AuthSecret, CachedNodeInfo, ControlPlaneApi, EndpointAccessControl,
    RoleAccessControl,
};
use crate::intern::EndpointIdInt;
use crate::pqproto::BeMessage;
use crate::proxy::NeonOptions;
use crate::proxy::wake_compute::WakeComputeBackend;
use crate::rate_limiter::EndpointRateLimiter;
use crate::stream::Stream;
use crate::types::{EndpointCacheKey, EndpointId, RoleName};
use crate::{scram, stream};

/// Alternative to [`std::borrow::Cow`] but doesn't need `T: ToOwned` as we don't need that functionality
pub enum MaybeOwned<'a, T> {
    Owned(T),
    Borrowed(&'a T),
}

impl<T> std::ops::Deref for MaybeOwned<'_, T> {
    type Target = T;

    fn deref(&self) -> &Self::Target {
        match self {
            MaybeOwned::Owned(t) => t,
            MaybeOwned::Borrowed(t) => t,
        }
    }
}

/// This type serves two purposes:
///
/// * When `T` is `()`, it's just a regular auth backend selector
///   which we use in [`crate::config::ProxyConfig`].
///
/// * However, when we substitute `T` with [`ComputeUserInfoMaybeEndpoint`],
///   this helps us provide the credentials only to those auth
///   backends which require them for the authentication process.
pub enum Backend<'a, T> {
    /// Cloud API (V2).
    ControlPlane(MaybeOwned<'a, ControlPlaneClient>, T),
    /// Local proxy uses configured auth credentials and does not wake compute
    Local(MaybeOwned<'a, LocalBackend>),
}

impl std::fmt::Display for Backend<'_, ()> {
    fn fmt(&self, fmt: &mut std::fmt::Formatter<'_>) -> std::fmt::Result {
        match self {
            Self::ControlPlane(api, ()) => match &**api {
                ControlPlaneClient::ProxyV1(endpoint) => fmt
                    .debug_tuple("ControlPlane::ProxyV1")
                    .field(&endpoint.url())
                    .finish(),
                #[cfg(any(test, feature = "testing"))]
                ControlPlaneClient::PostgresMock(endpoint) => {
                    let url = endpoint.url();
                    match url::Url::parse(url) {
                        Ok(mut url) => {
                            let _ = url.set_password(Some("_redacted_"));
                            let url = url.as_str();
                            fmt.debug_tuple("ControlPlane::PostgresMock")
                                .field(&url)
                                .finish()
                        }
                        Err(_) => fmt
                            .debug_tuple("ControlPlane::PostgresMock")
                            .field(&url)
                            .finish(),
                    }
                }
                #[cfg(test)]
                ControlPlaneClient::Test(_) => fmt.debug_tuple("ControlPlane::Test").finish(),
            },
            Self::Local(_) => fmt.debug_tuple("Local").finish(),
        }
    }
}

impl<T> Backend<'_, T> {
    /// Very similar to [`std::option::Option::as_ref`].
    /// This helps us pass structured config to async tasks.
    pub(crate) fn as_ref(&self) -> Backend<'_, &T> {
        match self {
            Self::ControlPlane(c, x) => Backend::ControlPlane(MaybeOwned::Borrowed(c), x),
            Self::Local(l) => Backend::Local(MaybeOwned::Borrowed(l)),
        }
    }

    pub(crate) fn get_api(&self) -> &ControlPlaneClient {
        match self {
            Self::ControlPlane(api, _) => api,
            Self::Local(_) => panic!("Local backend has no API"),
        }
    }

    pub(crate) fn is_local_proxy(&self) -> bool {
        matches!(self, Self::Local(_))
    }
}

impl<'a, T> Backend<'a, T> {
    /// Very similar to [`std::option::Option::map`].
    /// Maps [`Backend<T>`] to [`Backend<R>`] by applying
    /// a function to a contained value.
    pub(crate) fn map<R>(self, f: impl FnOnce(T) -> R) -> Backend<'a, R> {
        match self {
            Self::ControlPlane(c, x) => Backend::ControlPlane(c, f(x)),
            Self::Local(l) => Backend::Local(l),
        }
    }
}
impl<'a, T, E> Backend<'a, Result<T, E>> {
    /// Very similar to [`std::option::Option::transpose`].
    /// This is most useful for error handling.
    pub(crate) fn transpose(self) -> Result<Backend<'a, T>, E> {
        match self {
            Self::ControlPlane(c, x) => x.map(|x| Backend::ControlPlane(c, x)),
            Self::Local(l) => Ok(Backend::Local(l)),
        }
    }
}

pub(crate) struct ComputeCredentials {
    pub(crate) info: ComputeUserInfo,
    pub(crate) keys: ComputeCredentialKeys,
}

#[derive(Debug, Clone)]
pub(crate) struct ComputeUserInfoNoEndpoint {
    pub(crate) user: RoleName,
    pub(crate) options: NeonOptions,
}

#[derive(Debug, Clone, Default, Serialize, Deserialize)]
pub(crate) struct ComputeUserInfo {
    pub(crate) endpoint: EndpointId,
    pub(crate) user: RoleName,
    pub(crate) options: NeonOptions,
}

impl ComputeUserInfo {
    pub(crate) fn endpoint_cache_key(&self) -> EndpointCacheKey {
        self.options.get_cache_key(&self.endpoint)
    }
}

#[cfg_attr(test, derive(Debug))]
pub(crate) enum ComputeCredentialKeys {
    AuthKeys(AuthKeys),
    JwtPayload(Vec<u8>),
<<<<<<< HEAD
    //None,
=======
>>>>>>> 95e1011c
}

impl TryFrom<ComputeUserInfoMaybeEndpoint> for ComputeUserInfo {
    // user name
    type Error = ComputeUserInfoNoEndpoint;

    fn try_from(user_info: ComputeUserInfoMaybeEndpoint) -> Result<Self, Self::Error> {
        match user_info.endpoint_id {
            None => Err(ComputeUserInfoNoEndpoint {
                user: user_info.user,
                options: user_info.options,
            }),
            Some(endpoint) => Ok(ComputeUserInfo {
                endpoint,
                user: user_info.user,
                options: user_info.options,
            }),
        }
    }
}

/// True to its name, this function encapsulates our current auth trade-offs.
/// Here, we choose the appropriate auth flow based on circumstances.
///
/// All authentication flows will emit an AuthenticationOk message if successful.
async fn auth_quirks(
    ctx: &RequestContext,
    api: &impl control_plane::ControlPlaneApi,
    user_info: ComputeUserInfoMaybeEndpoint,
    client: &mut stream::PqStream<Stream<impl AsyncRead + AsyncWrite + Unpin>>,
    allow_cleartext: bool,
    config: &'static AuthenticationConfig,
    endpoint_rate_limiter: Arc<EndpointRateLimiter>,
) -> auth::Result<ComputeCredentials> {
    // If there's no project so far, that entails that client doesn't
    // support SNI or other means of passing the endpoint (project) name.
    // We now expect to see a very specific payload in the place of password.
    let (info, unauthenticated_password) = match user_info.try_into() {
        Err(info) => {
            let (info, password) =
                hacks::password_hack_no_authentication(ctx, info, client).await?;
            ctx.set_endpoint_id(info.endpoint.clone());
            (info, Some(password))
        }
        Ok(info) => (info, None),
    };

    debug!("fetching authentication info and allowlists");

    let access_controls = api
        .get_endpoint_access_control(ctx, &info.endpoint, &info.user)
        .await?;

    access_controls.check(
        ctx,
        config.ip_allowlist_check_enabled,
        config.is_vpc_acccess_proxy,
    )?;

    access_controls.connection_attempt_rate_limit(ctx, &info.endpoint, &endpoint_rate_limiter)?;

    let role_access = api
        .get_role_access_control(ctx, &info.endpoint, &info.user)
        .await?;

    let secret = if let Some(secret) = role_access.secret {
        secret
    } else {
        // If we don't have an authentication secret, we mock one to
        // prevent malicious probing (possible due to missing protocol steps).
        // This mocked secret will never lead to successful authentication.
        info!("authentication info not found, mocking it");
        AuthSecret::Scram(scram::ServerSecret::mock(rand::random()))
    };

    match authenticate_with_secret(
        ctx,
        secret,
        info,
        client,
        unauthenticated_password,
        allow_cleartext,
        config,
    )
    .await
    {
        Ok(keys) => Ok(keys),
        Err(e) => Err(e),
    }
}

async fn authenticate_with_secret(
    ctx: &RequestContext,
    secret: AuthSecret,
    info: ComputeUserInfo,
    client: &mut stream::PqStream<Stream<impl AsyncRead + AsyncWrite + Unpin>>,
    unauthenticated_password: Option<Vec<u8>>,
    allow_cleartext: bool,
    config: &'static AuthenticationConfig,
) -> auth::Result<ComputeCredentials> {
    if let Some(password) = unauthenticated_password {
        let ep = EndpointIdInt::from(&info.endpoint);

        let auth_outcome =
            validate_password_and_exchange(&config.thread_pool, ep, &password, secret).await?;
        let keys = match auth_outcome {
            crate::sasl::Outcome::Success(key) => key,
            crate::sasl::Outcome::Failure(reason) => {
                info!("auth backend failed with an error: {reason}");
                return Err(auth::AuthError::password_failed(&*info.user));
            }
        };

        // we have authenticated the password
        client.write_message(BeMessage::AuthenticationOk);

        return Ok(ComputeCredentials { info, keys });
    }

    // -- the remaining flows are self-authenticating --

    // Perform cleartext auth if we're allowed to do that.
    // Currently, we use it for websocket connections (latency).
    if allow_cleartext {
        ctx.set_auth_method(crate::context::AuthMethod::Cleartext);
        return hacks::authenticate_cleartext(ctx, info, client, secret, config).await;
    }

    // Finally, proceed with the main auth flow (SCRAM-based).
    classic::authenticate(ctx, info, client, config, secret).await
}

impl<'a> Backend<'a, ComputeUserInfoMaybeEndpoint> {
    /// Get username from the credentials.
    pub(crate) fn get_user(&self) -> &str {
        match self {
            Self::ControlPlane(_, user_info) => &user_info.user,
            Self::Local(_) => "local",
        }
    }

    /// Authenticate the client via the requested backend, possibly using credentials.
    #[tracing::instrument(fields(allow_cleartext = allow_cleartext), skip_all)]
    pub(crate) async fn authenticate(
        self,
        ctx: &RequestContext,
        client: &mut stream::PqStream<Stream<impl AsyncRead + AsyncWrite + Unpin>>,
        allow_cleartext: bool,
        config: &'static AuthenticationConfig,
        endpoint_rate_limiter: Arc<EndpointRateLimiter>,
    ) -> auth::Result<Backend<'a, ComputeCredentials>> {
        let res = match self {
            Self::ControlPlane(api, user_info) => {
                debug!(
                    user = &*user_info.user,
                    project = user_info.endpoint(),
                    "performing authentication using the console"
                );

                let auth_res = auth_quirks(
                    ctx,
                    &*api,
                    user_info.clone(),
                    client,
                    allow_cleartext,
                    config,
                    endpoint_rate_limiter,
                )
                .await;
                match auth_res {
                    Ok(credentials) => Ok(Backend::ControlPlane(api, credentials)),
                    Err(e) => {
                        // The password could have been changed, so we invalidate the cache.
                        // We should only invalidate the cache if the TTL might have expired.
                        if e.is_password_failed() {
                            #[allow(irrefutable_let_patterns)]
                            if let ControlPlaneClient::ProxyV1(api) = &*api {
                                if let Some(ep) = &user_info.endpoint_id {
                                    api.caches
                                        .project_info
                                        .maybe_invalidate_role_secret(ep, &user_info.user);
                                }
                            }
                        }

                        Err(e)
                    }
                }
            }
            Self::Local(_) => {
                return Err(auth::AuthError::bad_auth_method("invalid for local proxy"));
            }
        };

        // TODO: replace with some metric
        info!("user successfully authenticated");
        res
    }
}

impl Backend<'_, ComputeUserInfo> {
    pub(crate) async fn get_role_secret(
        &self,
        ctx: &RequestContext,
    ) -> Result<RoleAccessControl, GetAuthInfoError> {
        match self {
            Self::ControlPlane(api, user_info) => {
                api.get_role_access_control(ctx, &user_info.endpoint, &user_info.user)
                    .await
            }
            Self::Local(_) => Ok(RoleAccessControl { secret: None }),
        }
    }

    pub(crate) async fn get_endpoint_access_control(
        &self,
        ctx: &RequestContext,
    ) -> Result<EndpointAccessControl, GetAuthInfoError> {
        match self {
            Self::ControlPlane(api, user_info) => {
                api.get_endpoint_access_control(ctx, &user_info.endpoint, &user_info.user)
                    .await
            }
            Self::Local(_) => Ok(EndpointAccessControl {
                allowed_ips: Arc::new(vec![]),
                allowed_vpce: Arc::new(vec![]),
                flags: AccessBlockerFlags::default(),
                rate_limits: EndpointRateLimitConfig::default(),
            }),
        }
    }
}

#[async_trait::async_trait]
impl WakeComputeBackend for Backend<'_, ComputeUserInfo> {
    async fn wake_compute(
        &self,
        ctx: &RequestContext,
    ) -> Result<CachedNodeInfo, control_plane::errors::WakeComputeError> {
        match self {
            Self::ControlPlane(api, info) => api.wake_compute(ctx, info).await,
            Self::Local(local) => Ok(Cached::new_uncached(local.node_info.clone())),
        }
    }
}

#[cfg(test)]
mod tests {
    #![allow(clippy::unimplemented, clippy::unwrap_used)]

    use std::sync::Arc;

    use bytes::BytesMut;
    use control_plane::AuthSecret;
    use fallible_iterator::FallibleIterator;
    use once_cell::sync::Lazy;
    use postgres_protocol::authentication::sasl::{ChannelBinding, ScramSha256};
    use postgres_protocol::message::backend::Message as PgMessage;
    use postgres_protocol::message::frontend;
    use tokio::io::{AsyncRead, AsyncReadExt, AsyncWriteExt};

    use super::auth_quirks;
    use super::jwt::JwkCache;
    use crate::auth::{ComputeUserInfoMaybeEndpoint, IpPattern};
    use crate::config::AuthenticationConfig;
    use crate::context::RequestContext;
    use crate::control_plane::messages::EndpointRateLimitConfig;
    use crate::control_plane::{
        self, AccessBlockerFlags, CachedNodeInfo, EndpointAccessControl, RoleAccessControl,
    };
    use crate::proxy::NeonOptions;
    use crate::rate_limiter::EndpointRateLimiter;
    use crate::scram::ServerSecret;
    use crate::scram::threadpool::ThreadPool;
    use crate::stream::{PqStream, Stream};

    struct Auth {
        ips: Vec<IpPattern>,
        vpc_endpoint_ids: Vec<String>,
        access_blocker_flags: AccessBlockerFlags,
        secret: AuthSecret,
    }

    impl control_plane::ControlPlaneApi for Auth {
        async fn get_role_access_control(
            &self,
            _ctx: &RequestContext,
            _endpoint: &crate::types::EndpointId,
            _role: &crate::types::RoleName,
        ) -> Result<RoleAccessControl, control_plane::errors::GetAuthInfoError> {
            Ok(RoleAccessControl {
                secret: Some(self.secret.clone()),
            })
        }

        async fn get_endpoint_access_control(
            &self,
            _ctx: &RequestContext,
            _endpoint: &crate::types::EndpointId,
            _role: &crate::types::RoleName,
        ) -> Result<EndpointAccessControl, control_plane::errors::GetAuthInfoError> {
            Ok(EndpointAccessControl {
                allowed_ips: Arc::new(self.ips.clone()),
                allowed_vpce: Arc::new(self.vpc_endpoint_ids.clone()),
                flags: self.access_blocker_flags,
                rate_limits: EndpointRateLimitConfig::default(),
            })
        }

        async fn get_endpoint_jwks(
            &self,
            _ctx: &RequestContext,
            _endpoint: &crate::types::EndpointId,
        ) -> Result<Vec<super::jwt::AuthRule>, control_plane::errors::GetEndpointJwksError>
        {
            unimplemented!()
        }

        async fn wake_compute(
            &self,
            _ctx: &RequestContext,
            _user_info: &super::ComputeUserInfo,
        ) -> Result<CachedNodeInfo, control_plane::errors::WakeComputeError> {
            unimplemented!()
        }
    }

    static CONFIG: Lazy<AuthenticationConfig> = Lazy::new(|| AuthenticationConfig {
        jwks_cache: JwkCache::default(),
        thread_pool: ThreadPool::new(1),
        scram_protocol_timeout: std::time::Duration::from_secs(5),
        ip_allowlist_check_enabled: true,
        is_vpc_acccess_proxy: false,
        is_auth_broker: false,
        accept_jwts: false,
        console_redirect_confirmation_timeout: std::time::Duration::from_secs(5),
    });

    async fn read_message(r: &mut (impl AsyncRead + Unpin), b: &mut BytesMut) -> PgMessage {
        loop {
            r.read_buf(&mut *b).await.unwrap();
            if let Some(m) = PgMessage::parse(&mut *b).unwrap() {
                break m;
            }
        }
    }

    #[tokio::test]
    async fn auth_quirks_scram() {
        let (mut client, server) = tokio::io::duplex(1024);
        let mut stream = PqStream::new_skip_handshake(Stream::from_raw(server));

        let ctx = RequestContext::test();
        let api = Auth {
            ips: vec![],
            vpc_endpoint_ids: vec![],
            access_blocker_flags: AccessBlockerFlags::default(),
            secret: AuthSecret::Scram(ServerSecret::build("my-secret-password").await.unwrap()),
        };

        let user_info = ComputeUserInfoMaybeEndpoint {
            user: "conrad".into(),
            endpoint_id: Some("endpoint".into()),
            options: NeonOptions::default(),
        };

        let handle = tokio::spawn(async move {
            let mut scram = ScramSha256::new(b"my-secret-password", ChannelBinding::unsupported());

            let mut read = BytesMut::new();

            // server should offer scram
            match read_message(&mut client, &mut read).await {
                PgMessage::AuthenticationSasl(a) => {
                    let options: Vec<&str> = a.mechanisms().collect().unwrap();
                    assert_eq!(options, ["SCRAM-SHA-256"]);
                }
                _ => panic!("wrong message"),
            }

            // client sends client-first-message
            let mut write = BytesMut::new();
            frontend::sasl_initial_response("SCRAM-SHA-256", scram.message(), &mut write).unwrap();
            client.write_all(&write).await.unwrap();

            // server response with server-first-message
            match read_message(&mut client, &mut read).await {
                PgMessage::AuthenticationSaslContinue(a) => {
                    scram.update(a.data()).await.unwrap();
                }
                _ => panic!("wrong message"),
            }

            // client response with client-final-message
            write.clear();
            frontend::sasl_response(scram.message(), &mut write).unwrap();
            client.write_all(&write).await.unwrap();

            // server response with server-final-message
            match read_message(&mut client, &mut read).await {
                PgMessage::AuthenticationSaslFinal(a) => {
                    scram.finish(a.data()).unwrap();
                }
                _ => panic!("wrong message"),
            }
        });
        let endpoint_rate_limiter = Arc::new(EndpointRateLimiter::new_with_shards(
            EndpointRateLimiter::DEFAULT,
            64,
        ));

        let _creds = auth_quirks(
            &ctx,
            &api,
            user_info,
            &mut stream,
            false,
            &CONFIG,
            endpoint_rate_limiter,
        )
        .await
        .unwrap();

        // flush the final server message
        stream.flush().await.unwrap();

        handle.await.unwrap();
    }

    #[tokio::test]
    async fn auth_quirks_cleartext() {
        let (mut client, server) = tokio::io::duplex(1024);
        let mut stream = PqStream::new_skip_handshake(Stream::from_raw(server));

        let ctx = RequestContext::test();
        let api = Auth {
            ips: vec![],
            vpc_endpoint_ids: vec![],
            access_blocker_flags: AccessBlockerFlags::default(),
            secret: AuthSecret::Scram(ServerSecret::build("my-secret-password").await.unwrap()),
        };

        let user_info = ComputeUserInfoMaybeEndpoint {
            user: "conrad".into(),
            endpoint_id: Some("endpoint".into()),
            options: NeonOptions::default(),
        };

        let handle = tokio::spawn(async move {
            let mut read = BytesMut::new();
            let mut write = BytesMut::new();

            // server should offer cleartext
            match read_message(&mut client, &mut read).await {
                PgMessage::AuthenticationCleartextPassword => {}
                _ => panic!("wrong message"),
            }

            // client responds with password
            write.clear();
            frontend::password_message(b"my-secret-password", &mut write).unwrap();
            client.write_all(&write).await.unwrap();
        });
        let endpoint_rate_limiter = Arc::new(EndpointRateLimiter::new_with_shards(
            EndpointRateLimiter::DEFAULT,
            64,
        ));

        let _creds = auth_quirks(
            &ctx,
            &api,
            user_info,
            &mut stream,
            true,
            &CONFIG,
            endpoint_rate_limiter,
        )
        .await
        .unwrap();

        handle.await.unwrap();
    }

    #[tokio::test]
    async fn auth_quirks_password_hack() {
        let (mut client, server) = tokio::io::duplex(1024);
        let mut stream = PqStream::new_skip_handshake(Stream::from_raw(server));

        let ctx = RequestContext::test();
        let api = Auth {
            ips: vec![],
            vpc_endpoint_ids: vec![],
            access_blocker_flags: AccessBlockerFlags::default(),
            secret: AuthSecret::Scram(ServerSecret::build("my-secret-password").await.unwrap()),
        };

        let user_info = ComputeUserInfoMaybeEndpoint {
            user: "conrad".into(),
            endpoint_id: None,
            options: NeonOptions::default(),
        };

        let handle = tokio::spawn(async move {
            let mut read = BytesMut::new();

            // server should offer cleartext
            match read_message(&mut client, &mut read).await {
                PgMessage::AuthenticationCleartextPassword => {}
                _ => panic!("wrong message"),
            }

            // client responds with password
            let mut write = BytesMut::new();
            frontend::password_message(b"endpoint=my-endpoint;my-secret-password", &mut write)
                .unwrap();
            client.write_all(&write).await.unwrap();
        });

        let endpoint_rate_limiter = Arc::new(EndpointRateLimiter::new_with_shards(
            EndpointRateLimiter::DEFAULT,
            64,
        ));

        let creds = auth_quirks(
            &ctx,
            &api,
            user_info,
            &mut stream,
            true,
            &CONFIG,
            endpoint_rate_limiter,
        )
        .await
        .unwrap();

        assert_eq!(creds.info.endpoint, "my-endpoint");

        handle.await.unwrap();
    }
}<|MERGE_RESOLUTION|>--- conflicted
+++ resolved
@@ -171,10 +171,6 @@
 pub(crate) enum ComputeCredentialKeys {
     AuthKeys(AuthKeys),
     JwtPayload(Vec<u8>),
-<<<<<<< HEAD
-    //None,
-=======
->>>>>>> 95e1011c
 }
 
 impl TryFrom<ComputeUserInfoMaybeEndpoint> for ComputeUserInfo {
