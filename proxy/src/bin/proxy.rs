--- conflicted
+++ resolved
@@ -5,13 +5,6 @@
 use proxy::config::HttpConfig;
 use proxy::config::ProjectInfoCacheOptions;
 use proxy::console;
-<<<<<<< HEAD
-=======
-use proxy::console::provider::AllowedIpsCache;
-use proxy::console::provider::NodeInfoCache;
-use proxy::console::provider::RoleSecretCache;
-use proxy::context::parquet::ParquetUploadArgs;
->>>>>>> f94abbab
 use proxy::http;
 use proxy::rate_limiter::EndpointRateLimiter;
 use proxy::rate_limiter::RateBucketInfo;
@@ -142,18 +135,15 @@
     /// disable ip check for http requests. If it is too time consuming, it could be turned off.
     #[clap(long, default_value_t = false, value_parser = clap::builder::BoolishValueParser::new(), action = clap::ArgAction::Set)]
     disable_ip_check_for_http: bool,
-<<<<<<< HEAD
     /// redis url for notifications.
     #[clap(long)]
     redis_notifications: Option<String>,
     /// cache for `project_info` (use `size=0` to disable)
     #[clap(long, default_value = config::ProjectInfoCacheOptions::CACHE_DEFAULT_OPTIONS)]
     project_info_cache: String,
-=======
 
     #[clap(flatten)]
     parquet_upload: ParquetUploadArgs,
->>>>>>> f94abbab
 }
 
 #[derive(clap::Args, Clone, Copy, Debug)]
