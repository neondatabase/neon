use std::str::FromStr;
use std::sync::Arc;
use std::time::Duration;

use anyhow::{Context, Ok, bail, ensure};
use arc_swap::ArcSwapOption;
use clap::ValueEnum;
use remote_storage::RemoteStorageConfig;

use crate::auth::backend::jwt::JwkCache;
use crate::control_plane::locks::ApiLocks;
use crate::rate_limiter::{RateBucketInfo, RateLimitAlgorithm, RateLimiterConfig};
use crate::scram::threadpool::ThreadPool;
use crate::serverless::GlobalConnPoolOptions;
use crate::serverless::cancel_set::CancelSet;
use crate::serverless::rest::DbSchemaCache;
pub use crate::tls::server_config::{TlsConfig, configure_tls};
use crate::types::Host;

use crate::auth::backend::local::JWKS_ROLE_MAP;
use crate::control_plane::messages::{EndpointJwksResponse, JwksSettings};
use crate::ext::TaskExt;
use crate::intern::RoleNameInt;
use crate::types::RoleName;
use camino::{Utf8Path, Utf8PathBuf};
use compute_api::spec::LocalProxySpec;
use thiserror::Error;
use tokio::sync::Notify;
use tracing::{debug, error, info, warn};

pub struct ProxyConfig {
    pub tls_config: ArcSwapOption<TlsConfig>,
    pub metric_collection: Option<MetricCollectionConfig>,
    pub http_config: HttpConfig,
    pub authentication_config: AuthenticationConfig,
    pub rest_config: RestConfig,
    pub proxy_protocol_v2: ProxyProtocolV2,
    pub handshake_timeout: Duration,
    pub wake_compute_retry_config: RetryConfig,
    pub connect_compute_locks: ApiLocks<Host>,
    pub connect_to_compute: ComputeConfig,
<<<<<<< HEAD
=======
    #[cfg(feature = "testing")]
>>>>>>> 95e1011c
    pub disable_pg_session_jwt: bool,
}

pub struct ComputeConfig {
    pub retry: RetryConfig,
    pub tls: Arc<rustls::ClientConfig>,
    pub timeout: Duration,
}

#[derive(Copy, Clone, Debug, ValueEnum, PartialEq)]
pub enum ProxyProtocolV2 {
    /// Connection will error if PROXY protocol v2 header is missing
    Required,
    /// Connection will error if PROXY protocol v2 header is provided
    Rejected,
}

#[derive(Debug)]
pub struct MetricCollectionConfig {
    pub endpoint: reqwest::Url,
    pub interval: Duration,
    pub backup_metric_collection_config: MetricBackupCollectionConfig,
}

pub struct HttpConfig {
    pub accept_websockets: bool,
    pub pool_options: GlobalConnPoolOptions,
    pub cancel_set: CancelSet,
    pub client_conn_threshold: u64,
    pub max_request_size_bytes: usize,
    pub max_response_size_bytes: usize,
}

pub struct AuthenticationConfig {
    pub thread_pool: Arc<ThreadPool>,
    pub scram_protocol_timeout: tokio::time::Duration,
    pub ip_allowlist_check_enabled: bool,
    pub is_vpc_acccess_proxy: bool,
    pub jwks_cache: JwkCache,
    pub is_auth_broker: bool,
    pub accept_jwts: bool,
    pub console_redirect_confirmation_timeout: tokio::time::Duration,
}

pub struct RestConfig {
    pub is_rest_broker: bool,
    pub db_schema_cache: Option<DbSchemaCache>,
}

#[derive(Debug)]
pub struct EndpointCacheConfig {
    /// Batch size to receive all endpoints on the startup.
    pub initial_batch_size: usize,
    /// Batch size to receive endpoints.
    pub default_batch_size: usize,
    /// Timeouts for the stream read operation.
    pub xread_timeout: Duration,
    /// Stream name to read from.
    pub stream_name: String,
    /// Limiter info (to distinguish when to enable cache).
    pub limiter_info: Vec<RateBucketInfo>,
    /// Disable cache.
    /// If true, cache is ignored, but reports all statistics.
    pub disable_cache: bool,
    /// Retry interval for the stream read operation.
    pub retry_interval: Duration,
}

impl EndpointCacheConfig {
    /// Default options for [`crate::control_plane::NodeInfoCache`].
    /// Notice that by default the limiter is empty, which means that cache is disabled.
    pub const CACHE_DEFAULT_OPTIONS: &'static str = "initial_batch_size=1000,default_batch_size=10,xread_timeout=5m,stream_name=controlPlane,disable_cache=true,limiter_info=1000@1s,retry_interval=1s";

    /// Parse cache options passed via cmdline.
    /// Example: [`Self::CACHE_DEFAULT_OPTIONS`].
    fn parse(options: &str) -> anyhow::Result<Self> {
        let mut initial_batch_size = None;
        let mut default_batch_size = None;
        let mut xread_timeout = None;
        let mut stream_name = None;
        let mut limiter_info = vec![];
        let mut disable_cache = false;
        let mut retry_interval = None;

        for option in options.split(',') {
            let (key, value) = option
                .split_once('=')
                .with_context(|| format!("bad key-value pair: {option}"))?;

            match key {
                "initial_batch_size" => initial_batch_size = Some(value.parse()?),
                "default_batch_size" => default_batch_size = Some(value.parse()?),
                "xread_timeout" => xread_timeout = Some(humantime::parse_duration(value)?),
                "stream_name" => stream_name = Some(value.to_string()),
                "limiter_info" => limiter_info.push(RateBucketInfo::from_str(value)?),
                "disable_cache" => disable_cache = value.parse()?,
                "retry_interval" => retry_interval = Some(humantime::parse_duration(value)?),
                unknown => bail!("unknown key: {unknown}"),
            }
        }
        RateBucketInfo::validate(&mut limiter_info)?;

        Ok(Self {
            initial_batch_size: initial_batch_size.context("missing `initial_batch_size`")?,
            default_batch_size: default_batch_size.context("missing `default_batch_size`")?,
            xread_timeout: xread_timeout.context("missing `xread_timeout`")?,
            stream_name: stream_name.context("missing `stream_name`")?,
            disable_cache,
            limiter_info,
            retry_interval: retry_interval.context("missing `retry_interval`")?,
        })
    }
}

impl FromStr for EndpointCacheConfig {
    type Err = anyhow::Error;

    fn from_str(options: &str) -> Result<Self, Self::Err> {
        let error = || format!("failed to parse endpoint cache options '{options}'");
        Self::parse(options).with_context(error)
    }
}
#[derive(Debug)]
pub struct MetricBackupCollectionConfig {
    pub remote_storage_config: Option<RemoteStorageConfig>,
    pub chunk_size: usize,
}

pub fn remote_storage_from_toml(s: &str) -> anyhow::Result<RemoteStorageConfig> {
    RemoteStorageConfig::from_toml(&s.parse()?)
}

/// Helper for cmdline cache options parsing.
#[derive(Debug)]
pub struct CacheOptions {
    /// Max number of entries.
    pub size: usize,
    /// Entry's time-to-live.
    pub ttl: Duration,
}

impl CacheOptions {
    /// Default options for [`crate::control_plane::NodeInfoCache`].
    pub const CACHE_DEFAULT_OPTIONS: &'static str = "size=4000,ttl=4m";

    /// Parse cache options passed via cmdline.
    /// Example: [`Self::CACHE_DEFAULT_OPTIONS`].
    fn parse(options: &str) -> anyhow::Result<Self> {
        let mut size = None;
        let mut ttl = None;

        for option in options.split(',') {
            let (key, value) = option
                .split_once('=')
                .with_context(|| format!("bad key-value pair: {option}"))?;

            match key {
                "size" => size = Some(value.parse()?),
                "ttl" => ttl = Some(humantime::parse_duration(value)?),
                unknown => bail!("unknown key: {unknown}"),
            }
        }

        // TTL doesn't matter if cache is always empty.
        if let Some(0) = size {
            ttl.get_or_insert(Duration::default());
        }

        Ok(Self {
            size: size.context("missing `size`")?,
            ttl: ttl.context("missing `ttl`")?,
        })
    }
}

impl FromStr for CacheOptions {
    type Err = anyhow::Error;

    fn from_str(options: &str) -> Result<Self, Self::Err> {
        let error = || format!("failed to parse cache options '{options}'");
        Self::parse(options).with_context(error)
    }
}

/// Helper for cmdline cache options parsing.
#[derive(Debug)]
pub struct ProjectInfoCacheOptions {
    /// Max number of entries.
    pub size: usize,
    /// Entry's time-to-live.
    pub ttl: Duration,
    /// Max number of roles per endpoint.
    pub max_roles: usize,
    /// Gc interval.
    pub gc_interval: Duration,
}

impl ProjectInfoCacheOptions {
    /// Default options for [`crate::control_plane::NodeInfoCache`].
    pub const CACHE_DEFAULT_OPTIONS: &'static str =
        "size=10000,ttl=4m,max_roles=10,gc_interval=60m";

    /// Parse cache options passed via cmdline.
    /// Example: [`Self::CACHE_DEFAULT_OPTIONS`].
    fn parse(options: &str) -> anyhow::Result<Self> {
        let mut size = None;
        let mut ttl = None;
        let mut max_roles = None;
        let mut gc_interval = None;

        for option in options.split(',') {
            let (key, value) = option
                .split_once('=')
                .with_context(|| format!("bad key-value pair: {option}"))?;

            match key {
                "size" => size = Some(value.parse()?),
                "ttl" => ttl = Some(humantime::parse_duration(value)?),
                "max_roles" => max_roles = Some(value.parse()?),
                "gc_interval" => gc_interval = Some(humantime::parse_duration(value)?),
                unknown => bail!("unknown key: {unknown}"),
            }
        }

        // TTL doesn't matter if cache is always empty.
        if let Some(0) = size {
            ttl.get_or_insert(Duration::default());
        }

        Ok(Self {
            size: size.context("missing `size`")?,
            ttl: ttl.context("missing `ttl`")?,
            max_roles: max_roles.context("missing `max_roles`")?,
            gc_interval: gc_interval.context("missing `gc_interval`")?,
        })
    }
}

impl FromStr for ProjectInfoCacheOptions {
    type Err = anyhow::Error;

    fn from_str(options: &str) -> Result<Self, Self::Err> {
        let error = || format!("failed to parse cache options '{options}'");
        Self::parse(options).with_context(error)
    }
}

/// This is a config for connect to compute and wake compute.
#[derive(Clone, Copy, Debug)]
pub struct RetryConfig {
    /// Number of times we should retry.
    pub max_retries: u32,
    /// Retry duration is base_delay * backoff_factor ^ n, where n starts at 0
    pub base_delay: tokio::time::Duration,
    /// Exponential base for retry wait duration
    pub backoff_factor: f64,
}

impl RetryConfig {
    // Default options for RetryConfig.

    /// Total delay for 5 retries with 200ms base delay and 2 backoff factor is about 6s.
    pub const CONNECT_TO_COMPUTE_DEFAULT_VALUES: &'static str =
        "num_retries=5,base_retry_wait_duration=200ms,retry_wait_exponent_base=2";
    /// Total delay for 8 retries with 100ms base delay and 1.6 backoff factor is about 7s.
    /// Cplane has timeout of 60s on each request. 8m7s in total.
    pub const WAKE_COMPUTE_DEFAULT_VALUES: &'static str =
        "num_retries=8,base_retry_wait_duration=100ms,retry_wait_exponent_base=1.6";

    /// Parse retry options passed via cmdline.
    /// Example: [`Self::CONNECT_TO_COMPUTE_DEFAULT_VALUES`].
    pub fn parse(options: &str) -> anyhow::Result<Self> {
        let mut num_retries = None;
        let mut base_retry_wait_duration = None;
        let mut retry_wait_exponent_base = None;

        for option in options.split(',') {
            let (key, value) = option
                .split_once('=')
                .with_context(|| format!("bad key-value pair: {option}"))?;

            match key {
                "num_retries" => num_retries = Some(value.parse()?),
                "base_retry_wait_duration" => {
                    base_retry_wait_duration = Some(humantime::parse_duration(value)?);
                }
                "retry_wait_exponent_base" => retry_wait_exponent_base = Some(value.parse()?),
                unknown => bail!("unknown key: {unknown}"),
            }
        }

        Ok(Self {
            max_retries: num_retries.context("missing `num_retries`")?,
            base_delay: base_retry_wait_duration.context("missing `base_retry_wait_duration`")?,
            backoff_factor: retry_wait_exponent_base
                .context("missing `retry_wait_exponent_base`")?,
        })
    }
}

/// Helper for cmdline cache options parsing.
#[derive(serde::Deserialize)]
pub struct ConcurrencyLockOptions {
    /// The number of shards the lock map should have
    pub shards: usize,
    /// The number of allowed concurrent requests for each endpoitn
    #[serde(flatten)]
    pub limiter: RateLimiterConfig,
    /// Garbage collection epoch
    #[serde(deserialize_with = "humantime_serde::deserialize")]
    pub epoch: Duration,
    /// Lock timeout
    #[serde(deserialize_with = "humantime_serde::deserialize")]
    pub timeout: Duration,
}

impl ConcurrencyLockOptions {
    /// Default options for [`crate::control_plane::client::ApiLocks`].
    pub const DEFAULT_OPTIONS_WAKE_COMPUTE_LOCK: &'static str = "permits=0";
    /// Default options for [`crate::control_plane::client::ApiLocks`].
    pub const DEFAULT_OPTIONS_CONNECT_COMPUTE_LOCK: &'static str =
        "shards=64,permits=100,epoch=10m,timeout=10ms";

    // pub const DEFAULT_OPTIONS_WAKE_COMPUTE_LOCK: &'static str = "shards=32,permits=4,epoch=10m,timeout=1s";

    /// Parse lock options passed via cmdline.
    /// Example: [`Self::DEFAULT_OPTIONS_WAKE_COMPUTE_LOCK`].
    fn parse(options: &str) -> anyhow::Result<Self> {
        let options = options.trim();
        if options.starts_with('{') && options.ends_with('}') {
            return Ok(serde_json::from_str(options)?);
        }

        let mut shards = None;
        let mut permits = None;
        let mut epoch = None;
        let mut timeout = None;

        for option in options.split(',') {
            let (key, value) = option
                .split_once('=')
                .with_context(|| format!("bad key-value pair: {option}"))?;

            match key {
                "shards" => shards = Some(value.parse()?),
                "permits" => permits = Some(value.parse()?),
                "epoch" => epoch = Some(humantime::parse_duration(value)?),
                "timeout" => timeout = Some(humantime::parse_duration(value)?),
                unknown => bail!("unknown key: {unknown}"),
            }
        }

        // these dont matter if lock is disabled
        if let Some(0) = permits {
            timeout = Some(Duration::default());
            epoch = Some(Duration::default());
            shards = Some(2);
        }

        let permits = permits.context("missing `permits`")?;
        let out = Self {
            shards: shards.context("missing `shards`")?,
            limiter: RateLimiterConfig {
                algorithm: RateLimitAlgorithm::Fixed,
                initial_limit: permits,
            },
            epoch: epoch.context("missing `epoch`")?,
            timeout: timeout.context("missing `timeout`")?,
        };

        ensure!(out.shards > 1, "shard count must be > 1");
        ensure!(
            out.shards.is_power_of_two(),
            "shard count must be a power of two"
        );

        Ok(out)
    }
}

impl FromStr for ConcurrencyLockOptions {
    type Err = anyhow::Error;

    fn from_str(options: &str) -> Result<Self, Self::Err> {
        let error = || format!("failed to parse cache lock options '{options}'");
        Self::parse(options).with_context(error)
    }
}

#[derive(Error, Debug)]
pub(crate) enum RefreshConfigError {
    #[error(transparent)]
    Read(#[from] std::io::Error),
    #[error(transparent)]
    Parse(#[from] serde_json::Error),
    #[error(transparent)]
    Validate(anyhow::Error),
    #[error(transparent)]
    Tls(anyhow::Error),
}

pub(crate) async fn refresh_config_loop(config: &ProxyConfig, path: Utf8PathBuf, rx: Arc<Notify>) {
    let mut init = true;
    loop {
        rx.notified().await;

        match refresh_config_inner(config, &path).await {
            std::result::Result::Ok(()) => {}
            // don't log for file not found errors if this is the first time we are checking
            // for computes that don't use local_proxy, this is not an error.
            Err(RefreshConfigError::Read(e))
                if init && e.kind() == std::io::ErrorKind::NotFound =>
            {
                debug!(error=?e, ?path, "could not read config file");
            }
            Err(RefreshConfigError::Tls(e)) => {
                error!(error=?e, ?path, "could not read TLS certificates");
            }
            Err(e) => {
                error!(error=?e, ?path, "could not read config file");
            }
        }

        init = false;
    }
}

pub(crate) async fn refresh_config_inner(
    config: &ProxyConfig,
    path: &Utf8Path,
) -> Result<(), RefreshConfigError> {
    let bytes = tokio::fs::read(&path).await?;
    let data: LocalProxySpec = serde_json::from_slice(&bytes)?;

    let mut jwks_set = vec![];

    fn parse_jwks_settings(jwks: compute_api::spec::JwksSettings) -> anyhow::Result<JwksSettings> {
        let mut jwks_url = url::Url::from_str(&jwks.jwks_url).context("parsing JWKS url")?;

        ensure!(
            jwks_url.has_authority()
                && (jwks_url.scheme() == "http" || jwks_url.scheme() == "https"),
            "Invalid JWKS url. Must be HTTP",
        );

        ensure!(
            jwks_url.host().is_some_and(|h| h != url::Host::Domain("")),
            "Invalid JWKS url. No domain listed",
        );

        // clear username, password and ports
        jwks_url
            .set_username("")
            .expect("url can be a base and has a valid host and is not a file. should not error");
        jwks_url
            .set_password(None)
            .expect("url can be a base and has a valid host and is not a file. should not error");
        // local testing is hard if we need to have a specific restricted port
        if cfg!(not(feature = "testing")) {
            jwks_url.set_port(None).expect(
                "url can be a base and has a valid host and is not a file. should not error",
            );
        }

        // clear query params
        jwks_url.set_fragment(None);
        jwks_url.query_pairs_mut().clear().finish();

        if jwks_url.scheme() != "https" {
            // local testing is hard if we need to set up https support.
            if cfg!(not(feature = "testing")) {
                jwks_url
                    .set_scheme("https")
                    .expect("should not error to set the scheme to https if it was http");
            } else {
                warn!(scheme = jwks_url.scheme(), "JWKS url is not HTTPS");
            }
        }

        Ok(JwksSettings {
            id: jwks.id,
            jwks_url,
            _provider_name: jwks.provider_name,
            jwt_audience: jwks.jwt_audience,
            role_names: jwks
                .role_names
                .into_iter()
                .map(RoleName::from)
                .map(|s| RoleNameInt::from(&s))
                .collect(),
        })
    }

    for jwks in data.jwks.into_iter().flatten() {
        jwks_set.push(parse_jwks_settings(jwks).map_err(RefreshConfigError::Validate)?);
    }

    info!("successfully loaded new config");
    JWKS_ROLE_MAP.store(Some(Arc::new(EndpointJwksResponse { jwks: jwks_set })));

    if let Some(tls_config) = data.tls {
        let tls_config = tokio::task::spawn_blocking(move || {
            crate::tls::server_config::configure_tls(
                tls_config.key_path.as_ref(),
                tls_config.cert_path.as_ref(),
                None,
                false,
            )
        })
        .await
        .propagate_task_panic()
        .map_err(RefreshConfigError::Tls)?;
        config.tls_config.store(Some(Arc::new(tls_config)));
    }

    std::result::Result::Ok(())
}

#[cfg(test)]
mod tests {
    use super::*;
    use crate::rate_limiter::Aimd;

    #[test]
    fn test_parse_cache_options() -> anyhow::Result<()> {
        let CacheOptions { size, ttl } = "size=4096,ttl=5min".parse()?;
        assert_eq!(size, 4096);
        assert_eq!(ttl, Duration::from_secs(5 * 60));

        let CacheOptions { size, ttl } = "ttl=4m,size=2".parse()?;
        assert_eq!(size, 2);
        assert_eq!(ttl, Duration::from_secs(4 * 60));

        let CacheOptions { size, ttl } = "size=0,ttl=1s".parse()?;
        assert_eq!(size, 0);
        assert_eq!(ttl, Duration::from_secs(1));

        let CacheOptions { size, ttl } = "size=0".parse()?;
        assert_eq!(size, 0);
        assert_eq!(ttl, Duration::default());

        Ok(())
    }

    #[test]
    fn test_parse_lock_options() -> anyhow::Result<()> {
        let ConcurrencyLockOptions {
            epoch,
            limiter,
            shards,
            timeout,
        } = "shards=32,permits=4,epoch=10m,timeout=1s".parse()?;
        assert_eq!(epoch, Duration::from_secs(10 * 60));
        assert_eq!(timeout, Duration::from_secs(1));
        assert_eq!(shards, 32);
        assert_eq!(limiter.initial_limit, 4);
        assert_eq!(limiter.algorithm, RateLimitAlgorithm::Fixed);

        let ConcurrencyLockOptions {
            epoch,
            limiter,
            shards,
            timeout,
        } = "epoch=60s,shards=16,timeout=100ms,permits=8".parse()?;
        assert_eq!(epoch, Duration::from_secs(60));
        assert_eq!(timeout, Duration::from_millis(100));
        assert_eq!(shards, 16);
        assert_eq!(limiter.initial_limit, 8);
        assert_eq!(limiter.algorithm, RateLimitAlgorithm::Fixed);

        let ConcurrencyLockOptions {
            epoch,
            limiter,
            shards,
            timeout,
        } = "permits=0".parse()?;
        assert_eq!(epoch, Duration::ZERO);
        assert_eq!(timeout, Duration::ZERO);
        assert_eq!(shards, 2);
        assert_eq!(limiter.initial_limit, 0);
        assert_eq!(limiter.algorithm, RateLimitAlgorithm::Fixed);

        Ok(())
    }

    #[test]
    fn test_parse_json_lock_options() -> anyhow::Result<()> {
        let ConcurrencyLockOptions {
            epoch,
            limiter,
            shards,
            timeout,
        } = r#"{"shards":32,"initial_limit":44,"aimd":{"min":5,"max":500,"inc":10,"dec":0.9,"utilisation":0.8},"epoch":"10m","timeout":"1s"}"#
            .parse()?;
        assert_eq!(epoch, Duration::from_secs(10 * 60));
        assert_eq!(timeout, Duration::from_secs(1));
        assert_eq!(shards, 32);
        assert_eq!(limiter.initial_limit, 44);
        assert_eq!(
            limiter.algorithm,
            RateLimitAlgorithm::Aimd {
                conf: Aimd {
                    min: 5,
                    max: 500,
                    dec: 0.9,
                    inc: 10,
                    utilisation: 0.8
                }
            },
        );

        Ok(())
    }
}<|MERGE_RESOLUTION|>--- conflicted
+++ resolved
@@ -39,10 +39,7 @@
     pub wake_compute_retry_config: RetryConfig,
     pub connect_compute_locks: ApiLocks<Host>,
     pub connect_to_compute: ComputeConfig,
-<<<<<<< HEAD
-=======
     #[cfg(feature = "testing")]
->>>>>>> 95e1011c
     pub disable_pg_session_jwt: bool,
 }
 
