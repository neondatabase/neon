--- conflicted
+++ resolved
@@ -839,16 +839,9 @@
       - name: Build vm image
         run: |
           ./vm-builder \
-<<<<<<< HEAD
-            -spec=compute/vm-image-spec.yaml \
-            -src=neondatabase/compute-node-${{ matrix.version }}:${{ needs.tag.outputs.build-tag }} \
-            -dst=neondatabase/vm-compute-node-${{ matrix.version }}:${{ needs.tag.outputs.build-tag }} \
-            -size=2G
-=======
             -spec=compute/vm-image-spec-${{ matrix.version.debian }}.yaml \
             -src=neondatabase/compute-node-${{ matrix.version.pg }}:${{ needs.tag.outputs.build-tag }} \
             -dst=neondatabase/vm-compute-node-${{ matrix.version.pg }}:${{ needs.tag.outputs.build-tag }}
->>>>>>> 163beaf9
 
       - name: Pushing vm-compute-node image
         run: |
