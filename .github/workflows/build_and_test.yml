name: Build and Test

on:
  push:
    branches:
      - main
      - release
      - ci-run/pr-*
  pull_request:

defaults:
  run:
    shell: bash -euxo pipefail {0}

concurrency:
  # Allow only one workflow per any non-`main` branch.
  group: ${{ github.workflow }}-${{ github.ref_name }}-${{ github.ref_name == 'main' && github.sha || 'anysha' }}
  cancel-in-progress: true

env:
  RUST_BACKTRACE: 1
  COPT: '-Werror'
  AWS_ACCESS_KEY_ID: ${{ secrets.AWS_ACCESS_KEY_DEV }}
  AWS_SECRET_ACCESS_KEY: ${{ secrets.AWS_SECRET_KEY_DEV }}

jobs:
  tag:
    runs-on: [ self-hosted, gen3, small ]
    container: 369495373322.dkr.ecr.eu-central-1.amazonaws.com/base:pinned
    outputs:
      build-tag: ${{steps.build-tag.outputs.tag}}

    steps:
      - name: Checkout
        uses: actions/checkout@v3
        with:
          fetch-depth: 0

      - name: Get build tag
        run: |
          echo run:$GITHUB_RUN_ID
          echo ref:$GITHUB_REF_NAME
          echo rev:$(git rev-list --count HEAD)
          if [[ "$GITHUB_REF_NAME" == "main" ]]; then
            echo "tag=$(git rev-list --count HEAD)" >> $GITHUB_OUTPUT
          elif [[ "$GITHUB_REF_NAME" == "release" ]]; then
            echo "tag=release-$(git rev-list --count HEAD)" >> $GITHUB_OUTPUT
          else
            echo "GITHUB_REF_NAME (value '$GITHUB_REF_NAME') is not set to either 'main' or 'release'"
            echo "tag=$GITHUB_RUN_ID" >> $GITHUB_OUTPUT
          fi
        shell: bash
        id: build-tag

  check-codestyle-python:
    runs-on: [ self-hosted, gen3, small ]
    container:
      image: 369495373322.dkr.ecr.eu-central-1.amazonaws.com/rust:pinned
      options: --init

    steps:
      - name: Checkout
        uses: actions/checkout@v3
        with:
          submodules: false
          fetch-depth: 1

      - name: Cache poetry deps
        id: cache_poetry
        uses: actions/cache@v3
        with:
          path: ~/.cache/pypoetry/virtualenvs
          key: v1-codestyle-python-deps-${{ hashFiles('poetry.lock') }}

      - name: Install Python deps
        run: ./scripts/pysync

      - name: Run ruff to ensure code format
        run: poetry run ruff .

      - name: Run black to ensure code format
        run: poetry run black --diff --check .

      - name: Run mypy to check types
        run: poetry run mypy .

  check-codestyle-rust:
    runs-on: [ self-hosted, gen3, large ]
    container:
      image: 369495373322.dkr.ecr.eu-central-1.amazonaws.com/rust:pinned
      options: --init

    steps:
      - name: Checkout
        uses: actions/checkout@v3
        with:
          submodules: true
          fetch-depth: 1

#      Disabled for now
#      - name: Restore cargo deps cache
#        id: cache_cargo
#        uses: actions/cache@v3
#        with:
#          path: |
#            !~/.cargo/registry/src
#            ~/.cargo/git/
#            target/
#          key: v1-${{ runner.os }}-cargo-clippy-${{ hashFiles('rust-toolchain.toml') }}-${{ hashFiles('Cargo.lock') }}

      # Some of our rust modules use FFI and need those to be checked
      - name: Get postgres headers
        run: make postgres-headers -j$(nproc)

      # cargo hack runs the given cargo subcommand (clippy in this case) for all feature combinations.
      # This will catch compiler & clippy warnings in all feature combinations.
      # TODO: use cargo hack for build and test as well, but, that's quite expensive.
      # NB: keep clippy args in sync with ./run_clippy.sh
      - run: |
          CLIPPY_COMMON_ARGS="$( source .neon_clippy_args; echo "$CLIPPY_COMMON_ARGS")"
          if [ "$CLIPPY_COMMON_ARGS" = "" ]; then
            echo "No clippy args found in .neon_clippy_args"
            exit 1
          fi
          echo "CLIPPY_COMMON_ARGS=${CLIPPY_COMMON_ARGS}" >> $GITHUB_ENV
      - name: Run cargo clippy (debug)
        run: cargo hack --feature-powerset clippy $CLIPPY_COMMON_ARGS
      - name: Run cargo clippy (release)
        run: cargo hack --feature-powerset clippy --release $CLIPPY_COMMON_ARGS

      - name: Check documentation generation
        run: cargo doc --workspace --no-deps --document-private-items
        env:
            RUSTDOCFLAGS: "-Dwarnings -Arustdoc::private_intra_doc_links"

      # Use `${{ !cancelled() }}` to run quck tests after the longer clippy run
      - name: Check formatting
        if: ${{ !cancelled() }}
        run: cargo fmt --all -- --check

      # https://github.com/facebookincubator/cargo-guppy/tree/bec4e0eb29dcd1faac70b1b5360267fc02bf830e/tools/cargo-hakari#2-keep-the-workspace-hack-up-to-date-in-ci
      - name: Check rust dependencies
        if: ${{ !cancelled() }}
        run: |
          cargo hakari generate --diff  # workspace-hack Cargo.toml is up-to-date
          cargo hakari manage-deps --dry-run  # all workspace crates depend on workspace-hack

      # https://github.com/EmbarkStudios/cargo-deny
      - name: Check rust licenses/bans/advisories/sources
        if: ${{ !cancelled() }}
        run: cargo deny check

  build-neon:
    runs-on: [ self-hosted, gen3, large ]
    container:
      image: 369495373322.dkr.ecr.eu-central-1.amazonaws.com/rust:pinned
      options: --init
    strategy:
      fail-fast: false
      matrix:
        build_type: [ debug, release ]
    env:
      BUILD_TYPE: ${{ matrix.build_type }}
      GIT_VERSION: ${{ github.event.pull_request.head.sha || github.sha }}

    steps:
      - name: Fix git ownership
        run: |
          # Workaround for `fatal: detected dubious ownership in repository at ...`
          #
          # Use both ${{ github.workspace }} and ${GITHUB_WORKSPACE} because they're different on host and in containers
          #   Ref https://github.com/actions/checkout/issues/785
          #
          git config --global --add safe.directory ${{ github.workspace }}
          git config --global --add safe.directory ${GITHUB_WORKSPACE}

      - name: Checkout
        uses: actions/checkout@v3
        with:
          submodules: true
          fetch-depth: 1

      - name: Check Postgres submodules revision
        shell: bash -euo pipefail {0}
        run: |
          # This is a temporary solution to ensure that the Postgres submodules revision is correct (i.e. the updated intentionally).
          # Eventually it will be replaced by a regression test https://github.com/neondatabase/neon/pull/4603

          FAILED=false
          for postgres in postgres-v14 postgres-v15; do
            expected=$(cat vendor/revisions.json | jq --raw-output '."'"${postgres}"'"')
            actual=$(git rev-parse "HEAD:vendor/${postgres}")
            if [ "${expected}" != "${actual}" ]; then
              echo >&2 "Expected ${postgres} rev to be at '${expected}', but it is at '${actual}'"
              FAILED=true
            fi
          done

          if [ "${FAILED}" = "true" ]; then
            echo >&2 "Please update vendors/revisions.json if these changes are intentional"
            exit 1
          fi

      - name: Set pg 14 revision for caching
        id: pg_v14_rev
        run: echo pg_rev=$(git rev-parse HEAD:vendor/postgres-v14) >> $GITHUB_OUTPUT

      - name: Set pg 15 revision for caching
        id: pg_v15_rev
        run: echo pg_rev=$(git rev-parse HEAD:vendor/postgres-v15) >> $GITHUB_OUTPUT

      # Set some environment variables used by all the steps.
      #
      # CARGO_FLAGS is extra options to pass to "cargo build", "cargo test" etc.
      #   It also includes --features, if any
      #
      # CARGO_FEATURES is passed to "cargo metadata". It is separate from CARGO_FLAGS,
      #   because "cargo metadata" doesn't accept --release or --debug options
      #
      # We run tests with addtional features, that are turned off by default (e.g. in release builds), see
      # corresponding Cargo.toml files for their descriptions.
      - name: Set env variables
        run: |
          CARGO_FEATURES="--features testing"
          if [[ $BUILD_TYPE == "debug" ]]; then
            cov_prefix="scripts/coverage --profraw-prefix=$GITHUB_JOB --dir=/tmp/coverage run"
            CARGO_FLAGS="--locked"
          elif [[ $BUILD_TYPE == "release" ]]; then
            cov_prefix=""
            CARGO_FLAGS="--locked --release"
          fi
          echo "cov_prefix=${cov_prefix}" >> $GITHUB_ENV
          echo "CARGO_FEATURES=${CARGO_FEATURES}" >> $GITHUB_ENV
          echo "CARGO_FLAGS=${CARGO_FLAGS}" >> $GITHUB_ENV
          echo "CARGO_HOME=${GITHUB_WORKSPACE}/.cargo" >> $GITHUB_ENV

      # Disabled for now
      # Don't include the ~/.cargo/registry/src directory. It contains just
      # uncompressed versions of the crates in ~/.cargo/registry/cache
      # directory, and it's faster to let 'cargo' to rebuild it from the
      # compressed crates.
#      - name: Cache cargo deps
#        id: cache_cargo
#        uses: actions/cache@v3
#        with:
#          path: |
#            ~/.cargo/registry/
#            !~/.cargo/registry/src
#            ~/.cargo/git/
#            target/
#          # Fall back to older versions of the key, if no cache for current Cargo.lock was found
#          key: |
#            v1-${{ runner.os }}-${{ matrix.build_type }}-cargo-${{ hashFiles('rust-toolchain.toml') }}-${{ hashFiles('Cargo.lock') }}
#            v1-${{ runner.os }}-${{ matrix.build_type }}-cargo-${{ hashFiles('rust-toolchain.toml') }}-

      - name: Cache postgres v14 build
        id: cache_pg_14
        uses: actions/cache@v3
        with:
          path: pg_install/v14
          key: v1-${{ runner.os }}-${{ matrix.build_type }}-pg-${{ steps.pg_v14_rev.outputs.pg_rev }}-${{ hashFiles('Makefile') }}

      - name: Cache postgres v15 build
        id: cache_pg_15
        uses: actions/cache@v3
        with:
          path: pg_install/v15
          key: v1-${{ runner.os }}-${{ matrix.build_type }}-pg-${{ steps.pg_v15_rev.outputs.pg_rev }}-${{ hashFiles('Makefile') }}

      - name: Build postgres v14
        if: steps.cache_pg_14.outputs.cache-hit != 'true'
        run: mold -run make postgres-v14 -j$(nproc)

      - name: Build postgres v15
        if: steps.cache_pg_15.outputs.cache-hit != 'true'
        run: mold -run make postgres-v15 -j$(nproc)

      - name: Build neon extensions
        run: mold -run make neon-pg-ext -j$(nproc)

      - name: Run cargo build
        run: |
          ${cov_prefix} mold -run cargo build $CARGO_FLAGS $CARGO_FEATURES --bins --tests

      - name: Run cargo test
        run: |
          ${cov_prefix} cargo test $CARGO_FLAGS $CARGO_FEATURES

          # Run separate tests for real S3
          export ENABLE_REAL_S3_REMOTE_STORAGE=nonempty
          export REMOTE_STORAGE_S3_BUCKET=neon-github-public-dev
          export REMOTE_STORAGE_S3_REGION=eu-central-1
          # Avoid `$CARGO_FEATURES` since there's no `testing` feature in the e2e tests now
          ${cov_prefix} cargo test $CARGO_FLAGS --package remote_storage --test test_real_s3

      - name: Install rust binaries
        run: |
          # Install target binaries
          mkdir -p /tmp/neon/bin/
          binaries=$(
            ${cov_prefix} cargo metadata $CARGO_FEATURES --format-version=1 --no-deps |
            jq -r '.packages[].targets[] | select(.kind | index("bin")) | .name'
          )
          for bin in $binaries; do
            SRC=target/$BUILD_TYPE/$bin
            DST=/tmp/neon/bin/$bin
            cp "$SRC" "$DST"
          done

          # Install test executables and write list of all binaries (for code coverage)
          if [[ $BUILD_TYPE == "debug" ]]; then
            # Keep bloated coverage data files away from the rest of the artifact
            mkdir -p /tmp/coverage/

            mkdir -p /tmp/neon/test_bin/

            test_exe_paths=$(
              ${cov_prefix} cargo test $CARGO_FLAGS $CARGO_FEATURES --message-format=json --no-run |
              jq -r '.executable | select(. != null)'
            )
            for bin in $test_exe_paths; do
              SRC=$bin
              DST=/tmp/neon/test_bin/$(basename $bin)

              # We don't need debug symbols for code coverage, so strip them out to make
              # the artifact smaller.
              strip "$SRC" -o "$DST"
              echo "$DST" >> /tmp/coverage/binaries.list
            done

            for bin in $binaries; do
              echo "/tmp/neon/bin/$bin" >> /tmp/coverage/binaries.list
            done
          fi

      - name: Install postgres binaries
        run: cp -a pg_install /tmp/neon/pg_install

      - name: Upload Neon artifact
        uses: ./.github/actions/upload
        with:
          name: neon-${{ runner.os }}-${{ matrix.build_type }}-artifact
          path: /tmp/neon

      # XXX: keep this after the binaries.list is formed, so the coverage can properly work later
      - name: Merge and upload coverage data
        if: matrix.build_type == 'debug'
        uses: ./.github/actions/save-coverage-data

  regress-tests:
    runs-on: [ self-hosted, gen3, large ]
    container:
      image: 369495373322.dkr.ecr.eu-central-1.amazonaws.com/rust:pinned
      # Default shared memory is 64mb
      options: --init --shm-size=512mb
    needs: [ build-neon ]
    strategy:
      fail-fast: false
      matrix:
        build_type: [ debug, release ]
        pg_version: [ v14, v15 ]
    steps:
      - name: Checkout
        uses: actions/checkout@v3
        with:
          submodules: true
          fetch-depth: 1

      - name: Pytest regression tests
        uses: ./.github/actions/run-python-test-set
        with:
          build_type: ${{ matrix.build_type }}
          test_selection: regress
          needs_postgres_source: true
          run_with_real_s3: true
          real_s3_bucket: neon-github-ci-tests
          real_s3_region: eu-central-1
          rerun_flaky: true
          pg_version: ${{ matrix.pg_version }}
        env:
          TEST_RESULT_CONNSTR: ${{ secrets.REGRESS_TEST_RESULT_CONNSTR }}
          CHECK_ONDISK_DATA_COMPATIBILITY: nonempty

      - name: Merge and upload coverage data
        if: matrix.build_type == 'debug' && matrix.pg_version == 'v14'
        uses: ./.github/actions/save-coverage-data

  benchmarks:
    runs-on: [ self-hosted, gen3, small ]
    container:
      image: 369495373322.dkr.ecr.eu-central-1.amazonaws.com/rust:pinned
      # Default shared memory is 64mb
      options: --init --shm-size=512mb
    needs: [ build-neon ]
    if: github.ref_name == 'main' || contains(github.event.pull_request.labels.*.name, 'run-benchmarks')
    strategy:
      fail-fast: false
      matrix:
        pytest_split_group: [ 1, 2, 3, 4 ]
        build_type: [ release ]
    steps:
      - name: Checkout
        uses: actions/checkout@v3

      - name: Pytest benchmarks
        uses: ./.github/actions/run-python-test-set
        with:
          build_type: ${{ matrix.build_type }}
          test_selection: performance
          run_in_parallel: false
          save_perf_report: ${{ github.ref_name == 'main' }}
          extra_params: --splits ${{ strategy.job-total }} --group ${{ matrix.pytest_split_group }}
        env:
          VIP_VAP_ACCESS_TOKEN: "${{ secrets.VIP_VAP_ACCESS_TOKEN }}"
          PERF_TEST_RESULT_CONNSTR: "${{ secrets.PERF_TEST_RESULT_CONNSTR }}"
          TEST_RESULT_CONNSTR: "${{ secrets.REGRESS_TEST_RESULT_CONNSTR }}"
      # XXX: no coverage data handling here, since benchmarks are run on release builds,
      # while coverage is currently collected for the debug ones

  create-test-report:
    runs-on: [ self-hosted, gen3, small ]
    container:
      image: 369495373322.dkr.ecr.eu-central-1.amazonaws.com/rust:pinned
      options: --init
    needs: [ regress-tests, benchmarks ]
    if: ${{ !cancelled() }}

    steps:
      - uses: actions/checkout@v3

      - name: Create Allure report
        if: ${{ !cancelled() }}
        id: create-allure-report
        uses: ./.github/actions/allure-report-generate
        with:
          store-test-results-into-db: true
        env:
          REGRESS_TEST_RESULT_CONNSTR: ${{ secrets.REGRESS_TEST_RESULT_CONNSTR }}
          REGRESS_TEST_RESULT_CONNSTR_NEW: ${{ secrets.REGRESS_TEST_RESULT_CONNSTR_NEW }}

      - uses: actions/github-script@v6
        if: ${{ !cancelled() }}
        with:
          # Retry script for 5XX server errors: https://github.com/actions/github-script#retries
          retries: 5
          script: |
            const report = {
              reportUrl:     "${{ steps.create-allure-report.outputs.report-url }}",
              reportJsonUrl: "${{ steps.create-allure-report.outputs.report-json-url }}",
            }

            const script = require("./scripts/comment-test-report.js")
            await script({
              github,
              context,
              fetch,
              report,
            })

  coverage-report:
    runs-on: [ self-hosted, gen3, small ]
    container:
      image: 369495373322.dkr.ecr.eu-central-1.amazonaws.com/rust:pinned
      options: --init
    needs: [ regress-tests ]
    strategy:
      fail-fast: false
      matrix:
        build_type: [ debug ]
    steps:
      - name: Checkout
        uses: actions/checkout@v3
        with:
          submodules: true
          fetch-depth: 1

#      Disabled for now
#      - name: Restore cargo deps cache
#        id: cache_cargo
#        uses: actions/cache@v3
#        with:
#          path: |
#            ~/.cargo/registry/
#            !~/.cargo/registry/src
#            ~/.cargo/git/
#            target/
#          key: v1-${{ runner.os }}-${{ matrix.build_type }}-cargo-${{ hashFiles('rust-toolchain.toml') }}-${{ hashFiles('Cargo.lock') }}

      - name: Get Neon artifact
        uses: ./.github/actions/download
        with:
          name: neon-${{ runner.os }}-${{ matrix.build_type }}-artifact
          path: /tmp/neon

      - name: Get coverage artifact
        uses: ./.github/actions/download
        with:
          name: coverage-data-artifact
          path: /tmp/coverage

      - name: Merge coverage data
        run: scripts/coverage "--profraw-prefix=$GITHUB_JOB" --dir=/tmp/coverage merge

      - name: Build coverage report
        env:
          COMMIT_URL: ${{ github.server_url }}/${{ github.repository }}/commit/${{ github.event.pull_request.head.sha || github.sha }}
        run: |
          scripts/coverage --dir=/tmp/coverage \
            report \
            --input-objects=/tmp/coverage/binaries.list \
            --commit-url=${COMMIT_URL} \
            --format=github

          scripts/coverage --dir=/tmp/coverage \
            report \
            --input-objects=/tmp/coverage/binaries.list \
            --format=lcov

      - name: Upload coverage report
        id: upload-coverage-report
        env:
          BUCKET: neon-github-public-dev
          COMMIT_SHA: ${{ github.event.pull_request.head.sha || github.sha }}
        run: |
          aws s3 cp --only-show-errors --recursive /tmp/coverage/report s3://${BUCKET}/code-coverage/${COMMIT_SHA}

          REPORT_URL=https://${BUCKET}.s3.amazonaws.com/code-coverage/${COMMIT_SHA}/index.html
          echo "report-url=${REPORT_URL}" >> $GITHUB_OUTPUT

      - uses: actions/github-script@v6
        env:
          REPORT_URL: ${{ steps.upload-coverage-report.outputs.report-url }}
          COMMIT_SHA: ${{ github.event.pull_request.head.sha || github.sha }}
        with:
          script: |
            const { REPORT_URL, COMMIT_SHA } = process.env

            await github.rest.repos.createCommitStatus({
              owner: context.repo.owner,
              repo: context.repo.repo,
              sha: `${COMMIT_SHA}`,
              state: 'success',
              target_url: `${REPORT_URL}`,
              context: 'Code coverage report',
            })

  trigger-e2e-tests:
    runs-on: [ self-hosted, gen3, small ]
    container:
      image: 369495373322.dkr.ecr.eu-central-1.amazonaws.com/base:pinned
      options: --init
    needs: [ promote-images, tag ]
    steps:
      - name: Set PR's status to pending and request a remote CI test
        run: |
          # For pull requests, GH Actions set "github.sha" variable to point at a fake merge commit
          # but we need to use a real sha of a latest commit in the PR's branch for the e2e job,
          # to place a job run status update later.
          COMMIT_SHA=${{ github.event.pull_request.head.sha }}
          # For non-PR kinds of runs, the above will produce an empty variable, pick the original sha value for those
          COMMIT_SHA=${COMMIT_SHA:-${{ github.sha }}}

          REMOTE_REPO="${{ github.repository_owner }}/cloud"

          curl -f -X POST \
          https://api.github.com/repos/${{ github.repository }}/statuses/$COMMIT_SHA \
          -H "Accept: application/vnd.github.v3+json" \
          --user "${{ secrets.CI_ACCESS_TOKEN }}" \
          --data \
            "{
              \"state\": \"pending\",
              \"context\": \"neon-cloud-e2e\",
              \"description\": \"[$REMOTE_REPO] Remote CI job is about to start\"
            }"

          curl -f -X POST \
          https://api.github.com/repos/$REMOTE_REPO/actions/workflows/testing.yml/dispatches \
          -H "Accept: application/vnd.github.v3+json" \
          --user "${{ secrets.CI_ACCESS_TOKEN }}" \
          --data \
            "{
              \"ref\": \"main\",
              \"inputs\": {
                \"ci_job_name\": \"neon-cloud-e2e\",
                \"commit_hash\": \"$COMMIT_SHA\",
                \"remote_repo\": \"${{ github.repository }}\",
                \"storage_image_tag\": \"${{ needs.tag.outputs.build-tag }}\",
                \"compute_image_tag\": \"${{ needs.tag.outputs.build-tag }}\"
              }
            }"

  neon-image:
    runs-on: [ self-hosted, gen3, large ]
    needs: [ tag ]
    container: gcr.io/kaniko-project/executor:v1.9.2-debug
    defaults:
      run:
        shell: sh -eu {0}

    steps:
      - name: Checkout
        uses: actions/checkout@v1 # v3 won't work with kaniko
        with:
          submodules: true
          fetch-depth: 0

      - name: Configure ECR and Docker Hub login
        run: |
          DOCKERHUB_AUTH=$(echo -n "${{ secrets.NEON_DOCKERHUB_USERNAME }}:${{ secrets.NEON_DOCKERHUB_PASSWORD }}" | base64)
          echo "::add-mask::${DOCKERHUB_AUTH}"

          cat <<-EOF > /kaniko/.docker/config.json
            {
              "auths": {
                "https://index.docker.io/v1/": {
                  "auth": "${DOCKERHUB_AUTH}"
                }
              },
              "credHelpers": {
                "369495373322.dkr.ecr.eu-central-1.amazonaws.com": "ecr-login"
              }
            }
          EOF

      - name: Kaniko build neon
        run:
          /kaniko/executor --reproducible --snapshot-mode=redo --skip-unused-stages --cache=true
                           --cache-repo 369495373322.dkr.ecr.eu-central-1.amazonaws.com/cache
                           --context .
                           --build-arg GIT_VERSION=${{ github.event.pull_request.head.sha || github.sha }}
                           --build-arg REPOSITORY=369495373322.dkr.ecr.eu-central-1.amazonaws.com
                           --destination 369495373322.dkr.ecr.eu-central-1.amazonaws.com/neon:${{needs.tag.outputs.build-tag}}
                           --destination neondatabase/neon:${{needs.tag.outputs.build-tag}}

      # Cleanup script fails otherwise - rm: cannot remove '/nvme/actions-runner/_work/_temp/_github_home/.ecr': Permission denied
      - name: Cleanup ECR folder
        run: rm -rf ~/.ecr

  compute-tools-image:
    runs-on: [ self-hosted, gen3, large ]
    needs: [ tag ]
    container: gcr.io/kaniko-project/executor:v1.9.2-debug
    defaults:
      run:
        shell: sh -eu {0}

    steps:
      - name: Checkout
        uses: actions/checkout@v1 # v3 won't work with kaniko

      - name: Configure ECR and Docker Hub login
        run: |
          DOCKERHUB_AUTH=$(echo -n "${{ secrets.NEON_DOCKERHUB_USERNAME }}:${{ secrets.NEON_DOCKERHUB_PASSWORD }}" | base64)
          echo "::add-mask::${DOCKERHUB_AUTH}"

          cat <<-EOF > /kaniko/.docker/config.json
            {
              "auths": {
                "https://index.docker.io/v1/": {
                  "auth": "${DOCKERHUB_AUTH}"
                }
              },
              "credHelpers": {
                "369495373322.dkr.ecr.eu-central-1.amazonaws.com": "ecr-login"
              }
            }
          EOF

      - name: Kaniko build compute tools
        run:
          /kaniko/executor --reproducible --snapshot-mode=redo --skip-unused-stages --cache=true
                           --cache-repo 369495373322.dkr.ecr.eu-central-1.amazonaws.com/cache
                           --context .
                           --build-arg GIT_VERSION=${{ github.event.pull_request.head.sha || github.sha }}
                           --build-arg BUILD_TAG=${{needs.tag.outputs.build-tag}}
                           --build-arg REPOSITORY=369495373322.dkr.ecr.eu-central-1.amazonaws.com
                           --dockerfile Dockerfile.compute-tools
                           --destination 369495373322.dkr.ecr.eu-central-1.amazonaws.com/compute-tools:${{needs.tag.outputs.build-tag}}
                           --destination neondatabase/compute-tools:${{needs.tag.outputs.build-tag}}

      # Cleanup script fails otherwise - rm: cannot remove '/nvme/actions-runner/_work/_temp/_github_home/.ecr': Permission denied
      - name: Cleanup ECR folder
        run: rm -rf ~/.ecr

  compute-node-image:
    runs-on: [ self-hosted, gen3, large ]
    container:
      image: gcr.io/kaniko-project/executor:v1.9.2-debug
      # Workaround for "Resolving download.osgeo.org (download.osgeo.org)... failed: Temporary failure in name resolution.""
      # Should be prevented by https://github.com/neondatabase/neon/issues/4281
      options: --add-host=download.osgeo.org:140.211.15.30
    needs: [ tag ]
    strategy:
      fail-fast: false
      matrix:
        version: [ v14, v15 ]
    defaults:
      run:
        shell: sh -eu {0}

    steps:
      - name: Checkout
        uses: actions/checkout@v1 # v3 won't work with kaniko
        with:
          submodules: true
          fetch-depth: 0

      - name: Configure ECR and Docker Hub login
        run: |
          DOCKERHUB_AUTH=$(echo -n "${{ secrets.NEON_DOCKERHUB_USERNAME }}:${{ secrets.NEON_DOCKERHUB_PASSWORD }}" | base64)
          echo "::add-mask::${DOCKERHUB_AUTH}"

          cat <<-EOF > /kaniko/.docker/config.json
            {
              "auths": {
                "https://index.docker.io/v1/": {
                  "auth": "${DOCKERHUB_AUTH}"
                }
              },
              "credHelpers": {
                "369495373322.dkr.ecr.eu-central-1.amazonaws.com": "ecr-login"
              }
            }
          EOF

      - name: Kaniko build compute node with extensions
        run:
          /kaniko/executor --reproducible --snapshot-mode=redo --skip-unused-stages --cache=true
                           --cache-repo 369495373322.dkr.ecr.eu-central-1.amazonaws.com/cache
                           --context .
                           --build-arg GIT_VERSION=${{ github.event.pull_request.head.sha || github.sha }}
                           --build-arg PG_VERSION=${{ matrix.version }}
                           --build-arg BUILD_TAG=${{needs.tag.outputs.build-tag}}
                           --build-arg REPOSITORY=369495373322.dkr.ecr.eu-central-1.amazonaws.com
                           --dockerfile Dockerfile.compute-node
                           --destination 369495373322.dkr.ecr.eu-central-1.amazonaws.com/compute-node-${{ matrix.version }}:${{needs.tag.outputs.build-tag}}
                           --destination neondatabase/compute-node-${{ matrix.version }}:${{needs.tag.outputs.build-tag}}
                           --cleanup

      # Due to a kaniko bug, we can't use cache for extensions image, thus it takes about the same amount of time as compute-node image to build (~10 min)
      # During the transition period we need to have extensions in both places (in S3 and in compute-node image),
      # so we won't build extension twice, but extract them from compute-node.
      #
      # For now we use extensions image only for new custom extensitons
      - name: Kaniko build extensions only
        run: |
          # Kaniko is suposed to clean up after itself if --cleanup flag is set, but it doesn't.
          # Despite some fixes were made in https://github.com/GoogleContainerTools/kaniko/pull/2504 (in kaniko v1.11.0),
          # it still fails with error:
          #   error building image: could not save file: copying file: symlink postgres /kaniko/1/usr/local/pgsql/bin/postmaster: file exists
          #
          # Ref https://github.com/GoogleContainerTools/kaniko/issues/1406
          find /kaniko -maxdepth 1 -mindepth 1 -type d -regex "/kaniko/[0-9]*" -exec rm -rv {} \;

          /kaniko/executor --reproducible --snapshot-mode=redo --skip-unused-stages --cache=true \
                           --cache-repo 369495373322.dkr.ecr.eu-central-1.amazonaws.com/cache \
                           --context . \
                           --build-arg GIT_VERSION=${{ github.event.pull_request.head.sha || github.sha }} \
                           --build-arg PG_VERSION=${{ matrix.version }} \
                           --build-arg BUILD_TAG=${{needs.tag.outputs.build-tag}} \
                           --build-arg REPOSITORY=369495373322.dkr.ecr.eu-central-1.amazonaws.com \
                           --dockerfile Dockerfile.compute-node \
                           --destination 369495373322.dkr.ecr.eu-central-1.amazonaws.com/extensions-${{ matrix.version }}:${{needs.tag.outputs.build-tag}} \
                           --destination neondatabase/extensions-${{ matrix.version }}:${{needs.tag.outputs.build-tag}} \
                           --cleanup \
                           --target postgres-extensions

      # Cleanup script fails otherwise - rm: cannot remove '/nvme/actions-runner/_work/_temp/_github_home/.ecr': Permission denied
      - name: Cleanup ECR folder
        run: rm -rf ~/.ecr

  vm-compute-node-image:
    runs-on: [ self-hosted, gen3, large ]
    needs: [ tag, compute-node-image ]
    strategy:
      fail-fast: false
      matrix:
        version: [ v14, v15 ]
    defaults:
      run:
        shell: sh -eu {0}
    env:
      VM_BUILDER_VERSION: v0.16.3

    steps:
      - name: Checkout
        uses: actions/checkout@v1
        with:
          fetch-depth: 0

      - name: Downloading vm-builder
        run: |
          curl -fL https://github.com/neondatabase/autoscaling/releases/download/$VM_BUILDER_VERSION/vm-builder -o vm-builder
          chmod +x vm-builder

      # Note: we need a separate pull step here because otherwise vm-builder will try to pull, and
      # it won't have the proper authentication (written at v0.6.0)
      - name: Pulling compute-node image
        run: |
          docker pull 369495373322.dkr.ecr.eu-central-1.amazonaws.com/compute-node-${{ matrix.version }}:${{needs.tag.outputs.build-tag}}

      - name: Build vm image
        run: |
          ./vm-builder \
            -enable-file-cache \
            -enable-monitor \
<<<<<<< HEAD
            -enable-informant \
            -cgroup-uid=postgres \
=======
>>>>>>> 4a8bd866
            -src=369495373322.dkr.ecr.eu-central-1.amazonaws.com/compute-node-${{ matrix.version }}:${{needs.tag.outputs.build-tag}} \
            -dst=369495373322.dkr.ecr.eu-central-1.amazonaws.com/vm-compute-node-${{ matrix.version }}:${{needs.tag.outputs.build-tag}}

      - name: Pushing vm-compute-node image
        run: |
          docker push 369495373322.dkr.ecr.eu-central-1.amazonaws.com/vm-compute-node-${{ matrix.version }}:${{needs.tag.outputs.build-tag}}

  test-images:
    needs: [ tag, neon-image, compute-node-image, compute-tools-image ]
    runs-on: [ self-hosted, gen3, small ]

    steps:
      - name: Checkout
        uses: actions/checkout@v3
        with:
          fetch-depth: 0

      # `neondatabase/neon` contains multiple binaries, all of them use the same input for the version into the same version formatting library.
      # Pick pageserver as currently the only binary with extra "version" features printed in the string to verify.
      # Regular pageserver version string looks like
      #   Neon page server git-env:32d14403bd6ab4f4520a94cbfd81a6acef7a526c failpoints: true, features: []
      # Bad versions might loop like:
      #   Neon page server git-env:local failpoints: true, features: ["testing"]
      # Ensure that we don't have bad versions.
      - name: Verify image versions
        shell: bash # ensure no set -e for better error messages
        run: |
          pageserver_version=$(docker run --rm 369495373322.dkr.ecr.eu-central-1.amazonaws.com/neon:${{needs.tag.outputs.build-tag}} "/bin/sh" "-c" "/usr/local/bin/pageserver --version")

          echo "Pageserver version string: $pageserver_version"

          if ! echo "$pageserver_version" | grep -qv 'git-env:local' ; then
            echo "Pageserver version should not be the default Dockerfile one"
            exit 1
          fi

          if ! echo "$pageserver_version" | grep -qv '"testing"' ; then
            echo "Pageserver version should have no testing feature enabled"
            exit 1
          fi

      - name: Verify docker-compose example
        run: env REPOSITORY=369495373322.dkr.ecr.eu-central-1.amazonaws.com TAG=${{needs.tag.outputs.build-tag}} ./docker-compose/docker_compose_test.sh

      - name: Print logs and clean up
        if: always()
        run: |
          docker compose -f ./docker-compose/docker-compose.yml logs || 0
          docker compose -f ./docker-compose/docker-compose.yml down

  promote-images:
    runs-on: [ self-hosted, gen3, small ]
    needs: [ tag, test-images, vm-compute-node-image ]
    container: golang:1.19-bullseye
    # Don't add if-condition here.
    # The job should always be run because we have dependant other jobs that shouldn't be skipped

    steps:
      - name: Install Crane & ECR helper
        run: |
          go install github.com/google/go-containerregistry/cmd/crane@31786c6cbb82d6ec4fb8eb79cd9387905130534e # v0.11.0
          go install github.com/awslabs/amazon-ecr-credential-helper/ecr-login/cli/docker-credential-ecr-login@69c85dc22db6511932bbf119e1a0cc5c90c69a7f # v0.6.0

      - name: Configure ECR login
        run: |
          mkdir /github/home/.docker/
          echo "{\"credsStore\":\"ecr-login\"}" > /github/home/.docker/config.json

      - name: Copy vm-compute-node images to Docker Hub
        run: |
          crane pull 369495373322.dkr.ecr.eu-central-1.amazonaws.com/vm-compute-node-v14:${{needs.tag.outputs.build-tag}} vm-compute-node-v14
          crane pull 369495373322.dkr.ecr.eu-central-1.amazonaws.com/vm-compute-node-v15:${{needs.tag.outputs.build-tag}} vm-compute-node-v15

      - name: Add latest tag to images
        if: |
          (github.ref_name == 'main' || github.ref_name == 'release') &&
           github.event_name != 'workflow_dispatch'
        run: |
          crane tag 369495373322.dkr.ecr.eu-central-1.amazonaws.com/neon:${{needs.tag.outputs.build-tag}} latest
          crane tag 369495373322.dkr.ecr.eu-central-1.amazonaws.com/compute-tools:${{needs.tag.outputs.build-tag}} latest
          crane tag 369495373322.dkr.ecr.eu-central-1.amazonaws.com/compute-node-v14:${{needs.tag.outputs.build-tag}} latest
          crane tag 369495373322.dkr.ecr.eu-central-1.amazonaws.com/vm-compute-node-v14:${{needs.tag.outputs.build-tag}} latest
          crane tag 369495373322.dkr.ecr.eu-central-1.amazonaws.com/extensions-v14:${{needs.tag.outputs.build-tag}} latest
          crane tag 369495373322.dkr.ecr.eu-central-1.amazonaws.com/compute-node-v15:${{needs.tag.outputs.build-tag}} latest
          crane tag 369495373322.dkr.ecr.eu-central-1.amazonaws.com/vm-compute-node-v15:${{needs.tag.outputs.build-tag}} latest
          crane tag 369495373322.dkr.ecr.eu-central-1.amazonaws.com/extensions-v15:${{needs.tag.outputs.build-tag}} latest

      - name: Push images to production ECR
        if: |
          (github.ref_name == 'main' || github.ref_name == 'release') &&
           github.event_name != 'workflow_dispatch'
        run: |
          crane copy 369495373322.dkr.ecr.eu-central-1.amazonaws.com/neon:${{needs.tag.outputs.build-tag}} 093970136003.dkr.ecr.eu-central-1.amazonaws.com/neon:latest
          crane copy 369495373322.dkr.ecr.eu-central-1.amazonaws.com/compute-tools:${{needs.tag.outputs.build-tag}} 093970136003.dkr.ecr.eu-central-1.amazonaws.com/compute-tools:latest
          crane copy 369495373322.dkr.ecr.eu-central-1.amazonaws.com/compute-node-v14:${{needs.tag.outputs.build-tag}} 093970136003.dkr.ecr.eu-central-1.amazonaws.com/compute-node-v14:latest
          crane copy 369495373322.dkr.ecr.eu-central-1.amazonaws.com/vm-compute-node-v14:${{needs.tag.outputs.build-tag}} 093970136003.dkr.ecr.eu-central-1.amazonaws.com/vm-compute-node-v14:latest
          crane copy 369495373322.dkr.ecr.eu-central-1.amazonaws.com/extensions-v14:${{needs.tag.outputs.build-tag}} 093970136003.dkr.ecr.eu-central-1.amazonaws.com/extensions-v14:latest
          crane copy 369495373322.dkr.ecr.eu-central-1.amazonaws.com/compute-node-v15:${{needs.tag.outputs.build-tag}} 093970136003.dkr.ecr.eu-central-1.amazonaws.com/compute-node-v15:latest
          crane copy 369495373322.dkr.ecr.eu-central-1.amazonaws.com/vm-compute-node-v15:${{needs.tag.outputs.build-tag}} 093970136003.dkr.ecr.eu-central-1.amazonaws.com/vm-compute-node-v15:latest
          crane copy 369495373322.dkr.ecr.eu-central-1.amazonaws.com/extensions-v15:${{needs.tag.outputs.build-tag}} 093970136003.dkr.ecr.eu-central-1.amazonaws.com/extensions-v15:latest

      - name: Configure Docker Hub login
        run: |
          # ECR Credential Helper & Docker Hub don't work together in config, hence reset
          echo "" > /github/home/.docker/config.json
          crane auth login -u ${{ secrets.NEON_DOCKERHUB_USERNAME }} -p ${{ secrets.NEON_DOCKERHUB_PASSWORD }} index.docker.io

      - name: Push vm-compute-node to Docker Hub
        run: |
          crane push vm-compute-node-v14 neondatabase/vm-compute-node-v14:${{needs.tag.outputs.build-tag}}
          crane push vm-compute-node-v15 neondatabase/vm-compute-node-v15:${{needs.tag.outputs.build-tag}}

      - name: Push latest tags to Docker Hub
        if: |
          (github.ref_name == 'main' || github.ref_name == 'release') &&
          github.event_name != 'workflow_dispatch'
        run: |
          crane tag neondatabase/neon:${{needs.tag.outputs.build-tag}} latest
          crane tag neondatabase/compute-tools:${{needs.tag.outputs.build-tag}} latest
          crane tag neondatabase/compute-node-v14:${{needs.tag.outputs.build-tag}} latest
          crane tag neondatabase/vm-compute-node-v14:${{needs.tag.outputs.build-tag}} latest
          crane tag neondatabase/extensions-v14:${{needs.tag.outputs.build-tag}} latest
          crane tag neondatabase/compute-node-v15:${{needs.tag.outputs.build-tag}} latest
          crane tag neondatabase/vm-compute-node-v15:${{needs.tag.outputs.build-tag}} latest
          crane tag neondatabase/extensions-v15:${{needs.tag.outputs.build-tag}} latest

      - name: Cleanup ECR folder
        run: rm -rf ~/.ecr

  upload-postgres-extensions-to-s3:
    if: |
      (github.ref_name == 'main' || github.ref_name == 'release') &&
       github.event_name != 'workflow_dispatch'
    runs-on: ${{ github.ref_name == 'release' && fromJSON('["self-hosted", "prod", "x64"]') || fromJSON('["self-hosted", "gen3", "small"]') }}
    needs: [ tag, promote-images ]
    strategy:
      fail-fast: false
      matrix:
        version: [ v14, v15 ]

    env:
      EXTENSIONS_IMAGE: ${{ github.ref_name == 'release' && '093970136003' || '369495373322'}}.dkr.ecr.eu-central-1.amazonaws.com/extensions-${{ matrix.version }}:${{ needs.tag.outputs.build-tag }}
      AWS_ACCESS_KEY_ID: ${{ github.ref_name == 'release' && secrets.AWS_ACCESS_KEY_PROD || secrets.AWS_ACCESS_KEY_DEV }}
      AWS_SECRET_ACCESS_KEY: ${{ github.ref_name == 'release' && secrets.AWS_SECRET_KEY_PROD || secrets.AWS_SECRET_KEY_DEV }}
      S3_BUCKETS: ${{ github.ref_name == 'release' && vars.S3_EXTENSIONS_BUCKETS_PROD || vars.S3_EXTENSIONS_BUCKETS_DEV }}

    steps:
      - name: Pull postgres-extensions image
        run: |
          docker pull ${EXTENSIONS_IMAGE}

      - name: Create postgres-extensions container
        id: create-container
        run: |
          EID=$(docker create ${EXTENSIONS_IMAGE} true)
          echo "EID=${EID}" >> $GITHUB_OUTPUT

      - name: Extract postgres-extensions from container
        run: |
          rm -rf ./extensions-to-upload # Just in case
          mkdir -p extensions-to-upload

          docker cp ${{ steps.create-container.outputs.EID }}:/extensions/ ./extensions-to-upload/
          docker cp ${{ steps.create-container.outputs.EID }}:/ext_index.json ./extensions-to-upload/

      - name: Upload postgres-extensions to S3
        run: |
          for BUCKET in $(echo ${S3_BUCKETS:-[]} | jq --raw-output '.[]'); do
            aws s3 cp --recursive --only-show-errors ./extensions-to-upload s3://${BUCKET}/${{ needs.tag.outputs.build-tag }}/${{ matrix.version }}
          done

      - name: Cleanup
        if: ${{ always() && steps.create-container.outputs.EID }}
        run: |
          docker rm ${{ steps.create-container.outputs.EID }} || true

  deploy:
    runs-on: [ self-hosted, gen3, small ]
    container: 369495373322.dkr.ecr.eu-central-1.amazonaws.com/ansible:latest
    needs: [ upload-postgres-extensions-to-s3, promote-images, tag, regress-tests ]
    if: ( github.ref_name == 'main' || github.ref_name == 'release' ) && github.event_name != 'workflow_dispatch'
    steps:
      - name: Fix git ownership
        run: |
          # Workaround for `fatal: detected dubious ownership in repository at ...`
          #
          # Use both ${{ github.workspace }} and ${GITHUB_WORKSPACE} because they're different on host and in containers
          #   Ref https://github.com/actions/checkout/issues/785
          #
          git config --global --add safe.directory ${{ github.workspace }}
          git config --global --add safe.directory ${GITHUB_WORKSPACE}

      - name: Checkout
        uses: actions/checkout@v3
        with:
          submodules: false
          fetch-depth: 0

      - name: Trigger deploy workflow
        env:
          GH_TOKEN: ${{ secrets.CI_ACCESS_TOKEN }}
        run: |
          if [[ "$GITHUB_REF_NAME" == "main" ]]; then
            gh workflow --repo neondatabase/aws run deploy-dev.yml --ref main -f branch=main -f dockerTag=${{needs.tag.outputs.build-tag}}
          elif [[ "$GITHUB_REF_NAME" == "release" ]]; then
            gh workflow --repo neondatabase/aws run deploy-prod.yml --ref main -f branch=main -f dockerTag=${{needs.tag.outputs.build-tag}} -f disclamerAcknowledged=true
          else
            echo "GITHUB_REF_NAME (value '$GITHUB_REF_NAME') is not set to either 'main' or 'release'"
            exit 1
          fi

      - name: Create git tag
        if: github.ref_name == 'release'
        uses: actions/github-script@v6
        with:
          # Retry script for 5XX server errors: https://github.com/actions/github-script#retries
          retries: 5
          script: |
            github.rest.git.createRef({
              owner: context.repo.owner,
              repo: context.repo.repo,
              ref: "refs/tags/${{ needs.tag.outputs.build-tag }}",
              sha: context.sha,
            })

  promote-compatibility-data:
    runs-on: [ self-hosted, gen3, small ]
    container:
      image: 369495373322.dkr.ecr.eu-central-1.amazonaws.com/base:pinned
      options: --init
    needs: [ promote-images, tag, regress-tests ]
    if: github.ref_name == 'release' && github.event_name != 'workflow_dispatch'
    steps:
      - name: Promote compatibility snapshot for the release
        env:
          BUCKET: neon-github-public-dev
          PREFIX: artifacts/latest
        run: |
          # Update compatibility snapshot for the release
          for pg_version in v14 v15; do
            for build_type in debug release; do
              OLD_FILENAME=compatibility-snapshot-${build_type}-pg${pg_version}-${GITHUB_RUN_ID}.tar.zst
              NEW_FILENAME=compatibility-snapshot-${build_type}-pg${pg_version}.tar.zst

              time aws s3 mv --only-show-errors s3://${BUCKET}/${PREFIX}/${OLD_FILENAME} s3://${BUCKET}/${PREFIX}/${NEW_FILENAME}
            done
          done

          # Update Neon artifact for the release (reuse already uploaded artifact)
          for build_type in debug release; do
            OLD_PREFIX=artifacts/${GITHUB_RUN_ID}
            FILENAME=neon-${{ runner.os }}-${build_type}-artifact.tar.zst

            S3_KEY=$(aws s3api list-objects-v2 --bucket ${BUCKET} --prefix ${OLD_PREFIX} | jq -r '.Contents[]?.Key' | grep ${FILENAME} | sort --version-sort | tail -1 || true)
            if [ -z "${S3_KEY}" ]; then
              echo >&2 "Neither s3://${BUCKET}/${OLD_PREFIX}/${FILENAME} nor its version from previous attempts exist"
              exit 1
            fi

            time aws s3 cp --only-show-errors s3://${BUCKET}/${S3_KEY} s3://${BUCKET}/${PREFIX}/${FILENAME}
          done<|MERGE_RESOLUTION|>--- conflicted
+++ resolved
@@ -804,11 +804,7 @@
           ./vm-builder \
             -enable-file-cache \
             -enable-monitor \
-<<<<<<< HEAD
-            -enable-informant \
             -cgroup-uid=postgres \
-=======
->>>>>>> 4a8bd866
             -src=369495373322.dkr.ecr.eu-central-1.amazonaws.com/compute-node-${{ matrix.version }}:${{needs.tag.outputs.build-tag}} \
             -dst=369495373322.dkr.ecr.eu-central-1.amazonaws.com/vm-compute-node-${{ matrix.version }}:${{needs.tag.outputs.build-tag}}
 
