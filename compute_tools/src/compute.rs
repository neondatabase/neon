use anyhow::{Context, Result, anyhow};
use chrono::{DateTime, Utc};
use compute_api::privilege::Privilege;
use compute_api::responses::{
    ComputeConfig, ComputeCtlConfig, ComputeMetrics, ComputeStatus, LfcOffloadState,
    LfcPrewarmState, TlsConfig,
};
use compute_api::spec::{
<<<<<<< HEAD
    ComputeAudit, ComputeFeature, ComputeMode, ComputeSpec, ExtVersion, PageserverConnectionInfo,
    PageserverShardConnectionInfo, PgIdent,
=======
    ComputeAudit, ComputeFeature, ComputeMode, ComputeSpec, ExtVersion, PageserverProtocol, PgIdent,
>>>>>>> 8e216a3a
};
use futures::StreamExt;
use futures::future::join_all;
use futures::stream::FuturesUnordered;
use itertools::Itertools;
use nix::sys::signal::{Signal, kill};
use nix::unistd::Pid;
use once_cell::sync::Lazy;
<<<<<<< HEAD
use pageserver_page_api as page_api;
=======
use pageserver_page_api::{self as page_api, BaseBackupCompression};
>>>>>>> 8e216a3a
use postgres;
use postgres::NoTls;
use postgres::error::SqlState;
use remote_storage::{DownloadError, RemotePath};
use std::collections::{HashMap, HashSet};
use std::os::unix::fs::{PermissionsExt, symlink};
use std::path::Path;
use std::process::{Command, Stdio};
use std::str::FromStr;
use std::sync::atomic::{AtomicU32, Ordering};
use std::sync::{Arc, Condvar, Mutex, RwLock};
use std::time::{Duration, Instant};
use std::{env, fs};
use tokio::spawn;
use tokio_util::io::StreamReader;
use tracing::{Instrument, debug, error, info, instrument, warn};
use url::Url;
use utils::id::{TenantId, TimelineId};
use utils::lsn::Lsn;
use utils::measured_stream::MeasuredReader;
use utils::pid_file;
use utils::shard::{ShardCount, ShardIndex, ShardNumber};

use crate::configurator::launch_configurator;
use crate::disk_quota::set_disk_quota;
use crate::installed_extensions::get_installed_extensions;
use crate::logger::startup_context_from_env;
use crate::lsn_lease::launch_lsn_lease_bg_task_for_static;
use crate::metrics::COMPUTE_CTL_UP;
use crate::monitor::launch_monitor;
use crate::pg_helpers::*;
use crate::pgbouncer::*;
use crate::rsyslog::{
    PostgresLogsRsyslogConfig, configure_audit_rsyslog, configure_postgres_logs_export,
    launch_pgaudit_gc,
};
use crate::spec::*;
use crate::swap::resize_swap;
use crate::sync_sk::{check_if_synced, ping_safekeeper};
use crate::tls::watch_cert_for_changes;
use crate::{config, extension_server, local_proxy};

pub static SYNC_SAFEKEEPERS_PID: AtomicU32 = AtomicU32::new(0);
pub static PG_PID: AtomicU32 = AtomicU32::new(0);
// This is an arbitrary build tag. Fine as a default / for testing purposes
// in-case of not-set environment var
const BUILD_TAG_DEFAULT: &str = "latest";
/// Build tag/version of the compute node binaries/image. It's tricky and ugly
/// to pass it everywhere as a part of `ComputeNodeParams`, so we use a
/// global static variable.
pub static BUILD_TAG: Lazy<String> = Lazy::new(|| {
    option_env!("BUILD_TAG")
        .unwrap_or(BUILD_TAG_DEFAULT)
        .to_string()
});

/// Static configuration params that don't change after startup. These mostly
/// come from the CLI args, or are derived from them.
pub struct ComputeNodeParams {
    /// The ID of the compute
    pub compute_id: String,
    // Url type maintains proper escaping
    pub connstr: url::Url,

    pub resize_swap_on_bind: bool,
    pub set_disk_quota_for_fs: Option<String>,

    // VM monitor parameters
    #[cfg(target_os = "linux")]
    pub filecache_connstr: String,
    #[cfg(target_os = "linux")]
    pub cgroup: String,
    #[cfg(target_os = "linux")]
    pub vm_monitor_addr: String,

    pub pgdata: String,
    pub pgbin: String,
    pub pgversion: String,

    /// The port that the compute's external HTTP server listens on
    pub external_http_port: u16,
    /// The port that the compute's internal HTTP server listens on
    pub internal_http_port: u16,

    /// the address of extension storage proxy gateway
    pub remote_ext_base_url: Option<Url>,

    /// Interval for installed extensions collection
    pub installed_extensions_collection_interval: u64,
}

/// Compute node info shared across several `compute_ctl` threads.
pub struct ComputeNode {
    pub params: ComputeNodeParams,

    // We connect to Postgres from many different places, so build configs once
    // and reuse them where needed. These are derived from 'params.connstr'
    pub conn_conf: postgres::config::Config,
    pub tokio_conn_conf: tokio_postgres::config::Config,

    /// Volatile part of the `ComputeNode`, which should be used under `Mutex`.
    /// To allow HTTP API server to serving status requests, while configuration
    /// is in progress, lock should be held only for short periods of time to do
    /// read/write, not the whole configuration process.
    pub state: Mutex<ComputeState>,
    /// `Condvar` to allow notifying waiters about state changes.
    pub state_changed: Condvar,

    // key: ext_archive_name, value: started download time, download_completed?
    pub ext_download_progress: RwLock<HashMap<String, (DateTime<Utc>, bool)>>,
    pub compute_ctl_config: ComputeCtlConfig,
}

// store some metrics about download size that might impact startup time
#[derive(Clone, Debug)]
pub struct RemoteExtensionMetrics {
    num_ext_downloaded: u64,
    largest_ext_size: u64,
    total_ext_download_size: u64,
}

#[derive(Clone, Debug)]
pub struct ComputeState {
    pub start_time: DateTime<Utc>,
    pub status: ComputeStatus,
    /// Timestamp of the last Postgres activity. It could be `None` if
    /// compute wasn't used since start.
    pub last_active: Option<DateTime<Utc>>,
    pub error: Option<String>,

    /// Compute spec. This can be received from the CLI or - more likely -
    /// passed by the control plane with a /configure HTTP request.
    pub pspec: Option<ParsedSpec>,

    /// If the spec is passed by a /configure request, 'startup_span' is the
    /// /configure request's tracing span. The main thread enters it when it
    /// processes the compute startup, so that the compute startup is considered
    /// to be part of the /configure request for tracing purposes.
    ///
    /// If the request handling thread/task called startup_compute() directly,
    /// it would automatically be a child of the request handling span, and we
    /// wouldn't need this. But because we use the main thread to perform the
    /// startup, and the /configure task just waits for it to finish, we need to
    /// set up the span relationship ourselves.
    pub startup_span: Option<tracing::span::Span>,

    pub lfc_prewarm_state: LfcPrewarmState,
    pub lfc_offload_state: LfcOffloadState,

    /// WAL flush LSN that is set after terminating Postgres and syncing safekeepers if
    /// mode == ComputeMode::Primary. None otherwise
    pub terminate_flush_lsn: Option<Lsn>,

    pub metrics: ComputeMetrics,
}

impl ComputeState {
    pub fn new() -> Self {
        Self {
            start_time: Utc::now(),
            status: ComputeStatus::Empty,
            last_active: None,
            error: None,
            pspec: None,
            startup_span: None,
            metrics: ComputeMetrics::default(),
            lfc_prewarm_state: LfcPrewarmState::default(),
            lfc_offload_state: LfcOffloadState::default(),
            terminate_flush_lsn: None,
        }
    }

    pub fn set_status(&mut self, status: ComputeStatus, state_changed: &Condvar) {
        let prev = self.status;
        info!("Changing compute status from {} to {}", prev, status);
        self.status = status;
        state_changed.notify_all();

        COMPUTE_CTL_UP.reset();
        COMPUTE_CTL_UP
            .with_label_values(&[&BUILD_TAG, status.to_string().as_str()])
            .set(1);
    }

    pub fn set_failed_status(&mut self, err: anyhow::Error, state_changed: &Condvar) {
        self.error = Some(format!("{err:?}"));
        self.set_status(ComputeStatus::Failed, state_changed);
    }
}

impl Default for ComputeState {
    fn default() -> Self {
        Self::new()
    }
}

#[derive(Clone, Debug)]
pub struct ParsedSpec {
    pub spec: ComputeSpec,
    pub tenant_id: TenantId,
    pub timeline_id: TimelineId,
    pub pageserver_conninfo: PageserverConnectionInfo,
    pub safekeeper_connstrings: Vec<String>,
    pub storage_auth_token: Option<String>,
    /// k8s dns name and port
    pub endpoint_storage_addr: Option<String>,
    pub endpoint_storage_token: Option<String>,
}

impl ParsedSpec {
    pub fn validate(&self) -> Result<(), String> {
        // Only Primary nodes are using safekeeper_connstrings, and at the moment
        // this method only validates that part of the specs.
        if self.spec.mode != ComputeMode::Primary {
            return Ok(());
        }

        // While it seems like a good idea to check for an odd number of entries in
        // the safekeepers connection string, changes to the list of safekeepers might
        // incur appending a new server to a list of 3, in which case a list of 4
        // entries is okay in production.
        //
        // Still we want unique entries, and at least one entry in the vector
        if self.safekeeper_connstrings.is_empty() {
            return Err(String::from("safekeeper_connstrings is empty"));
        }

        // check for uniqueness of the connection strings in the set
        let mut connstrings = self.safekeeper_connstrings.clone();

        connstrings.sort();
        let mut previous = &connstrings[0];

        for current in connstrings.iter().skip(1) {
            // duplicate entry?
            if current == previous {
                return Err(format!(
                    "duplicate entry in safekeeper_connstrings: {current}!",
                ));
            }

            previous = current;
        }

        Ok(())
    }
}

fn extract_pageserver_conninfo_from_guc(
    pageserver_connstring_guc: &str,
) -> PageserverConnectionInfo {
    PageserverConnectionInfo {
        shards: pageserver_connstring_guc
            .split(',')
            .enumerate()
            .map(|(i, connstr)| {
                (
                    i as u32,
                    PageserverShardConnectionInfo {
                        libpq_url: Some(connstr.to_string()),
                        grpc_url: None,
                    },
                )
            })
            .collect(),
        prefer_grpc: false,
    }
}

impl TryFrom<ComputeSpec> for ParsedSpec {
    type Error = String;
    fn try_from(spec: ComputeSpec) -> Result<Self, String> {
        // Extract the options from the spec file that are needed to connect to
        // the storage system.
        //
        // For backwards-compatibility, the top-level fields in the spec file
        // may be empty. In that case, we need to dig them from the GUCs in the
        // cluster.settings field.
        let pageserver_conninfo = match &spec.pageserver_connection_info {
            Some(x) => x.clone(),
            None => {
                if let Some(guc) = spec.cluster.settings.find("neon.pageserver_connstring") {
                    extract_pageserver_conninfo_from_guc(&guc)
                } else {
                    return Err("pageserver connstr should be provided".to_string());
                }
            }
        };

        let safekeeper_connstrings = if spec.safekeeper_connstrings.is_empty() {
            if matches!(spec.mode, ComputeMode::Primary) {
                spec.cluster
                    .settings
                    .find("neon.safekeepers")
                    .ok_or("safekeeper connstrings should be provided")?
                    .split(',')
                    .map(|str| str.to_string())
                    .collect()
            } else {
                vec![]
            }
        } else {
            spec.safekeeper_connstrings.clone()
        };

        let storage_auth_token = spec.storage_auth_token.clone();
        let tenant_id: TenantId = if let Some(tenant_id) = spec.tenant_id {
            tenant_id
        } else {
            spec.cluster
                .settings
                .find("neon.tenant_id")
                .ok_or("tenant id should be provided")
                .map(|s| TenantId::from_str(&s))?
                .or(Err("invalid tenant id"))?
        };
        let timeline_id: TimelineId = if let Some(timeline_id) = spec.timeline_id {
            timeline_id
        } else {
            spec.cluster
                .settings
                .find("neon.timeline_id")
                .ok_or("timeline id should be provided")
                .map(|s| TimelineId::from_str(&s))?
                .or(Err("invalid timeline id"))?
        };

        let endpoint_storage_addr: Option<String> = spec
            .endpoint_storage_addr
            .clone()
            .or_else(|| spec.cluster.settings.find("neon.endpoint_storage_addr"));
        let endpoint_storage_token = spec
            .endpoint_storage_token
            .clone()
            .or_else(|| spec.cluster.settings.find("neon.endpoint_storage_token"));

        let res = ParsedSpec {
            spec,
            pageserver_conninfo,
            safekeeper_connstrings,
            storage_auth_token,
            tenant_id,
            timeline_id,
            endpoint_storage_addr,
            endpoint_storage_token,
        };

        // Now check validity of the parsed specification
        res.validate()?;
        Ok(res)
    }
}

/// If we are a VM, returns a [`Command`] that will run in the `neon-postgres`
/// cgroup. Otherwise returns the default `Command::new(cmd)`
///
/// This function should be used to start postgres, as it will start it in the
/// neon-postgres cgroup if we are a VM. This allows autoscaling to control
/// postgres' resource usage. The cgroup will exist in VMs because vm-builder
/// creates it during the sysinit phase of its inittab.
fn maybe_cgexec(cmd: &str) -> Command {
    // The cplane sets this env var for autoscaling computes.
    // use `var_os` so we don't have to worry about the variable being valid
    // unicode. Should never be an concern . . . but just in case
    if env::var_os("AUTOSCALING").is_some() {
        let mut command = Command::new("cgexec");
        command.args(["-g", "memory:neon-postgres"]);
        command.arg(cmd);
        command
    } else {
        Command::new(cmd)
    }
}

struct PostgresHandle {
    postgres: std::process::Child,
    log_collector: tokio::task::JoinHandle<Result<()>>,
}

impl PostgresHandle {
    /// Return PID of the postgres (postmaster) process
    fn pid(&self) -> Pid {
        Pid::from_raw(self.postgres.id() as i32)
    }
}

struct StartVmMonitorResult {
    #[cfg(target_os = "linux")]
    token: tokio_util::sync::CancellationToken,
    #[cfg(target_os = "linux")]
    vm_monitor: Option<tokio::task::JoinHandle<Result<()>>>,
}

impl ComputeNode {
    pub fn new(params: ComputeNodeParams, config: ComputeConfig) -> Result<Self> {
        let connstr = params.connstr.as_str();
        let mut conn_conf = postgres::config::Config::from_str(connstr)
            .context("cannot build postgres config from connstr")?;
        let mut tokio_conn_conf = tokio_postgres::config::Config::from_str(connstr)
            .context("cannot build tokio postgres config from connstr")?;

        // Users can set some configuration parameters per database with
        //   ALTER DATABASE ... SET ...
        //
        // There are at least these parameters:
        //
        //   - role=some_other_role
        //   - default_transaction_read_only=on
        //   - statement_timeout=1, i.e., 1ms, which will cause most of the queries to fail
        //   - search_path=non_public_schema, this should be actually safe because
        //     we don't call any functions in user databases, but better to always reset
        //     it to public.
        //
        // that can affect `compute_ctl` and prevent it from properly configuring the database schema.
        // Unset them via connection string options before connecting to the database.
        // N.B. keep it in sync with `ZENITH_OPTIONS` in `get_maintenance_client()`.
        const EXTRA_OPTIONS: &str = "-c role=cloud_admin -c default_transaction_read_only=off -c search_path=public -c statement_timeout=0 -c pgaudit.log=none";
        let options = match conn_conf.get_options() {
            // Allow the control plane to override any options set by the
            // compute
            Some(options) => format!("{EXTRA_OPTIONS} {options}"),
            None => EXTRA_OPTIONS.to_string(),
        };
        conn_conf.options(&options);
        tokio_conn_conf.options(&options);

        let mut new_state = ComputeState::new();
        if let Some(spec) = config.spec {
            let pspec = ParsedSpec::try_from(spec).map_err(|msg| anyhow!(msg))?;
            new_state.pspec = Some(pspec);
        }

        Ok(ComputeNode {
            params,
            conn_conf,
            tokio_conn_conf,
            state: Mutex::new(new_state),
            state_changed: Condvar::new(),
            ext_download_progress: RwLock::new(HashMap::new()),
            compute_ctl_config: config.compute_ctl_config,
        })
    }

    /// Top-level control flow of compute_ctl. Returns a process exit code we should
    /// exit with.
    pub fn run(self) -> Result<Option<i32>> {
        let this = Arc::new(self);

        let cli_spec = this.state.lock().unwrap().pspec.clone();

        // If this is a pooled VM, prewarm before starting HTTP server and becoming
        // available for binding. Prewarming helps Postgres start quicker later,
        // because QEMU will already have its memory allocated from the host, and
        // the necessary binaries will already be cached.
        if cli_spec.is_none() {
            this.prewarm_postgres_vm_memory()?;
        }

        // Set the up metric with Empty status before starting the HTTP server.
        // That way on the first metric scrape, an external observer will see us
        // as 'up' and 'empty' (unless the compute was started with a spec or
        // already configured by control plane).
        COMPUTE_CTL_UP
            .with_label_values(&[&BUILD_TAG, ComputeStatus::Empty.to_string().as_str()])
            .set(1);

        // Launch the external HTTP server first, so that we can serve control plane
        // requests while configuration is still in progress.
        crate::http::server::Server::External {
            port: this.params.external_http_port,
            config: this.compute_ctl_config.clone(),
            compute_id: this.params.compute_id.clone(),
        }
        .launch(&this);

        // The internal HTTP server could be launched later, but there isn't much
        // sense in waiting.
        crate::http::server::Server::Internal {
            port: this.params.internal_http_port,
        }
        .launch(&this);

        // If we got a spec from the CLI already, use that. Otherwise wait for the
        // control plane to pass it to us with a /configure HTTP request
        let pspec = if let Some(cli_spec) = cli_spec {
            cli_spec
        } else {
            this.wait_spec()?
        };

        launch_lsn_lease_bg_task_for_static(&this);

        // We have a spec, start the compute
        let mut delay_exit = false;
        let mut vm_monitor = None;
        let mut pg_process: Option<PostgresHandle> = None;

        match this.start_compute(&mut pg_process) {
            Ok(()) => {
                // Success! Launch remaining services (just vm-monitor currently)
                vm_monitor =
                    Some(this.start_vm_monitor(pspec.spec.disable_lfc_resizing.unwrap_or(false)));
            }
            Err(err) => {
                // Something went wrong with the startup. Log it and expose the error to
                // HTTP status requests.
                error!("could not start the compute node: {:#}", err);
                this.set_failed_status(err);
                delay_exit = true;

                // If the error happened after starting PostgreSQL, kill it
                if let Some(ref pg_process) = pg_process {
                    kill(pg_process.pid(), Signal::SIGQUIT).ok();
                }
            }
        }

        // If startup was successful, or it failed in the late stages,
        // PostgreSQL is now running. Wait until it exits.
        let exit_code = if let Some(pg_handle) = pg_process {
            let exit_status = this.wait_postgres(pg_handle);
            info!("Postgres exited with code {}, shutting down", exit_status);
            exit_status.code()
        } else {
            None
        };

        // Terminate the vm_monitor so it releases the file watcher on
        // /sys/fs/cgroup/neon-postgres.
        // Note: the vm-monitor only runs on linux because it requires cgroups.
        if let Some(vm_monitor) = vm_monitor {
            cfg_if::cfg_if! {
                if #[cfg(target_os = "linux")] {
                    // Kills all threads spawned by the monitor
                    vm_monitor.token.cancel();
                    if let Some(handle) = vm_monitor.vm_monitor {
                        // Kills the actual task running the monitor
                        handle.abort();
                    }
                } else {
                    _ = vm_monitor; // appease unused lint on macOS
                }
            }
        }

        // Reap the postgres process
        delay_exit |= this.cleanup_after_postgres_exit()?;

        // /terminate returns LSN. If we don't sleep at all, connection will break and we
        // won't get result. If we sleep too much, tests will take significantly longer
        // and Github Action run will error out
        let sleep_duration = if delay_exit {
            Duration::from_secs(30)
        } else {
            Duration::from_millis(300)
        };

        // If launch failed, keep serving HTTP requests for a while, so the cloud
        // control plane can get the actual error.
        if delay_exit {
            info!("giving control plane 30s to collect the error before shutdown");
        }
        std::thread::sleep(sleep_duration);
        Ok(exit_code)
    }

    pub fn wait_spec(&self) -> Result<ParsedSpec> {
        info!("no compute spec provided, waiting");
        let mut state = self.state.lock().unwrap();
        while state.status != ComputeStatus::ConfigurationPending {
            state = self.state_changed.wait(state).unwrap();
        }

        info!("got spec, continue configuration");
        let spec = state.pspec.as_ref().unwrap().clone();

        // Record for how long we slept waiting for the spec.
        let now = Utc::now();
        state.metrics.wait_for_spec_ms = now
            .signed_duration_since(state.start_time)
            .to_std()
            .unwrap()
            .as_millis() as u64;

        // Reset start time, so that the total startup time that is calculated later will
        // not include the time that we waited for the spec.
        state.start_time = now;

        Ok(spec)
    }

    /// Start compute.
    ///
    /// Prerequisites:
    /// - the compute spec has been placed in self.state.pspec
    ///
    /// On success:
    /// - status is set to ComputeStatus::Running
    /// - self.running_postgres is set
    ///
    /// On error:
    /// - status is left in ComputeStatus::Init. The caller is responsible for setting it to Failed
    /// - if Postgres was started before the fatal error happened, self.running_postgres is
    ///   set. The caller is responsible for killing it.
    ///
    /// Note that this is in the critical path of a compute cold start. Keep this fast.
    /// Try to do things concurrently, to hide the latencies.
    fn start_compute(self: &Arc<Self>, pg_handle: &mut Option<PostgresHandle>) -> Result<()> {
        let compute_state: ComputeState;

        let start_compute_span;
        let _this_entered;
        {
            let mut state_guard = self.state.lock().unwrap();

            // Create a tracing span for the startup operation.
            //
            // We could otherwise just annotate the function with #[instrument], but if
            // we're being configured from a /configure HTTP request, we want the
            // startup to be considered part of the /configure request.
            //
            // Similarly, if a trace ID was passed in env variables, attach it to the span.
            start_compute_span = {
                // Temporarily enter the parent span, so that the new span becomes its child.
                if let Some(p) = state_guard.startup_span.take() {
                    let _parent_entered = p.entered();
                    tracing::info_span!("start_compute")
                } else if let Some(otel_context) = startup_context_from_env() {
                    use tracing_opentelemetry::OpenTelemetrySpanExt;
                    let span = tracing::info_span!("start_compute");
                    span.set_parent(otel_context);
                    span
                } else {
                    tracing::info_span!("start_compute")
                }
            };
            _this_entered = start_compute_span.enter();

            state_guard.set_status(ComputeStatus::Init, &self.state_changed);
            compute_state = state_guard.clone()
        }

        let pspec = compute_state.pspec.as_ref().expect("spec must be set");
        info!(
            "starting compute for project {}, operation {}, tenant {}, timeline {}, project {}, branch {}, endpoint {}, features {:?}, spec.remote_extensions {:?}",
            pspec.spec.cluster.cluster_id.as_deref().unwrap_or("None"),
            pspec.spec.operation_uuid.as_deref().unwrap_or("None"),
            pspec.tenant_id,
            pspec.timeline_id,
            pspec.spec.project_id.as_deref().unwrap_or("None"),
            pspec.spec.branch_id.as_deref().unwrap_or("None"),
            pspec.spec.endpoint_id.as_deref().unwrap_or("None"),
            pspec.spec.features,
            pspec.spec.remote_extensions,
        );

        ////// PRE-STARTUP PHASE: things that need to be finished before we start the Postgres process

        // Collect all the tasks that must finish here
        let mut pre_tasks = tokio::task::JoinSet::new();

        // Make sure TLS certificates are properly loaded and in the right place.
        if self.compute_ctl_config.tls.is_some() {
            let this = self.clone();
            pre_tasks.spawn(async move {
                this.watch_cert_for_changes().await;

                Ok::<(), anyhow::Error>(())
            });
        }

        let tls_config = self.tls_config(&pspec.spec);

        // If there are any remote extensions in shared_preload_libraries, start downloading them
        if pspec.spec.remote_extensions.is_some() {
            let (this, spec) = (self.clone(), pspec.spec.clone());
            pre_tasks.spawn(async move {
                this.download_preload_extensions(&spec)
                    .in_current_span()
                    .await
            });
        }

        // Prepare pgdata directory. This downloads the basebackup, among other things.
        {
            let (this, cs) = (self.clone(), compute_state.clone());
            pre_tasks.spawn_blocking_child(move || this.prepare_pgdata(&cs));
        }

        // Resize swap to the desired size if the compute spec says so
        if let (Some(size_bytes), true) =
            (pspec.spec.swap_size_bytes, self.params.resize_swap_on_bind)
        {
            pre_tasks.spawn_blocking_child(move || {
                // To avoid 'swapoff' hitting postgres startup, we need to run resize-swap to completion
                // *before* starting postgres.
                //
                // In theory, we could do this asynchronously if SkipSwapon was enabled for VMs, but this
                // carries a risk of introducing hard-to-debug issues - e.g. if postgres sometimes gets
                // OOM-killed during startup because swap wasn't available yet.
                resize_swap(size_bytes).context("failed to resize swap")?;
                let size_mib = size_bytes as f32 / (1 << 20) as f32; // just for more coherent display.
                info!(%size_bytes, %size_mib, "resized swap");

                Ok::<(), anyhow::Error>(())
            });
        }

        // Set disk quota if the compute spec says so
        if let (Some(disk_quota_bytes), Some(disk_quota_fs_mountpoint)) = (
            pspec.spec.disk_quota_bytes,
            self.params.set_disk_quota_for_fs.as_ref(),
        ) {
            let disk_quota_fs_mountpoint = disk_quota_fs_mountpoint.clone();
            pre_tasks.spawn_blocking_child(move || {
                set_disk_quota(disk_quota_bytes, &disk_quota_fs_mountpoint)
                    .context("failed to set disk quota")?;
                let size_mib = disk_quota_bytes as f32 / (1 << 20) as f32; // just for more coherent display.
                info!(%disk_quota_bytes, %size_mib, "set disk quota");

                Ok::<(), anyhow::Error>(())
            });
        }

        // tune pgbouncer
        if let Some(pgbouncer_settings) = &pspec.spec.pgbouncer_settings {
            info!("tuning pgbouncer");

            let pgbouncer_settings = pgbouncer_settings.clone();
            let tls_config = tls_config.clone();

            // Spawn a background task to do the tuning,
            // so that we don't block the main thread that starts Postgres.
            let _handle = tokio::spawn(async move {
                let res = tune_pgbouncer(pgbouncer_settings, tls_config).await;
                if let Err(err) = res {
                    error!("error while tuning pgbouncer: {err:?}");
                    // Continue with the startup anyway
                }
            });
        }

        // configure local_proxy
        if let Some(local_proxy) = &pspec.spec.local_proxy_config {
            info!("configuring local_proxy");

            // Spawn a background task to do the configuration,
            // so that we don't block the main thread that starts Postgres.

            let mut local_proxy = local_proxy.clone();
            local_proxy.tls = tls_config.clone();

            let _handle = tokio::spawn(async move {
                if let Err(err) = local_proxy::configure(&local_proxy) {
                    error!("error while configuring local_proxy: {err:?}");
                    // Continue with the startup anyway
                }
            });
        }

        // Configure and start rsyslog for compliance audit logging
        match pspec.spec.audit_log_level {
            ComputeAudit::Hipaa | ComputeAudit::Extended | ComputeAudit::Full => {
                let remote_endpoint =
                    std::env::var("AUDIT_LOGGING_ENDPOINT").unwrap_or("".to_string());
                if remote_endpoint.is_empty() {
                    anyhow::bail!("AUDIT_LOGGING_ENDPOINT is empty");
                }

                let log_directory_path = Path::new(&self.params.pgdata).join("log");
                let log_directory_path = log_directory_path.to_string_lossy().to_string();

                // Add project_id,endpoint_id to identify the logs.
                //
                // These ids are passed from cplane,
                let endpoint_id = pspec.spec.endpoint_id.as_deref().unwrap_or("");
                let project_id = pspec.spec.project_id.as_deref().unwrap_or("");

                configure_audit_rsyslog(
                    log_directory_path.clone(),
                    endpoint_id,
                    project_id,
                    &remote_endpoint,
                )?;

                // Launch a background task to clean up the audit logs
                launch_pgaudit_gc(log_directory_path);
            }
            _ => {}
        }

        // Configure and start rsyslog for Postgres logs export
        let conf = PostgresLogsRsyslogConfig::new(pspec.spec.logs_export_host.as_deref());
        configure_postgres_logs_export(conf)?;

        // Launch remaining service threads
        let _monitor_handle = launch_monitor(self);
        let _configurator_handle = launch_configurator(self);

        // Wait for all the pre-tasks to finish before starting postgres
        let rt = tokio::runtime::Handle::current();
        while let Some(res) = rt.block_on(pre_tasks.join_next()) {
            res??;
        }

        ////// START POSTGRES
        let start_time = Utc::now();
        let pg_process = self.start_postgres(pspec.storage_auth_token.clone())?;
        let postmaster_pid = pg_process.pid();
        *pg_handle = Some(pg_process);

        // If this is a primary endpoint, perform some post-startup configuration before
        // opening it up for the world.
        let config_time = Utc::now();
        if pspec.spec.mode == ComputeMode::Primary {
            self.configure_as_primary(&compute_state)?;

            let conf = self.get_tokio_conn_conf(None);
            tokio::task::spawn(async {
                let _ = installed_extensions(conf).await;
            });
        }

        // All done!
        let startup_end_time = Utc::now();
        let metrics = {
            let mut state = self.state.lock().unwrap();
            state.metrics.start_postgres_ms = config_time
                .signed_duration_since(start_time)
                .to_std()
                .unwrap()
                .as_millis() as u64;
            state.metrics.config_ms = startup_end_time
                .signed_duration_since(config_time)
                .to_std()
                .unwrap()
                .as_millis() as u64;
            state.metrics.total_startup_ms = startup_end_time
                .signed_duration_since(compute_state.start_time)
                .to_std()
                .unwrap()
                .as_millis() as u64;
            state.metrics.clone()
        };
        self.set_status(ComputeStatus::Running);

        // Log metrics so that we can search for slow operations in logs
        info!(?metrics, postmaster_pid = %postmaster_pid, "compute start finished");

        // Spawn the extension stats background task
        self.spawn_extension_stats_task();

        if pspec.spec.autoprewarm {
            self.prewarm_lfc(None);
        }
        Ok(())
    }

    #[instrument(skip_all)]
    async fn download_preload_extensions(&self, spec: &ComputeSpec) -> Result<()> {
        let remote_extensions = if let Some(remote_extensions) = &spec.remote_extensions {
            remote_extensions
        } else {
            return Ok(());
        };

        // First, create control files for all available extensions
        extension_server::create_control_files(remote_extensions, &self.params.pgbin);

        let library_load_start_time = Utc::now();
        let remote_ext_metrics = self.prepare_preload_libraries(spec).await?;

        let library_load_time = Utc::now()
            .signed_duration_since(library_load_start_time)
            .to_std()
            .unwrap()
            .as_millis() as u64;
        let mut state = self.state.lock().unwrap();
        state.metrics.load_ext_ms = library_load_time;
        state.metrics.num_ext_downloaded = remote_ext_metrics.num_ext_downloaded;
        state.metrics.largest_ext_size = remote_ext_metrics.largest_ext_size;
        state.metrics.total_ext_download_size = remote_ext_metrics.total_ext_download_size;
        info!(
            "Loading shared_preload_libraries took {:?}ms",
            library_load_time
        );
        info!("{:?}", remote_ext_metrics);

        Ok(())
    }

    /// Start the vm-monitor if directed to. The vm-monitor only runs on linux
    /// because it requires cgroups.
    fn start_vm_monitor(&self, disable_lfc_resizing: bool) -> StartVmMonitorResult {
        cfg_if::cfg_if! {
            if #[cfg(target_os = "linux")] {
                use std::env;
                use tokio_util::sync::CancellationToken;

                // This token is used internally by the monitor to clean up all threads
                let token = CancellationToken::new();

                // don't pass postgres connection string to vm-monitor if we don't want it to resize LFC
                let pgconnstr = if disable_lfc_resizing {
                    None
                } else {
                    Some(self.params.filecache_connstr.clone())
                };

                let vm_monitor = if env::var_os("AUTOSCALING").is_some() {
                    let vm_monitor = tokio::spawn(vm_monitor::start(
                        Box::leak(Box::new(vm_monitor::Args {
                            cgroup: Some(self.params.cgroup.clone()),
                            pgconnstr,
                            addr: self.params.vm_monitor_addr.clone(),
                        })),
                        token.clone(),
                    ));
                    Some(vm_monitor)
                } else {
                    None
                };
                StartVmMonitorResult { token, vm_monitor }
            } else {
                _ = disable_lfc_resizing; // appease unused lint on macOS
                StartVmMonitorResult { }
            }
        }
    }

    fn cleanup_after_postgres_exit(&self) -> Result<bool> {
        // Maybe sync safekeepers again, to speed up next startup
        let compute_state = self.state.lock().unwrap().clone();
        let pspec = compute_state.pspec.as_ref().expect("spec must be set");
        let lsn = if matches!(pspec.spec.mode, compute_api::spec::ComputeMode::Primary) {
            info!("syncing safekeepers on shutdown");
            let storage_auth_token = pspec.storage_auth_token.clone();
            let lsn = self.sync_safekeepers(storage_auth_token)?;
            info!(%lsn, "synced safekeepers");
            Some(lsn)
        } else {
            info!("not primary, not syncing safekeepers");
            None
        };

        let mut delay_exit = false;
        let mut state = self.state.lock().unwrap();
        state.terminate_flush_lsn = lsn;
        if let ComputeStatus::TerminationPending { mode } = state.status {
            state.status = ComputeStatus::Terminated;
            self.state_changed.notify_all();
            // we were asked to terminate gracefully, don't exit to avoid restart
            delay_exit = mode == compute_api::responses::TerminateMode::Fast
        }
        drop(state);

        if let Err(err) = self.check_for_core_dumps() {
            error!("error while checking for core dumps: {err:?}");
        }

        Ok(delay_exit)
    }

    /// Check that compute node has corresponding feature enabled.
    pub fn has_feature(&self, feature: ComputeFeature) -> bool {
        let state = self.state.lock().unwrap();

        if let Some(s) = state.pspec.as_ref() {
            s.spec.features.contains(&feature)
        } else {
            false
        }
    }

    pub fn set_status(&self, status: ComputeStatus) {
        let mut state = self.state.lock().unwrap();
        state.set_status(status, &self.state_changed);
    }

    pub fn set_failed_status(&self, err: anyhow::Error) {
        let mut state = self.state.lock().unwrap();
        state.set_failed_status(err, &self.state_changed);
    }

    pub fn get_status(&self) -> ComputeStatus {
        self.state.lock().unwrap().status
    }

    pub fn get_timeline_id(&self) -> Option<TimelineId> {
        self.state
            .lock()
            .unwrap()
            .pspec
            .as_ref()
            .map(|s| s.timeline_id)
    }

    // Remove `pgdata` directory and create it again with right permissions.
    fn create_pgdata(&self) -> Result<()> {
        // Ignore removal error, likely it is a 'No such file or directory (os error 2)'.
        // If it is something different then create_dir() will error out anyway.
        let pgdata = &self.params.pgdata;
        let _ok = fs::remove_dir_all(pgdata);
        fs::create_dir(pgdata)?;
        fs::set_permissions(pgdata, fs::Permissions::from_mode(0o700))?;

        Ok(())
    }

<<<<<<< HEAD
    // Get basebackup from the libpq connection to pageserver using `connstr` XXX and
    // unarchive it to `pgdata` directory overriding all its previous content.
    #[instrument(skip_all, fields(%lsn))]
    fn try_get_basebackup(&self, compute_state: &ComputeState, lsn: Lsn) -> Result<()> {
        let spec = compute_state.pspec.as_ref().expect("spec must be set");

        if spec.pageserver_conninfo.prefer_grpc {
            self.try_get_basebackup_grpc(spec, lsn)?;
        } else {
            self.try_get_basebackup_libpq(spec, lsn)?;
        }
        Ok(())
    }

    fn try_get_basebackup_grpc(&self, spec: &ParsedSpec, lsn: Lsn) -> Result<()> {
        let start_time = Instant::now();

        let shard0 = spec
            .pageserver_conninfo
            .shards
            .get(&0)
            .expect("shard 0 connection info missing");
        let shard0_url = shard0.grpc_url.clone().expect("no grpc_url for shard 0");

        info!("getting basebackup@{} from pageserver {}", lsn, shard0_url);

        let chunks = tokio::runtime::Handle::current().block_on(async move {
            let mut client =
                page_api::proto::PageServiceClient::connect(shard0_url.to_string()).await?;

            let req = page_api::proto::GetBaseBackupRequest {
                lsn: lsn.0,
                replica: false, // TODO: handle replicas, with LSN 0
                full: false,
            };
            let mut req = tonic::Request::new(req);
            let metadata = req.metadata_mut();
            metadata.insert("neon-tenant-id", spec.tenant_id.to_string().parse()?);
            metadata.insert("neon-timeline-id", spec.timeline_id.to_string().parse()?);
            metadata.insert("neon-shard-id", "0000".to_string().parse()?); // TODO: shard count
            if let Some(auth) = spec.storage_auth_token.as_ref() {
                metadata.insert("authorization", format!("Bearer {auth}").parse()?);
            }

            let chunks = client.get_base_backup(req).await?.into_inner();
            anyhow::Ok(chunks)
        })?;
        let pageserver_connect_micros = start_time.elapsed().as_micros() as u64;

        // Convert the chunks stream into an AsyncRead
        let stream_reader = StreamReader::new(
            chunks.map(|chunk| chunk.map(|c| c.chunk).map_err(std::io::Error::other)),
        );

        // Wrap the AsyncRead into a blocking reader for compatibility with tar::Archive
        let reader = tokio_util::io::SyncIoBridge::new(stream_reader);
        let mut measured_reader = MeasuredReader::new(reader);
        let mut bufreader = std::io::BufReader::new(&mut measured_reader);

        // Read the archive directly from the `CopyOutReader`
        //
        // Set `ignore_zeros` so that unpack() reads all the Copy data and
        // doesn't stop at the end-of-archive marker. Otherwise, if the server
        // sends an Error after finishing the tarball, we will not notice it.
        let mut ar = tar::Archive::new(&mut bufreader);
        ar.set_ignore_zeros(true);
        ar.unpack(&self.params.pgdata)?;

        // Report metrics
        let mut state = self.state.lock().unwrap();
        state.metrics.pageserver_connect_micros = pageserver_connect_micros;
        state.metrics.basebackup_bytes = measured_reader.get_byte_count() as u64;
        state.metrics.basebackup_ms = start_time.elapsed().as_millis() as u64;
        Ok(())
    }

    fn try_get_basebackup_libpq(&self, spec: &ParsedSpec, lsn: Lsn) -> Result<()> {
        let start_time = Instant::now();

        let shard0 = spec
            .pageserver_conninfo
            .shards
            .get(&0)
            .expect("shard 0 connection info missing");
        let shard0_connstr = shard0.libpq_url.clone().expect("no libpq_url for shard 0");
        info!(
            "getting basebackup@{} from pageserver {}",
            lsn, shard0_connstr
        );

        let mut config = postgres::Config::from_str(&shard0_connstr)?;
=======
    /// Fetches a basebackup from the Pageserver using the compute state's Pageserver connstring and
    /// unarchives it to `pgdata` directory, replacing any existing contents.
    #[instrument(skip_all, fields(%lsn))]
    fn try_get_basebackup(&self, compute_state: &ComputeState, lsn: Lsn) -> Result<()> {
        let spec = compute_state.pspec.as_ref().expect("spec must be set");

        let shard0_connstr = spec.pageserver_connstr.split(',').next().unwrap();
        let started = Instant::now();

        let (connected, size) = match PageserverProtocol::from_connstring(shard0_connstr)? {
            PageserverProtocol::Libpq => self.try_get_basebackup_libpq(spec, lsn)?,
            PageserverProtocol::Grpc => self.try_get_basebackup_grpc(spec, lsn)?,
        };

        let mut state = self.state.lock().unwrap();
        state.metrics.pageserver_connect_micros =
            connected.duration_since(started).as_micros() as u64;
        state.metrics.basebackup_bytes = size as u64;
        state.metrics.basebackup_ms = started.elapsed().as_millis() as u64;

        Ok(())
    }

    /// Fetches a basebackup via gRPC. The connstring must use grpc://. Returns the timestamp when
    /// the connection was established, and the (compressed) size of the basebackup.
    fn try_get_basebackup_grpc(&self, spec: &ParsedSpec, lsn: Lsn) -> Result<(Instant, usize)> {
        let shard0_connstr = spec
            .pageserver_connstr
            .split(',')
            .next()
            .unwrap()
            .to_string();
        let shard_index = match spec.pageserver_connstr.split(',').count() as u8 {
            0 | 1 => ShardIndex::unsharded(),
            count => ShardIndex::new(ShardNumber(0), ShardCount(count)),
        };

        let (reader, connected) = tokio::runtime::Handle::current().block_on(async move {
            let mut client = page_api::Client::new(
                shard0_connstr,
                spec.tenant_id,
                spec.timeline_id,
                shard_index,
                spec.storage_auth_token.clone(),
                None, // NB: base backups use payload compression
            )
            .await?;
            let connected = Instant::now();
            let reader = client
                .get_base_backup(page_api::GetBaseBackupRequest {
                    lsn: (lsn != Lsn(0)).then_some(lsn),
                    compression: BaseBackupCompression::Gzip,
                    replica: spec.spec.mode != ComputeMode::Primary,
                    full: false,
                })
                .await?;
            anyhow::Ok((reader, connected))
        })?;

        let mut reader = MeasuredReader::new(tokio_util::io::SyncIoBridge::new(reader));

        // Set `ignore_zeros` so that unpack() reads the entire stream and doesn't just stop at the
        // end-of-archive marker. If the server errors, the tar::Builder drop handler will write an
        // end-of-archive marker before the error is emitted, and we would not see the error.
        let mut ar = tar::Archive::new(flate2::read::GzDecoder::new(&mut reader));
        ar.set_ignore_zeros(true);
        ar.unpack(&self.params.pgdata)?;

        Ok((connected, reader.get_byte_count()))
    }

    /// Fetches a basebackup via libpq. The connstring must use postgresql://. Returns the timestamp
    /// when the connection was established, and the (compressed) size of the basebackup.
    fn try_get_basebackup_libpq(&self, spec: &ParsedSpec, lsn: Lsn) -> Result<(Instant, usize)> {
        let shard0_connstr = spec.pageserver_connstr.split(',').next().unwrap();
        let mut config = postgres::Config::from_str(shard0_connstr)?;
>>>>>>> 8e216a3a

        // Use the storage auth token from the config file, if given.
        // Note: this overrides any password set in the connection string.
        if let Some(storage_auth_token) = &spec.storage_auth_token {
            info!("Got storage auth token from spec file");
            config.password(storage_auth_token);
        } else {
            info!("Storage auth token not set");
        }

        config.application_name("compute_ctl");
        config.options(&format!(
            "-c neon.compute_mode={}",
            spec.spec.mode.to_type_str()
        ));

        // Connect to pageserver
        let mut client = config.connect(NoTls)?;
        let connected = Instant::now();

        let basebackup_cmd = match lsn {
            Lsn(0) => {
                if spec.spec.mode != ComputeMode::Primary {
                    format!(
                        "basebackup {} {} --gzip --replica",
                        spec.tenant_id, spec.timeline_id
                    )
                } else {
                    format!("basebackup {} {} --gzip", spec.tenant_id, spec.timeline_id)
                }
            }
            _ => {
                if spec.spec.mode != ComputeMode::Primary {
                    format!(
                        "basebackup {} {} {} --gzip --replica",
                        spec.tenant_id, spec.timeline_id, lsn
                    )
                } else {
                    format!(
                        "basebackup {} {} {} --gzip",
                        spec.tenant_id, spec.timeline_id, lsn
                    )
                }
            }
        };

        let copyreader = client.copy_out(basebackup_cmd.as_str())?;
        let mut measured_reader = MeasuredReader::new(copyreader);
        let mut bufreader = std::io::BufReader::new(&mut measured_reader);

        // Read the archive directly from the `CopyOutReader`
        //
        // Set `ignore_zeros` so that unpack() reads all the Copy data and
        // doesn't stop at the end-of-archive marker. Otherwise, if the server
        // sends an Error after finishing the tarball, we will not notice it.
        // The tar::Builder drop handler will write an end-of-archive marker
        // before emitting the error, and we would not see it otherwise.
        let mut ar = tar::Archive::new(flate2::read::GzDecoder::new(&mut bufreader));
        ar.set_ignore_zeros(true);
        ar.unpack(&self.params.pgdata)?;

        Ok((connected, measured_reader.get_byte_count()))
    }

    // Gets the basebackup in a retry loop
    #[instrument(skip_all, fields(%lsn))]
    pub fn get_basebackup(&self, compute_state: &ComputeState, lsn: Lsn) -> Result<()> {
        let mut retry_period_ms = 500.0;
        let mut attempts = 0;
        const DEFAULT_ATTEMPTS: u16 = 10;
        #[cfg(feature = "testing")]
        let max_attempts = if let Ok(v) = env::var("NEON_COMPUTE_TESTING_BASEBACKUP_RETRIES") {
            u16::from_str(&v).unwrap()
        } else {
            DEFAULT_ATTEMPTS
        };
        #[cfg(not(feature = "testing"))]
        let max_attempts = DEFAULT_ATTEMPTS;
        loop {
            let result = self.try_get_basebackup(compute_state, lsn);
            match result {
                Ok(_) => {
                    return result;
                }
                Err(ref e) if attempts < max_attempts => {
                    warn!("Failed to get basebackup: {e:?} (attempt {attempts}/{max_attempts})");
                    std::thread::sleep(std::time::Duration::from_millis(retry_period_ms as u64));
                    retry_period_ms *= 1.5;
                }
                Err(_) => {
                    return result;
                }
            }
            attempts += 1;
        }
    }

    pub async fn check_safekeepers_synced_async(
        &self,
        compute_state: &ComputeState,
    ) -> Result<Option<Lsn>> {
        // Construct a connection config for each safekeeper
        let pspec: ParsedSpec = compute_state
            .pspec
            .as_ref()
            .expect("spec must be set")
            .clone();
        let sk_connstrs: Vec<String> = pspec.safekeeper_connstrings.clone();
        let sk_configs = sk_connstrs.into_iter().map(|connstr| {
            // Format connstr
            let id = connstr.clone();
            let connstr = format!("postgresql://no_user@{connstr}");
            let options = format!(
                "-c timeline_id={} tenant_id={}",
                pspec.timeline_id, pspec.tenant_id
            );

            // Construct client
            let mut config = tokio_postgres::Config::from_str(&connstr).unwrap();
            config.options(&options);
            if let Some(storage_auth_token) = pspec.storage_auth_token.clone() {
                config.password(storage_auth_token);
            }

            (id, config)
        });

        // Create task set to query all safekeepers
        let mut tasks = FuturesUnordered::new();
        let quorum = sk_configs.len() / 2 + 1;
        for (id, config) in sk_configs {
            let timeout = tokio::time::Duration::from_millis(100);
            let task = tokio::time::timeout(timeout, ping_safekeeper(id, config));
            tasks.push(tokio::spawn(task));
        }

        // Get a quorum of responses or errors
        let mut responses = Vec::new();
        let mut join_errors = Vec::new();
        let mut task_errors = Vec::new();
        let mut timeout_errors = Vec::new();
        while let Some(response) = tasks.next().await {
            match response {
                Ok(Ok(Ok(r))) => responses.push(r),
                Ok(Ok(Err(e))) => task_errors.push(e),
                Ok(Err(e)) => timeout_errors.push(e),
                Err(e) => join_errors.push(e),
            };
            if responses.len() >= quorum {
                break;
            }
            if join_errors.len() + task_errors.len() + timeout_errors.len() >= quorum {
                break;
            }
        }

        // In case of error, log and fail the check, but don't crash.
        // We're playing it safe because these errors could be transient
        // and we don't yet retry. Also being careful here allows us to
        // be backwards compatible with safekeepers that don't have the
        // TIMELINE_STATUS API yet.
        if responses.len() < quorum {
            error!(
                "failed sync safekeepers check {:?} {:?} {:?}",
                join_errors, task_errors, timeout_errors
            );
            return Ok(None);
        }

        Ok(check_if_synced(responses))
    }

    // Fast path for sync_safekeepers. If they're already synced we get the lsn
    // in one roundtrip. If not, we should do a full sync_safekeepers.
    #[instrument(skip_all)]
    pub fn check_safekeepers_synced(&self, compute_state: &ComputeState) -> Result<Option<Lsn>> {
        let start_time = Utc::now();

        let rt = tokio::runtime::Handle::current();
        let result = rt.block_on(self.check_safekeepers_synced_async(compute_state));

        // Record runtime
        self.state.lock().unwrap().metrics.sync_sk_check_ms = Utc::now()
            .signed_duration_since(start_time)
            .to_std()
            .unwrap()
            .as_millis() as u64;
        result
    }

    // Run `postgres` in a special mode with `--sync-safekeepers` argument
    // and return the reported LSN back to the caller.
    #[instrument(skip_all)]
    pub fn sync_safekeepers(&self, storage_auth_token: Option<String>) -> Result<Lsn> {
        let start_time = Utc::now();

        let mut sync_handle = maybe_cgexec(&self.params.pgbin)
            .args(["--sync-safekeepers"])
            .env("PGDATA", &self.params.pgdata) // we cannot use -D in this mode
            .envs(if let Some(storage_auth_token) = &storage_auth_token {
                vec![("NEON_AUTH_TOKEN", storage_auth_token)]
            } else {
                vec![]
            })
            .stdout(Stdio::piped())
            .stderr(Stdio::piped())
            .spawn()
            .expect("postgres --sync-safekeepers failed to start");
        SYNC_SAFEKEEPERS_PID.store(sync_handle.id(), Ordering::SeqCst);

        // `postgres --sync-safekeepers` will print all log output to stderr and
        // final LSN to stdout. So we leave stdout to collect LSN, while stderr logs
        // will be collected in a child thread.
        let stderr = sync_handle
            .stderr
            .take()
            .expect("stderr should be captured");
        let logs_handle = handle_postgres_logs(stderr);

        let sync_output = sync_handle
            .wait_with_output()
            .expect("postgres --sync-safekeepers failed");
        SYNC_SAFEKEEPERS_PID.store(0, Ordering::SeqCst);

        // Process has exited, so we can join the logs thread.
        let _ = tokio::runtime::Handle::current()
            .block_on(logs_handle)
            .map_err(|e| tracing::error!("log task panicked: {:?}", e));

        if !sync_output.status.success() {
            anyhow::bail!(
                "postgres --sync-safekeepers exited with non-zero status: {}. stdout: {}",
                sync_output.status,
                String::from_utf8(sync_output.stdout)
                    .expect("postgres --sync-safekeepers exited, and stdout is not utf-8"),
            );
        }

        self.state.lock().unwrap().metrics.sync_safekeepers_ms = Utc::now()
            .signed_duration_since(start_time)
            .to_std()
            .unwrap()
            .as_millis() as u64;

        let lsn = Lsn::from_str(String::from_utf8(sync_output.stdout)?.trim())?;

        Ok(lsn)
    }

    /// Do all the preparations like PGDATA directory creation, configuration,
    /// safekeepers sync, basebackup, etc.
    #[instrument(skip_all)]
    pub fn prepare_pgdata(&self, compute_state: &ComputeState) -> Result<()> {
        let pspec = compute_state.pspec.as_ref().expect("spec must be set");
        let spec = &pspec.spec;
        let pgdata_path = Path::new(&self.params.pgdata);

        let tls_config = self.tls_config(&pspec.spec);

        // Remove/create an empty pgdata directory and put configuration there.
        self.create_pgdata()?;
        config::write_postgres_conf(
            pgdata_path,
            &pspec.spec,
            self.params.internal_http_port,
            tls_config,
        )?;

        // Syncing safekeepers is only safe with primary nodes: if a primary
        // is already connected it will be kicked out, so a secondary (standby)
        // cannot sync safekeepers.
        let lsn = match spec.mode {
            ComputeMode::Primary => {
                info!("checking if safekeepers are synced");
                let lsn = if let Ok(Some(lsn)) = self.check_safekeepers_synced(compute_state) {
                    lsn
                } else {
                    info!("starting safekeepers syncing");
                    self.sync_safekeepers(pspec.storage_auth_token.clone())
                        .with_context(|| "failed to sync safekeepers")?
                };
                info!("safekeepers synced at LSN {}", lsn);
                lsn
            }
            ComputeMode::Static(lsn) => {
                info!("Starting read-only node at static LSN {}", lsn);
                lsn
            }
            ComputeMode::Replica => {
                info!("Initializing standby from latest Pageserver LSN");
                Lsn(0)
            }
        };

        self.get_basebackup(compute_state, lsn)
            .with_context(|| format!("failed to get basebackup@{}", lsn))?;

        // Update pg_hba.conf received with basebackup.
        update_pg_hba(pgdata_path)?;

        // Place pg_dynshmem under /dev/shm. This allows us to use
        // 'dynamic_shared_memory_type = mmap' so that the files are placed in
        // /dev/shm, similar to how 'dynamic_shared_memory_type = posix' works.
        //
        // Why on earth don't we just stick to the 'posix' default, you might
        // ask.  It turns out that making large allocations with 'posix' doesn't
        // work very well with autoscaling. The behavior we want is that:
        //
        // 1. You can make large DSM allocations, larger than the current RAM
        //    size of the VM, without errors
        //
        // 2. If the allocated memory is really used, the VM is scaled up
        //    automatically to accommodate that
        //
        // We try to make that possible by having swap in the VM. But with the
        // default 'posix' DSM implementation, we fail step 1, even when there's
        // plenty of swap available. PostgreSQL uses posix_fallocate() to create
        // the shmem segment, which is really just a file in /dev/shm in Linux,
        // but posix_fallocate() on tmpfs returns ENOMEM if the size is larger
        // than available RAM.
        //
        // Using 'dynamic_shared_memory_type = mmap' works around that, because
        // the Postgres 'mmap' DSM implementation doesn't use
        // posix_fallocate(). Instead, it uses repeated calls to write(2) to
        // fill the file with zeros. It's weird that that differs between
        // 'posix' and 'mmap', but we take advantage of it. When the file is
        // filled slowly with write(2), the kernel allows it to grow larger, as
        // long as there's swap available.
        //
        // In short, using 'dynamic_shared_memory_type = mmap' allows us one DSM
        // segment to be larger than currently available RAM. But because we
        // don't want to store it on a real file, which the kernel would try to
        // flush to disk, so symlink pg_dynshm to /dev/shm.
        //
        // We don't set 'dynamic_shared_memory_type = mmap' here, we let the
        // control plane control that option. If 'mmap' is not used, this
        // symlink doesn't affect anything.
        //
        // See https://github.com/neondatabase/autoscaling/issues/800
        std::fs::remove_dir(pgdata_path.join("pg_dynshmem"))?;
        symlink("/dev/shm/", pgdata_path.join("pg_dynshmem"))?;

        match spec.mode {
            ComputeMode::Primary => {}
            ComputeMode::Replica | ComputeMode::Static(..) => {
                add_standby_signal(pgdata_path)?;
            }
        }

        Ok(())
    }

    /// Start and stop a postgres process to warm up the VM for startup.
    pub fn prewarm_postgres_vm_memory(&self) -> Result<()> {
        info!("prewarming VM memory");

        // Create pgdata
        let pgdata = &format!("{}.warmup", self.params.pgdata);
        create_pgdata(pgdata)?;

        // Run initdb to completion
        info!("running initdb");
        let initdb_bin = Path::new(&self.params.pgbin)
            .parent()
            .unwrap()
            .join("initdb");
        Command::new(initdb_bin)
            .args(["--pgdata", pgdata])
            .output()
            .expect("cannot start initdb process");

        // Write conf
        use std::io::Write;
        let conf_path = Path::new(pgdata).join("postgresql.conf");
        let mut file = std::fs::File::create(conf_path)?;
        writeln!(file, "shared_buffers=65536")?;
        writeln!(file, "port=51055")?; // Nobody should be connecting
        writeln!(file, "shared_preload_libraries = 'neon'")?;

        // Start postgres
        info!("starting postgres");
        let mut pg = maybe_cgexec(&self.params.pgbin)
            .args(["-D", pgdata])
            .spawn()
            .expect("cannot start postgres process");

        // Stop it when it's ready
        info!("waiting for postgres");
        wait_for_postgres(&mut pg, Path::new(pgdata))?;
        // SIGQUIT orders postgres to exit immediately. We don't want to SIGKILL
        // it to avoid orphaned processes prowling around while datadir is
        // wiped.
        let pm_pid = Pid::from_raw(pg.id() as i32);
        kill(pm_pid, Signal::SIGQUIT)?;
        info!("sent SIGQUIT signal");
        pg.wait()?;
        info!("done prewarming vm memory");

        // clean up
        let _ok = fs::remove_dir_all(pgdata);
        Ok(())
    }

    /// Start Postgres as a child process and wait for it to start accepting
    /// connections.
    ///
    /// Returns a handle to the child process and a handle to the logs thread.
    #[instrument(skip_all)]
    pub fn start_postgres(&self, storage_auth_token: Option<String>) -> Result<PostgresHandle> {
        let pgdata_path = Path::new(&self.params.pgdata);

        // Run postgres as a child process.
        let mut pg = maybe_cgexec(&self.params.pgbin)
            .args(["-D", &self.params.pgdata])
            .envs(if let Some(storage_auth_token) = &storage_auth_token {
                vec![("NEON_AUTH_TOKEN", storage_auth_token)]
            } else {
                vec![]
            })
            .stderr(Stdio::piped())
            .spawn()
            .expect("cannot start postgres process");
        PG_PID.store(pg.id(), Ordering::SeqCst);

        // Start a task to collect logs from stderr.
        let stderr = pg.stderr.take().expect("stderr should be captured");
        let logs_handle = handle_postgres_logs(stderr);

        wait_for_postgres(&mut pg, pgdata_path)?;

        Ok(PostgresHandle {
            postgres: pg,
            log_collector: logs_handle,
        })
    }

    /// Wait for the child Postgres process forever. In this state Ctrl+C will
    /// propagate to Postgres and it will be shut down as well.
    fn wait_postgres(&self, mut pg_handle: PostgresHandle) -> std::process::ExitStatus {
        info!(postmaster_pid = %pg_handle.postgres.id(), "Waiting for Postgres to exit");

        let ecode = pg_handle
            .postgres
            .wait()
            .expect("failed to start waiting on Postgres process");
        PG_PID.store(0, Ordering::SeqCst);

        // Process has exited. Wait for the log collecting task to finish.
        let _ = tokio::runtime::Handle::current()
            .block_on(pg_handle.log_collector)
            .map_err(|e| tracing::error!("log task panicked: {:?}", e));

        ecode
    }

    /// Do post configuration of the already started Postgres. This function spawns a background task to
    /// configure the database after applying the compute spec. Currently, it upgrades the neon extension
    /// version. In the future, it may upgrade all 3rd-party extensions.
    #[instrument(skip_all)]
    pub fn post_apply_config(&self) -> Result<()> {
        let conf = self.get_tokio_conn_conf(Some("compute_ctl:post_apply_config"));
        tokio::spawn(async move {
            let res = async {
                let (mut client, connection) = conf.connect(NoTls).await?;
                tokio::spawn(async move {
                    if let Err(e) = connection.await {
                        eprintln!("connection error: {e}");
                    }
                });

                handle_neon_extension_upgrade(&mut client)
                    .await
                    .context("handle_neon_extension_upgrade")?;
                Ok::<_, anyhow::Error>(())
            }
            .await;
            if let Err(err) = res {
                error!("error while post_apply_config: {err:#}");
            }
        });
        Ok(())
    }

    pub fn get_conn_conf(&self, application_name: Option<&str>) -> postgres::Config {
        let mut conf = self.conn_conf.clone();
        if let Some(application_name) = application_name {
            conf.application_name(application_name);
        }
        conf
    }

    pub fn get_tokio_conn_conf(&self, application_name: Option<&str>) -> tokio_postgres::Config {
        let mut conf = self.tokio_conn_conf.clone();
        if let Some(application_name) = application_name {
            conf.application_name(application_name);
        }
        conf
    }

    pub async fn get_maintenance_client(
        conf: &tokio_postgres::Config,
    ) -> Result<tokio_postgres::Client> {
        let mut conf = conf.clone();
        conf.application_name("compute_ctl:apply_config");

        let (client, conn) = match conf.connect(NoTls).await {
            // If connection fails, it may be the old node with `zenith_admin` superuser.
            //
            // In this case we need to connect with old `zenith_admin` name
            // and create new user. We cannot simply rename connected user,
            // but we can create a new one and grant it all privileges.
            Err(e) => match e.code() {
                Some(&SqlState::INVALID_PASSWORD)
                | Some(&SqlState::INVALID_AUTHORIZATION_SPECIFICATION) => {
                    // Connect with `zenith_admin` if `cloud_admin` could not authenticate
                    info!(
                        "cannot connect to Postgres: {}, retrying with 'zenith_admin' username",
                        e
                    );
                    let mut zenith_admin_conf = postgres::config::Config::from(conf.clone());
                    zenith_admin_conf.application_name("compute_ctl:apply_config");
                    zenith_admin_conf.user("zenith_admin");

                    // It doesn't matter what were the options before, here we just want
                    // to connect and create a new superuser role.
                    const ZENITH_OPTIONS: &str = "-c role=zenith_admin -c default_transaction_read_only=off -c search_path=public -c statement_timeout=0";
                    zenith_admin_conf.options(ZENITH_OPTIONS);

                    let mut client =
                        zenith_admin_conf.connect(NoTls)
                            .context("broken cloud_admin credential: tried connecting with cloud_admin but could not authenticate, and zenith_admin does not work either")?;

                    // Disable forwarding so that users don't get a cloud_admin role
                    let mut func = || {
                        client.simple_query("SET neon.forward_ddl = false")?;
                        client.simple_query("CREATE USER cloud_admin WITH SUPERUSER")?;
                        client.simple_query("GRANT zenith_admin TO cloud_admin")?;
                        Ok::<_, anyhow::Error>(())
                    };
                    func().context("apply_config setup cloud_admin")?;

                    drop(client);

                    // Reconnect with connstring with expected name
                    conf.connect(NoTls).await?
                }
                _ => return Err(e.into()),
            },
            Ok((client, conn)) => (client, conn),
        };

        spawn(async move {
            if let Err(e) = conn.await {
                error!("maintenance client connection error: {}", e);
            }
        });

        // Disable DDL forwarding because control plane already knows about the roles/databases
        // we're about to modify.
        client
            .simple_query("SET neon.forward_ddl = false")
            .await
            .context("apply_config SET neon.forward_ddl = false")?;

        Ok(client)
    }

    /// Do initial configuration of the already started Postgres.
    #[instrument(skip_all)]
    pub fn apply_config(&self, compute_state: &ComputeState) -> Result<()> {
        let conf = self.get_tokio_conn_conf(Some("compute_ctl:apply_config"));

        let conf = Arc::new(conf);
        let spec = Arc::new(
            compute_state
                .pspec
                .as_ref()
                .expect("spec must be set")
                .spec
                .clone(),
        );

        let mut tls_config = None::<TlsConfig>;
        if spec.features.contains(&ComputeFeature::TlsExperimental) {
            tls_config = self.compute_ctl_config.tls.clone();
        }

        let max_concurrent_connections = self.max_service_connections(compute_state, &spec);

        // Merge-apply spec & changes to PostgreSQL state.
        self.apply_spec_sql(spec.clone(), conf.clone(), max_concurrent_connections)?;

        if let Some(local_proxy) = &spec.clone().local_proxy_config {
            let mut local_proxy = local_proxy.clone();
            local_proxy.tls = tls_config.clone();

            info!("configuring local_proxy");
            local_proxy::configure(&local_proxy).context("apply_config local_proxy")?;
        }

        // Run migrations separately to not hold up cold starts
        tokio::spawn(async move {
            let mut conf = conf.as_ref().clone();
            conf.application_name("compute_ctl:migrations");

            match conf.connect(NoTls).await {
                Ok((mut client, connection)) => {
                    tokio::spawn(async move {
                        if let Err(e) = connection.await {
                            eprintln!("connection error: {e}");
                        }
                    });
                    if let Err(e) = handle_migrations(&mut client).await {
                        error!("Failed to run migrations: {}", e);
                    }
                }
                Err(e) => {
                    error!(
                        "Failed to connect to the compute for running migrations: {}",
                        e
                    );
                }
            };
        });

        Ok::<(), anyhow::Error>(())
    }

    // Wrapped this around `pg_ctl reload`, but right now we don't use
    // `pg_ctl` for start / stop.
    #[instrument(skip_all)]
    fn pg_reload_conf(&self) -> Result<()> {
        let pgctl_bin = Path::new(&self.params.pgbin)
            .parent()
            .unwrap()
            .join("pg_ctl");
        Command::new(pgctl_bin)
            .args(["reload", "-D", &self.params.pgdata])
            .output()
            .expect("cannot run pg_ctl process");
        Ok(())
    }

    /// Similar to `apply_config()`, but does a bit different sequence of operations,
    /// as it's used to reconfigure a previously started and configured Postgres node.
    #[instrument(skip_all)]
    pub fn reconfigure(&self) -> Result<()> {
        let spec = self.state.lock().unwrap().pspec.clone().unwrap().spec;

        let tls_config = self.tls_config(&spec);

        if let Some(ref pgbouncer_settings) = spec.pgbouncer_settings {
            info!("tuning pgbouncer");

            let pgbouncer_settings = pgbouncer_settings.clone();
            let tls_config = tls_config.clone();

            // Spawn a background task to do the tuning,
            // so that we don't block the main thread that starts Postgres.
            tokio::spawn(async move {
                let res = tune_pgbouncer(pgbouncer_settings, tls_config).await;
                if let Err(err) = res {
                    error!("error while tuning pgbouncer: {err:?}");
                }
            });
        }

        if let Some(ref local_proxy) = spec.local_proxy_config {
            info!("configuring local_proxy");

            // Spawn a background task to do the configuration,
            // so that we don't block the main thread that starts Postgres.
            let mut local_proxy = local_proxy.clone();
            local_proxy.tls = tls_config.clone();
            tokio::spawn(async move {
                if let Err(err) = local_proxy::configure(&local_proxy) {
                    error!("error while configuring local_proxy: {err:?}");
                }
            });
        }

        // Reconfigure rsyslog for Postgres logs export
        let conf = PostgresLogsRsyslogConfig::new(spec.logs_export_host.as_deref());
        configure_postgres_logs_export(conf)?;

        // Write new config
        let pgdata_path = Path::new(&self.params.pgdata);
        config::write_postgres_conf(
            pgdata_path,
            &spec,
            self.params.internal_http_port,
            tls_config,
        )?;

        if !spec.skip_pg_catalog_updates {
            let max_concurrent_connections = spec.reconfigure_concurrency;
            // Temporarily reset max_cluster_size in config
            // to avoid the possibility of hitting the limit, while we are reconfiguring:
            // creating new extensions, roles, etc.
            config::with_compute_ctl_tmp_override(pgdata_path, "neon.max_cluster_size=-1", || {
                self.pg_reload_conf()?;

                if spec.mode == ComputeMode::Primary {
                    let conf = self.get_tokio_conn_conf(Some("compute_ctl:reconfigure"));
                    let conf = Arc::new(conf);

                    let spec = Arc::new(spec.clone());

                    self.apply_spec_sql(spec, conf, max_concurrent_connections)?;
                }

                Ok(())
            })?;
        }

        self.pg_reload_conf()?;

        let unknown_op = "unknown".to_string();
        let op_id = spec.operation_uuid.as_ref().unwrap_or(&unknown_op);
        info!(
            "finished reconfiguration of compute node for operation {}",
            op_id
        );

        Ok(())
    }

    #[instrument(skip_all)]
    pub fn configure_as_primary(&self, compute_state: &ComputeState) -> Result<()> {
        let pspec = compute_state.pspec.as_ref().expect("spec must be set");

        assert!(pspec.spec.mode == ComputeMode::Primary);
        if !pspec.spec.skip_pg_catalog_updates {
            let pgdata_path = Path::new(&self.params.pgdata);
            // temporarily reset max_cluster_size in config
            // to avoid the possibility of hitting the limit, while we are applying config:
            // creating new extensions, roles, etc...
            config::with_compute_ctl_tmp_override(pgdata_path, "neon.max_cluster_size=-1", || {
                self.pg_reload_conf()?;

                self.apply_config(compute_state)?;

                Ok(())
            })?;

            let postgresql_conf_path = pgdata_path.join("postgresql.conf");
            if config::line_in_file(
                &postgresql_conf_path,
                "neon.disable_logical_replication_subscribers=false",
            )? {
                info!(
                    "updated postgresql.conf to set neon.disable_logical_replication_subscribers=false"
                );
            }
            self.pg_reload_conf()?;
        }
        self.post_apply_config()?;

        Ok(())
    }

    pub async fn watch_cert_for_changes(self: Arc<Self>) {
        // update status on cert renewal
        if let Some(tls_config) = &self.compute_ctl_config.tls {
            let tls_config = tls_config.clone();

            // wait until the cert exists.
            let mut cert_watch = watch_cert_for_changes(tls_config.cert_path.clone()).await;

            tokio::task::spawn_blocking(move || {
                let handle = tokio::runtime::Handle::current();
                'cert_update: loop {
                    // let postgres/pgbouncer/local_proxy know the new cert/key exists.
                    // we need to wait until it's configurable first.

                    let mut state = self.state.lock().unwrap();
                    'status_update: loop {
                        match state.status {
                            // let's update the state to config pending
                            ComputeStatus::ConfigurationPending | ComputeStatus::Running => {
                                state.set_status(
                                    ComputeStatus::ConfigurationPending,
                                    &self.state_changed,
                                );
                                break 'status_update;
                            }

                            // exit loop
                            ComputeStatus::Failed
                            | ComputeStatus::TerminationPending { .. }
                            | ComputeStatus::Terminated => break 'cert_update,

                            // wait
                            ComputeStatus::Init
                            | ComputeStatus::Configuration
                            | ComputeStatus::Empty => {
                                state = self.state_changed.wait(state).unwrap();
                            }
                        }
                    }
                    drop(state);

                    // wait for a new certificate update
                    if handle.block_on(cert_watch.changed()).is_err() {
                        break;
                    }
                }
            });
        }
    }

    pub fn tls_config(&self, spec: &ComputeSpec) -> &Option<TlsConfig> {
        if spec.features.contains(&ComputeFeature::TlsExperimental) {
            &self.compute_ctl_config.tls
        } else {
            &None::<TlsConfig>
        }
    }

    /// Update the `last_active` in the shared state, but ensure that it's a more recent one.
    pub fn update_last_active(&self, last_active: Option<DateTime<Utc>>) {
        let mut state = self.state.lock().unwrap();
        // NB: `Some(<DateTime>)` is always greater than `None`.
        if last_active > state.last_active {
            state.last_active = last_active;
            debug!("set the last compute activity time to: {:?}", last_active);
        }
    }

    // Look for core dumps and collect backtraces.
    //
    // EKS worker nodes have following core dump settings:
    //   /proc/sys/kernel/core_pattern -> core
    //   /proc/sys/kernel/core_uses_pid -> 1
    //   ulimit -c -> unlimited
    // which results in core dumps being written to postgres data directory as core.<pid>.
    //
    // Use that as a default location and pattern, except macos where core dumps are written
    // to /cores/ directory by default.
    //
    // With default Linux settings, the core dump file is called just "core", so check for
    // that too.
    pub fn check_for_core_dumps(&self) -> Result<()> {
        let core_dump_dir = match std::env::consts::OS {
            "macos" => Path::new("/cores/"),
            _ => Path::new(&self.params.pgdata),
        };

        // Collect core dump paths if any
        info!("checking for core dumps in {}", core_dump_dir.display());
        let files = fs::read_dir(core_dump_dir)?;
        let cores = files.filter_map(|entry| {
            let entry = entry.ok()?;

            let is_core_dump = match entry.file_name().to_str()? {
                n if n.starts_with("core.") => true,
                "core" => true,
                _ => false,
            };
            if is_core_dump {
                Some(entry.path())
            } else {
                None
            }
        });

        // Print backtrace for each core dump
        for core_path in cores {
            warn!(
                "core dump found: {}, collecting backtrace",
                core_path.display()
            );

            // Try first with gdb
            let backtrace = Command::new("gdb")
                .args(["--batch", "-q", "-ex", "bt", &self.params.pgbin])
                .arg(&core_path)
                .output();

            // Try lldb if no gdb is found -- that is handy for local testing on macOS
            let backtrace = match backtrace {
                Err(ref e) if e.kind() == std::io::ErrorKind::NotFound => {
                    warn!("cannot find gdb, trying lldb");
                    Command::new("lldb")
                        .arg("-c")
                        .arg(&core_path)
                        .args(["--batch", "-o", "bt all", "-o", "quit"])
                        .output()
                }
                _ => backtrace,
            }?;

            warn!(
                "core dump backtrace: {}",
                String::from_utf8_lossy(&backtrace.stdout)
            );
            warn!(
                "debugger stderr: {}",
                String::from_utf8_lossy(&backtrace.stderr)
            );
        }

        Ok(())
    }

    /// Select `pg_stat_statements` data and return it as a stringified JSON
    pub async fn collect_insights(&self) -> String {
        let mut result_rows: Vec<String> = Vec::new();
        let conf = self.get_tokio_conn_conf(Some("compute_ctl:collect_insights"));
        let connect_result = conf.connect(NoTls).await;
        let (client, connection) = connect_result.unwrap();
        tokio::spawn(async move {
            if let Err(e) = connection.await {
                eprintln!("connection error: {e}");
            }
        });
        let result = client
            .simple_query(
                "SELECT
    row_to_json(pg_stat_statements)
FROM
    pg_stat_statements
WHERE
    userid != 'cloud_admin'::regrole::oid
ORDER BY
    (mean_exec_time + mean_plan_time) DESC
LIMIT 100",
            )
            .await;

        if let Ok(raw_rows) = result {
            for message in raw_rows.iter() {
                if let postgres::SimpleQueryMessage::Row(row) = message {
                    if let Some(json) = row.get(0) {
                        result_rows.push(json.to_string());
                    }
                }
            }

            format!("{{\"pg_stat_statements\": [{}]}}", result_rows.join(","))
        } else {
            "{{\"pg_stat_statements\": []}}".to_string()
        }
    }

    // download an archive, unzip and place files in correct locations
    pub async fn download_extension(
        &self,
        real_ext_name: String,
        ext_path: RemotePath,
    ) -> Result<u64, DownloadError> {
        let remote_ext_base_url =
            self.params
                .remote_ext_base_url
                .as_ref()
                .ok_or(DownloadError::BadInput(anyhow!(
                    "Remote extensions storage is not configured",
                )))?;

        let ext_archive_name = ext_path.object_name().expect("bad path");

        let mut first_try = false;
        if !self
            .ext_download_progress
            .read()
            .expect("lock err")
            .contains_key(ext_archive_name)
        {
            self.ext_download_progress
                .write()
                .expect("lock err")
                .insert(ext_archive_name.to_string(), (Utc::now(), false));
            first_try = true;
        }
        let (download_start, download_completed) =
            self.ext_download_progress.read().expect("lock err")[ext_archive_name];
        let start_time_delta = Utc::now()
            .signed_duration_since(download_start)
            .to_std()
            .unwrap()
            .as_millis() as u64;

        // how long to wait for extension download if it was started by another process
        const HANG_TIMEOUT: u64 = 3000; // milliseconds

        if download_completed {
            info!("extension already downloaded, skipping re-download");
            return Ok(0);
        } else if start_time_delta < HANG_TIMEOUT && !first_try {
            info!(
                "download {ext_archive_name} already started by another process, hanging untill completion or timeout"
            );
            let mut interval = tokio::time::interval(tokio::time::Duration::from_millis(500));
            loop {
                info!("waiting for download");
                interval.tick().await;
                let (_, download_completed_now) =
                    self.ext_download_progress.read().expect("lock")[ext_archive_name];
                if download_completed_now {
                    info!("download finished by whoever else downloaded it");
                    return Ok(0);
                }
            }
            // NOTE: the above loop will get terminated
            // based on the timeout of the download function
        }

        // if extension hasn't been downloaded before or the previous
        // attempt to download was at least HANG_TIMEOUT ms ago
        // then we try to download it here
        info!("downloading new extension {ext_archive_name}");

        let download_size = extension_server::download_extension(
            &real_ext_name,
            &ext_path,
            remote_ext_base_url,
            &self.params.pgbin,
        )
        .await
        .map_err(DownloadError::Other);

        if download_size.is_ok() {
            self.ext_download_progress
                .write()
                .expect("bad lock")
                .insert(ext_archive_name.to_string(), (download_start, true));
        }

        download_size
    }

    pub async fn set_role_grants(
        &self,
        db_name: &PgIdent,
        schema_name: &PgIdent,
        privileges: &[Privilege],
        role_name: &PgIdent,
    ) -> Result<()> {
        use tokio_postgres::NoTls;

        let mut conf = self.get_tokio_conn_conf(Some("compute_ctl:set_role_grants"));
        conf.dbname(db_name);

        let (db_client, conn) = conf
            .connect(NoTls)
            .await
            .context("Failed to connect to the database")?;
        tokio::spawn(conn);

        // TODO: support other types of grants apart from schemas?

        // check the role grants first - to gracefully handle read-replicas.
        let select = "SELECT privilege_type
            FROM pg_namespace
                JOIN LATERAL (SELECT * FROM aclexplode(nspacl) AS x) acl ON true
                JOIN pg_user users ON acl.grantee = users.usesysid
            WHERE users.usename = $1
                AND nspname = $2";
        let rows = db_client
            .query(select, &[role_name, schema_name])
            .await
            .with_context(|| format!("Failed to execute query: {select}"))?;

        let already_granted: HashSet<String> = rows.into_iter().map(|row| row.get(0)).collect();

        let grants = privileges
            .iter()
            .filter(|p| !already_granted.contains(p.as_str()))
            // should not be quoted as it's part of the command.
            // is already sanitized so it's ok
            .map(|p| p.as_str())
            .join(", ");

        if !grants.is_empty() {
            // quote the schema and role name as identifiers to sanitize them.
            let schema_name = schema_name.pg_quote();
            let role_name = role_name.pg_quote();

            let query = format!("GRANT {grants} ON SCHEMA {schema_name} TO {role_name}",);
            db_client
                .simple_query(&query)
                .await
                .with_context(|| format!("Failed to execute query: {query}"))?;
        }

        Ok(())
    }

    pub async fn install_extension(
        &self,
        ext_name: &PgIdent,
        db_name: &PgIdent,
        ext_version: ExtVersion,
    ) -> Result<ExtVersion> {
        use tokio_postgres::NoTls;

        let mut conf = self.get_tokio_conn_conf(Some("compute_ctl:install_extension"));
        conf.dbname(db_name);

        let (db_client, conn) = conf
            .connect(NoTls)
            .await
            .context("Failed to connect to the database")?;
        tokio::spawn(conn);

        let version_query = "SELECT extversion FROM pg_extension WHERE extname = $1";
        let version: Option<ExtVersion> = db_client
            .query_opt(version_query, &[&ext_name])
            .await
            .with_context(|| format!("Failed to execute query: {version_query}"))?
            .map(|row| row.get(0));

        // sanitize the inputs as postgres idents.
        let ext_name: String = ext_name.pg_quote();
        let quoted_version: String = ext_version.pg_quote();

        if let Some(installed_version) = version {
            if installed_version == ext_version {
                return Ok(installed_version);
            }
            let query = format!("ALTER EXTENSION {ext_name} UPDATE TO {quoted_version}");
            db_client
                .simple_query(&query)
                .await
                .with_context(|| format!("Failed to execute query: {query}"))?;
        } else {
            let query =
                format!("CREATE EXTENSION IF NOT EXISTS {ext_name} WITH VERSION {quoted_version}");
            db_client
                .simple_query(&query)
                .await
                .with_context(|| format!("Failed to execute query: {query}"))?;
        }

        Ok(ext_version)
    }

    pub async fn prepare_preload_libraries(
        &self,
        spec: &ComputeSpec,
    ) -> Result<RemoteExtensionMetrics> {
        if self.params.remote_ext_base_url.is_none() {
            return Ok(RemoteExtensionMetrics {
                num_ext_downloaded: 0,
                largest_ext_size: 0,
                total_ext_download_size: 0,
            });
        }
        let remote_extensions = spec
            .remote_extensions
            .as_ref()
            .ok_or(anyhow!("Remote extensions are not configured"))?;

        info!("parse shared_preload_libraries from spec.cluster.settings");
        let mut libs_vec = Vec::new();
        if let Some(libs) = spec.cluster.settings.find("shared_preload_libraries") {
            libs_vec = libs
                .split(&[',', '\'', ' '])
                .filter(|s| *s != "neon" && !s.is_empty())
                .map(str::to_string)
                .collect();
        }
        info!("parse shared_preload_libraries from provided postgresql.conf");

        // that is used in neon_local and python tests
        if let Some(conf) = &spec.cluster.postgresql_conf {
            let conf_lines = conf.split('\n').collect::<Vec<&str>>();
            let mut shared_preload_libraries_line = "";
            for line in conf_lines {
                if line.starts_with("shared_preload_libraries") {
                    shared_preload_libraries_line = line;
                }
            }
            let mut preload_libs_vec = Vec::new();
            if let Some(libs) = shared_preload_libraries_line.split("='").nth(1) {
                preload_libs_vec = libs
                    .split(&[',', '\'', ' '])
                    .filter(|s| *s != "neon" && !s.is_empty())
                    .map(str::to_string)
                    .collect();
            }
            libs_vec.extend(preload_libs_vec);
        }

        // Don't try to download libraries that are not in the index.
        // Assume that they are already present locally.
        libs_vec.retain(|lib| remote_extensions.library_index.contains_key(lib));

        info!("Downloading to shared preload libraries: {:?}", &libs_vec);

        let mut download_tasks = Vec::new();
        for library in &libs_vec {
            let (ext_name, ext_path) =
                remote_extensions.get_ext(library, true, &BUILD_TAG, &self.params.pgversion)?;
            download_tasks.push(self.download_extension(ext_name, ext_path));
        }
        let results = join_all(download_tasks).await;

        let mut remote_ext_metrics = RemoteExtensionMetrics {
            num_ext_downloaded: 0,
            largest_ext_size: 0,
            total_ext_download_size: 0,
        };
        for result in results {
            let download_size = match result {
                Ok(res) => {
                    remote_ext_metrics.num_ext_downloaded += 1;
                    res
                }
                Err(err) => {
                    // if we failed to download an extension, we don't want to fail the whole
                    // process, but we do want to log the error
                    error!("Failed to download extension: {}", err);
                    0
                }
            };

            remote_ext_metrics.largest_ext_size =
                std::cmp::max(remote_ext_metrics.largest_ext_size, download_size);
            remote_ext_metrics.total_ext_download_size += download_size;
        }
        Ok(remote_ext_metrics)
    }

    /// Waits until current thread receives a state changed notification and
    /// the pageserver connection strings has changed.
    ///
    /// The operation will time out after a specified duration.
    pub fn wait_timeout_while_pageserver_connstr_unchanged(&self, duration: Duration) {
        let state = self.state.lock().unwrap();
        let old_pageserver_conninfo = state
            .pspec
            .as_ref()
            .expect("spec must be set")
            .pageserver_conninfo
            .clone();
        let mut unchanged = true;
        let _ = self
            .state_changed
            .wait_timeout_while(state, duration, |s| {
                let pageserver_conninfo = &s
                    .pspec
                    .as_ref()
                    .expect("spec must be set")
                    .pageserver_conninfo;
                unchanged = pageserver_conninfo == &old_pageserver_conninfo;
                unchanged
            })
            .unwrap();
        if !unchanged {
            info!("Pageserver config changed");
        }
    }

    pub fn spawn_extension_stats_task(&self) {
        let conf = self.tokio_conn_conf.clone();
        let installed_extensions_collection_interval =
            self.params.installed_extensions_collection_interval;
        tokio::spawn(async move {
            // An initial sleep is added to ensure that two collections don't happen at the same time.
            // The first collection happens during compute startup.
            tokio::time::sleep(tokio::time::Duration::from_secs(
                installed_extensions_collection_interval,
            ))
            .await;
            let mut interval = tokio::time::interval(tokio::time::Duration::from_secs(
                installed_extensions_collection_interval,
            ));
            loop {
                interval.tick().await;
                let _ = installed_extensions(conf.clone()).await;
            }
        });
    }
}

pub async fn installed_extensions(conf: tokio_postgres::Config) -> Result<()> {
    let res = get_installed_extensions(conf).await;
    match res {
        Ok(extensions) => {
            info!(
                "[NEON_EXT_STAT] {}",
                serde_json::to_string(&extensions).expect("failed to serialize extensions list")
            );
        }
        Err(err) => error!("could not get installed extensions: {err:?}"),
    }
    Ok(())
}

pub fn forward_termination_signal(dev_mode: bool) {
    let ss_pid = SYNC_SAFEKEEPERS_PID.load(Ordering::SeqCst);
    if ss_pid != 0 {
        let ss_pid = nix::unistd::Pid::from_raw(ss_pid as i32);
        kill(ss_pid, Signal::SIGTERM).ok();
    }

    if !dev_mode {
        //  Terminate pgbouncer with SIGKILL
        match pid_file::read(PGBOUNCER_PIDFILE.into()) {
            Ok(pid_file::PidFileRead::LockedByOtherProcess(pid)) => {
                info!("sending SIGKILL to pgbouncer process pid: {}", pid);
                if let Err(e) = kill(pid, Signal::SIGKILL) {
                    error!("failed to terminate pgbouncer: {}", e);
                }
            }
            // pgbouncer does not lock the pid file, so we read and kill the process directly
            Ok(pid_file::PidFileRead::NotHeldByAnyProcess(_)) => {
                if let Ok(pid_str) = std::fs::read_to_string(PGBOUNCER_PIDFILE) {
                    if let Ok(pid) = pid_str.trim().parse::<i32>() {
                        info!(
                            "sending SIGKILL to pgbouncer process pid: {} (from unlocked pid file)",
                            pid
                        );
                        if let Err(e) = kill(Pid::from_raw(pid), Signal::SIGKILL) {
                            error!("failed to terminate pgbouncer: {}", e);
                        }
                    }
                } else {
                    info!("pgbouncer pid file exists but process not running");
                }
            }
            Ok(pid_file::PidFileRead::NotExist) => {
                info!("pgbouncer pid file not found, process may not be running");
            }
            Err(e) => {
                error!("error reading pgbouncer pid file: {}", e);
            }
        }

        // Terminate local_proxy
        match pid_file::read("/etc/local_proxy/pid".into()) {
            Ok(pid_file::PidFileRead::LockedByOtherProcess(pid)) => {
                info!("sending SIGTERM to local_proxy process pid: {}", pid);
                if let Err(e) = kill(pid, Signal::SIGTERM) {
                    error!("failed to terminate local_proxy: {}", e);
                }
            }
            Ok(pid_file::PidFileRead::NotHeldByAnyProcess(_)) => {
                info!("local_proxy PID file exists but process not running");
            }
            Ok(pid_file::PidFileRead::NotExist) => {
                info!("local_proxy PID file not found, process may not be running");
            }
            Err(e) => {
                error!("error reading local_proxy PID file: {}", e);
            }
        }
    } else {
        info!("Skipping pgbouncer and local_proxy termination because in dev mode");
    }

    let pg_pid = PG_PID.load(Ordering::SeqCst);
    if pg_pid != 0 {
        let pg_pid = nix::unistd::Pid::from_raw(pg_pid as i32);
        // Use 'fast' shutdown (SIGINT) because it also creates a shutdown checkpoint, which is important for
        // ROs to get a list of running xacts faster instead of going through the CLOG.
        // See https://www.postgresql.org/docs/current/server-shutdown.html for the list of modes and signals.
        kill(pg_pid, Signal::SIGINT).ok();
    }
}

// helper trait to call JoinSet::spawn_blocking(f), but propagates the current
// tracing span to the thread.
trait JoinSetExt<T> {
    fn spawn_blocking_child<F>(&mut self, f: F) -> tokio::task::AbortHandle
    where
        F: FnOnce() -> T + Send + 'static,
        T: Send;
}

impl<T: 'static> JoinSetExt<T> for tokio::task::JoinSet<T> {
    fn spawn_blocking_child<F>(&mut self, f: F) -> tokio::task::AbortHandle
    where
        F: FnOnce() -> T + Send + 'static,
        T: Send,
    {
        let sp = tracing::Span::current();
        self.spawn_blocking(move || {
            let _e = sp.enter();
            f()
        })
    }
}

#[cfg(test)]
mod tests {
    use std::fs::File;

    use super::*;

    #[test]
    fn duplicate_safekeeper_connstring() {
        let file = File::open("tests/cluster_spec.json").unwrap();
        let spec: ComputeSpec = serde_json::from_reader(file).unwrap();

        match ParsedSpec::try_from(spec.clone()) {
            Ok(_p) => panic!("Failed to detect duplicate entry"),
            Err(e) => assert!(e.starts_with("duplicate entry in safekeeper_connstrings:")),
        };
    }
}<|MERGE_RESOLUTION|>--- conflicted
+++ resolved
@@ -6,12 +6,8 @@
     LfcPrewarmState, TlsConfig,
 };
 use compute_api::spec::{
-<<<<<<< HEAD
     ComputeAudit, ComputeFeature, ComputeMode, ComputeSpec, ExtVersion, PageserverConnectionInfo,
     PageserverShardConnectionInfo, PgIdent,
-=======
-    ComputeAudit, ComputeFeature, ComputeMode, ComputeSpec, ExtVersion, PageserverProtocol, PgIdent,
->>>>>>> 8e216a3a
 };
 use futures::StreamExt;
 use futures::future::join_all;
@@ -20,11 +16,7 @@
 use nix::sys::signal::{Signal, kill};
 use nix::unistd::Pid;
 use once_cell::sync::Lazy;
-<<<<<<< HEAD
-use pageserver_page_api as page_api;
-=======
 use pageserver_page_api::{self as page_api, BaseBackupCompression};
->>>>>>> 8e216a3a
 use postgres;
 use postgres::NoTls;
 use postgres::error::SqlState;
@@ -39,7 +31,6 @@
 use std::time::{Duration, Instant};
 use std::{env, fs};
 use tokio::spawn;
-use tokio_util::io::StreamReader;
 use tracing::{Instrument, debug, error, info, instrument, warn};
 use url::Url;
 use utils::id::{TenantId, TimelineId};
@@ -1034,24 +1025,31 @@
         Ok(())
     }
 
-<<<<<<< HEAD
-    // Get basebackup from the libpq connection to pageserver using `connstr` XXX and
-    // unarchive it to `pgdata` directory overriding all its previous content.
+    /// Fetches a basebackup from the Pageserver using the compute state's Pageserver connstring and
+    /// unarchives it to `pgdata` directory, replacing any existing contents.
     #[instrument(skip_all, fields(%lsn))]
     fn try_get_basebackup(&self, compute_state: &ComputeState, lsn: Lsn) -> Result<()> {
         let spec = compute_state.pspec.as_ref().expect("spec must be set");
 
-        if spec.pageserver_conninfo.prefer_grpc {
-            self.try_get_basebackup_grpc(spec, lsn)?;
+        let started = Instant::now();
+        let (connected, size) = if spec.pageserver_conninfo.prefer_grpc {
+            self.try_get_basebackup_grpc(spec, lsn)?
         } else {
-            self.try_get_basebackup_libpq(spec, lsn)?;
-        }
+            self.try_get_basebackup_libpq(spec, lsn)?
+        };
+
+        let mut state = self.state.lock().unwrap();
+        state.metrics.pageserver_connect_micros =
+            connected.duration_since(started).as_micros() as u64;
+        state.metrics.basebackup_bytes = size as u64;
+        state.metrics.basebackup_ms = started.elapsed().as_millis() as u64;
+
         Ok(())
     }
 
-    fn try_get_basebackup_grpc(&self, spec: &ParsedSpec, lsn: Lsn) -> Result<()> {
-        let start_time = Instant::now();
-
+    /// Fetches a basebackup via gRPC. The connstring must use grpc://. Returns the timestamp when
+    /// the connection was established, and the (compressed) size of the basebackup.
+    fn try_get_basebackup_grpc(&self, spec: &ParsedSpec, lsn: Lsn) -> Result<(Instant, usize)> {
         let shard0 = spec
             .pageserver_conninfo
             .shards
@@ -1059,114 +1057,14 @@
             .expect("shard 0 connection info missing");
         let shard0_url = shard0.grpc_url.clone().expect("no grpc_url for shard 0");
 
-        info!("getting basebackup@{} from pageserver {}", lsn, shard0_url);
-
-        let chunks = tokio::runtime::Handle::current().block_on(async move {
-            let mut client =
-                page_api::proto::PageServiceClient::connect(shard0_url.to_string()).await?;
-
-            let req = page_api::proto::GetBaseBackupRequest {
-                lsn: lsn.0,
-                replica: false, // TODO: handle replicas, with LSN 0
-                full: false,
-            };
-            let mut req = tonic::Request::new(req);
-            let metadata = req.metadata_mut();
-            metadata.insert("neon-tenant-id", spec.tenant_id.to_string().parse()?);
-            metadata.insert("neon-timeline-id", spec.timeline_id.to_string().parse()?);
-            metadata.insert("neon-shard-id", "0000".to_string().parse()?); // TODO: shard count
-            if let Some(auth) = spec.storage_auth_token.as_ref() {
-                metadata.insert("authorization", format!("Bearer {auth}").parse()?);
-            }
-
-            let chunks = client.get_base_backup(req).await?.into_inner();
-            anyhow::Ok(chunks)
-        })?;
-        let pageserver_connect_micros = start_time.elapsed().as_micros() as u64;
-
-        // Convert the chunks stream into an AsyncRead
-        let stream_reader = StreamReader::new(
-            chunks.map(|chunk| chunk.map(|c| c.chunk).map_err(std::io::Error::other)),
-        );
-
-        // Wrap the AsyncRead into a blocking reader for compatibility with tar::Archive
-        let reader = tokio_util::io::SyncIoBridge::new(stream_reader);
-        let mut measured_reader = MeasuredReader::new(reader);
-        let mut bufreader = std::io::BufReader::new(&mut measured_reader);
-
-        // Read the archive directly from the `CopyOutReader`
-        //
-        // Set `ignore_zeros` so that unpack() reads all the Copy data and
-        // doesn't stop at the end-of-archive marker. Otherwise, if the server
-        // sends an Error after finishing the tarball, we will not notice it.
-        let mut ar = tar::Archive::new(&mut bufreader);
-        ar.set_ignore_zeros(true);
-        ar.unpack(&self.params.pgdata)?;
-
-        // Report metrics
-        let mut state = self.state.lock().unwrap();
-        state.metrics.pageserver_connect_micros = pageserver_connect_micros;
-        state.metrics.basebackup_bytes = measured_reader.get_byte_count() as u64;
-        state.metrics.basebackup_ms = start_time.elapsed().as_millis() as u64;
-        Ok(())
-    }
-
-    fn try_get_basebackup_libpq(&self, spec: &ParsedSpec, lsn: Lsn) -> Result<()> {
-        let start_time = Instant::now();
-
-        let shard0 = spec
-            .pageserver_conninfo
-            .shards
-            .get(&0)
-            .expect("shard 0 connection info missing");
-        let shard0_connstr = shard0.libpq_url.clone().expect("no libpq_url for shard 0");
-        info!(
-            "getting basebackup@{} from pageserver {}",
-            lsn, shard0_connstr
-        );
-
-        let mut config = postgres::Config::from_str(&shard0_connstr)?;
-=======
-    /// Fetches a basebackup from the Pageserver using the compute state's Pageserver connstring and
-    /// unarchives it to `pgdata` directory, replacing any existing contents.
-    #[instrument(skip_all, fields(%lsn))]
-    fn try_get_basebackup(&self, compute_state: &ComputeState, lsn: Lsn) -> Result<()> {
-        let spec = compute_state.pspec.as_ref().expect("spec must be set");
-
-        let shard0_connstr = spec.pageserver_connstr.split(',').next().unwrap();
-        let started = Instant::now();
-
-        let (connected, size) = match PageserverProtocol::from_connstring(shard0_connstr)? {
-            PageserverProtocol::Libpq => self.try_get_basebackup_libpq(spec, lsn)?,
-            PageserverProtocol::Grpc => self.try_get_basebackup_grpc(spec, lsn)?,
-        };
-
-        let mut state = self.state.lock().unwrap();
-        state.metrics.pageserver_connect_micros =
-            connected.duration_since(started).as_micros() as u64;
-        state.metrics.basebackup_bytes = size as u64;
-        state.metrics.basebackup_ms = started.elapsed().as_millis() as u64;
-
-        Ok(())
-    }
-
-    /// Fetches a basebackup via gRPC. The connstring must use grpc://. Returns the timestamp when
-    /// the connection was established, and the (compressed) size of the basebackup.
-    fn try_get_basebackup_grpc(&self, spec: &ParsedSpec, lsn: Lsn) -> Result<(Instant, usize)> {
-        let shard0_connstr = spec
-            .pageserver_connstr
-            .split(',')
-            .next()
-            .unwrap()
-            .to_string();
-        let shard_index = match spec.pageserver_connstr.split(',').count() as u8 {
+        let shard_index = match spec.pageserver_conninfo.shards.len() as u8 {
             0 | 1 => ShardIndex::unsharded(),
             count => ShardIndex::new(ShardNumber(0), ShardCount(count)),
         };
 
         let (reader, connected) = tokio::runtime::Handle::current().block_on(async move {
             let mut client = page_api::Client::new(
-                shard0_connstr,
+                shard0_url,
                 spec.tenant_id,
                 spec.timeline_id,
                 shard_index,
@@ -1201,9 +1099,13 @@
     /// Fetches a basebackup via libpq. The connstring must use postgresql://. Returns the timestamp
     /// when the connection was established, and the (compressed) size of the basebackup.
     fn try_get_basebackup_libpq(&self, spec: &ParsedSpec, lsn: Lsn) -> Result<(Instant, usize)> {
-        let shard0_connstr = spec.pageserver_connstr.split(',').next().unwrap();
-        let mut config = postgres::Config::from_str(shard0_connstr)?;
->>>>>>> 8e216a3a
+        let shard0 = spec
+            .pageserver_conninfo
+            .shards
+            .get(&0)
+            .expect("shard 0 connection info missing");
+        let shard0_connstr = shard0.libpq_url.clone().expect("no libpq_url for shard 0");
+        let mut config = postgres::Config::from_str(&shard0_connstr)?;
 
         // Use the storage auth token from the config file, if given.
         // Note: this overrides any password set in the connection string.
@@ -1499,7 +1401,7 @@
         };
 
         self.get_basebackup(compute_state, lsn)
-            .with_context(|| format!("failed to get basebackup@{}", lsn))?;
+            .with_context(|| format!("failed to get basebackup@{lsn}"))?;
 
         // Update pg_hba.conf received with basebackup.
         update_pg_hba(pgdata_path)?;
