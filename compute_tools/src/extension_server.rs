--- conflicted
+++ resolved
@@ -113,7 +113,6 @@
     // This is why we match on "version.", so that we don't match the minor
     // version.
     let human_version = get_pg_config("--version", pgbin);
-<<<<<<< HEAD
     macro_rules! match_human {
         ($($version:literal),+) => {$(
             if (human_version.contains(concat!($version, ".")) ||
@@ -121,22 +120,6 @@
                 return concat!("v", $version).to_string();
             }
         )*}
-=======
-    return parse_pg_version(&human_version).to_string();
-}
-
-fn parse_pg_version(human_version: &str) -> &str {
-    match Regex::new(r"(?<major>\d+)\.(?<minor>\d+)")
-        .unwrap()
-        .captures(human_version)
-    {
-        Some(captures) if captures.len() == 3 => match &captures["major"] {
-            "14" => return "v14",
-            "15" => return "v15",
-            _ => {}
-        },
-        _ => {}
->>>>>>> 485a2cfd
     }
 
     match_human!(14, 15, 16);
