//!
//! Postgres wrapper (`compute_ctl`) is intended to be run as a Docker entrypoint or as a `systemd`
//! `ExecStart` option. It will handle all the `Neon` specifics during compute node
//! initialization:
//! - `compute_ctl` accepts cluster (compute node) specification as a JSON file.
//! - Every start is a fresh start, so the data directory is removed and
//!   initialized again on each run.
//! - Next it will put configuration files into the `PGDATA` directory.
//! - Sync safekeepers and get commit LSN.
//! - Get `basebackup` from pageserver using the returned on the previous step LSN.
//! - Try to start `postgres` and wait until it is ready to accept connections.
//! - Check and alter/drop/create roles and databases.
//! - Hang waiting on the `postmaster` process to exit.
//!
//! Also `compute_ctl` spawns two separate service threads:
//! - `compute-monitor` checks the last Postgres activity timestamp and saves it
//!   into the shared `ComputeNode`;
//! - `http-endpoint` runs a Hyper HTTP API server, which serves readiness and the
//!   last activity requests.
//!
//! If the `vm-informant` binary is present at `/bin/vm-informant`, it will also be started. For VM
//! compute nodes, `vm-informant` communicates with the VM autoscaling system. It coordinates
//! downscaling and (eventually) will request immediate upscaling under resource pressure.
//!
//! Usage example:
//! ```sh
//! compute_ctl -D /var/db/postgres/compute \
//!             -C 'postgresql://cloud_admin@localhost/postgres' \
//!             -S /var/db/postgres/specs/current.json \
//!             -b /usr/local/bin/postgres
//! ```
//!
use std::collections::HashMap;
use std::fs::File;
use std::panic;
use std::path::Path;
use std::process::exit;
use std::sync::{mpsc, Arc, Condvar, Mutex};
use std::{thread, time::Duration};

use anyhow::{Context, Result};
use chrono::Utc;
use clap::Arg;
use tracing::{error, info};
use url::Url;

use compute_api::responses::ComputeStatus;

use compute_tools::compute::{ComputeNode, ComputeState, ParsedSpec};
use compute_tools::configurator::launch_configurator;
use compute_tools::http::api::launch_http_server;
use compute_tools::logger::*;
use compute_tools::monitor::launch_monitor;
use compute_tools::params::*;
use compute_tools::spec::*;

const BUILD_TAG_DEFAULT: &str = "local";

fn main() -> Result<()> {
    init_tracing_and_logging(DEFAULT_LOG_LEVEL)?;

    let build_tag = option_env!("BUILD_TAG").unwrap_or(BUILD_TAG_DEFAULT);

    info!("build_tag: {build_tag}");

    let matches = cli().get_matches();

    let http_port = *matches
        .get_one::<u16>("http-port")
        .expect("http-port is required");
    let pgdata = matches
        .get_one::<String>("pgdata")
        .expect("PGDATA path is required");
    let connstr = matches
        .get_one::<String>("connstr")
        .expect("Postgres connection string is required");
    let spec_json = matches.get_one::<String>("spec");
    let spec_path = matches.get_one::<String>("spec-path");

    // Extract OpenTelemetry context for the startup actions from the
    // TRACEPARENT and TRACESTATE env variables, and attach it to the current
    // tracing context.
    //
    // This is used to propagate the context for the 'start_compute' operation
    // from the neon control plane. This allows linking together the wider
    // 'start_compute' operation that creates the compute container, with the
    // startup actions here within the container.
    //
    // There is no standard for passing context in env variables, but a lot of
    // tools use TRACEPARENT/TRACESTATE, so we use that convention too. See
    // https://github.com/open-telemetry/opentelemetry-specification/issues/740
    //
    // Switch to the startup context here, and exit it once the startup has
    // completed and Postgres is up and running.
    //
    // If this pod is pre-created without binding it to any particular endpoint
    // yet, this isn't the right place to enter the startup context. In that
    // case, the control plane should pass the tracing context as part of the
    // /configure API call.
    //
    // NOTE: This is supposed to only cover the *startup* actions. Once
    // postgres is configured and up-and-running, we exit this span. Any other
    // actions that are performed on incoming HTTP requests, for example, are
    // performed in separate spans.
    //
    // XXX: If the pod is restarted, we perform the startup actions in the same
    // context as the original startup actions, which probably doesn't make
    // sense.
    let mut startup_tracing_carrier: HashMap<String, String> = HashMap::new();
    if let Ok(val) = std::env::var("TRACEPARENT") {
        startup_tracing_carrier.insert("traceparent".to_string(), val);
    }
    if let Ok(val) = std::env::var("TRACESTATE") {
        startup_tracing_carrier.insert("tracestate".to_string(), val);
    }
    let startup_context_guard = if !startup_tracing_carrier.is_empty() {
        use opentelemetry::propagation::TextMapPropagator;
        use opentelemetry::sdk::propagation::TraceContextPropagator;
        let guard = TraceContextPropagator::new()
            .extract(&startup_tracing_carrier)
            .attach();
        info!("startup tracing context attached");
        Some(guard)
    } else {
        None
    };

    let compute_id = matches.get_one::<String>("compute-id");
    let control_plane_uri = matches.get_one::<String>("control-plane-uri");

    // Try to use just 'postgres' if no path is provided
    let pgbin = matches.get_one::<String>("pgbin").unwrap();

    let spec;
    let mut live_config_allowed = false;
    match spec_json {
        // First, try to get cluster spec from the cli argument
        Some(json) => {
            spec = Some(serde_json::from_str(json)?);
        }
        None => {
            // Second, try to read it from the file if path is provided
            if let Some(sp) = spec_path {
                let path = Path::new(sp);
                let file = File::open(path)?;
                spec = Some(serde_json::from_reader(file)?);
            } else if let Some(id) = compute_id {
                if let Some(cp_base) = control_plane_uri {
                    live_config_allowed = true;
                    spec = match get_spec_from_control_plane(cp_base, id) {
                        Ok(s) => s,
                        Err(e) => {
                            error!("cannot get response from control plane: {}", e);
                            panic!("neither spec nor confirmation that compute is in the Empty state was received");
                        }
                    };
                } else {
                    panic!("must specify both --control-plane-uri and --compute-id or none");
                }
            } else {
                panic!(
                    "compute spec should be provided by one of the following ways: \
                    --spec OR --spec-path OR --control-plane-uri and --compute-id"
                );
            }
        }
    };

    let mut new_state = ComputeState::new();
    let spec_set;
    if let Some(spec) = spec {
        let pspec = ParsedSpec::try_from(spec).map_err(|msg| anyhow::anyhow!(msg))?;
        new_state.pspec = Some(pspec);
        spec_set = true;
    } else {
        spec_set = false;
    }
    let compute_node = ComputeNode {
        connstr: Url::parse(connstr).context("cannot parse connstr as a URL")?,
        pgdata: pgdata.to_string(),
        pgbin: pgbin.to_string(),
        live_config_allowed,
        state: Mutex::new(new_state),
        state_changed: Condvar::new(),
    };
    let compute = Arc::new(compute_node);

    // Launch http service first, so we were able to serve control-plane
    // requests, while configuration is still in progress.
    let _http_handle =
        launch_http_server(http_port, &compute).expect("cannot launch http endpoint thread");

    if !spec_set {
        // No spec provided, hang waiting for it.
        info!("no compute spec provided, waiting");
        let mut state = compute.state.lock().unwrap();
        while state.status != ComputeStatus::ConfigurationPending {
            state = compute.state_changed.wait(state).unwrap();

            if state.status == ComputeStatus::ConfigurationPending {
                info!("got spec, continue configuration");
                // Spec is already set by the http server handler.
                break;
            }
        }
    }

    // We got all we need, update the state.
    let mut state = compute.state.lock().unwrap();

    // Record for how long we slept waiting for the spec.
    state.metrics.wait_for_spec_ms = Utc::now()
        .signed_duration_since(state.start_time)
        .to_std()
        .unwrap()
        .as_millis() as u64;
    // Reset start time to the actual start of the configuration, so that
    // total startup time was properly measured at the end.
    state.start_time = Utc::now();

    state.status = ComputeStatus::Init;
    compute.state_changed.notify_all();
    drop(state);

    // Launch remaining service threads
    let _monitor_handle = launch_monitor(&compute).expect("cannot launch compute monitor thread");
    let _configurator_handle =
        launch_configurator(&compute).expect("cannot launch configurator thread");

    // Start Postgres
    let mut delay_exit = false;
    let mut exit_code = None;
    let pg = match compute.start_compute() {
        Ok(pg) => Some(pg),
        Err(err) => {
            error!("could not start the compute node: {:?}", err);
            let mut state = compute.state.lock().unwrap();
            state.error = Some(format!("{:?}", err));
            state.status = ComputeStatus::Failed;
            drop(state);
            delay_exit = true;
            None
        }
    };

    // Wait for the child Postgres process forever. In this state Ctrl+C will
    // propagate to Postgres and it will be shut down as well.
    if let Some(mut pg) = pg {
        // Startup is finished, exit the startup tracing span
        drop(startup_context_guard);

        let ecode = pg
            .wait()
            .expect("failed to start waiting on Postgres process");
        info!("Postgres exited with code {}, shutting down", ecode);
        exit_code = ecode.code()
    }

    // Maybe sync safekeepers again, to speed up next startup
    let compute_state = compute.state.lock().unwrap().clone();
    let pspec = compute_state.pspec.as_ref().expect("spec must be set");
<<<<<<< HEAD
    let storage_auth_token = pspec.storage_auth_token.clone();
    let lsn = compute.sync_safekeepers(storage_auth_token)?;
    info!("synced safekeepers at lsn {lsn}");
=======
    if matches!(pspec.spec.mode, compute_api::spec::ComputeMode::Primary) {
        info!("syncing safekeepers on shutdown");
        let storage_auth_token = pspec.storage_auth_token.clone();
        compute.sync_safekeepers(storage_auth_token)?;
    }
>>>>>>> b14d3fc8

    if let Err(err) = compute.check_for_core_dumps() {
        error!("error while checking for core dumps: {err:?}");
    }

    // If launch failed, keep serving HTTP requests for a while, so the cloud
    // control plane can get the actual error.
    if delay_exit {
        info!("giving control plane 30s to collect the error before shutdown");
        thread::sleep(Duration::from_secs(30));
    }

    // Shutdown trace pipeline gracefully, so that it has a chance to send any
    // pending traces before we exit. Shutting down OTEL tracing provider may
    // hang for quite some time, see, for example:
    // - https://github.com/open-telemetry/opentelemetry-rust/issues/868
    // - and our problems with staging https://github.com/neondatabase/cloud/issues/3707#issuecomment-1493983636
    //
    // Yet, we want computes to shut down fast enough, as we may need a new one
    // for the same timeline ASAP. So wait no longer than 2s for the shutdown to
    // complete, then just error out and exit the main thread.
    info!("shutting down tracing");
    let (sender, receiver) = mpsc::channel();
    let _ = thread::spawn(move || {
        tracing_utils::shutdown_tracing();
        sender.send(()).ok()
    });
    let shutdown_res = receiver.recv_timeout(Duration::from_millis(2000));
    if shutdown_res.is_err() {
        error!("timed out while shutting down tracing, exiting anyway");
    }

    info!("shutting down");
    exit(exit_code.unwrap_or(1))
}

fn cli() -> clap::Command {
    // Env variable is set by `cargo`
    let version = option_env!("CARGO_PKG_VERSION").unwrap_or("unknown");
    clap::Command::new("compute_ctl")
        .version(version)
        .arg(
            Arg::new("http-port")
                .long("http-port")
                .value_name("HTTP_PORT")
                .default_value("3080")
                .value_parser(clap::value_parser!(u16))
                .required(false),
        )
        .arg(
            Arg::new("connstr")
                .short('C')
                .long("connstr")
                .value_name("DATABASE_URL")
                .required(true),
        )
        .arg(
            Arg::new("pgdata")
                .short('D')
                .long("pgdata")
                .value_name("DATADIR")
                .required(true),
        )
        .arg(
            Arg::new("pgbin")
                .short('b')
                .long("pgbin")
                .default_value("postgres")
                .value_name("POSTGRES_PATH"),
        )
        .arg(
            Arg::new("spec")
                .short('s')
                .long("spec")
                .value_name("SPEC_JSON"),
        )
        .arg(
            Arg::new("spec-path")
                .short('S')
                .long("spec-path")
                .value_name("SPEC_PATH"),
        )
        .arg(
            Arg::new("compute-id")
                .short('i')
                .long("compute-id")
                .value_name("COMPUTE_ID"),
        )
        .arg(
            Arg::new("control-plane-uri")
                .short('p')
                .long("control-plane-uri")
                .value_name("CONTROL_PLANE_API_BASE_URI"),
        )
}

#[test]
fn verify_cli() {
    cli().debug_assert()
}<|MERGE_RESOLUTION|>--- conflicted
+++ resolved
@@ -259,17 +259,12 @@
     // Maybe sync safekeepers again, to speed up next startup
     let compute_state = compute.state.lock().unwrap().clone();
     let pspec = compute_state.pspec.as_ref().expect("spec must be set");
-<<<<<<< HEAD
-    let storage_auth_token = pspec.storage_auth_token.clone();
-    let lsn = compute.sync_safekeepers(storage_auth_token)?;
-    info!("synced safekeepers at lsn {lsn}");
-=======
     if matches!(pspec.spec.mode, compute_api::spec::ComputeMode::Primary) {
         info!("syncing safekeepers on shutdown");
         let storage_auth_token = pspec.storage_auth_token.clone();
-        compute.sync_safekeepers(storage_auth_token)?;
-    }
->>>>>>> b14d3fc8
+        let lsn = compute.sync_safekeepers(storage_auth_token)?;
+        info!("synced safekeepers at lsn {lsn}");
+    }
 
     if let Err(err) = compute.check_for_core_dumps() {
         error!("error while checking for core dumps: {err:?}");
