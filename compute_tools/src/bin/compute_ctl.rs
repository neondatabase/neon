--- conflicted
+++ resolved
@@ -121,14 +121,13 @@
     )]
     pub control_plane_uri: Option<String>,
 
-<<<<<<< HEAD
+    /// Interval in seconds for collecting installed extensions statistics
+    #[arg(long, default_value = "3600")]
+    pub installed_extensions_collection_interval: u64,
+
     /// Run in development mode, skipping VM-specific operations like process termination
     #[arg(long, action = clap::ArgAction::SetTrue)]
     pub dev: bool,
-=======
-    /// Interval in seconds for collecting installed extensions statistics
-    #[arg(long, default_value = "3600")]
-    pub installed_extensions_collection_interval: u64,
 }
 
 impl Cli {
@@ -148,7 +147,6 @@
 
         Ok(url)
     }
->>>>>>> 118e1343
 }
 
 fn main() -> Result<()> {
