--- conflicted
+++ resolved
@@ -185,13 +185,8 @@
       - compute
 
   neon-test-extensions:
-<<<<<<< HEAD
-    profiles: ["test-extensions"]
+    profiles: ["test-extensions", "parallel-test-extensions"]
     image: ${REPOSITORY:-ghcr.io/neondatabase}/neon-test-extensions-v${PG_TEST_VERSION:-${PG_VERSION:-16}}:${TEST_EXTENSIONS_TAG:-${TAG:-latest}}
-=======
-    profiles: ["test-extensions", "parallel-test-extensions"]
-    image: ${REPOSITORY:-neondatabase}/neon-test-extensions-v${PG_TEST_VERSION:-16}:${TAG:-latest}
->>>>>>> 213fe1d0
     environment:
       - PGUSER=${PGUSER:-cloud_admin}
       - PGPASSWORD=${PGPASSWORD:-cloud_admin}
