--- conflicted
+++ resolved
@@ -58,52 +58,35 @@
         docker exec $COMPUTE_CONTAINER_NAME touch /var/db/postgres/compute/compute_ctl_temp_override.conf
         # The following block copies the files for the pg_hintplan test to the compute node for the extension test in an isolated docker-compose environment
         TMPDIR=$(mktemp -d)
-<<<<<<< HEAD
         docker cp ${TEST_CONTAINER_NAME}:/ext-src/pg_hint_plan-src/data "${TMPDIR}/data"
-        docker cp "${TMPDIR}/data" ${COMPUTE_CONTAINER_NAME}:/ext-src/pg_hint_plan-src/
+        docker cp "${TMPDIR}/data" $COMPUTE_CONTAINER_NAME:/ext-src/pg_hint_plan-src/
         rm -rf "${TMPDIR}"
-        # We are running tests now
-        if ! docker exec -e SKIP=timescaledb-src,rdkit-src,postgis-src,pgx_ulid-src,pgtap-src,pg_tiktoken-src,pg_jsonschema-src,kq_imcx-src,wal2json_2_5-src \
-            ${TEST_CONTAINER_NAME} /run-tests.sh | tee testout.txt
-        then
-            FAILED=$(tail -1 testout.txt)
-            for d in ${FAILED}
-            do
-                mkdir "${d}"
-                docker cp "${TEST_CONTAINER_NAME}:/ext-src/${d}/regression.diffs" "${d}" || true
-                docker cp "${TEST_CONTAINER_NAME}:/ext-src/${d}/regression.out" "${d}" || true
-                cat "${d}/regression.out" "${d}/regression.diffs" || true
-=======
-        docker cp $TEST_CONTAINER_NAME:/ext-src/pg_hint_plan-src/data $TMPDIR/data
-        docker cp $TMPDIR/data $COMPUTE_CONTAINER_NAME:/ext-src/pg_hint_plan-src/
-        rm -rf $TMPDIR
         # The following block does the same for the contrib/file_fdw test
         TMPDIR=$(mktemp -d)
-        docker cp $TEST_CONTAINER_NAME:/postgres/contrib/file_fdw/data $TMPDIR/data
-        docker cp $TMPDIR/data $COMPUTE_CONTAINER_NAME:/postgres/contrib/file_fdw/data
-        rm -rf $TMPDIR
+        docker cp ${TEST_CONTAINER_NAME}:/postgres/contrib/file_fdw/data "${TMPDIR}/data"
+        docker cp "${TMPDIR}/data" $COMPUTE_CONTAINER_NAME:/postgres/contrib/file_fdw/data
+        rm -rf "${TMPDIR}"
         # Apply patches
         cat ../compute/patches/contrib_pg${pg_version}.patch | docker exec -i $TEST_CONTAINER_NAME bash -c "(cd /postgres && patch -p1)"
         # We are running tests now
         rm -f testout.txt testout_contrib.txt
         docker exec -e USE_PGXS=1 -e SKIP=timescaledb-src,rdkit-src,postgis-src,pgx_ulid-src,pgtap-src,pg_tiktoken-src,pg_jsonschema-src,kq_imcx-src,wal2json_2_5-src \
-        $TEST_CONTAINER_NAME /run-tests.sh /ext-src | tee testout.txt && EXT_SUCCESS=1 || EXT_SUCCESS=0
+        ${TEST_CONTAINER_NAME} /run-tests.sh /ext-src | tee testout.txt && EXT_SUCCESS=1 || EXT_SUCCESS=0
         docker exec -e SKIP=start-scripts,postgres_fdw,ltree_plpython,jsonb_plpython,jsonb_plperl,hstore_plpython,hstore_plperl,dblink,bool_plperl \
-        $TEST_CONTAINER_NAME /run-tests.sh /postgres/contrib | tee testout_contrib.txt && CONTRIB_SUCCESS=1 || CONTRIB_SUCCESS=0
-        if [ $EXT_SUCCESS -eq 0 ] || [ $CONTRIB_SUCCESS -eq 0 ]; then
+        ${TEST_CONTAINER_NAME} /run-tests.sh /postgres/contrib | tee testout_contrib.txt && CONTRIB_SUCCESS=1 || CONTRIB_SUCCESS=0
+        if [ ${EXT_SUCCESS} -eq 0 ] || [ ${CONTRIB_SUCCESS} -eq 0 ]; then
             CONTRIB_FAILED=
             FAILED=
-            [ $EXT_SUCCESS -eq 0 ] && FAILED=$(tail -1 testout.txt | awk '{for(i=1;i<=NF;i++){print "/ext-src/"$i;}}')
-            [ $CONTRIB_SUCCESS -eq 0 ] && CONTRIB_FAILED=$(tail -1 testout_contrib.txt | awk '{for(i=0;i<=NF;i++){print "/postgres/contrib/"$i;}}')
-            for d in $FAILED $CONTRIB_FAILED; do
+            [ ${EXT_SUCCESS} -eq 0 ] && FAILED=$(tail -1 testout.txt | awk '{for(i=1;i<=NF;i++){print "/ext-src/"$i;}}')
+            [ ${CONTRIB_SUCCESS} -eq 0 ] && CONTRIB_FAILED=$(tail -1 testout_contrib.txt | awk '{for(i=0;i<=NF;i++){print "/postgres/contrib/"$i;}}')
+            for d in ${FAILED} ${CONTRIB_FAILED}; do
                 dn="$(basename $d)"
-                rm -rf $dn
-                mkdir $dn
-                docker cp $TEST_CONTAINER_NAME:$d/regression.diffs $dn || [ $? -eq 1 ]
-                docker cp $TEST_CONTAINER_NAME:$d/regression.out $dn || [ $? -eq 1 ]
-                cat $dn/regression.out $dn/regression.diffs || true
-                rm -rf $dn
->>>>>>> 423e2396
+                rm -rf ${dn}
+                mkdir ${dn}
+                docker cp ${TEST_CONTAINER_NAME}:${d}/regression.diffs ${dn} || [ $? -eq 1 ]
+                docker cp $TEST_CONTAINER_NAME:${d}/regression.out ${dn} || [ $? -eq 1 ]
+                cat ${dn}/regression.out ${dn}/regression.diffs || true
+                rm -rf ${dn}
             done
         rm -rf "${FAILED}"
         exit 1
