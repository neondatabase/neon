#!/bin/bash
set -x

cd /ext-src || exit 2
FAILED=
LIST=$( (echo -e "${SKIP//","/"\n"}"; ls -d -- *-src) | sort | uniq -u)
<<<<<<< HEAD
for d in ${LIST}; do
    [ -d "${d}" ] || continue
    psql -c "select 1" >/dev/null || break
    if [ -f "${d}/neon-test.sh" ]; then
       cd "${d}" || exit 1
       ./neon-test.sh || FAILED="${d} ${FAILED}"
       cd ..
    else
=======
for d in ${LIST}
do
       [ -d "${d}" ] || continue
       if ! psql -w -c "select 1" >/dev/null; then
          FAILED="${d} ${FAILED}"
          break
       fi
>>>>>>> efd21eb2
       USE_PGXS=1 make -C "${d}" installcheck || FAILED="${d} ${FAILED}"
    fi
done
[ -z "${FAILED}" ] && exit 0
echo "${FAILED}"
exit 1<|MERGE_RESOLUTION|>--- conflicted
+++ resolved
@@ -4,24 +4,17 @@
 cd /ext-src || exit 2
 FAILED=
 LIST=$( (echo -e "${SKIP//","/"\n"}"; ls -d -- *-src) | sort | uniq -u)
-<<<<<<< HEAD
 for d in ${LIST}; do
     [ -d "${d}" ] || continue
-    psql -c "select 1" >/dev/null || break
+    if ! psql -w -c "select 1" >/dev/null; then
+      FAILED="${d} ${FAILED}"
+      break
+    fi
     if [ -f "${d}/neon-test.sh" ]; then
        cd "${d}" || exit 1
        ./neon-test.sh || FAILED="${d} ${FAILED}"
        cd ..
     else
-=======
-for d in ${LIST}
-do
-       [ -d "${d}" ] || continue
-       if ! psql -w -c "select 1" >/dev/null; then
-          FAILED="${d} ${FAILED}"
-          break
-       fi
->>>>>>> efd21eb2
        USE_PGXS=1 make -C "${d}" installcheck || FAILED="${d} ${FAILED}"
     fi
 done
