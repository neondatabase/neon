--- conflicted
+++ resolved
@@ -9,16 +9,11 @@
 for d in ${LIST}
 do
        [ -d "${d}" ] || continue
-<<<<<<< HEAD
-    psql -c "select 1" >/dev/null || break
-       make -C "${d}" installcheck || FAILED="${d} ${FAILED}"
-=======
        if ! psql -w -c "select 1" >/dev/null; then
           FAILED="${d} ${FAILED}"
           break
        fi
        USE_PGXS=1 make -C "${d}" installcheck || FAILED="${d} ${FAILED}"
->>>>>>> f1473dd4
 done
 [ -z "${FAILED}" ] && exit 0
 echo "${FAILED}"
