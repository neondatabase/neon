use std::num::NonZeroU32;
use std::path::PathBuf;
use std::sync::Arc;
use std::time::Duration;

use anyhow::{Context, anyhow};
use camino::Utf8PathBuf;

#[cfg(feature = "testing")]
use clap::ArgAction;
use clap::Parser;
use futures::future::OptionFuture;
use http_utils::tls_certs::ReloadingCertificateResolver;
use hyper0::Uri;
use metrics::BuildInfo;
use metrics::launch_timestamp::LaunchTimestamp;
use pageserver_api::config::PostHogConfig;
use reqwest::Certificate;
use storage_controller::http::make_router;
use storage_controller::metrics::preinitialize_metrics;
use storage_controller::persistence::Persistence;
use storage_controller::service::chaos_injector::ChaosInjector;
use storage_controller::service::feature_flag::FeatureFlagService;
use storage_controller::service::{
    Config, HEARTBEAT_INTERVAL_DEFAULT, LONG_RECONCILE_THRESHOLD_DEFAULT,
    MAX_OFFLINE_INTERVAL_DEFAULT, MAX_WARMING_UP_INTERVAL_DEFAULT,
    PRIORITY_RECONCILER_CONCURRENCY_DEFAULT, RECONCILER_CONCURRENCY_DEFAULT,
    SAFEKEEPER_RECONCILER_CONCURRENCY_DEFAULT, Service,
};
use tokio::signal::unix::SignalKind;
use tokio_util::sync::CancellationToken;
use tracing::Instrument;
use utils::auth::{JwtAuth, SwappableJwtAuth};
use utils::logging::{self, LogFormat};
use utils::sentry_init::init_sentry;
use utils::{project_build_tag, project_git_version, tcp_listener};

project_git_version!(GIT_VERSION);
project_build_tag!(BUILD_TAG);

#[global_allocator]
static GLOBAL: tikv_jemallocator::Jemalloc = tikv_jemallocator::Jemalloc;

/// Configure jemalloc to profile heap allocations by sampling stack traces every 2 MB (1 << 21).
/// This adds roughly 3% overhead for allocations on average, which is acceptable considering
/// performance-sensitive code will avoid allocations as far as possible anyway.
#[allow(non_upper_case_globals)]
#[unsafe(export_name = "malloc_conf")]
pub static malloc_conf: &[u8] = b"prof:true,prof_active:true,lg_prof_sample:21\0";

const DEFAULT_SSL_KEY_FILE: &str = "server.key";
const DEFAULT_SSL_CERT_FILE: &str = "server.crt";
const DEFAULT_SSL_CERT_RELOAD_PERIOD: &str = "60s";

#[derive(Parser)]
#[command(author, version, about, long_about = None)]
#[command(arg_required_else_help(true))]
#[clap(group(
    clap::ArgGroup::new("listen-addresses")
        .required(true)
        .multiple(true)
        .args(&["listen", "listen_https"]),
))]
struct Cli {
    /// Host and port to listen HTTP on, like `127.0.0.1:1234`.
    /// At least one of ["listen", "listen_https"] should be specified.
    // TODO: Make this option dev-only when https is out everywhere.
    #[arg(short, long)]
    listen: Option<std::net::SocketAddr>,
    /// Host and port to listen HTTPS on, like `127.0.0.1:1234`.
    /// At least one of ["listen", "listen_https"] should be specified.
    #[arg(long)]
    listen_https: Option<std::net::SocketAddr>,

    /// Public key for JWT authentication of clients
    #[arg(long)]
    public_key: Option<String>,

    /// Token for authenticating this service with the pageservers it controls
    #[arg(long)]
    jwt_token: Option<String>,

    /// Token for authenticating this service with the safekeepers it controls
    #[arg(long)]
    safekeeper_jwt_token: Option<String>,

    /// Token for authenticating this service with the control plane, when calling
    /// the compute notification endpoint
    #[arg(long)]
    control_plane_jwt_token: Option<String>,

    #[arg(long)]
    peer_jwt_token: Option<String>,

    /// URL to control plane storage API prefix
    #[arg(long)]
    control_plane_url: Option<String>,

    /// URL to connect to postgres, like postgresql://localhost:1234/storage_controller
    #[arg(long)]
    database_url: Option<String>,

    /// Flag to enable dev mode, which permits running without auth
    #[arg(long, default_value = "false")]
    dev: bool,

    /// Grace period before marking unresponsive pageserver offline
    #[arg(long)]
    max_offline_interval: Option<humantime::Duration>,

    /// More tolerant grace period before marking unresponsive pagserver offline used
    /// around pageserver restarts
    #[arg(long)]
    max_warming_up_interval: Option<humantime::Duration>,

    /// Size threshold for automatically splitting shards (disabled by default)
    #[arg(long)]
    split_threshold: Option<u64>,

    /// Maximum number of shards during autosplits. 0 disables autosplits. Defaults
    /// to 16 as a safety to avoid too many shards by accident.
    #[arg(long, default_value = "16")]
    max_split_shards: u8,

    /// Size threshold for initial shard splits of unsharded tenants. 0 disables initial splits.
    #[arg(long)]
    initial_split_threshold: Option<u64>,

    /// Number of target shards for initial splits. 0 or 1 disables initial splits. Defaults to 2.
    #[arg(long, default_value = "2")]
    initial_split_shards: u8,

    /// Maximum number of normal-priority reconcilers that may run in parallel
    #[arg(long)]
    reconciler_concurrency: Option<usize>,

    /// Maximum number of high-priority reconcilers that may run in parallel
    #[arg(long)]
    priority_reconciler_concurrency: Option<usize>,

    /// Maximum number of safekeeper reconciliations that may run in parallel (per safekeeper)
    #[arg(long)]
    safekeeper_reconciler_concurrency: Option<usize>,

    /// Tenant API rate limit, as requests per second per tenant.
    #[arg(long, default_value = "10")]
    tenant_rate_limit: NonZeroU32,

    /// How long to wait for the initial database connection to be available.
    #[arg(long, default_value = "5s")]
    db_connect_timeout: humantime::Duration,

    #[arg(long, default_value = "false")]
    start_as_candidate: bool,

    // TODO: make this mandatory once the helm chart gets updated
    #[arg(long)]
    address_for_peers: Option<Uri>,

    /// `neon_local` sets this to the path of the neon_local repo dir.
    /// Only relevant for testing.
    // TODO: make `cfg(feature = "testing")`
    #[arg(long)]
    neon_local_repo_dir: Option<PathBuf>,

    /// Chaos testing: exercise tenant migrations
    #[arg(long)]
    chaos_interval: Option<humantime::Duration>,

    /// Chaos testing: exercise an immediate exit
    #[arg(long)]
    chaos_exit_crontab: Option<cron::Schedule>,

    /// Maximum acceptable lag for the secondary location while draining
    /// a pageserver
    #[arg(long)]
    max_secondary_lag_bytes: Option<u64>,

    /// Period with which to send heartbeats to registered nodes
    #[arg(long)]
    heartbeat_interval: Option<humantime::Duration>,

    #[arg(long)]
    long_reconcile_threshold: Option<humantime::Duration>,

    /// Flag to use https for requests to pageserver API.
    #[arg(long, default_value = "false")]
    use_https_pageserver_api: bool,

    // Whether to put timelines onto safekeepers
    #[arg(long, default_value = "false")]
    timelines_onto_safekeepers: bool,

    /// Flag to use https for requests to safekeeper API.
    #[arg(long, default_value = "false")]
    use_https_safekeeper_api: bool,

    /// Path to a file with certificate's private key for https API.
    #[arg(long, default_value = DEFAULT_SSL_KEY_FILE)]
    ssl_key_file: Utf8PathBuf,
    /// Path to a file with a X509 certificate for https API.
    #[arg(long, default_value = DEFAULT_SSL_CERT_FILE)]
    ssl_cert_file: Utf8PathBuf,
    /// Period to reload certificate and private key from files.
    #[arg(long, default_value = DEFAULT_SSL_CERT_RELOAD_PERIOD)]
    ssl_cert_reload_period: humantime::Duration,
    /// Trusted root CA certificates to use in https APIs.
    #[arg(long)]
    ssl_ca_file: Option<Utf8PathBuf>,

    /// Neon local specific flag. When set, ignore [`Cli::control_plane_url`] and deliver
    /// the compute notification directly (instead of via control plane).
    #[arg(long, default_value = "false")]
    use_local_compute_notifications: bool,

    /// Number of safekeepers to choose for a timeline when creating it.
    /// Safekeepers will be choosen from different availability zones.
    /// This option exists primarily for testing purposes.
    #[arg(long, default_value = "3", value_parser = clap::value_parser!(i64).range(1..))]
    timeline_safekeeper_count: i64,
<<<<<<< HEAD
=======

    /// When set, actively checks and initiates heatmap downloads/uploads during reconciliation.
    /// This speed up migrations by avoiding the default wait for the heatmap download interval.
    /// Primarily useful for testing to reduce test execution time.
    #[cfg(feature = "testing")]
    #[arg(long, default_value = "true", action=ArgAction::Set)]
    kick_secondary_downloads: bool,
>>>>>>> 37e181af
}

enum StrictMode {
    /// In strict mode, we will require that all secrets are loaded, i.e. security features
    /// may not be implicitly turned off by omitting secrets in the environment.
    Strict,
    /// In dev mode, secrets are optional, and omitting a particular secret will implicitly
    /// disable the auth related to it (e.g. no pageserver jwt key -> send unauthenticated
    /// requests, no public key -> don't authenticate incoming requests).
    Dev,
}

impl Default for StrictMode {
    fn default() -> Self {
        Self::Strict
    }
}

/// Secrets may either be provided on the command line (for testing), or loaded from AWS SecretManager: this
/// type encapsulates the logic to decide which and do the loading.
struct Secrets {
    database_url: String,
    public_key: Option<JwtAuth>,
    pageserver_jwt_token: Option<String>,
    safekeeper_jwt_token: Option<String>,
    control_plane_jwt_token: Option<String>,
    peer_jwt_token: Option<String>,
}

const POSTHOG_CONFIG_ENV: &str = "POSTHOG_CONFIG";

impl Secrets {
    const DATABASE_URL_ENV: &'static str = "DATABASE_URL";
    const PAGESERVER_JWT_TOKEN_ENV: &'static str = "PAGESERVER_JWT_TOKEN";
    const SAFEKEEPER_JWT_TOKEN_ENV: &'static str = "SAFEKEEPER_JWT_TOKEN";
    const CONTROL_PLANE_JWT_TOKEN_ENV: &'static str = "CONTROL_PLANE_JWT_TOKEN";
    const PEER_JWT_TOKEN_ENV: &'static str = "PEER_JWT_TOKEN";
    const PUBLIC_KEY_ENV: &'static str = "PUBLIC_KEY";

    /// Load secrets from, in order of preference:
    /// - CLI args if database URL is provided on the CLI
    /// - Environment variables if DATABASE_URL is set.
    async fn load(args: &Cli) -> anyhow::Result<Self> {
        let Some(database_url) = Self::load_secret(&args.database_url, Self::DATABASE_URL_ENV)
        else {
            anyhow::bail!(
                "Database URL is not set (set `--database-url`, or `DATABASE_URL` environment)"
            )
        };

        let public_key = match Self::load_secret(&args.public_key, Self::PUBLIC_KEY_ENV) {
            Some(v) => Some(JwtAuth::from_key(v).context("Loading public key")?),
            None => None,
        };

        let this = Self {
            database_url,
            public_key,
            pageserver_jwt_token: Self::load_secret(
                &args.jwt_token,
                Self::PAGESERVER_JWT_TOKEN_ENV,
            ),
            safekeeper_jwt_token: Self::load_secret(
                &args.safekeeper_jwt_token,
                Self::SAFEKEEPER_JWT_TOKEN_ENV,
            ),
            control_plane_jwt_token: Self::load_secret(
                &args.control_plane_jwt_token,
                Self::CONTROL_PLANE_JWT_TOKEN_ENV,
            ),
            peer_jwt_token: Self::load_secret(&args.peer_jwt_token, Self::PEER_JWT_TOKEN_ENV),
        };

        Ok(this)
    }

    fn load_secret(cli: &Option<String>, env_name: &str) -> Option<String> {
        if let Some(v) = cli {
            Some(v.clone())
        } else {
            std::env::var(env_name).ok()
        }
    }
}

fn main() -> anyhow::Result<()> {
    logging::init(
        LogFormat::Plain,
        logging::TracingErrorLayerEnablement::Disabled,
        logging::Output::Stdout,
    )?;

    // log using tracing so we don't get confused output by default hook writing to stderr
    utils::logging::replace_panic_hook_with_tracing_panic_hook().forget();

    let _sentry_guard = init_sentry(Some(GIT_VERSION.into()), &[]);

    let hook = std::panic::take_hook();
    std::panic::set_hook(Box::new(move |info| {
        // let sentry send a message (and flush)
        // and trace the error
        hook(info);

        std::process::exit(1);
    }));

    tokio::runtime::Builder::new_current_thread()
        // We use spawn_blocking for database operations, so require approximately
        // as many blocking threads as we will open database connections.
        .max_blocking_threads(Persistence::MAX_CONNECTIONS as usize)
        .enable_all()
        .build()
        .unwrap()
        .block_on(async_main())
}

async fn async_main() -> anyhow::Result<()> {
    let launch_ts = Box::leak(Box::new(LaunchTimestamp::generate()));

    preinitialize_metrics();

    let args = Cli::parse();
    tracing::info!(
        "version: {}, launch_timestamp: {}, build_tag {}",
        GIT_VERSION,
        launch_ts.to_string(),
        BUILD_TAG,
    );

    let build_info = BuildInfo {
        revision: GIT_VERSION,
        build_tag: BUILD_TAG,
    };

    let strict_mode = if args.dev {
        StrictMode::Dev
    } else {
        StrictMode::Strict
    };

    let secrets = Secrets::load(&args).await?;

    // Validate required secrets and arguments are provided in strict mode
    match strict_mode {
        StrictMode::Strict
            if (secrets.public_key.is_none()
                || secrets.pageserver_jwt_token.is_none()
                || secrets.control_plane_jwt_token.is_none()
                || secrets.safekeeper_jwt_token.is_none()) =>
        {
            // Production systems should always have secrets configured: if public_key was not set
            // then we would implicitly disable auth.
            anyhow::bail!(
                "Insecure config!  One or more secrets is not set.  This is only permitted in `--dev` mode"
            );
        }
        StrictMode::Strict if args.control_plane_url.is_none() => {
            // Production systems should always have a control plane URL set, to prevent falling
            // back to trying to use neon_local.
            anyhow::bail!(
                "`--control-plane-url` is not set: this is only permitted in `--dev` mode"
            );
        }
        StrictMode::Strict if args.use_local_compute_notifications => {
            anyhow::bail!("`--use-local-compute-notifications` is only permitted in `--dev` mode");
        }
        StrictMode::Strict if args.timeline_safekeeper_count < 3 => {
            anyhow::bail!(
                "Running with less than 3 safekeepers per timeline is only permitted in `--dev` mode"
            );
        }
        StrictMode::Strict => {
            tracing::info!("Starting in strict mode: configuration is OK.")
        }
        StrictMode::Dev => {
            tracing::warn!("Starting in dev mode: this may be an insecure configuration.")
        }
    }

    let ssl_ca_certs = match args.ssl_ca_file.as_ref() {
        Some(ssl_ca_file) => {
            tracing::info!("Using ssl root CA file: {ssl_ca_file:?}");
            let buf = tokio::fs::read(ssl_ca_file).await?;
            Certificate::from_pem_bundle(&buf)?
        }
        None => Vec::new(),
    };

    let posthog_config = if let Ok(json) = std::env::var(POSTHOG_CONFIG_ENV) {
        let res: Result<PostHogConfig, _> = serde_json::from_str(&json);
        if let Ok(config) = res {
            Some(config)
        } else {
            tracing::warn!("Invalid posthog config: {json}");
            None
        }
    } else {
        None
    };

    let config = Config {
        pageserver_jwt_token: secrets.pageserver_jwt_token,
        safekeeper_jwt_token: secrets.safekeeper_jwt_token,
        control_plane_jwt_token: secrets.control_plane_jwt_token,
        peer_jwt_token: secrets.peer_jwt_token,
        control_plane_url: args.control_plane_url,
        max_offline_interval: args
            .max_offline_interval
            .map(humantime::Duration::into)
            .unwrap_or(MAX_OFFLINE_INTERVAL_DEFAULT),
        max_warming_up_interval: args
            .max_warming_up_interval
            .map(humantime::Duration::into)
            .unwrap_or(MAX_WARMING_UP_INTERVAL_DEFAULT),
        reconciler_concurrency: args
            .reconciler_concurrency
            .unwrap_or(RECONCILER_CONCURRENCY_DEFAULT),
        priority_reconciler_concurrency: args
            .priority_reconciler_concurrency
            .unwrap_or(PRIORITY_RECONCILER_CONCURRENCY_DEFAULT),
        safekeeper_reconciler_concurrency: args
            .safekeeper_reconciler_concurrency
            .unwrap_or(SAFEKEEPER_RECONCILER_CONCURRENCY_DEFAULT),
        tenant_rate_limit: args.tenant_rate_limit,
        split_threshold: args.split_threshold,
        max_split_shards: args.max_split_shards,
        initial_split_threshold: args.initial_split_threshold,
        initial_split_shards: args.initial_split_shards,
        neon_local_repo_dir: args.neon_local_repo_dir,
        max_secondary_lag_bytes: args.max_secondary_lag_bytes,
        heartbeat_interval: args
            .heartbeat_interval
            .map(humantime::Duration::into)
            .unwrap_or(HEARTBEAT_INTERVAL_DEFAULT),
        long_reconcile_threshold: args
            .long_reconcile_threshold
            .map(humantime::Duration::into)
            .unwrap_or(LONG_RECONCILE_THRESHOLD_DEFAULT),
        address_for_peers: args.address_for_peers,
        start_as_candidate: args.start_as_candidate,
        use_https_pageserver_api: args.use_https_pageserver_api,
        use_https_safekeeper_api: args.use_https_safekeeper_api,
        ssl_ca_certs,
        timelines_onto_safekeepers: args.timelines_onto_safekeepers,
        use_local_compute_notifications: args.use_local_compute_notifications,
        timeline_safekeeper_count: args.timeline_safekeeper_count,
<<<<<<< HEAD
=======
        posthog_config: posthog_config.clone(),
        #[cfg(feature = "testing")]
        kick_secondary_downloads: args.kick_secondary_downloads,
>>>>>>> 37e181af
    };

    // Validate that we can connect to the database
    Persistence::await_connection(&secrets.database_url, args.db_connect_timeout.into()).await?;

    let persistence = Arc::new(Persistence::new(secrets.database_url).await);

    let service = Service::spawn(config, persistence.clone()).await?;

    let auth = secrets
        .public_key
        .map(|jwt_auth| Arc::new(SwappableJwtAuth::new(jwt_auth)));
    let router = make_router(service.clone(), auth, build_info)
        .build()
        .map_err(|err| anyhow!(err))?;
    let http_service =
        Arc::new(http_utils::RequestServiceBuilder::new(router).map_err(|err| anyhow!(err))?);

    let api_shutdown = CancellationToken::new();

    // Start HTTP server
    let http_server_task: OptionFuture<_> = match args.listen {
        Some(http_addr) => {
            let http_listener = tcp_listener::bind(http_addr)?;
            let http_server =
                http_utils::server::Server::new(Arc::clone(&http_service), http_listener, None)?;

            tracing::info!("Serving HTTP on {}", http_addr);
            Some(tokio::task::spawn(http_server.serve(api_shutdown.clone())))
        }
        None => None,
    }
    .into();

    // Start HTTPS server
    let https_server_task: OptionFuture<_> = match args.listen_https {
        Some(https_addr) => {
            let https_listener = tcp_listener::bind(https_addr)?;

            let resolver = ReloadingCertificateResolver::new(
                "main",
                &args.ssl_key_file,
                &args.ssl_cert_file,
                *args.ssl_cert_reload_period,
            )
            .await?;

            let server_config = rustls::ServerConfig::builder()
                .with_no_client_auth()
                .with_cert_resolver(resolver);

            let tls_acceptor = tokio_rustls::TlsAcceptor::from(Arc::new(server_config));
            let https_server =
                http_utils::server::Server::new(http_service, https_listener, Some(tls_acceptor))?;

            tracing::info!("Serving HTTPS on {}", https_addr);
            Some(tokio::task::spawn(https_server.serve(api_shutdown.clone())))
        }
        None => None,
    }
    .into();

    let chaos_task = args.chaos_interval.map(|interval| {
        let service = service.clone();
        let cancel = CancellationToken::new();
        let cancel_bg = cancel.clone();
        let chaos_exit_crontab = args.chaos_exit_crontab;
        (
            tokio::task::spawn(
                async move {
                    let mut chaos_injector =
                        ChaosInjector::new(service, interval.into(), chaos_exit_crontab);
                    chaos_injector.run(cancel_bg).await
                }
                .instrument(tracing::info_span!("chaos_injector")),
            ),
            cancel,
        )
    });

    let feature_flag_task = if let Some(posthog_config) = posthog_config {
        let service = service.clone();
        let cancel = CancellationToken::new();
        let cancel_bg = cancel.clone();
        let task = tokio::task::spawn(
            async move {
                match FeatureFlagService::new(service, posthog_config) {
                    Ok(feature_flag_service) => {
                        let feature_flag_service = Arc::new(feature_flag_service);
                        feature_flag_service.run(cancel_bg).await
                    }
                    Err(e) => {
                        tracing::warn!("Failed to create feature flag service: {}", e);
                    }
                };
            }
            .instrument(tracing::info_span!("feature_flag_service")),
        );
        Some((task, cancel))
    } else {
        None
    };

    // Wait until we receive a signal
    let mut sigint = tokio::signal::unix::signal(SignalKind::interrupt())?;
    let mut sigquit = tokio::signal::unix::signal(SignalKind::quit())?;
    let mut sigterm = tokio::signal::unix::signal(SignalKind::terminate())?;
    tokio::pin!(http_server_task, https_server_task);
    tokio::select! {
        _ = sigint.recv() => {},
        _ = sigterm.recv() => {},
        _ = sigquit.recv() => {},
        Some(err) = &mut http_server_task => {
            panic!("HTTP server task failed: {err:#?}");
        }
        Some(err) = &mut https_server_task => {
            panic!("HTTPS server task failed: {err:#?}");
        }
    }
    tracing::info!("Terminating on signal");

    // Stop HTTP and HTTPS servers first, so that we don't have to service requests
    // while shutting down Service.
    api_shutdown.cancel();

    // If the deadline is exceeded, we will fall through and shut down the service anyway,
    // any request handlers in flight will experience cancellation & their clients will
    // see a torn connection.
    let deadline = tokio::time::Instant::now() + Duration::from_secs(5);

    match tokio::time::timeout_at(deadline, http_server_task).await {
        Ok(Some(Ok(_))) => tracing::info!("Joined HTTP server task"),
        Ok(Some(Err(e))) => tracing::error!("Error joining HTTP server task: {e}"),
        Ok(None) => {} // HTTP is disabled.
        Err(_) => tracing::warn!("Timed out joining HTTP server task"),
    }

    match tokio::time::timeout_at(deadline, https_server_task).await {
        Ok(Some(Ok(_))) => tracing::info!("Joined HTTPS server task"),
        Ok(Some(Err(e))) => tracing::error!("Error joining HTTPS server task: {e}"),
        Ok(None) => {} // HTTPS is disabled.
        Err(_) => tracing::warn!("Timed out joining HTTPS server task"),
    }

    // If we were injecting chaos, stop that so that we're not calling into Service while it shuts down
    if let Some((chaos_jh, chaos_cancel)) = chaos_task {
        chaos_cancel.cancel();
        chaos_jh.await.ok();
    }

    // If we were running the feature flag service, stop that so that we're not calling into Service while it shuts down
    if let Some((feature_flag_task, feature_flag_cancel)) = feature_flag_task {
        feature_flag_cancel.cancel();
        feature_flag_task.await.ok();
    }

    service.shutdown().await;
    tracing::info!("Service shutdown complete");

    std::process::exit(0);
}<|MERGE_RESOLUTION|>--- conflicted
+++ resolved
@@ -218,8 +218,6 @@
     /// This option exists primarily for testing purposes.
     #[arg(long, default_value = "3", value_parser = clap::value_parser!(i64).range(1..))]
     timeline_safekeeper_count: i64,
-<<<<<<< HEAD
-=======
 
     /// When set, actively checks and initiates heatmap downloads/uploads during reconciliation.
     /// This speed up migrations by avoiding the default wait for the heatmap download interval.
@@ -227,7 +225,6 @@
     #[cfg(feature = "testing")]
     #[arg(long, default_value = "true", action=ArgAction::Set)]
     kick_secondary_downloads: bool,
->>>>>>> 37e181af
 }
 
 enum StrictMode {
@@ -474,12 +471,9 @@
         timelines_onto_safekeepers: args.timelines_onto_safekeepers,
         use_local_compute_notifications: args.use_local_compute_notifications,
         timeline_safekeeper_count: args.timeline_safekeeper_count,
-<<<<<<< HEAD
-=======
         posthog_config: posthog_config.clone(),
         #[cfg(feature = "testing")]
         kick_secondary_downloads: args.kick_secondary_downloads,
->>>>>>> 37e181af
     };
 
     // Validate that we can connect to the database
