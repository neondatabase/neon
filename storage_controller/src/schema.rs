// @generated automatically by Diesel CLI.

pub mod sql_types {
    #[derive(diesel::query_builder::QueryId, diesel::sql_types::SqlType)]
    #[diesel(postgres_type(name = "pg_lsn", schema = "pg_catalog"))]
    pub struct PgLsn;
}

diesel::table! {
    controllers (address, started_at) {
        address -> Varchar,
        started_at -> Timestamptz,
    }
}

diesel::table! {
    metadata_health (tenant_id, shard_number, shard_count) {
        tenant_id -> Varchar,
        shard_number -> Int4,
        shard_count -> Int4,
        healthy -> Bool,
        last_scrubbed_at -> Timestamptz,
    }
}

diesel::table! {
    nodes (node_id) {
        node_id -> Int8,
        scheduling_policy -> Varchar,
        listen_http_addr -> Varchar,
        listen_http_port -> Int4,
        listen_pg_addr -> Varchar,
        listen_pg_port -> Int4,
        availability_zone_id -> Varchar,
        listen_https_port -> Nullable<Int4>,
<<<<<<< HEAD
=======
        lifecycle -> Varchar,
>>>>>>> 5e2c4445
        listen_grpc_addr -> Nullable<Varchar>,
        listen_grpc_port -> Nullable<Int4>,
    }
}

diesel::table! {
    safekeeper_timeline_pending_ops (tenant_id, timeline_id, sk_id) {
        sk_id -> Int8,
        tenant_id -> Varchar,
        timeline_id -> Varchar,
        generation -> Int4,
        op_kind -> Varchar,
    }
}

diesel::table! {
    safekeepers (id) {
        id -> Int8,
        region_id -> Text,
        version -> Int8,
        host -> Text,
        port -> Int4,
        http_port -> Int4,
        availability_zone_id -> Text,
        scheduling_policy -> Varchar,
        https_port -> Nullable<Int4>,
    }
}

diesel::table! {
    tenant_shards (tenant_id, shard_number, shard_count) {
        tenant_id -> Varchar,
        shard_number -> Int4,
        shard_count -> Int4,
        shard_stripe_size -> Int4,
        generation -> Nullable<Int4>,
        generation_pageserver -> Nullable<Int8>,
        placement_policy -> Varchar,
        splitting -> Int2,
        config -> Text,
        scheduling_policy -> Varchar,
        preferred_az_id -> Nullable<Varchar>,
    }
}

diesel::table! {
    timeline_imports (tenant_id, timeline_id) {
        tenant_id -> Varchar,
        timeline_id -> Varchar,
        shard_statuses -> Jsonb,
    }
}

diesel::table! {
    use diesel::sql_types::*;
    use super::sql_types::PgLsn;

    timelines (tenant_id, timeline_id) {
        tenant_id -> Varchar,
        timeline_id -> Varchar,
        start_lsn -> PgLsn,
        generation -> Int4,
        sk_set -> Array<Nullable<Int8>>,
        new_sk_set -> Nullable<Array<Nullable<Int8>>>,
        cplane_notified_generation -> Int4,
        deleted_at -> Nullable<Timestamptz>,
    }
}

diesel::allow_tables_to_appear_in_same_query!(
    controllers,
    metadata_health,
    nodes,
    safekeeper_timeline_pending_ops,
    safekeepers,
    tenant_shards,
    timeline_imports,
    timelines,
);<|MERGE_RESOLUTION|>--- conflicted
+++ resolved
@@ -33,10 +33,7 @@
         listen_pg_port -> Int4,
         availability_zone_id -> Varchar,
         listen_https_port -> Nullable<Int4>,
-<<<<<<< HEAD
-=======
         lifecycle -> Varchar,
->>>>>>> 5e2c4445
         listen_grpc_addr -> Nullable<Varchar>,
         listen_grpc_port -> Nullable<Int4>,
     }
