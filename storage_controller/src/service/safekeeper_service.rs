use std::collections::HashSet;
use std::str::FromStr;
use std::sync::Arc;
use std::time::Duration;

use super::safekeeper_reconciler::ScheduleRequest;
use crate::compute_hook;
use crate::heartbeater::SafekeeperState;
use crate::id_lock_map::trace_shared_lock;
use crate::metrics;
use crate::persistence::{
    DatabaseError, SafekeeperTimelineOpKind, TimelinePendingOpPersistence, TimelinePersistence,
    TimelineUpdate,
};
use crate::safekeeper::Safekeeper;
use crate::safekeeper_client::SafekeeperClient;
use crate::service::TenantOperations;
use crate::timeline_import::TimelineImportFinalizeError;
use anyhow::Context;
use http_utils::error::ApiError;
use pageserver_api::controller_api::{
    SafekeeperDescribeResponse, SkSchedulingPolicy, TimelineImportRequest,
    TimelineSafekeeperMigrateRequest,
};
use pageserver_api::models::{SafekeeperInfo, SafekeepersInfo, TimelineInfo};
use safekeeper_api::PgVersionId;
use safekeeper_api::Term;
use safekeeper_api::membership::{self, MemberSet, SafekeeperGeneration};
use safekeeper_api::models::{
    PullTimelineRequest, TimelineLocateResponse, TimelineMembershipSwitchRequest,
    TimelineMembershipSwitchResponse,
};
use safekeeper_client::mgmt_api;
use tokio::task::JoinSet;
use tokio_util::sync::CancellationToken;
use utils::id::{NodeId, TenantId, TimelineId};
use utils::logging::SecretString;
use utils::lsn::Lsn;

use super::Service;

impl Service {
    fn make_member_set(safekeepers: &[Safekeeper]) -> Result<MemberSet, anyhow::Error> {
        let members = safekeepers
            .iter()
            .map(|sk| sk.get_safekeeper_id())
            .collect::<Vec<_>>();

        MemberSet::new(members)
    }

    fn get_safekeepers(&self, ids: &[i64]) -> Result<Vec<Safekeeper>, ApiError> {
        let safekeepers = {
            let locked = self.inner.read().unwrap();
            locked.safekeepers.clone()
        };

        ids.iter()
            .map(|&id| {
                let node_id = NodeId(id as u64);
                safekeepers.get(&node_id).cloned().ok_or_else(|| {
                    ApiError::InternalServerError(anyhow::anyhow!(
                        "safekeeper {node_id} is not registered"
                    ))
                })
            })
            .collect::<Result<Vec<_>, _>>()
    }

    /// Timeline creation on safekeepers
    ///
    /// Returns `Ok(left)` if the timeline has been created on a quorum of safekeepers,
    /// where `left` contains the list of safekeepers that didn't have a successful response.
    /// Assumes tenant lock is held while calling this function.
    pub(super) async fn tenant_timeline_create_safekeepers_quorum(
        &self,
        tenant_id: TenantId,
        timeline_id: TimelineId,
        pg_version: PgVersionId,
        timeline_persistence: &TimelinePersistence,
    ) -> Result<Vec<NodeId>, ApiError> {
        let safekeepers = self.get_safekeepers(&timeline_persistence.sk_set)?;

        let mset = Self::make_member_set(&safekeepers).map_err(ApiError::InternalServerError)?;
        let mconf = safekeeper_api::membership::Configuration::new(mset);

        let req = safekeeper_api::models::TimelineCreateRequest {
            commit_lsn: None,
            mconf,
            pg_version,
            start_lsn: timeline_persistence.start_lsn.0,
            system_id: None,
            tenant_id,
            timeline_id,
            wal_seg_size: None,
        };

        const SK_CREATE_TIMELINE_RECONCILE_TIMEOUT: Duration = Duration::from_secs(30);

        let results = self
            .tenant_timeline_safekeeper_op_quorum(
                &safekeepers,
                move |client| {
                    let req = req.clone();
                    async move { client.create_timeline(&req).await }
                },
                SK_CREATE_TIMELINE_RECONCILE_TIMEOUT,
            )
            .await?;

        Ok(results
            .into_iter()
            .enumerate()
            .filter_map(|(idx, res)| {
                if res.is_ok() {
                    None // Success, don't return this safekeeper
                } else {
                    Some(safekeepers[idx].get_id()) // Failure, return this safekeeper
                }
            })
            .collect::<Vec<_>>())
    }

    /// Perform an operation on a list of safekeepers in parallel with retries.
    ///
    /// Return the results of the operation on each safekeeper in the input order.
    async fn tenant_timeline_safekeeper_op<T, O, F>(
        &self,
        safekeepers: &[Safekeeper],
        op: O,
        timeout: Duration,
    ) -> Result<Vec<mgmt_api::Result<T>>, ApiError>
    where
        O: FnMut(SafekeeperClient) -> F + Send + 'static,
        O: Clone,
        F: std::future::Future<Output = mgmt_api::Result<T>> + Send + 'static,
        T: Sync + Send + 'static,
    {
        let jwt = self
            .config
            .safekeeper_jwt_token
            .clone()
            .map(SecretString::from);
        let mut joinset = JoinSet::new();

        for (idx, sk) in safekeepers.iter().enumerate() {
            let sk = sk.clone();
            let http_client = self.http_client.clone();
            let jwt = jwt.clone();
            let op = op.clone();
            joinset.spawn(async move {
                let res = sk
                    .with_client_retries(
                        op,
                        &http_client,
                        &jwt,
                        3,
                        3,
                        // TODO(diko): This is a wrong timeout.
                        // It should be scaled to the retry count.
                        timeout,
                        &CancellationToken::new(),
                    )
                    .await;
                (idx, res)
            });
        }

        // Initialize results with timeout errors in case we never get a response.
        let mut results: Vec<mgmt_api::Result<T>> = safekeepers
            .iter()
            .map(|_| {
                Err(mgmt_api::Error::Timeout(
                    "safekeeper operation timed out".to_string(),
                ))
            })
            .collect();

        // After we have built the joinset, we now wait for the tasks to complete,
        // but with a specified timeout to make sure we return swiftly, either with
        // a failure or success.
        let reconcile_deadline = tokio::time::Instant::now() + timeout;

        // Wait until all tasks finish or timeout is hit, whichever occurs
        // first.
        let mut result_count = 0;
        loop {
            if let Ok(res) = tokio::time::timeout_at(reconcile_deadline, joinset.join_next()).await
            {
                let Some(res) = res else { break };
                match res {
                    Ok((idx, res)) => {
                        let sk = &safekeepers[idx];
                        tracing::info!(
                            "response from safekeeper id:{} at {}: {:?}",
                            sk.get_id(),
                            sk.skp.host,
                            // Only print errors, as there is no Debug trait for T.
                            res.as_ref().map(|_| ()),
                        );
                        results[idx] = res;
                        result_count += 1;
                    }
                    Err(join_err) => {
                        tracing::info!("join_err for task in joinset: {join_err}");
                    }
                }
            } else {
                tracing::info!("timeout for operation call after {result_count} responses",);
                break;
            }
        }

        Ok(results)
    }

    /// Perform an operation on a list of safekeepers in parallel with retries,
    /// and validates that we reach a quorum of successful responses.
    ///
    /// Return the results of the operation on each safekeeper in the input order.
    /// It's guaranteed that at least a quorum of the responses are successful.
    async fn tenant_timeline_safekeeper_op_quorum<T, O, F>(
        &self,
        safekeepers: &[Safekeeper],
        op: O,
        timeout: Duration,
    ) -> Result<Vec<mgmt_api::Result<T>>, ApiError>
    where
        O: FnMut(SafekeeperClient) -> F,
        O: Clone + Send + 'static,
        F: std::future::Future<Output = mgmt_api::Result<T>> + Send + 'static,
        T: Sync + Send + 'static,
    {
        let target_sk_count = safekeepers.len();

        if target_sk_count == 0 {
            return Err(ApiError::InternalServerError(anyhow::anyhow!(
                "timeline configured without any safekeepers"
            )));
        }

        if target_sk_count < self.config.timeline_safekeeper_count {
            tracing::warn!(
                "running a quorum operation with {} safekeepers, which is less than configured {} safekeepers per timeline",
                target_sk_count,
                self.config.timeline_safekeeper_count
            );
        }

        let results = self
            .tenant_timeline_safekeeper_op(safekeepers, op, timeout)
            .await?;

        // Now check if quorum was reached in results.

        let quorum_size = target_sk_count / 2 + 1;

        let success_count = results.iter().filter(|res| res.is_ok()).count();
        if success_count < quorum_size {
            // Failure
            return Err(ApiError::InternalServerError(anyhow::anyhow!(
                "not enough successful reconciliations to reach quorum size: {success_count} of {quorum_size} of total {target_sk_count}"
            )));
        }

        Ok(results)
    }

    /// Create timeline in controller database and on safekeepers.
    /// `timeline_info` is result of timeline creation on pageserver.
    ///
    /// All actions must be idempotent as the call is retried until success. It
    /// tries to create timeline in the db and on at least majority of
    /// safekeepers + queue creation for safekeepers which missed it in the db
    /// for infinite retries; after that, call returns Ok.
    ///
    /// The idea is that once this is reached as long as we have alive majority
    /// of safekeepers it is expected to get eventually operational as storcon
    /// will be able to seed timeline on nodes which missed creation by making
    /// pull_timeline from peers. On the other hand we don't want to fail
    /// timeline creation if one safekeeper is down.
    pub(super) async fn tenant_timeline_create_safekeepers(
        self: &Arc<Self>,
        tenant_id: TenantId,
        timeline_info: &TimelineInfo,
        read_only: bool,
    ) -> Result<SafekeepersInfo, ApiError> {
        let timeline_id = timeline_info.timeline_id;
        let pg_version = PgVersionId::from(timeline_info.pg_version);
        // Initially start_lsn is determined by last_record_lsn in pageserver
        // response as it does initdb. However, later we persist it and in sk
        // creation calls replace with the value from the timeline row if it
        // previously existed as on retries in theory endpoint might have
        // already written some data and advanced last_record_lsn, while we want
        // safekeepers to have consistent start_lsn.
        let start_lsn = timeline_info.last_record_lsn;

        // Choose initial set of safekeepers respecting affinity
        let sks = if !read_only {
            self.safekeepers_for_new_timeline().await?
        } else {
            Vec::new()
        };
        let sks_persistence = sks.iter().map(|sk| sk.id.0 as i64).collect::<Vec<_>>();
        // Add timeline to db
        let mut timeline_persist = TimelinePersistence {
            tenant_id: tenant_id.to_string(),
            timeline_id: timeline_id.to_string(),
            start_lsn: start_lsn.into(),
            generation: 1,
            sk_set: sks_persistence.clone(),
            new_sk_set: None,
            cplane_notified_generation: 0,
            deleted_at: None,
            sk_set_notified_generation: 0,
        };
        let inserted = self
            .persistence
            .insert_timeline(timeline_persist.clone())
            .await?;
        if !inserted {
            if let Some(existent_persist) = self
                .persistence
                .get_timeline(tenant_id, timeline_id)
                .await?
            {
                // Replace with what we have in the db, to get stuff like the generation right.
                // We do still repeat the http calls to the safekeepers. After all, we could have
                // crashed right after the wrote to the DB.
                timeline_persist = existent_persist;
            } else {
                return Err(ApiError::InternalServerError(anyhow::anyhow!(
                    "insertion said timeline already in db, but looking it up, it was gone"
                )));
            }
        }
        let ret = SafekeepersInfo {
            generation: timeline_persist.generation as u32,
            safekeepers: sks.clone(),
            tenant_id,
            timeline_id,
        };
        if read_only {
            return Ok(ret);
        }

        // Create the timeline on a quorum of safekeepers
        let remaining = self
            .tenant_timeline_create_safekeepers_quorum(
                tenant_id,
                timeline_id,
                pg_version,
                &timeline_persist,
            )
            .await?;

        // For the remaining safekeepers, take care of their reconciliation asynchronously
        for &remaining_id in remaining.iter() {
            let pending_op = TimelinePendingOpPersistence {
                tenant_id: tenant_id.to_string(),
                timeline_id: timeline_id.to_string(),
                generation: timeline_persist.generation,
                op_kind: crate::persistence::SafekeeperTimelineOpKind::Pull,
                sk_id: remaining_id.0 as i64,
            };
            tracing::info!("writing pending op for sk id {remaining_id}");
            self.persistence.insert_pending_op(pending_op).await?;
        }
        if !remaining.is_empty() {
            let locked = self.inner.read().unwrap();
            for remaining_id in remaining {
                let Some(sk) = locked.safekeepers.get(&remaining_id) else {
                    return Err(ApiError::InternalServerError(anyhow::anyhow!(
                        "Couldn't find safekeeper with id {remaining_id}"
                    )));
                };
                let Ok(host_list) = sks
                    .iter()
                    .map(|sk| {
                        Ok((
                            sk.id,
                            locked
                                .safekeepers
                                .get(&sk.id)
                                .ok_or_else(|| {
                                    ApiError::InternalServerError(anyhow::anyhow!(
                                        "Couldn't find safekeeper with id {} to pull from",
                                        sk.id
                                    ))
                                })?
                                .base_url(),
                        ))
                    })
                    .collect::<Result<_, ApiError>>()
                else {
                    continue;
                };
                let req = ScheduleRequest {
                    safekeeper: Box::new(sk.clone()),
                    host_list,
                    tenant_id,
                    timeline_id: Some(timeline_id),
                    generation: timeline_persist.generation as u32,
                    kind: crate::persistence::SafekeeperTimelineOpKind::Pull,
                };
                locked.safekeeper_reconcilers.schedule_request(req);
            }
        }

        Ok(ret)
    }

    pub(crate) async fn tenant_timeline_create_safekeepers_until_success(
        self: &Arc<Self>,
        tenant_id: TenantId,
        timeline_info: TimelineInfo,
    ) -> Result<(), TimelineImportFinalizeError> {
        const BACKOFF: Duration = Duration::from_secs(5);

        loop {
            if self.cancel.is_cancelled() {
                return Err(TimelineImportFinalizeError::ShuttingDown);
            }

            // This function is only used in non-read-only scenarios
            let read_only = false;
            let res = self
                .tenant_timeline_create_safekeepers(tenant_id, &timeline_info, read_only)
                .await;

            match res {
                Ok(_) => {
                    tracing::info!("Timeline created on safekeepers");
                    break;
                }
                Err(err) => {
                    tracing::error!("Failed to create timeline on safekeepers: {err}");
                    tokio::select! {
                        _ = self.cancel.cancelled() => {
                            return Err(TimelineImportFinalizeError::ShuttingDown);
                        },
                        _ = tokio::time::sleep(BACKOFF) => {}
                    };
                }
            }
        }

        Ok(())
    }

    /// Directly insert the timeline into the database without reconciling it with safekeepers.
    ///
    /// Useful if the timeline already exists on the specified safekeepers,
    /// but we want to make it storage controller managed.
    pub(crate) async fn timeline_import(&self, req: TimelineImportRequest) -> Result<(), ApiError> {
        let persistence = TimelinePersistence {
            tenant_id: req.tenant_id.to_string(),
            timeline_id: req.timeline_id.to_string(),
            start_lsn: req.start_lsn.into(),
            generation: 1,
            sk_set: req.sk_set.iter().map(|sk_id| sk_id.0 as i64).collect(),
            new_sk_set: None,
            cplane_notified_generation: 1,
            deleted_at: None,
            sk_set_notified_generation: 1,
        };
        let inserted = self
            .persistence
            .insert_timeline(persistence.clone())
            .await?;
        if inserted {
            tracing::info!("imported timeline into db");
            return Ok(());
        }
        tracing::info!("timeline already present in db, updating");

        let update = TimelineUpdate {
            tenant_id: persistence.tenant_id,
            timeline_id: persistence.timeline_id,
            start_lsn: persistence.start_lsn,
            sk_set: persistence.sk_set,
            new_sk_set: persistence.new_sk_set,
        };
        self.persistence.update_timeline_unsafe(update).await?;
        tracing::info!("timeline updated");

        Ok(())
    }

    /// Locate safekeepers for a timeline.
    /// Return the generation, sk_set and new_sk_set if present.
    /// If the timeline is not storcon-managed, return NotFound.
    pub(crate) async fn tenant_timeline_locate(
        &self,
        tenant_id: TenantId,
        timeline_id: TimelineId,
    ) -> Result<TimelineLocateResponse, ApiError> {
        let timeline = self
            .persistence
            .get_timeline(tenant_id, timeline_id)
            .await?;

        let Some(timeline) = timeline else {
            return Err(ApiError::NotFound(
                anyhow::anyhow!("Timeline {}/{} not found", tenant_id, timeline_id).into(),
            ));
        };

        Ok(TimelineLocateResponse {
            generation: SafekeeperGeneration::new(timeline.generation as u32),
            sk_set: timeline
                .sk_set
                .iter()
                .map(|id| NodeId(*id as u64))
                .collect(),
            new_sk_set: timeline
                .new_sk_set
                .map(|sk_set| sk_set.iter().map(|id| NodeId(*id as u64)).collect()),
        })
    }

    /// Perform timeline deletion on safekeepers. Will return success: we persist the deletion into the reconciler.
    pub(super) async fn tenant_timeline_delete_safekeepers(
        self: &Arc<Self>,
        tenant_id: TenantId,
        timeline_id: TimelineId,
    ) -> Result<(), ApiError> {
        let tl = self
            .persistence
            .get_timeline(tenant_id, timeline_id)
            .await?;
        let Some(tl) = tl else {
            tracing::info!(
                "timeline {tenant_id}/{timeline_id} doesn't exist in timelines table, no deletions on safekeepers needed"
            );
            return Ok(());
        };
        self.persistence
            .timeline_set_deleted_at(tenant_id, timeline_id)
            .await?;
        let all_sks = tl
            .new_sk_set
            .iter()
            .flatten()
            .chain(tl.sk_set.iter())
            .collect::<HashSet<_>>();

        // The timeline has no safekeepers: we need to delete it from the db manually,
        // as no safekeeper reconciler will get to it
        if all_sks.is_empty() {
            if let Err(err) = self
                .persistence
                .delete_timeline(tenant_id, timeline_id)
                .await
            {
                tracing::warn!(%tenant_id, %timeline_id, "couldn't delete timeline from db: {err}");
            }
        }

        // Schedule reconciliations
        for &sk_id in all_sks.iter() {
            let pending_op = TimelinePendingOpPersistence {
                tenant_id: tenant_id.to_string(),
                timeline_id: timeline_id.to_string(),
                generation: i32::MAX,
                op_kind: SafekeeperTimelineOpKind::Delete,
                sk_id: *sk_id,
            };
            tracing::info!("writing pending op for sk id {sk_id}");
            self.persistence.insert_pending_op(pending_op).await?;
        }
        {
            let locked = self.inner.read().unwrap();
            for sk_id in all_sks {
                let sk_id = NodeId(*sk_id as u64);
                let Some(sk) = locked.safekeepers.get(&sk_id) else {
                    return Err(ApiError::InternalServerError(anyhow::anyhow!(
                        "Couldn't find safekeeper with id {sk_id}"
                    )));
                };

                let req = ScheduleRequest {
                    safekeeper: Box::new(sk.clone()),
                    // we don't use this for this kind, put a dummy value
                    host_list: Vec::new(),
                    tenant_id,
                    timeline_id: Some(timeline_id),
                    generation: tl.generation as u32,
                    kind: SafekeeperTimelineOpKind::Delete,
                };
                locked.safekeeper_reconcilers.schedule_request(req);
            }
        }
        Ok(())
    }

    /// Perform tenant deletion on safekeepers.
    pub(super) async fn tenant_delete_safekeepers(
        self: &Arc<Self>,
        tenant_id: TenantId,
    ) -> Result<(), ApiError> {
        let timeline_list = self
            .persistence
            .list_timelines_for_tenant(tenant_id)
            .await?;

        if timeline_list.is_empty() {
            // Early exit: the tenant is either empty or not migrated to the storcon yet
            tracing::info!("Skipping tenant delete as the timeline doesn't exist in db");
            return Ok(());
        }

        let timeline_list = timeline_list
            .into_iter()
            .map(|timeline| {
                let timeline_id = TimelineId::from_str(&timeline.timeline_id)
                    .context("timeline id loaded from db")
                    .map_err(ApiError::InternalServerError)?;
                Ok((timeline_id, timeline))
            })
            .collect::<Result<Vec<_>, ApiError>>()?;

        // Remove pending ops from db, and set `deleted_at`.
        // We cancel them in a later iteration once we hold the state lock.
        for (timeline_id, _timeline) in timeline_list.iter() {
            self.persistence
                .remove_pending_ops_for_timeline(tenant_id, Some(*timeline_id))
                .await?;
            self.persistence
                .timeline_set_deleted_at(tenant_id, *timeline_id)
                .await?;
        }

        // The list of safekeepers that have any of the timelines
        let mut sk_list = HashSet::new();

        // List all pending ops for all timelines, cancel them
        for (_timeline_id, timeline) in timeline_list.iter() {
            let sk_iter = timeline
                .sk_set
                .iter()
                .chain(timeline.new_sk_set.iter().flatten())
                .map(|id| NodeId(*id as u64));
            sk_list.extend(sk_iter);
        }

        for &sk_id in sk_list.iter() {
            let pending_op = TimelinePendingOpPersistence {
                tenant_id: tenant_id.to_string(),
                timeline_id: String::new(),
                generation: i32::MAX,
                op_kind: SafekeeperTimelineOpKind::Delete,
                sk_id: sk_id.0 as i64,
            };
            tracing::info!("writing pending op for sk id {sk_id}");
            self.persistence.insert_pending_op(pending_op).await?;
        }

        let mut locked = self.inner.write().unwrap();

        for (timeline_id, _timeline) in timeline_list.iter() {
            for sk_id in sk_list.iter() {
                locked
                    .safekeeper_reconcilers
                    .cancel_reconciles_for_timeline(*sk_id, tenant_id, Some(*timeline_id));
            }
        }

        // unwrap is safe: we return above for an empty timeline list
        let max_generation = timeline_list
            .iter()
            .map(|(_tl_id, tl)| tl.generation as u32)
            .max()
            .unwrap();

        for sk_id in sk_list {
            let Some(safekeeper) = locked.safekeepers.get(&sk_id) else {
                tracing::warn!("Couldn't find safekeeper with id {sk_id}");
                continue;
            };
            // Add pending op for tenant deletion
            let req = ScheduleRequest {
                generation: max_generation,
                host_list: Vec::new(),
                kind: SafekeeperTimelineOpKind::Delete,
                safekeeper: Box::new(safekeeper.clone()),
                tenant_id,
                timeline_id: None,
            };
            locked.safekeeper_reconcilers.schedule_request(req);
        }
        Ok(())
    }

    /// Choose safekeepers for the new timeline in different azs.
    /// 3 are choosen by default, but may be configured via config (for testing).
    pub(crate) async fn safekeepers_for_new_timeline(
        &self,
    ) -> Result<Vec<SafekeeperInfo>, ApiError> {
        let mut all_safekeepers = {
            let locked = self.inner.read().unwrap();
            locked
                .safekeepers
                .iter()
                .filter_map(|sk| {
                    if sk.1.scheduling_policy() != SkSchedulingPolicy::Active {
                        // If we don't want to schedule stuff onto the safekeeper, respect that.
                        return None;
                    }
                    let utilization_opt = if let SafekeeperState::Available {
                        last_seen_at: _,
                        utilization,
                    } = sk.1.availability()
                    {
                        Some(utilization)
                    } else {
                        // non-available safekeepers still get a chance for new timelines,
                        // but put them last in the list.
                        None
                    };
                    let info = SafekeeperInfo {
                        hostname: sk.1.skp.host.clone(),
                        id: NodeId(sk.1.skp.id as u64),
                    };
                    Some((utilization_opt, info, sk.1.skp.availability_zone_id.clone()))
                })
                .collect::<Vec<_>>()
        };
        all_safekeepers.sort_by_key(|sk| {
            (
                sk.0.as_ref()
                    .map(|ut| ut.timeline_count)
                    .unwrap_or(u64::MAX),
                // Use the id to decide on equal scores for reliability
                sk.1.id.0,
            )
        });
        // Number of safekeepers in different AZs we are looking for
        let wanted_count = self.config.timeline_safekeeper_count;

        let mut sks = Vec::new();
        let mut azs = HashSet::new();
        for (_sk_util, sk_info, az_id) in all_safekeepers.iter() {
            if !azs.insert(az_id) {
                continue;
            }
            sks.push(sk_info.clone());
            if sks.len() == wanted_count {
                break;
            }
        }
        if sks.len() == wanted_count {
            Ok(sks)
        } else {
            Err(ApiError::InternalServerError(anyhow::anyhow!(
                "couldn't find {wanted_count} safekeepers in different AZs for new timeline (found: {}, total active: {})",
                sks.len(),
                all_safekeepers.len(),
            )))
        }
    }

    pub(crate) async fn safekeepers_list(
        &self,
    ) -> Result<Vec<SafekeeperDescribeResponse>, DatabaseError> {
        let locked = self.inner.read().unwrap();
        let mut list = locked
            .safekeepers
            .iter()
            .map(|sk| sk.1.describe_response())
            .collect::<Result<Vec<_>, _>>()?;
        list.sort_by_key(|v| v.id);
        Ok(list)
    }

    pub(crate) async fn get_safekeeper(
        &self,
        id: i64,
    ) -> Result<SafekeeperDescribeResponse, DatabaseError> {
        let locked = self.inner.read().unwrap();
        let sk = locked
            .safekeepers
            .get(&NodeId(id as u64))
            .ok_or(diesel::result::Error::NotFound)?;
        sk.describe_response()
    }

    pub(crate) async fn upsert_safekeeper(
        self: &Arc<Service>,
        record: crate::persistence::SafekeeperUpsert,
    ) -> Result<(), ApiError> {
        let node_id = NodeId(record.id as u64);
        let use_https = self.config.use_https_safekeeper_api;

        if use_https && record.https_port.is_none() {
            return Err(ApiError::PreconditionFailed(
                format!(
                    "cannot upsert safekeeper {node_id}: \
                    https is enabled, but https port is not specified"
                )
                .into(),
            ));
        }

        self.persistence.safekeeper_upsert(record.clone()).await?;
        {
            let mut locked = self.inner.write().unwrap();
            let mut safekeepers = (*locked.safekeepers).clone();
            match safekeepers.entry(node_id) {
                std::collections::hash_map::Entry::Occupied(mut entry) => entry
                    .get_mut()
                    .update_from_record(record)
                    .expect("all preconditions should be checked before upsert to database"),
                std::collections::hash_map::Entry::Vacant(entry) => {
                    entry.insert(
                        Safekeeper::from_persistence(
                            crate::persistence::SafekeeperPersistence::from_upsert(
                                record,
                                SkSchedulingPolicy::Activating,
                            ),
                            CancellationToken::new(),
                            use_https,
                        )
                        .expect("all preconditions should be checked before upsert to database"),
                    );
                }
            }
            locked
                .safekeeper_reconcilers
                .start_reconciler(node_id, self);
            locked.safekeepers = Arc::new(safekeepers);
            metrics::METRICS_REGISTRY
                .metrics_group
                .storage_controller_safekeeper_nodes
                .set(locked.safekeepers.len() as i64);
            metrics::METRICS_REGISTRY
                .metrics_group
                .storage_controller_https_safekeeper_nodes
                .set(
                    locked
                        .safekeepers
                        .values()
                        .filter(|s| s.has_https_port())
                        .count() as i64,
                );
        }
        Ok(())
    }

    pub(crate) async fn set_safekeeper_scheduling_policy(
        self: &Arc<Service>,
        id: i64,
        scheduling_policy: SkSchedulingPolicy,
    ) -> Result<(), DatabaseError> {
        self.persistence
            .set_safekeeper_scheduling_policy(id, scheduling_policy)
            .await?;
        let node_id = NodeId(id as u64);
        // After the change has been persisted successfully, update the in-memory state
        self.set_safekeeper_scheduling_policy_in_mem(node_id, scheduling_policy)
            .await
    }

    pub(crate) async fn set_safekeeper_scheduling_policy_in_mem(
        self: &Arc<Service>,
        node_id: NodeId,
        scheduling_policy: SkSchedulingPolicy,
    ) -> Result<(), DatabaseError> {
        let mut locked = self.inner.write().unwrap();
        let mut safekeepers = (*locked.safekeepers).clone();
        let sk = safekeepers
            .get_mut(&node_id)
            .ok_or(DatabaseError::Logical("Not found".to_string()))?;
        sk.set_scheduling_policy(scheduling_policy);

        match scheduling_policy {
            SkSchedulingPolicy::Active => {
                locked
                    .safekeeper_reconcilers
                    .start_reconciler(node_id, self);
            }
            SkSchedulingPolicy::Decomissioned
            | SkSchedulingPolicy::Pause
            | SkSchedulingPolicy::Activating => {
                locked.safekeeper_reconcilers.stop_reconciler(node_id);
            }
        }

        locked.safekeepers = Arc::new(safekeepers);
        Ok(())
    }

    /// Call `switch_timeline_membership` on all safekeepers with retries
    /// till the quorum of successful responses is reached.
    ///
    /// If min_position is not None, validates that majority of safekeepers
    /// reached at least min_position.
    ///
    /// If update_notified_generation is set, also updates sk_set_notified_generation
    /// in the timelines table.
    ///
    /// Return responses from safekeepers in the input order.
    async fn tenant_timeline_set_membership_quorum(
        self: &Arc<Self>,
        tenant_id: TenantId,
        timeline_id: TimelineId,
        safekeepers: &[Safekeeper],
        mconf: &membership::Configuration,
        min_position: Option<(Term, Lsn)>,
        update_notified_generation: bool,
    ) -> Result<Vec<mgmt_api::Result<TimelineMembershipSwitchResponse>>, ApiError> {
        let req = TimelineMembershipSwitchRequest {
            mconf: mconf.clone(),
        };

        const SK_SET_MEM_TIMELINE_RECONCILE_TIMEOUT: Duration = Duration::from_secs(30);

        let results = self
            .tenant_timeline_safekeeper_op_quorum(
                safekeepers,
                move |client| {
                    let req = req.clone();
                    async move {
                        let mut res = client
                            .switch_timeline_membership(tenant_id, timeline_id, &req)
                            .await;

                        // If min_position is not reached, map the response to an error,
                        // so it isn't counted toward the quorum.
                        if let Some(min_position) = min_position {
                            if let Ok(ok_res) = &res {
                                if (ok_res.last_log_term, ok_res.flush_lsn) < min_position {
                                    // Use Error::Timeout to make this error retriable.
                                    res = Err(mgmt_api::Error::Timeout(
                                        format!(
                                        "safekeeper {} returned position {:?} which is less than minimum required position {:?}",
                                        client.node_id_label(),
                                        (ok_res.last_log_term, ok_res.flush_lsn),
                                        min_position
                                        )
                                    ));
                                }
                            }
                        }

                        res
                    }
                },
                SK_SET_MEM_TIMELINE_RECONCILE_TIMEOUT,
            )
            .await?;

        for res in results.iter().flatten() {
            if res.current_conf.generation > mconf.generation {
                // Antoher switch_membership raced us.
                return Err(ApiError::Conflict(format!(
                    "received configuration with generation {} from safekeeper, but expected {}",
                    res.current_conf.generation, mconf.generation
                )));
            } else if res.current_conf.generation < mconf.generation {
                // Note: should never happen.
                // If we get a response, it should be at least the sent generation.
                tracing::error!(
                    "received configuration with generation {} from safekeeper, but expected {}",
                    res.current_conf.generation,
                    mconf.generation
                );
                return Err(ApiError::InternalServerError(anyhow::anyhow!(
                    "received configuration with generation {} from safekeeper, but expected {}",
                    res.current_conf.generation,
                    mconf.generation
                )));
            }
        }

        if update_notified_generation {
            self.persistence
                .update_sk_set_notified_generation(tenant_id, timeline_id, mconf.generation)
                .await?;
        }

        Ok(results)
    }

    /// Pull timeline to to_safekeepers from from_safekeepers with retries.
    ///
    /// Returns Ok(()) only if all the pull_timeline requests were successful.
    async fn tenant_timeline_pull_from_peers(
        self: &Arc<Self>,
        tenant_id: TenantId,
        timeline_id: TimelineId,
        to_safekeepers: &[Safekeeper],
        from_safekeepers: &[Safekeeper],
        mconf: membership::Configuration,
    ) -> Result<(), ApiError> {
        let http_hosts = from_safekeepers
            .iter()
            .map(|sk| sk.base_url())
            .collect::<Vec<_>>();

        tracing::info!(
            "pulling timeline to {:?} from {:?}",
            to_safekeepers
                .iter()
                .map(|sk| sk.get_id())
                .collect::<Vec<_>>(),
            from_safekeepers
                .iter()
                .map(|sk| sk.get_id())
                .collect::<Vec<_>>()
        );

        let req = PullTimelineRequest {
            tenant_id,
            timeline_id,
            http_hosts,
            mconf: Some(mconf),
        };

        const SK_PULL_TIMELINE_RECONCILE_TIMEOUT: Duration = Duration::from_secs(30);

        let responses = self
            .tenant_timeline_safekeeper_op(
                to_safekeepers,
                move |client| {
                    let req = req.clone();
                    async move { client.pull_timeline(&req).await }
                },
                SK_PULL_TIMELINE_RECONCILE_TIMEOUT,
            )
            .await?;

        if let Some((idx, err)) = responses
            .iter()
            .enumerate()
            .find_map(|(idx, res)| Some((idx, res.as_ref().err()?)))
        {
            let sk_id = to_safekeepers[idx].get_id();
            return Err(ApiError::InternalServerError(anyhow::anyhow!(
                "pull_timeline to {sk_id} failed: {err}",
            )));
        }

        Ok(())
    }

    /// Exclude a timeline from safekeepers in parallel with retries.
    ///
    /// Assumes that the exclude requests are already persistent in the database.
    ///
    /// The function does best effort: if an exclude request is unsuccessful,
    /// it will be added to the in-memory reconciler, and the function will succeed anyway.
    ///
    /// Might fail if there is error accessing the database.
    async fn tenant_timeline_safekeeper_exclude_reconcile(
        self: &Arc<Self>,
        tenant_id: TenantId,
        timeline_id: TimelineId,
        safekeepers: &[Safekeeper],
        mconf: &membership::Configuration,
    ) -> Result<(), ApiError> {
        let req = TimelineMembershipSwitchRequest {
            mconf: mconf.clone(),
        };

        const SK_EXCLUDE_TIMELINE_TIMEOUT: Duration = Duration::from_secs(30);

        let results = self
            .tenant_timeline_safekeeper_op(
                safekeepers,
                move |client| {
                    let req = req.clone();
                    async move { client.exclude_timeline(tenant_id, timeline_id, &req).await }
                },
                SK_EXCLUDE_TIMELINE_TIMEOUT,
            )
            .await?;

        let mut reconcile_requests = Vec::new();

        fail::fail_point!("sk-migration-step-9-mid-exclude", |_| {
            Err(ApiError::BadRequest(anyhow::anyhow!(
                "failpoint sk-migration-step-9-mid-exclude"
            )))
        });

        for (idx, res) in results.iter().enumerate() {
            let sk_id = safekeepers[idx].skp.id;
            let generation = mconf.generation.into_inner();

            if res.is_ok() {
                self.persistence
                    .remove_pending_op(
                        tenant_id,
                        Some(timeline_id),
                        NodeId(sk_id as u64),
                        generation,
                    )
                    .await?;
            } else {
                let req = ScheduleRequest {
                    safekeeper: Box::new(safekeepers[idx].clone()),
                    host_list: Vec::new(),
                    tenant_id,
                    timeline_id: Some(timeline_id),
                    generation,
                    kind: SafekeeperTimelineOpKind::Exclude,
                };
                reconcile_requests.push(req);
            }
        }

        if !reconcile_requests.is_empty() {
            let locked = self.inner.read().unwrap();
            for req in reconcile_requests {
                locked.safekeeper_reconcilers.schedule_request(req);
            }
        }

        Ok(())
    }

    /// Migrate timeline safekeeper set to a new set.
    ///
    /// This function implements an algorithm from RFC-035.
    /// <https://github.com/neondatabase/neon/blob/main/docs/rfcs/035-safekeeper-dynamic-membership-change.md>
    pub(crate) async fn tenant_timeline_safekeeper_migrate(
        self: &Arc<Self>,
        tenant_id: TenantId,
        timeline_id: TimelineId,
        req: TimelineSafekeeperMigrateRequest,
    ) -> Result<(), ApiError> {
        let all_safekeepers = self.inner.read().unwrap().safekeepers.clone();

        let new_sk_set = req.new_sk_set;

        for sk_id in new_sk_set.iter() {
            if !all_safekeepers.contains_key(sk_id) {
                return Err(ApiError::BadRequest(anyhow::anyhow!(
                    "safekeeper {sk_id} does not exist"
                )));
            }
        }

        if new_sk_set.is_empty() {
            return Err(ApiError::BadRequest(anyhow::anyhow!(
                "new safekeeper set is empty"
            )));
        }

        if new_sk_set.len() < self.config.timeline_safekeeper_count {
            return Err(ApiError::BadRequest(anyhow::anyhow!(
                "new safekeeper set must have at least {} safekeepers",
                self.config.timeline_safekeeper_count
            )));
        }

        let new_sk_set_i64 = new_sk_set.iter().map(|id| id.0 as i64).collect::<Vec<_>>();
        let new_safekeepers = self.get_safekeepers(&new_sk_set_i64)?;
        // Construct new member set in advance to validate it.
        // E.g. validates that there is no duplicate safekeepers.
        let new_sk_member_set =
            Self::make_member_set(&new_safekeepers).map_err(ApiError::BadRequest)?;

        // TODO(diko): per-tenant lock is too wide. Consider introducing per-timeline locks.
        let _tenant_lock = trace_shared_lock(
            &self.tenant_op_locks,
            tenant_id,
            TenantOperations::TimelineSafekeeperMigrate,
        )
        .await;

        // 1. Fetch current timeline configuration from the configuration storage.

        let timeline = self
            .persistence
            .get_timeline(tenant_id, timeline_id)
            .await?;

        let Some(timeline) = timeline else {
            return Err(ApiError::NotFound(
                anyhow::anyhow!(
                    "timeline {tenant_id}/{timeline_id} doesn't exist in timelines table"
                )
                .into(),
            ));
        };

        let cur_sk_set = timeline
            .sk_set
            .iter()
            .map(|&id| NodeId(id as u64))
            .collect::<Vec<_>>();

        // Validate that we are not migrating to a decomissioned safekeeper.
        for sk in new_safekeepers.iter() {
            if !cur_sk_set.contains(&sk.get_id())
                && sk.scheduling_policy() == SkSchedulingPolicy::Decomissioned
            {
                return Err(ApiError::BadRequest(anyhow::anyhow!(
                    "safekeeper {} is decomissioned",
                    sk.get_id()
                )));
            }
        }

        tracing::info!(
            ?cur_sk_set,
            ?new_sk_set,
            "Migrating timeline to new safekeeper set",
        );

        let mut generation = SafekeeperGeneration::new(timeline.generation as u32);

        if let Some(ref presistent_new_sk_set) = timeline.new_sk_set {
            // 2. If it is already joint one and new_set is different from desired_set refuse to change.
            if presistent_new_sk_set
                .iter()
                .map(|&id| NodeId(id as u64))
                .ne(new_sk_set.iter().cloned())
            {
                tracing::info!(
                    ?presistent_new_sk_set,
                    ?new_sk_set,
                    "different new safekeeper set is already set in the database",
                );
                return Err(ApiError::Conflict(format!(
                    "the timeline is already migrating to a different safekeeper set: {presistent_new_sk_set:?}"
                )));
            }
            // It it is the same new_sk_set, we can continue the migration (retry).
        } else {
            if !is_migration_finished(&timeline) {
                // The previous migration is committed, but the finish step failed.
                // Safekeepers/cplane might not know about the last membership configuration.
                // Retry the finish step to ensure smooth migration.
                self.finish_safekeeper_migration_retry(tenant_id, timeline_id, &timeline)
                    .await?;
            }

            if cur_sk_set == new_sk_set {
                tracing::info!("timeline is already at the desired safekeeper set");
                return Ok(());
            }

            // 3. No active migration yet.
            // Increment current generation and put desired_set to new_sk_set.
            generation = generation.next();

            self.persistence
                .update_timeline_membership(
                    tenant_id,
                    timeline_id,
                    generation,
                    &cur_sk_set,
                    Some(&new_sk_set),
                    &[],
                )
                .await?;

            fail::fail_point!("sk-migration-after-step-3", |_| {
                Err(ApiError::BadRequest(anyhow::anyhow!(
                    "failpoint sk-migration-after-step-3"
                )))
            });
        }

        let cur_safekeepers = self.get_safekeepers(&timeline.sk_set)?;
        let cur_sk_member_set =
            Self::make_member_set(&cur_safekeepers).map_err(ApiError::InternalServerError)?;

        let joint_config = membership::Configuration {
            generation,
            members: cur_sk_member_set,
            new_members: Some(new_sk_member_set.clone()),
        };

        // 4. Call PUT configuration on safekeepers from the current set,
        // delivering them joint_conf.

        // Notify cplane/compute about the membership change BEFORE changing the membership on safekeepers.
        // This way the compute will know about new safekeepers from joint_config before we require to
        // collect a quorum from them.
        self.cplane_notify_safekeepers(tenant_id, timeline_id, &joint_config)
            .await?;

        let results = self
            .tenant_timeline_set_membership_quorum(
                tenant_id,
                timeline_id,
                &cur_safekeepers,
                &joint_config,
                None, // no min position
                true, // update notified generation
            )
            .await?;

        let sync_position = Self::get_sync_position(&results)?;

        tracing::info!(
            %generation,
            ?sync_position,
            "safekeepers set membership updated",
        );

        fail::fail_point!("sk-migration-after-step-4", |_| {
            Err(ApiError::BadRequest(anyhow::anyhow!(
                "failpoint sk-migration-after-step-4"
            )))
        });

        // 5. Initialize timeline on safekeeper(s) from new_sk_set where it doesn't exist yet
        // by doing pull_timeline from the majority of the current set.

        // Filter out safekeepers which are already in the current set.
        let from_ids: HashSet<NodeId> = cur_safekeepers.iter().map(|sk| sk.get_id()).collect();
        let pull_to_safekeepers = new_safekeepers
            .iter()
            .filter(|sk| !from_ids.contains(&sk.get_id()))
            .cloned()
            .collect::<Vec<_>>();

        self.tenant_timeline_pull_from_peers(
            tenant_id,
            timeline_id,
            &pull_to_safekeepers,
            &cur_safekeepers,
            joint_config.clone(),
        )
        .await?;

        fail::fail_point!("sk-migration-after-step-5", |_| {
            Err(ApiError::BadRequest(anyhow::anyhow!(
                "failpoint sk-migration-after-step-5"
            )))
        });

        // 6. Call POST bump_term(sync_term) on safekeepers from the new set. Success on majority is enough.

        // TODO(diko): do we need to bump timeline term?

        // 7. Repeatedly call PUT configuration on safekeepers from the new set,
        // delivering them joint_conf and collecting their positions.

        tracing::info!(?sync_position, "waiting for safekeepers to sync position");

        self.tenant_timeline_set_membership_quorum(
            tenant_id,
            timeline_id,
            &new_safekeepers,
            &joint_config,
            Some(sync_position),
            false, // we're just waiting for sync position, don't update notified generation
        )
        .await?;

        fail::fail_point!("sk-migration-after-step-7", |_| {
            Err(ApiError::BadRequest(anyhow::anyhow!(
                "failpoint sk-migration-after-step-7"
            )))
        });

        // 8. Create new_conf: Configuration incrementing joint_conf generation and
        // having new safekeeper set as sk_set and None new_sk_set.

        let generation = generation.next();

        let new_conf = membership::Configuration {
            generation,
            members: new_sk_member_set,
            new_members: None,
        };

        let new_ids: HashSet<NodeId> = new_safekeepers.iter().map(|sk| sk.get_id()).collect();
        let exclude_safekeepers = cur_safekeepers
            .into_iter()
            .filter(|sk| !new_ids.contains(&sk.get_id()))
            .collect::<Vec<_>>();
        let exclude_requests = exclude_safekeepers
            .iter()
            .map(|sk| TimelinePendingOpPersistence {
                sk_id: sk.skp.id,
                tenant_id: tenant_id.to_string(),
                timeline_id: timeline_id.to_string(),
                generation: generation.into_inner() as i32,
                op_kind: SafekeeperTimelineOpKind::Exclude,
            })
            .collect::<Vec<_>>();

        self.persistence
            .update_timeline_membership(
                tenant_id,
                timeline_id,
                generation,
                &new_sk_set,
                None,
                &exclude_requests,
            )
            .await?;

        fail::fail_point!("sk-migration-after-step-8", |_| {
            Err(ApiError::BadRequest(anyhow::anyhow!(
                "failpoint sk-migration-after-step-8"
            )))
        });

        // At this point we have already updated the timeline in the database, so the final
        // membership configuration is commited and the migration is not abortable anymore.
        // But safekeepers and cplane/compute still need to be notified about the new configuration.
        // The [`Self::finish_safekeeper_migration`] does exactly that: notifies everyone about
        // the new configuration and reconciles excluded safekeepers.
        // If it fails, the safkeeper migration call should be retried.

        self.finish_safekeeper_migration(
            tenant_id,
            timeline_id,
            &new_safekeepers,
            &new_conf,
            &exclude_safekeepers,
        )
        .await?;

        Ok(())
    }

    /// Notify cplane about safekeeper membership change.
    /// The cplane will receive a joint set of safekeepers as a safekeeper list.
    async fn cplane_notify_safekeepers(
        &self,
        tenant_id: TenantId,
        timeline_id: TimelineId,
        mconf: &membership::Configuration,
    ) -> Result<(), ApiError> {
        let mut safekeepers = Vec::new();
        let mut ids: HashSet<_> = HashSet::new();

        for member in mconf
            .members
            .m
            .iter()
            .chain(mconf.new_members.iter().flat_map(|m| m.m.iter()))
        {
            if ids.insert(member.id) {
                safekeepers.push(compute_hook::SafekeeperInfo {
                    id: member.id,
                    hostname: Some(member.host.clone()),
                });
            }
        }

        self.compute_hook
            .notify_safekeepers(
                compute_hook::SafekeepersUpdate {
                    tenant_id,
                    timeline_id,
                    generation: mconf.generation,
                    safekeepers,
                },
                &self.cancel,
            )
            .await
            .map_err(|err| {
                ApiError::InternalServerError(anyhow::anyhow!(
                    "failed to notify cplane about safekeeper membership change: {err}"
                ))
            })?;

        self.persistence
            .update_cplane_notified_generation(tenant_id, timeline_id, mconf.generation)
            .await?;

        Ok(())
    }

    /// Finish safekeeper migration.
    ///
    /// It is the last step of the safekeeper migration.
    ///
    /// Notifies safekeepers and cplane about the final membership configuration,
    /// reconciles excluded safekeepers and updates *_notified_generation in the database.
    async fn finish_safekeeper_migration(
        self: &Arc<Self>,
        tenant_id: TenantId,
        timeline_id: TimelineId,
        new_safekeepers: &[Safekeeper],
        new_conf: &membership::Configuration,
        exclude_safekeepers: &[Safekeeper],
    ) -> Result<(), ApiError> {
        // 9. Call PUT configuration on safekeepers from the new set, delivering them new_conf.
        // Also try to exclude safekeepers and notify cplane about the membership change.

        self.tenant_timeline_set_membership_quorum(
            tenant_id,
            timeline_id,
            new_safekeepers,
            new_conf,
            None, // no min position
            true, // update notified generation
        )
        .await?;

        fail::fail_point!("sk-migration-step-9-after-set-membership", |_| {
            Err(ApiError::BadRequest(anyhow::anyhow!(
                "failpoint sk-migration-step-9-after-set-membership"
            )))
        });

        self.tenant_timeline_safekeeper_exclude_reconcile(
            tenant_id,
            timeline_id,
            exclude_safekeepers,
            new_conf,
        )
        .await?;

        fail::fail_point!("sk-migration-step-9-after-exclude", |_| {
            Err(ApiError::BadRequest(anyhow::anyhow!(
                "failpoint sk-migration-step-9-after-exclude"
            )))
        });

        // Notify cplane/compute about the membership change AFTER changing the membership on safekeepers.
        // This way the compute will stop talking to excluded safekeepers only after we stop requiring to
        // collect a quorum from them.
        self.cplane_notify_safekeepers(tenant_id, timeline_id, new_conf)
            .await?;

        fail::fail_point!("sk-migration-after-step-9", |_| {
            Err(ApiError::BadRequest(anyhow::anyhow!(
                "failpoint sk-migration-after-step-9"
            )))
        });

        Ok(())
    }

    /// Same as [`Self::finish_safekeeper_migration`], but restores the migration state from the database.
    /// It's used when the migration failed during the finish step and we need to retry it.
    async fn finish_safekeeper_migration_retry(
        self: &Arc<Self>,
        tenant_id: TenantId,
        timeline_id: TimelineId,
        timeline: &TimelinePersistence,
    ) -> Result<(), ApiError> {
        if timeline.new_sk_set.is_some() {
            // Logical error, should never happen.
            return Err(ApiError::InternalServerError(anyhow::anyhow!(
                "can't finish timeline migration for {tenant_id}/{timeline_id}: new_sk_set is not None"
            )));
        }

        let cur_safekeepers = self.get_safekeepers(&timeline.sk_set)?;
        let cur_sk_member_set =
            Self::make_member_set(&cur_safekeepers).map_err(ApiError::InternalServerError)?;

        let mconf = membership::Configuration {
            generation: SafekeeperGeneration::new(timeline.generation as u32),
            members: cur_sk_member_set,
            new_members: None,
        };

        // We might have failed between commiting reconciliation requests and adding them to the in-memory reconciler.
        // Reload them from the database.
        let pending_ops = self
            .persistence
            .list_pending_ops_for_timeline(tenant_id, timeline_id)
            .await?;

        let mut exclude_sk_ids = Vec::new();

        for op in pending_ops {
            if op.op_kind == SafekeeperTimelineOpKind::Exclude
                && op.generation == timeline.generation
            {
                exclude_sk_ids.push(op.sk_id);
            }
        }

        let exclude_safekeepers = self.get_safekeepers(&exclude_sk_ids)?;

        self.finish_safekeeper_migration(
            tenant_id,
            timeline_id,
            &cur_safekeepers,
            &mconf,
            &exclude_safekeepers,
        )
        .await?;

        Ok(())
    }

<<<<<<< HEAD
    /// Abort ongoing safekeeper migration.
    pub(crate) async fn tenant_timeline_safekeeper_migrate_abort(
        self: &Arc<Self>,
        tenant_id: TenantId,
        timeline_id: TimelineId,
    ) -> Result<(), ApiError> {
        // TODO(diko): per-tenant lock is too wide. Consider introducing per-timeline locks.
        let _tenant_lock = trace_shared_lock(
            &self.tenant_op_locks,
            tenant_id,
            TenantOperations::TimelineSafekeeperMigrate,
        )
        .await;

        // Fetch current timeline configuration from the configuration storage.
        let timeline = self
            .persistence
            .get_timeline(tenant_id, timeline_id)
            .await?;

        let Some(timeline) = timeline else {
            return Err(ApiError::NotFound(
                anyhow::anyhow!(
                    "timeline {tenant_id}/{timeline_id} doesn't exist in timelines table"
                )
                .into(),
            ));
        };

        let mut generation = SafekeeperGeneration::new(timeline.generation as u32);

        let Some(new_sk_set) = &timeline.new_sk_set else {
            // No new_sk_set -> no active migration that we can abort.
            tracing::info!("timeline has no active migration");

            if !is_migration_finished(&timeline) {
                // The last migration is committed, but the finish step failed.
                // Safekeepers/cplane might not know about the last membership configuration.
                // Retry the finish step to make the timeline state clean.
                self.finish_safekeeper_migration_retry(tenant_id, timeline_id, &timeline)
                    .await?;
            }
            return Ok(());
        };

        tracing::info!(sk_set=?timeline.sk_set, ?new_sk_set, ?generation, "aborting timeline migration");

        let cur_safekeepers = self.get_safekeepers(&timeline.sk_set)?;
        let new_safekeepers = self.get_safekeepers(new_sk_set)?;

        let cur_sk_member_set =
            Self::make_member_set(&cur_safekeepers).map_err(ApiError::InternalServerError)?;

        // Increment current generation and remove new_sk_set from the timeline to abort the migration.
        generation = generation.next();

        let mconf = membership::Configuration {
            generation,
            members: cur_sk_member_set,
            new_members: None,
        };

        // Exclude safekeepers which were added during the current migration.
        let cur_ids: HashSet<NodeId> = cur_safekeepers.iter().map(|sk| sk.get_id()).collect();
        let exclude_safekeepers = new_safekeepers
            .into_iter()
            .filter(|sk| !cur_ids.contains(&sk.get_id()))
            .collect::<Vec<_>>();

        let exclude_requests = exclude_safekeepers
            .iter()
            .map(|sk| TimelinePendingOpPersistence {
                sk_id: sk.skp.id,
                tenant_id: tenant_id.to_string(),
                timeline_id: timeline_id.to_string(),
                generation: generation.into_inner() as i32,
                op_kind: SafekeeperTimelineOpKind::Exclude,
            })
            .collect::<Vec<_>>();

        let cur_sk_set = cur_safekeepers
            .iter()
            .map(|sk| sk.get_id())
            .collect::<Vec<_>>();

        // Persist new mconf and exclude requests.
        self.persistence
            .update_timeline_membership(
                tenant_id,
                timeline_id,
                generation,
                &cur_sk_set,
                None,
                &exclude_requests,
            )
            .await?;

        // At this point we have already commited the abort, but still need to notify
        // cplane/safekeepers with the new mconf. That's what finish_safekeeper_migration does.
        self.finish_safekeeper_migration(
            tenant_id,
            timeline_id,
            &cur_safekeepers,
            &mconf,
            &exclude_safekeepers,
        )
        .await?;

        Ok(())
    }
}

fn is_migration_finished(timeline: &TimelinePersistence) -> bool {
    timeline.cplane_notified_generation == timeline.generation
        && timeline.sk_set_notified_generation == timeline.generation
=======
    /// Get membership switch responses from all safekeepers and return the sync position.
    ///
    /// Sync position is a position equal or greater than the commit position.
    /// It is guaranteed that all WAL entries with (last_log_term, flush_lsn)
    /// greater than the sync position are not committed (= not on a quorum).
    ///
    /// Returns error if there is no quorum of successful responses.
    fn get_sync_position(
        responses: &[mgmt_api::Result<TimelineMembershipSwitchResponse>],
    ) -> Result<(Term, Lsn), ApiError> {
        let quorum_size = responses.len() / 2 + 1;

        let mut wal_positions = responses
            .iter()
            .flatten()
            .map(|res| (res.last_log_term, res.flush_lsn))
            .collect::<Vec<_>>();

        // Should be already checked if the responses are from tenant_timeline_set_membership_quorum.
        if wal_positions.len() < quorum_size {
            return Err(ApiError::InternalServerError(anyhow::anyhow!(
                "not enough successful responses to get sync position: {}/{}",
                wal_positions.len(),
                quorum_size,
            )));
        }

        wal_positions.sort();

        Ok(wal_positions[quorum_size - 1])
    }
>>>>>>> edd60730
}<|MERGE_RESOLUTION|>--- conflicted
+++ resolved
@@ -1590,7 +1590,38 @@
         Ok(())
     }
 
-<<<<<<< HEAD
+    /// Get membership switch responses from all safekeepers and return the sync position.
+    ///
+    /// Sync position is a position equal or greater than the commit position.
+    /// It is guaranteed that all WAL entries with (last_log_term, flush_lsn)
+    /// greater than the sync position are not committed (= not on a quorum).
+    ///
+    /// Returns error if there is no quorum of successful responses.
+    fn get_sync_position(
+        responses: &[mgmt_api::Result<TimelineMembershipSwitchResponse>],
+    ) -> Result<(Term, Lsn), ApiError> {
+        let quorum_size = responses.len() / 2 + 1;
+
+        let mut wal_positions = responses
+            .iter()
+            .flatten()
+            .map(|res| (res.last_log_term, res.flush_lsn))
+            .collect::<Vec<_>>();
+
+        // Should be already checked if the responses are from tenant_timeline_set_membership_quorum.
+        if wal_positions.len() < quorum_size {
+            return Err(ApiError::InternalServerError(anyhow::anyhow!(
+                "not enough successful responses to get sync position: {}/{}",
+                wal_positions.len(),
+                quorum_size,
+            )));
+        }
+
+        wal_positions.sort();
+
+        Ok(wal_positions[quorum_size - 1])
+    }
+
     /// Abort ongoing safekeeper migration.
     pub(crate) async fn tenant_timeline_safekeeper_migrate_abort(
         self: &Arc<Self>,
@@ -1706,37 +1737,4 @@
 fn is_migration_finished(timeline: &TimelinePersistence) -> bool {
     timeline.cplane_notified_generation == timeline.generation
         && timeline.sk_set_notified_generation == timeline.generation
-=======
-    /// Get membership switch responses from all safekeepers and return the sync position.
-    ///
-    /// Sync position is a position equal or greater than the commit position.
-    /// It is guaranteed that all WAL entries with (last_log_term, flush_lsn)
-    /// greater than the sync position are not committed (= not on a quorum).
-    ///
-    /// Returns error if there is no quorum of successful responses.
-    fn get_sync_position(
-        responses: &[mgmt_api::Result<TimelineMembershipSwitchResponse>],
-    ) -> Result<(Term, Lsn), ApiError> {
-        let quorum_size = responses.len() / 2 + 1;
-
-        let mut wal_positions = responses
-            .iter()
-            .flatten()
-            .map(|res| (res.last_log_term, res.flush_lsn))
-            .collect::<Vec<_>>();
-
-        // Should be already checked if the responses are from tenant_timeline_set_membership_quorum.
-        if wal_positions.len() < quorum_size {
-            return Err(ApiError::InternalServerError(anyhow::anyhow!(
-                "not enough successful responses to get sync position: {}/{}",
-                wal_positions.len(),
-                quorum_size,
-            )));
-        }
-
-        wal_positions.sort();
-
-        Ok(wal_positions[quorum_size - 1])
-    }
->>>>>>> edd60730
 }