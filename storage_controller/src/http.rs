use std::str::FromStr;
use std::sync::Arc;
use std::time::{Duration, Instant};

use anyhow::Context;
use control_plane::storage_controller::{AttachHookRequest, InspectRequest};
use futures::Future;
use http_utils::endpoint::{
    self, auth_middleware, check_permission_with, profile_cpu_handler, profile_heap_handler,
    request_span,
};
use http_utils::error::ApiError;
use http_utils::failpoints::failpoints_handler;
use http_utils::json::{json_request, json_response};
use http_utils::request::{must_get_query_param, parse_query_param, parse_request_param};
use http_utils::{RequestExt, RouterBuilder};
use hyper::header::CONTENT_TYPE;
use hyper::{Body, Request, Response, StatusCode, Uri};
use metrics::{BuildInfo, NeonMetrics};
use pageserver_api::controller_api::{
    MetadataHealthListOutdatedRequest, MetadataHealthListOutdatedResponse,
    MetadataHealthListUnhealthyResponse, MetadataHealthUpdateRequest, MetadataHealthUpdateResponse,
    NodeAvailability, NodeConfigureRequest, NodeRegisterRequest, SafekeeperSchedulingPolicyRequest,
    ShardsPreferredAzsRequest, TenantCreateRequest, TenantPolicyRequest, TenantShardMigrateRequest,
};
use pageserver_api::models::{
    TenantConfigPatchRequest, TenantConfigRequest, TenantLocationConfigRequest,
    TenantShardSplitRequest, TenantTimeTravelRequest, TimelineArchivalConfigRequest,
    TimelineCreateRequest,
};
use pageserver_api::shard::TenantShardId;
<<<<<<< HEAD
use pageserver_client::{mgmt_api, BlockUnblock};
use std::num::NonZero;
use std::str::FromStr;
use std::sync::{Arc, LazyLock};
use std::time::{Duration, Instant};
=======
use pageserver_api::upcall_api::{ReAttachRequest, ValidateRequest};
use pageserver_client::{BlockUnblock, mgmt_api};
use routerify::Middleware;
>>>>>>> 38277497
use tokio_util::sync::CancellationToken;
use tracing::warn;
use utils::auth::{Scope, SwappableJwtAuth};
use utils::id::{NodeId, TenantId, TimelineId};

use crate::http;
use crate::metrics::{
    HttpRequestLatencyLabelGroup, HttpRequestStatusLabelGroup, METRICS_REGISTRY,
    PageserverRequestLabelGroup,
};
use crate::persistence::SafekeeperUpsert;
use crate::reconciler::ReconcileError;
use crate::service::{LeadershipStatus, RECONCILE_TIMEOUT, STARTUP_RECONCILE_TIMEOUT, Service};

/// State available to HTTP request handlers
pub struct HttpState {
    service: Arc<crate::service::Service>,
    auth: Option<Arc<SwappableJwtAuth>>,
    neon_metrics: NeonMetrics,
    allowlist_routes: &'static [&'static str],
}

impl HttpState {
    pub fn new(
        service: Arc<crate::service::Service>,
        auth: Option<Arc<SwappableJwtAuth>>,
        build_info: BuildInfo,
    ) -> Self {
        Self {
            service,
            auth,
            neon_metrics: NeonMetrics::new(build_info),
            allowlist_routes: &[
                "/status",
                "/ready",
                "/metrics",
                "/profile/cpu",
                "/profile/heap",
            ],
        }
    }
}

#[inline(always)]
fn get_state(request: &Request<Body>) -> &HttpState {
    request
        .data::<Arc<HttpState>>()
        .expect("unknown state type")
        .as_ref()
}

/// Rate limits tenant requests.
///
/// TODO: this should be a request middleware, but requires us to extract the tenant ID from
/// different URLs in a systematic way.
///
/// TODO: consider returning a 429 response if these start piling up.
///
/// TODO: consider adding a config option for the rate.
async fn maybe_rate_limit(tenant_id: TenantId) {
    // Check if the tenant should be rate-limited.
    const TENANT_RATE_LIMIT: governor::Quota =
        governor::Quota::per_second(NonZero::new(10).unwrap());
    static TENANT_RATE_LIMITER: LazyLock<governor::DefaultKeyedRateLimiter<TenantId>> =
        LazyLock::new(|| governor::RateLimiter::keyed(TENANT_RATE_LIMIT));

    if TENANT_RATE_LIMITER.check_key(&tenant_id).is_ok() {
        return;
    }

    // Log rate limited tenants once every 10 seconds.
    static LOG_RATE_LIMITER: LazyLock<governor::DefaultKeyedRateLimiter<TenantId>> =
        LazyLock::new(|| {
            let quota = governor::Quota::with_period(Duration::from_secs(10)).unwrap();
            governor::RateLimiter::keyed(quota)
        });

    if LOG_RATE_LIMITER.check_key(&tenant_id).is_ok() {
        warn!("tenant {tenant_id} is rate limited")
    }

    // Measure the rate limiting delay.
    let _timer = METRICS_REGISTRY
        .metrics_group
        .storage_controller_http_request_rate_limited
        .start_timer();

    // Wait for quota.
    TENANT_RATE_LIMITER.until_key_ready(&tenant_id).await;
}

/// Pageserver calls into this on startup, to learn which tenants it should attach
async fn handle_re_attach(req: Request<Body>) -> Result<Response<Body>, ApiError> {
    check_permissions(&req, Scope::GenerationsApi)?;

    let mut req = match maybe_forward(req).await {
        ForwardOutcome::Forwarded(res) => {
            return res;
        }
        ForwardOutcome::NotForwarded(req) => req,
    };

    let reattach_req = json_request::<ReAttachRequest>(&mut req).await?;
    let state = get_state(&req);
    json_response(StatusCode::OK, state.service.re_attach(reattach_req).await?)
}

/// Pageserver calls into this before doing deletions, to confirm that it still
/// holds the latest generation for the tenants with deletions enqueued
async fn handle_validate(req: Request<Body>) -> Result<Response<Body>, ApiError> {
    check_permissions(&req, Scope::GenerationsApi)?;

    let mut req = match maybe_forward(req).await {
        ForwardOutcome::Forwarded(res) => {
            return res;
        }
        ForwardOutcome::NotForwarded(req) => req,
    };

    let validate_req = json_request::<ValidateRequest>(&mut req).await?;
    let state = get_state(&req);
    json_response(StatusCode::OK, state.service.validate(validate_req).await?)
}

/// Call into this before attaching a tenant to a pageserver, to acquire a generation number
/// (in the real control plane this is unnecessary, because the same program is managing
///  generation numbers and doing attachments).
async fn handle_attach_hook(req: Request<Body>) -> Result<Response<Body>, ApiError> {
    check_permissions(&req, Scope::Admin)?;

    let mut req = match maybe_forward(req).await {
        ForwardOutcome::Forwarded(res) => {
            return res;
        }
        ForwardOutcome::NotForwarded(req) => req,
    };

    let attach_req = json_request::<AttachHookRequest>(&mut req).await?;
    let state = get_state(&req);

    json_response(
        StatusCode::OK,
        state
            .service
            .attach_hook(attach_req)
            .await
            .map_err(ApiError::InternalServerError)?,
    )
}

async fn handle_inspect(req: Request<Body>) -> Result<Response<Body>, ApiError> {
    check_permissions(&req, Scope::Admin)?;

    let mut req = match maybe_forward(req).await {
        ForwardOutcome::Forwarded(res) => {
            return res;
        }
        ForwardOutcome::NotForwarded(req) => req,
    };

    let inspect_req = json_request::<InspectRequest>(&mut req).await?;

    let state = get_state(&req);

    json_response(StatusCode::OK, state.service.inspect(inspect_req))
}

async fn handle_tenant_create(
    service: Arc<Service>,
    req: Request<Body>,
) -> Result<Response<Body>, ApiError> {
    check_permissions(&req, Scope::PageServerApi)?;

    let mut req = match maybe_forward(req).await {
        ForwardOutcome::Forwarded(res) => {
            return res;
        }
        ForwardOutcome::NotForwarded(req) => req,
    };

    let create_req = json_request::<TenantCreateRequest>(&mut req).await?;

    json_response(
        StatusCode::CREATED,
        service.tenant_create(create_req).await?,
    )
}

async fn handle_tenant_location_config(
    service: Arc<Service>,
    req: Request<Body>,
) -> Result<Response<Body>, ApiError> {
    let tenant_shard_id: TenantShardId = parse_request_param(&req, "tenant_shard_id")?;
    check_permissions(&req, Scope::PageServerApi)?;

    let mut req = match maybe_forward(req).await {
        ForwardOutcome::Forwarded(res) => {
            return res;
        }
        ForwardOutcome::NotForwarded(req) => req,
    };

    let config_req = json_request::<TenantLocationConfigRequest>(&mut req).await?;
    json_response(
        StatusCode::OK,
        service
            .tenant_location_config(tenant_shard_id, config_req)
            .await?,
    )
}

async fn handle_tenant_config_patch(
    service: Arc<Service>,
    req: Request<Body>,
) -> Result<Response<Body>, ApiError> {
    check_permissions(&req, Scope::PageServerApi)?;

    let mut req = match maybe_forward(req).await {
        ForwardOutcome::Forwarded(res) => {
            return res;
        }
        ForwardOutcome::NotForwarded(req) => req,
    };

    let config_req = json_request::<TenantConfigPatchRequest>(&mut req).await?;

    json_response(
        StatusCode::OK,
        service.tenant_config_patch(config_req).await?,
    )
}

async fn handle_tenant_config_set(
    service: Arc<Service>,
    req: Request<Body>,
) -> Result<Response<Body>, ApiError> {
    check_permissions(&req, Scope::PageServerApi)?;

    let mut req = match maybe_forward(req).await {
        ForwardOutcome::Forwarded(res) => {
            return res;
        }
        ForwardOutcome::NotForwarded(req) => req,
    };

    let config_req = json_request::<TenantConfigRequest>(&mut req).await?;

    json_response(StatusCode::OK, service.tenant_config_set(config_req).await?)
}

async fn handle_tenant_config_get(
    service: Arc<Service>,
    req: Request<Body>,
) -> Result<Response<Body>, ApiError> {
    let tenant_id: TenantId = parse_request_param(&req, "tenant_id")?;
    check_permissions(&req, Scope::PageServerApi)?;
    maybe_rate_limit(tenant_id).await;

    match maybe_forward(req).await {
        ForwardOutcome::Forwarded(res) => {
            return res;
        }
        ForwardOutcome::NotForwarded(_req) => {}
    };

    json_response(StatusCode::OK, service.tenant_config_get(tenant_id)?)
}

async fn handle_tenant_time_travel_remote_storage(
    service: Arc<Service>,
    req: Request<Body>,
) -> Result<Response<Body>, ApiError> {
    let tenant_id: TenantId = parse_request_param(&req, "tenant_id")?;
    check_permissions(&req, Scope::PageServerApi)?;
    maybe_rate_limit(tenant_id).await;

    let mut req = match maybe_forward(req).await {
        ForwardOutcome::Forwarded(res) => {
            return res;
        }
        ForwardOutcome::NotForwarded(req) => req,
    };

    let time_travel_req = json_request::<TenantTimeTravelRequest>(&mut req).await?;

    let timestamp_raw = must_get_query_param(&req, "travel_to")?;
    let _timestamp = humantime::parse_rfc3339(&timestamp_raw).map_err(|_e| {
        ApiError::BadRequest(anyhow::anyhow!(
            "Invalid time for travel_to: {timestamp_raw:?}"
        ))
    })?;

    let done_if_after_raw = must_get_query_param(&req, "done_if_after")?;
    let _done_if_after = humantime::parse_rfc3339(&done_if_after_raw).map_err(|_e| {
        ApiError::BadRequest(anyhow::anyhow!(
            "Invalid time for done_if_after: {done_if_after_raw:?}"
        ))
    })?;

    service
        .tenant_time_travel_remote_storage(
            &time_travel_req,
            tenant_id,
            timestamp_raw,
            done_if_after_raw,
        )
        .await?;
    json_response(StatusCode::OK, ())
}

fn map_reqwest_hyper_status(status: reqwest::StatusCode) -> Result<hyper::StatusCode, ApiError> {
    hyper::StatusCode::from_u16(status.as_u16())
        .context("invalid status code")
        .map_err(ApiError::InternalServerError)
}

async fn handle_tenant_secondary_download(
    service: Arc<Service>,
    req: Request<Body>,
) -> Result<Response<Body>, ApiError> {
    let tenant_id: TenantId = parse_request_param(&req, "tenant_id")?;
    let wait = parse_query_param(&req, "wait_ms")?.map(Duration::from_millis);
    maybe_rate_limit(tenant_id).await;

    match maybe_forward(req).await {
        ForwardOutcome::Forwarded(res) => {
            return res;
        }
        ForwardOutcome::NotForwarded(_req) => {}
    };

    let (status, progress) = service.tenant_secondary_download(tenant_id, wait).await?;
    json_response(map_reqwest_hyper_status(status)?, progress)
}

async fn handle_tenant_delete(
    service: Arc<Service>,
    req: Request<Body>,
) -> Result<Response<Body>, ApiError> {
    let tenant_id: TenantId = parse_request_param(&req, "tenant_id")?;
    check_permissions(&req, Scope::PageServerApi)?;
    maybe_rate_limit(tenant_id).await;

    match maybe_forward(req).await {
        ForwardOutcome::Forwarded(res) => {
            return res;
        }
        ForwardOutcome::NotForwarded(_req) => {}
    };

    let status_code = service
        .tenant_delete(tenant_id)
        .await
        .and_then(map_reqwest_hyper_status)?;

    if status_code == StatusCode::NOT_FOUND {
        // The pageserver uses 404 for successful deletion, but we use 200
        json_response(StatusCode::OK, ())
    } else {
        json_response(status_code, ())
    }
}

async fn handle_tenant_timeline_create(
    service: Arc<Service>,
    req: Request<Body>,
) -> Result<Response<Body>, ApiError> {
    let tenant_id: TenantId = parse_request_param(&req, "tenant_id")?;
    check_permissions(&req, Scope::PageServerApi)?;
    maybe_rate_limit(tenant_id).await;

    let mut req = match maybe_forward(req).await {
        ForwardOutcome::Forwarded(res) => {
            return res;
        }
        ForwardOutcome::NotForwarded(req) => req,
    };

    let create_req = json_request::<TimelineCreateRequest>(&mut req).await?;
    json_response(
        StatusCode::CREATED,
        service
            .tenant_timeline_create(tenant_id, create_req)
            .await?,
    )
}

async fn handle_tenant_timeline_delete(
    service: Arc<Service>,
    req: Request<Body>,
) -> Result<Response<Body>, ApiError> {
    let tenant_id: TenantId = parse_request_param(&req, "tenant_id")?;
    let timeline_id: TimelineId = parse_request_param(&req, "timeline_id")?;

    check_permissions(&req, Scope::PageServerApi)?;
    maybe_rate_limit(tenant_id).await;

    match maybe_forward(req).await {
        ForwardOutcome::Forwarded(res) => {
            return res;
        }
        ForwardOutcome::NotForwarded(_req) => {}
    };

    // For timeline deletions, which both implement an "initially return 202, then 404 once
    // we're done" semantic, we wrap with a retry loop to expose a simpler API upstream.
    async fn deletion_wrapper<R, F>(service: Arc<Service>, f: F) -> Result<Response<Body>, ApiError>
    where
        R: std::future::Future<Output = Result<StatusCode, ApiError>> + Send + 'static,
        F: Fn(Arc<Service>) -> R + Send + Sync + 'static,
    {
        // On subsequent retries, wait longer.
        // Enable callers with a 25 second request timeout to reliably get a response
        const MAX_WAIT: Duration = Duration::from_secs(25);
        const MAX_RETRY_PERIOD: Duration = Duration::from_secs(5);

        let started_at = Instant::now();

        // To keep deletion reasonably snappy for small tenants, initially check after 1 second if deletion
        // completed.
        let mut retry_period = Duration::from_secs(1);

        loop {
            let status = f(service.clone()).await?;
            match status {
                StatusCode::ACCEPTED => {
                    tracing::info!("Deletion accepted, waiting to try again...");
                    tokio::time::sleep(retry_period).await;
                    retry_period = MAX_RETRY_PERIOD;
                }
                StatusCode::CONFLICT => {
                    tracing::info!("Deletion already in progress, waiting to try again...");
                    tokio::time::sleep(retry_period).await;
                }
                StatusCode::NOT_FOUND => {
                    tracing::info!("Deletion complete");
                    return json_response(StatusCode::OK, ());
                }
                _ => {
                    tracing::warn!("Unexpected status {status}");
                    return json_response(status, ());
                }
            }

            let now = Instant::now();
            if now + retry_period > started_at + MAX_WAIT {
                tracing::info!("Deletion timed out waiting for 404");
                // REQUEST_TIMEOUT would be more appropriate, but CONFLICT is already part of
                // the pageserver's swagger definition for this endpoint, and has the same desired
                // effect of causing the control plane to retry later.
                return json_response(StatusCode::CONFLICT, ());
            }
        }
    }

    deletion_wrapper(service, move |service| async move {
        service
            .tenant_timeline_delete(tenant_id, timeline_id)
            .await
            .and_then(map_reqwest_hyper_status)
    })
    .await
}

async fn handle_tenant_timeline_archival_config(
    service: Arc<Service>,
    req: Request<Body>,
) -> Result<Response<Body>, ApiError> {
    let tenant_id: TenantId = parse_request_param(&req, "tenant_id")?;
    let timeline_id: TimelineId = parse_request_param(&req, "timeline_id")?;

    check_permissions(&req, Scope::PageServerApi)?;
    maybe_rate_limit(tenant_id).await;

    let mut req = match maybe_forward(req).await {
        ForwardOutcome::Forwarded(res) => {
            return res;
        }
        ForwardOutcome::NotForwarded(req) => req,
    };

    let create_req = json_request::<TimelineArchivalConfigRequest>(&mut req).await?;

    service
        .tenant_timeline_archival_config(tenant_id, timeline_id, create_req)
        .await?;

    json_response(StatusCode::OK, ())
}

async fn handle_tenant_timeline_detach_ancestor(
    service: Arc<Service>,
    req: Request<Body>,
) -> Result<Response<Body>, ApiError> {
    let tenant_id: TenantId = parse_request_param(&req, "tenant_id")?;
    let timeline_id: TimelineId = parse_request_param(&req, "timeline_id")?;

    check_permissions(&req, Scope::PageServerApi)?;
    maybe_rate_limit(tenant_id).await;

    match maybe_forward(req).await {
        ForwardOutcome::Forwarded(res) => {
            return res;
        }
        ForwardOutcome::NotForwarded(_req) => {}
    };

    let res = service
        .tenant_timeline_detach_ancestor(tenant_id, timeline_id)
        .await?;

    json_response(StatusCode::OK, res)
}

async fn handle_tenant_timeline_block_unblock_gc(
    service: Arc<Service>,
    req: Request<Body>,
    dir: BlockUnblock,
) -> Result<Response<Body>, ApiError> {
    let tenant_id: TenantId = parse_request_param(&req, "tenant_id")?;
    check_permissions(&req, Scope::PageServerApi)?;
    maybe_rate_limit(tenant_id).await;

    let timeline_id: TimelineId = parse_request_param(&req, "timeline_id")?;

    service
        .tenant_timeline_block_unblock_gc(tenant_id, timeline_id, dir)
        .await?;

    json_response(StatusCode::OK, ())
}

async fn handle_tenant_timeline_download_heatmap_layers(
    service: Arc<Service>,
    req: Request<Body>,
) -> Result<Response<Body>, ApiError> {
    let tenant_shard_id: TenantShardId = parse_request_param(&req, "tenant_shard_id")?;

    check_permissions(&req, Scope::PageServerApi)?;
    maybe_rate_limit(tenant_shard_id.tenant_id).await;

    let timeline_id: TimelineId = parse_request_param(&req, "timeline_id")?;
    let concurrency: Option<usize> = parse_query_param(&req, "concurrency")?;
    let recurse = parse_query_param(&req, "recurse")?.unwrap_or(false);

    service
        .tenant_timeline_download_heatmap_layers(tenant_shard_id, timeline_id, concurrency, recurse)
        .await?;

    json_response(StatusCode::OK, ())
}

// For metric labels where we would like to include the approximate path, but exclude high-cardinality fields like query parameters
// and tenant/timeline IDs.  Since we are proxying to arbitrary paths, we don't have routing templates to
// compare to, so we can just filter out our well known ID format with regexes.
fn path_without_ids(path: &str) -> String {
    static ID_REGEX: std::sync::OnceLock<regex::Regex> = std::sync::OnceLock::new();
    ID_REGEX
        .get_or_init(|| regex::Regex::new(r"([0-9a-fA-F]{32}(-[0-9]{4})?|\?.*)").unwrap())
        .replace_all(path, "")
        .to_string()
}

async fn handle_tenant_timeline_passthrough(
    service: Arc<Service>,
    req: Request<Body>,
) -> Result<Response<Body>, ApiError> {
    let tenant_or_shard_id: TenantShardId = parse_request_param(&req, "tenant_id")?;
    check_permissions(&req, Scope::PageServerApi)?;
    maybe_rate_limit(tenant_id).await;

    let req = match maybe_forward(req).await {
        ForwardOutcome::Forwarded(res) => {
            return res;
        }
        ForwardOutcome::NotForwarded(req) => req,
    };

    let Some(path) = req.uri().path_and_query() else {
        // This should never happen, our request router only calls us if there is a path
        return Err(ApiError::BadRequest(anyhow::anyhow!("Missing path")));
    };

    tracing::info!(
        "Proxying request for tenant {} ({})",
        tenant_or_shard_id.tenant_id,
        path
    );

    // Find the node that holds shard zero
    let (node, tenant_shard_id) = if tenant_or_shard_id.is_unsharded() {
        service
            .tenant_shard0_node(tenant_or_shard_id.tenant_id)
            .await?
    } else {
        (
            service.tenant_shard_node(tenant_or_shard_id).await?,
            tenant_or_shard_id,
        )
    };

    // Callers will always pass an unsharded tenant ID.  Before proxying, we must
    // rewrite this to a shard-aware shard zero ID.
    let path = format!("{}", path);
    let tenant_str = tenant_or_shard_id.tenant_id.to_string();
    let tenant_shard_str = format!("{}", tenant_shard_id);
    let path = path.replace(&tenant_str, &tenant_shard_str);

    let latency = &METRICS_REGISTRY
        .metrics_group
        .storage_controller_passthrough_request_latency;

    let path_label = path_without_ids(&path)
        .split('/')
        .filter(|token| !token.is_empty())
        .collect::<Vec<_>>()
        .join("_");
    let labels = PageserverRequestLabelGroup {
        pageserver_id: &node.get_id().to_string(),
        path: &path_label,
        method: crate::metrics::Method::Get,
    };

    let _timer = latency.start_timer(labels.clone());

    let client = mgmt_api::Client::new(
        node.base_url(),
        service.get_config().pageserver_jwt_token.as_deref(),
    );
    let resp = client.get_raw(path).await.map_err(|e|
        // We return 503 here because if we can't successfully send a request to the pageserver,
        // either we aren't available or the pageserver is unavailable.
        ApiError::ResourceUnavailable(format!("Error sending pageserver API request to {node}: {e}").into()))?;

    if !resp.status().is_success() {
        let error_counter = &METRICS_REGISTRY
            .metrics_group
            .storage_controller_passthrough_request_error;
        error_counter.inc(labels);
    }

    // Transform 404 into 503 if we raced with a migration
    if resp.status() == reqwest::StatusCode::NOT_FOUND {
        // Look up node again: if we migrated it will be different
        let new_node = service.tenant_shard_node(tenant_shard_id).await?;
        if new_node.get_id() != node.get_id() {
            // Rather than retry here, send the client a 503 to prompt a retry: this matches
            // the pageserver's use of 503, and all clients calling this API should retry on 503.
            return Err(ApiError::ResourceUnavailable(
                format!("Pageserver {node} returned 404, was migrated to {new_node}").into(),
            ));
        }
    }

    // We have a reqest::Response, would like a http::Response
    let mut builder = hyper::Response::builder().status(map_reqwest_hyper_status(resp.status())?);
    for (k, v) in resp.headers() {
        builder = builder.header(k.as_str(), v.as_bytes());
    }

    let response = builder
        .body(Body::wrap_stream(resp.bytes_stream()))
        .map_err(|e| ApiError::InternalServerError(e.into()))?;

    Ok(response)
}

async fn handle_tenant_locate(
    service: Arc<Service>,
    req: Request<Body>,
) -> Result<Response<Body>, ApiError> {
    let tenant_id: TenantId = parse_request_param(&req, "tenant_id")?;

    check_permissions(&req, Scope::Admin)?;
    // NB: don't rate limit: admin operation.

    match maybe_forward(req).await {
        ForwardOutcome::Forwarded(res) => {
            return res;
        }
        ForwardOutcome::NotForwarded(_req) => {}
    };

    json_response(StatusCode::OK, service.tenant_locate(tenant_id)?)
}

async fn handle_tenant_describe(
    service: Arc<Service>,
    req: Request<Body>,
) -> Result<Response<Body>, ApiError> {
    let tenant_id: TenantId = parse_request_param(&req, "tenant_id")?;
    check_permissions(&req, Scope::Scrubber)?;
    // NB: don't rate limit: scrubber operation.

    match maybe_forward(req).await {
        ForwardOutcome::Forwarded(res) => {
            return res;
        }
        ForwardOutcome::NotForwarded(_req) => {}
    };

    json_response(StatusCode::OK, service.tenant_describe(tenant_id)?)
}

async fn handle_tenant_list(
    service: Arc<Service>,
    req: Request<Body>,
) -> Result<Response<Body>, ApiError> {
    check_permissions(&req, Scope::Admin)?;

    let limit: Option<usize> = parse_query_param(&req, "limit")?;
    let start_after: Option<TenantId> = parse_query_param(&req, "start_after")?;
    tracing::info!("start_after: {:?}", start_after);

    match maybe_forward(req).await {
        ForwardOutcome::Forwarded(res) => {
            return res;
        }
        ForwardOutcome::NotForwarded(_req) => {}
    };

    json_response(StatusCode::OK, service.tenant_list(limit, start_after))
}

async fn handle_node_register(req: Request<Body>) -> Result<Response<Body>, ApiError> {
    check_permissions(&req, Scope::Infra)?;

    let mut req = match maybe_forward(req).await {
        ForwardOutcome::Forwarded(res) => {
            return res;
        }
        ForwardOutcome::NotForwarded(req) => req,
    };

    let register_req = json_request::<NodeRegisterRequest>(&mut req).await?;
    let state = get_state(&req);
    state.service.node_register(register_req).await?;
    json_response(StatusCode::OK, ())
}

async fn handle_node_list(req: Request<Body>) -> Result<Response<Body>, ApiError> {
    check_permissions(&req, Scope::Infra)?;

    let req = match maybe_forward(req).await {
        ForwardOutcome::Forwarded(res) => {
            return res;
        }
        ForwardOutcome::NotForwarded(req) => req,
    };

    let state = get_state(&req);
    let mut nodes = state.service.node_list().await?;
    nodes.sort_by_key(|n| n.get_id());
    let api_nodes = nodes.into_iter().map(|n| n.describe()).collect::<Vec<_>>();

    json_response(StatusCode::OK, api_nodes)
}

async fn handle_node_drop(req: Request<Body>) -> Result<Response<Body>, ApiError> {
    check_permissions(&req, Scope::Admin)?;

    let req = match maybe_forward(req).await {
        ForwardOutcome::Forwarded(res) => {
            return res;
        }
        ForwardOutcome::NotForwarded(req) => req,
    };

    let state = get_state(&req);
    let node_id: NodeId = parse_request_param(&req, "node_id")?;
    json_response(StatusCode::OK, state.service.node_drop(node_id).await?)
}

async fn handle_node_delete(req: Request<Body>) -> Result<Response<Body>, ApiError> {
    check_permissions(&req, Scope::Admin)?;

    let req = match maybe_forward(req).await {
        ForwardOutcome::Forwarded(res) => {
            return res;
        }
        ForwardOutcome::NotForwarded(req) => req,
    };

    let state = get_state(&req);
    let node_id: NodeId = parse_request_param(&req, "node_id")?;
    json_response(StatusCode::OK, state.service.node_delete(node_id).await?)
}

async fn handle_node_configure(req: Request<Body>) -> Result<Response<Body>, ApiError> {
    check_permissions(&req, Scope::Admin)?;

    let mut req = match maybe_forward(req).await {
        ForwardOutcome::Forwarded(res) => {
            return res;
        }
        ForwardOutcome::NotForwarded(req) => req,
    };

    let node_id: NodeId = parse_request_param(&req, "node_id")?;
    let config_req = json_request::<NodeConfigureRequest>(&mut req).await?;
    if node_id != config_req.node_id {
        return Err(ApiError::BadRequest(anyhow::anyhow!(
            "Path and body node_id differ"
        )));
    }
    let state = get_state(&req);

    json_response(
        StatusCode::OK,
        state
            .service
            .external_node_configure(
                config_req.node_id,
                config_req.availability.map(NodeAvailability::from),
                config_req.scheduling,
            )
            .await?,
    )
}

async fn handle_node_status(req: Request<Body>) -> Result<Response<Body>, ApiError> {
    check_permissions(&req, Scope::Infra)?;

    let req = match maybe_forward(req).await {
        ForwardOutcome::Forwarded(res) => {
            return res;
        }
        ForwardOutcome::NotForwarded(req) => req,
    };

    let state = get_state(&req);
    let node_id: NodeId = parse_request_param(&req, "node_id")?;

    let node_status = state.service.get_node(node_id).await?;

    json_response(StatusCode::OK, node_status)
}

async fn handle_node_shards(req: Request<Body>) -> Result<Response<Body>, ApiError> {
    check_permissions(&req, Scope::Admin)?;

    let state = get_state(&req);
    let node_id: NodeId = parse_request_param(&req, "node_id")?;

    let node_status = state.service.get_node_shards(node_id).await?;

    json_response(StatusCode::OK, node_status)
}

async fn handle_get_leader(req: Request<Body>) -> Result<Response<Body>, ApiError> {
    check_permissions(&req, Scope::Admin)?;

    let req = match maybe_forward(req).await {
        ForwardOutcome::Forwarded(res) => {
            return res;
        }
        ForwardOutcome::NotForwarded(req) => req,
    };

    let state = get_state(&req);
    let leader = state.service.get_leader().await.map_err(|err| {
        ApiError::InternalServerError(anyhow::anyhow!(
            "Failed to read leader from database: {err}"
        ))
    })?;

    json_response(StatusCode::OK, leader)
}

async fn handle_node_drain(req: Request<Body>) -> Result<Response<Body>, ApiError> {
    check_permissions(&req, Scope::Infra)?;

    let req = match maybe_forward(req).await {
        ForwardOutcome::Forwarded(res) => {
            return res;
        }
        ForwardOutcome::NotForwarded(req) => req,
    };

    let state = get_state(&req);
    let node_id: NodeId = parse_request_param(&req, "node_id")?;

    state.service.start_node_drain(node_id).await?;

    json_response(StatusCode::ACCEPTED, ())
}

async fn handle_cancel_node_drain(req: Request<Body>) -> Result<Response<Body>, ApiError> {
    check_permissions(&req, Scope::Infra)?;

    let req = match maybe_forward(req).await {
        ForwardOutcome::Forwarded(res) => {
            return res;
        }
        ForwardOutcome::NotForwarded(req) => req,
    };

    let state = get_state(&req);
    let node_id: NodeId = parse_request_param(&req, "node_id")?;

    state.service.cancel_node_drain(node_id).await?;

    json_response(StatusCode::ACCEPTED, ())
}

async fn handle_node_fill(req: Request<Body>) -> Result<Response<Body>, ApiError> {
    check_permissions(&req, Scope::Infra)?;

    let req = match maybe_forward(req).await {
        ForwardOutcome::Forwarded(res) => {
            return res;
        }
        ForwardOutcome::NotForwarded(req) => req,
    };

    let state = get_state(&req);
    let node_id: NodeId = parse_request_param(&req, "node_id")?;

    state.service.start_node_fill(node_id).await?;

    json_response(StatusCode::ACCEPTED, ())
}

async fn handle_cancel_node_fill(req: Request<Body>) -> Result<Response<Body>, ApiError> {
    check_permissions(&req, Scope::Infra)?;

    let req = match maybe_forward(req).await {
        ForwardOutcome::Forwarded(res) => {
            return res;
        }
        ForwardOutcome::NotForwarded(req) => req,
    };

    let state = get_state(&req);
    let node_id: NodeId = parse_request_param(&req, "node_id")?;

    state.service.cancel_node_fill(node_id).await?;

    json_response(StatusCode::ACCEPTED, ())
}

async fn handle_safekeeper_list(req: Request<Body>) -> Result<Response<Body>, ApiError> {
    check_permissions(&req, Scope::Infra)?;

    let req = match maybe_forward(req).await {
        ForwardOutcome::Forwarded(res) => {
            return res;
        }
        ForwardOutcome::NotForwarded(req) => req,
    };

    let state = get_state(&req);
    let safekeepers = state.service.safekeepers_list().await?;
    json_response(StatusCode::OK, safekeepers)
}

async fn handle_metadata_health_update(req: Request<Body>) -> Result<Response<Body>, ApiError> {
    check_permissions(&req, Scope::Scrubber)?;

    let mut req = match maybe_forward(req).await {
        ForwardOutcome::Forwarded(res) => {
            return res;
        }
        ForwardOutcome::NotForwarded(req) => req,
    };

    let update_req = json_request::<MetadataHealthUpdateRequest>(&mut req).await?;
    let state = get_state(&req);

    state.service.metadata_health_update(update_req).await?;

    json_response(StatusCode::OK, MetadataHealthUpdateResponse {})
}

async fn handle_metadata_health_list_unhealthy(
    req: Request<Body>,
) -> Result<Response<Body>, ApiError> {
    check_permissions(&req, Scope::Admin)?;

    let req = match maybe_forward(req).await {
        ForwardOutcome::Forwarded(res) => {
            return res;
        }
        ForwardOutcome::NotForwarded(req) => req,
    };

    let state = get_state(&req);
    let unhealthy_tenant_shards = state.service.metadata_health_list_unhealthy().await?;

    json_response(
        StatusCode::OK,
        MetadataHealthListUnhealthyResponse {
            unhealthy_tenant_shards,
        },
    )
}

async fn handle_metadata_health_list_outdated(
    req: Request<Body>,
) -> Result<Response<Body>, ApiError> {
    check_permissions(&req, Scope::Admin)?;

    let mut req = match maybe_forward(req).await {
        ForwardOutcome::Forwarded(res) => {
            return res;
        }
        ForwardOutcome::NotForwarded(req) => req,
    };

    let list_outdated_req = json_request::<MetadataHealthListOutdatedRequest>(&mut req).await?;
    let state = get_state(&req);
    let health_records = state
        .service
        .metadata_health_list_outdated(list_outdated_req.not_scrubbed_for)
        .await?;

    json_response(
        StatusCode::OK,
        MetadataHealthListOutdatedResponse { health_records },
    )
}

async fn handle_tenant_shard_split(
    service: Arc<Service>,
    req: Request<Body>,
) -> Result<Response<Body>, ApiError> {
    check_permissions(&req, Scope::Admin)?;
    // NB: don't rate limit: admin operation.

    let mut req = match maybe_forward(req).await {
        ForwardOutcome::Forwarded(res) => {
            return res;
        }
        ForwardOutcome::NotForwarded(req) => req,
    };

    let tenant_id: TenantId = parse_request_param(&req, "tenant_id")?;
    let split_req = json_request::<TenantShardSplitRequest>(&mut req).await?;

    json_response(
        StatusCode::OK,
        service.tenant_shard_split(tenant_id, split_req).await?,
    )
}

async fn handle_tenant_shard_migrate(
    service: Arc<Service>,
    req: Request<Body>,
) -> Result<Response<Body>, ApiError> {
    check_permissions(&req, Scope::Admin)?;
    // NB: don't rate limit: admin operation.

    let mut req = match maybe_forward(req).await {
        ForwardOutcome::Forwarded(res) => {
            return res;
        }
        ForwardOutcome::NotForwarded(req) => req,
    };

    let tenant_shard_id: TenantShardId = parse_request_param(&req, "tenant_shard_id")?;
    let migrate_req = json_request::<TenantShardMigrateRequest>(&mut req).await?;
    json_response(
        StatusCode::OK,
        service
            .tenant_shard_migrate(tenant_shard_id, migrate_req)
            .await?,
    )
}

async fn handle_tenant_shard_migrate_secondary(
    service: Arc<Service>,
    req: Request<Body>,
) -> Result<Response<Body>, ApiError> {
    check_permissions(&req, Scope::Admin)?;
    // NB: don't rate limit: admin operation.

    let mut req = match maybe_forward(req).await {
        ForwardOutcome::Forwarded(res) => {
            return res;
        }
        ForwardOutcome::NotForwarded(req) => req,
    };

    let tenant_shard_id: TenantShardId = parse_request_param(&req, "tenant_shard_id")?;
    let migrate_req = json_request::<TenantShardMigrateRequest>(&mut req).await?;
    json_response(
        StatusCode::OK,
        service
            .tenant_shard_migrate_secondary(tenant_shard_id, migrate_req)
            .await?,
    )
}

async fn handle_tenant_shard_cancel_reconcile(
    service: Arc<Service>,
    req: Request<Body>,
) -> Result<Response<Body>, ApiError> {
    check_permissions(&req, Scope::Admin)?;
    // NB: don't rate limit: admin operation.

    let req = match maybe_forward(req).await {
        ForwardOutcome::Forwarded(res) => {
            return res;
        }
        ForwardOutcome::NotForwarded(req) => req,
    };

    let tenant_shard_id: TenantShardId = parse_request_param(&req, "tenant_shard_id")?;
    json_response(
        StatusCode::OK,
        service
            .tenant_shard_cancel_reconcile(tenant_shard_id)
            .await?,
    )
}

async fn handle_tenant_update_policy(req: Request<Body>) -> Result<Response<Body>, ApiError> {
    check_permissions(&req, Scope::Admin)?;
    // NB: don't rate limit: admin operation.

    let mut req = match maybe_forward(req).await {
        ForwardOutcome::Forwarded(res) => {
            return res;
        }
        ForwardOutcome::NotForwarded(req) => req,
    };

    let tenant_id: TenantId = parse_request_param(&req, "tenant_id")?;
    let update_req = json_request::<TenantPolicyRequest>(&mut req).await?;
    let state = get_state(&req);

    json_response(
        StatusCode::OK,
        state
            .service
            .tenant_update_policy(tenant_id, update_req)
            .await?,
    )
}

async fn handle_update_preferred_azs(req: Request<Body>) -> Result<Response<Body>, ApiError> {
    check_permissions(&req, Scope::Admin)?;

    let mut req = match maybe_forward(req).await {
        ForwardOutcome::Forwarded(res) => {
            return res;
        }
        ForwardOutcome::NotForwarded(req) => req,
    };

    let azs_req = json_request::<ShardsPreferredAzsRequest>(&mut req).await?;
    let state = get_state(&req);

    json_response(
        StatusCode::OK,
        state.service.update_shards_preferred_azs(azs_req).await?,
    )
}

async fn handle_step_down(req: Request<Body>) -> Result<Response<Body>, ApiError> {
    check_permissions(&req, Scope::ControllerPeer)?;

    let req = match maybe_forward(req).await {
        ForwardOutcome::Forwarded(res) => {
            return res;
        }
        ForwardOutcome::NotForwarded(req) => req,
    };

    let state = get_state(&req);
    json_response(StatusCode::OK, state.service.step_down().await)
}

async fn handle_tenant_drop(req: Request<Body>) -> Result<Response<Body>, ApiError> {
    let tenant_id: TenantId = parse_request_param(&req, "tenant_id")?;
    check_permissions(&req, Scope::PageServerApi)?;
    maybe_rate_limit(tenant_id).await;

    let req = match maybe_forward(req).await {
        ForwardOutcome::Forwarded(res) => {
            return res;
        }
        ForwardOutcome::NotForwarded(req) => req,
    };

    let state = get_state(&req);

    json_response(StatusCode::OK, state.service.tenant_drop(tenant_id).await?)
}

async fn handle_tenant_import(req: Request<Body>) -> Result<Response<Body>, ApiError> {
    let tenant_id: TenantId = parse_request_param(&req, "tenant_id")?;
    check_permissions(&req, Scope::PageServerApi)?;
    maybe_rate_limit(tenant_id).await;

    let req = match maybe_forward(req).await {
        ForwardOutcome::Forwarded(res) => {
            return res;
        }
        ForwardOutcome::NotForwarded(req) => req,
    };

    let state = get_state(&req);

    json_response(
        StatusCode::OK,
        state.service.tenant_import(tenant_id).await?,
    )
}

async fn handle_tenants_dump(req: Request<Body>) -> Result<Response<Body>, ApiError> {
    check_permissions(&req, Scope::Admin)?;

    let req = match maybe_forward(req).await {
        ForwardOutcome::Forwarded(res) => {
            return res;
        }
        ForwardOutcome::NotForwarded(req) => req,
    };

    let state = get_state(&req);
    state.service.tenants_dump()
}

async fn handle_scheduler_dump(req: Request<Body>) -> Result<Response<Body>, ApiError> {
    check_permissions(&req, Scope::Admin)?;

    let req = match maybe_forward(req).await {
        ForwardOutcome::Forwarded(res) => {
            return res;
        }
        ForwardOutcome::NotForwarded(req) => req,
    };

    let state = get_state(&req);
    state.service.scheduler_dump()
}

async fn handle_consistency_check(req: Request<Body>) -> Result<Response<Body>, ApiError> {
    check_permissions(&req, Scope::Admin)?;

    let req = match maybe_forward(req).await {
        ForwardOutcome::Forwarded(res) => {
            return res;
        }
        ForwardOutcome::NotForwarded(req) => req,
    };

    let state = get_state(&req);

    json_response(StatusCode::OK, state.service.consistency_check().await?)
}

async fn handle_reconcile_all(req: Request<Body>) -> Result<Response<Body>, ApiError> {
    check_permissions(&req, Scope::Admin)?;

    let req = match maybe_forward(req).await {
        ForwardOutcome::Forwarded(res) => {
            return res;
        }
        ForwardOutcome::NotForwarded(req) => req,
    };

    let state = get_state(&req);

    json_response(StatusCode::OK, state.service.reconcile_all_now().await?)
}

/// Status endpoint is just used for checking that our HTTP listener is up
async fn handle_status(req: Request<Body>) -> Result<Response<Body>, ApiError> {
    match maybe_forward(req).await {
        ForwardOutcome::Forwarded(res) => {
            return res;
        }
        ForwardOutcome::NotForwarded(_req) => {}
    };

    json_response(StatusCode::OK, ())
}

/// Readiness endpoint indicates when we're done doing startup I/O (e.g. reconciling
/// with remote pageserver nodes).  This is intended for use as a kubernetes readiness probe.
async fn handle_ready(req: Request<Body>) -> Result<Response<Body>, ApiError> {
    let req = match maybe_forward(req).await {
        ForwardOutcome::Forwarded(res) => {
            return res;
        }
        ForwardOutcome::NotForwarded(req) => req,
    };

    let state = get_state(&req);
    if state.service.startup_complete.is_ready() {
        json_response(StatusCode::OK, ())
    } else {
        json_response(StatusCode::SERVICE_UNAVAILABLE, ())
    }
}

impl From<ReconcileError> for ApiError {
    fn from(value: ReconcileError) -> Self {
        ApiError::Conflict(format!("Reconciliation error: {}", value))
    }
}

/// Return the safekeeper record by instance id, or 404.
///
/// Not used by anything except manual testing.
async fn handle_get_safekeeper(req: Request<Body>) -> Result<Response<Body>, ApiError> {
    check_permissions(&req, Scope::Infra)?;

    let id = parse_request_param::<i64>(&req, "id")?;

    let req = match maybe_forward(req).await {
        ForwardOutcome::Forwarded(res) => {
            return res;
        }
        ForwardOutcome::NotForwarded(req) => req,
    };

    let state = get_state(&req);

    let res = state.service.get_safekeeper(id).await;

    match res {
        Ok(b) => json_response(StatusCode::OK, b),
        Err(crate::persistence::DatabaseError::Query(diesel::result::Error::NotFound)) => {
            Err(ApiError::NotFound("unknown instance id".into()))
        }
        Err(other) => Err(other.into()),
    }
}

/// Used as part of deployment scripts.
///
/// Assumes information is only relayed to storage controller after first selecting an unique id on
/// control plane database, which means we have an id field in the request and payload.
async fn handle_upsert_safekeeper(mut req: Request<Body>) -> Result<Response<Body>, ApiError> {
    check_permissions(&req, Scope::Infra)?;

    let body = json_request::<SafekeeperUpsert>(&mut req).await?;
    let id = parse_request_param::<i64>(&req, "id")?;

    if id != body.id {
        // it should be repeated
        return Err(ApiError::BadRequest(anyhow::anyhow!(
            "id mismatch: url={id:?}, body={:?}",
            body.id
        )));
    }

    let req = match maybe_forward(req).await {
        ForwardOutcome::Forwarded(res) => {
            return res;
        }
        ForwardOutcome::NotForwarded(req) => req,
    };

    let state = get_state(&req);

    state.service.upsert_safekeeper(body).await?;

    Ok(Response::builder()
        .status(StatusCode::NO_CONTENT)
        .body(Body::empty())
        .unwrap())
}

/// Sets the scheduling policy of the specified safekeeper
async fn handle_safekeeper_scheduling_policy(
    mut req: Request<Body>,
) -> Result<Response<Body>, ApiError> {
    check_permissions(&req, Scope::Admin)?;

    let body = json_request::<SafekeeperSchedulingPolicyRequest>(&mut req).await?;
    let id = parse_request_param::<i64>(&req, "id")?;

    let req = match maybe_forward(req).await {
        ForwardOutcome::Forwarded(res) => {
            return res;
        }
        ForwardOutcome::NotForwarded(req) => req,
    };

    let state = get_state(&req);

    state
        .service
        .set_safekeeper_scheduling_policy(id, body.scheduling_policy)
        .await?;

    json_response(StatusCode::OK, ())
}

/// Common wrapper for request handlers that call into Service and will operate on tenants: they must only
/// be allowed to run if Service has finished its initial reconciliation.
async fn tenant_service_handler<R, H>(
    request: Request<Body>,
    handler: H,
    request_name: RequestName,
) -> R::Output
where
    R: std::future::Future<Output = Result<Response<Body>, ApiError>> + Send + 'static,
    H: FnOnce(Arc<Service>, Request<Body>) -> R + Send + Sync + 'static,
{
    let state = get_state(&request);
    let service = state.service.clone();

    let startup_complete = service.startup_complete.clone();
    if tokio::time::timeout(STARTUP_RECONCILE_TIMEOUT, startup_complete.wait())
        .await
        .is_err()
    {
        // This shouldn't happen: it is the responsibilty of [`Service::startup_reconcile`] to use appropriate
        // timeouts around its remote calls, to bound its runtime.
        return Err(ApiError::Timeout(
            "Timed out waiting for service readiness".into(),
        ));
    }

    named_request_span(
        request,
        |request| async move { handler(service, request).await },
        request_name,
    )
    .await
}

/// Check if the required scope is held in the request's token, or if the request has
/// a token with 'admin' scope then always permit it.
fn check_permissions(request: &Request<Body>, required_scope: Scope) -> Result<(), ApiError> {
    check_permission_with(request, |claims| {
        match crate::auth::check_permission(claims, required_scope) {
            Err(e) => match crate::auth::check_permission(claims, Scope::Admin) {
                Ok(()) => Ok(()),
                Err(_) => Err(e),
            },
            Ok(()) => Ok(()),
        }
    })
}

#[derive(Clone, Debug)]
struct RequestMeta {
    method: hyper::http::Method,
    at: Instant,
}

pub fn prologue_leadership_status_check_middleware<
    B: hyper::body::HttpBody + Send + Sync + 'static,
>() -> Middleware<B, ApiError> {
    Middleware::pre(move |req| async move {
        let state = get_state(&req);
        let leadership_status = state.service.get_leadership_status();

        enum AllowedRoutes {
            All,
            Some(&'static [&'static str]),
        }

        let allowed_routes = match leadership_status {
            LeadershipStatus::Leader => AllowedRoutes::All,
            LeadershipStatus::SteppedDown => AllowedRoutes::All,
            LeadershipStatus::Candidate => AllowedRoutes::Some(&[
                "/ready",
                "/status",
                "/metrics",
                "/profile/cpu",
                "/profile/heap",
            ]),
        };

        match allowed_routes {
            AllowedRoutes::All => Ok(req),
            AllowedRoutes::Some(allowed) if allowed.contains(&req.uri().path()) => Ok(req),
            _ => {
                tracing::info!(
                    "Request {} not allowed due to current leadership state",
                    req.uri()
                );

                Err(ApiError::ResourceUnavailable(
                    format!("Current leadership status is {leadership_status}").into(),
                ))
            }
        }
    })
}

fn prologue_metrics_middleware<B: hyper::body::HttpBody + Send + Sync + 'static>()
-> Middleware<B, ApiError> {
    Middleware::pre(move |req| async move {
        let meta = RequestMeta {
            method: req.method().clone(),
            at: Instant::now(),
        };

        req.set_context(meta);

        Ok(req)
    })
}

fn epilogue_metrics_middleware<B: hyper::body::HttpBody + Send + Sync + 'static>()
-> Middleware<B, ApiError> {
    Middleware::post_with_info(move |resp, req_info| async move {
        let request_name = match req_info.context::<RequestName>() {
            Some(name) => name,
            None => {
                return Ok(resp);
            }
        };

        if let Some(meta) = req_info.context::<RequestMeta>() {
            let status = &crate::metrics::METRICS_REGISTRY
                .metrics_group
                .storage_controller_http_request_status;
            let latency = &crate::metrics::METRICS_REGISTRY
                .metrics_group
                .storage_controller_http_request_latency;

            status.inc(HttpRequestStatusLabelGroup {
                path: request_name.0,
                method: meta.method.clone().into(),
                status: crate::metrics::StatusCode(resp.status()),
            });

            latency.observe(
                HttpRequestLatencyLabelGroup {
                    path: request_name.0,
                    method: meta.method.into(),
                },
                meta.at.elapsed().as_secs_f64(),
            );
        }
        Ok(resp)
    })
}

pub async fn measured_metrics_handler(req: Request<Body>) -> Result<Response<Body>, ApiError> {
    pub const TEXT_FORMAT: &str = "text/plain; version=0.0.4";

    let req = match maybe_forward(req).await {
        ForwardOutcome::Forwarded(res) => {
            return res;
        }
        ForwardOutcome::NotForwarded(req) => req,
    };

    let state = get_state(&req);
    let payload = crate::metrics::METRICS_REGISTRY.encode(&state.neon_metrics);
    let response = Response::builder()
        .status(200)
        .header(CONTENT_TYPE, TEXT_FORMAT)
        .body(payload.into())
        .unwrap();

    Ok(response)
}

#[derive(Clone)]
struct RequestName(&'static str);

async fn named_request_span<R, H>(
    request: Request<Body>,
    handler: H,
    name: RequestName,
) -> R::Output
where
    R: Future<Output = Result<Response<Body>, ApiError>> + Send + 'static,
    H: FnOnce(Request<Body>) -> R + Send + Sync + 'static,
{
    request.set_context(name);
    request_span(request, handler).await
}

enum ForwardOutcome {
    Forwarded(Result<Response<Body>, ApiError>),
    NotForwarded(Request<Body>),
}

/// Potentially forward the request to the current storage controler leader.
/// More specifically we forward when:
/// 1. Request is not one of:
///    ["/control/v1/step_down", "/status", "/ready", "/metrics", "/profile/cpu", "/profile/heap"]
/// 2. Current instance is in [`LeadershipStatus::SteppedDown`] state
/// 3. There is a leader in the database to forward to
/// 4. Leader from step (3) is not the current instance
///
/// Why forward?
/// It turns out that we can't rely on external orchestration to promptly route trafic to the
/// new leader. This is downtime inducing. Forwarding provides a safe way out.
///
/// Why is it safe?
/// If a storcon instance is persisted in the database, then we know that it is the current leader.
/// There's one exception: time between handling step-down request and the new leader updating the
/// database.
///
/// Let's treat the happy case first. The stepped down node does not produce any side effects,
/// since all request handling happens on the leader.
///
/// As for the edge case, we are guaranteed to always have a maximum of two running instances.
/// Hence, if we are in the edge case scenario the leader persisted in the database is the
/// stepped down instance that received the request. Condition (4) above covers this scenario.
async fn maybe_forward(req: Request<Body>) -> ForwardOutcome {
    const NOT_FOR_FORWARD: &[&str] = &[
        "/control/v1/step_down",
        "/status",
        "/ready",
        "/metrics",
        "/profile/cpu",
        "/profile/heap",
    ];

    let uri = req.uri();
    let uri_for_forward = !NOT_FOR_FORWARD.contains(&uri.path());

    // Fast return before trying to take any Service locks, if we will never forward anyway
    if !uri_for_forward {
        return ForwardOutcome::NotForwarded(req);
    }

    let state = get_state(&req);
    let leadership_status = state.service.get_leadership_status();

    if leadership_status != LeadershipStatus::SteppedDown {
        return ForwardOutcome::NotForwarded(req);
    }

    let leader = state.service.get_leader().await;
    let leader = {
        match leader {
            Ok(Some(leader)) => leader,
            Ok(None) => {
                return ForwardOutcome::Forwarded(Err(ApiError::ResourceUnavailable(
                    "No leader to forward to while in stepped down state".into(),
                )));
            }
            Err(err) => {
                return ForwardOutcome::Forwarded(Err(ApiError::InternalServerError(
                    anyhow::anyhow!(
                        "Failed to get leader for forwarding while in stepped down state: {err}"
                    ),
                )));
            }
        }
    };

    let cfg = state.service.get_config();
    if let Some(ref self_addr) = cfg.address_for_peers {
        let leader_addr = match Uri::from_str(leader.address.as_str()) {
            Ok(uri) => uri,
            Err(err) => {
                return ForwardOutcome::Forwarded(Err(ApiError::InternalServerError(
                    anyhow::anyhow!(
                        "Failed to parse leader uri for forwarding while in stepped down state: {err}"
                    ),
                )));
            }
        };

        if *self_addr == leader_addr {
            return ForwardOutcome::Forwarded(Err(ApiError::InternalServerError(anyhow::anyhow!(
                "Leader is stepped down instance"
            ))));
        }
    }

    tracing::info!("Forwarding {} to leader at {}", uri, leader.address);

    // Use [`RECONCILE_TIMEOUT`] as the max amount of time a request should block for and
    // include some leeway to get the timeout for proxied requests.
    const PROXIED_REQUEST_TIMEOUT: Duration = Duration::from_secs(RECONCILE_TIMEOUT.as_secs() + 10);
    let client = reqwest::ClientBuilder::new()
        .timeout(PROXIED_REQUEST_TIMEOUT)
        .build();
    let client = match client {
        Ok(client) => client,
        Err(err) => {
            return ForwardOutcome::Forwarded(Err(ApiError::InternalServerError(anyhow::anyhow!(
                "Failed to build leader client for forwarding while in stepped down state: {err}"
            ))));
        }
    };

    let request: reqwest::Request = match convert_request(req, &client, leader.address).await {
        Ok(r) => r,
        Err(err) => {
            return ForwardOutcome::Forwarded(Err(ApiError::InternalServerError(anyhow::anyhow!(
                "Failed to convert request for forwarding while in stepped down state: {err}"
            ))));
        }
    };

    let response = match client.execute(request).await {
        Ok(r) => r,
        Err(err) => {
            return ForwardOutcome::Forwarded(Err(ApiError::InternalServerError(anyhow::anyhow!(
                "Failed to forward while in stepped down state: {err}"
            ))));
        }
    };

    ForwardOutcome::Forwarded(convert_response(response).await)
}

/// Convert a [`reqwest::Response`] to a [hyper::Response`] by passing through
/// a stable representation (string, bytes or integer)
///
/// Ideally, we would not have to do this since both types use the http crate
/// under the hood. However, they use different versions of the crate and keeping
/// second order dependencies in sync is difficult.
async fn convert_response(resp: reqwest::Response) -> Result<hyper::Response<Body>, ApiError> {
    use std::str::FromStr;

    let mut builder = hyper::Response::builder().status(resp.status().as_u16());
    for (key, value) in resp.headers().into_iter() {
        let key = hyper::header::HeaderName::from_str(key.as_str()).map_err(|err| {
            ApiError::InternalServerError(anyhow::anyhow!("Response conversion failed: {err}"))
        })?;

        let value = hyper::header::HeaderValue::from_bytes(value.as_bytes()).map_err(|err| {
            ApiError::InternalServerError(anyhow::anyhow!("Response conversion failed: {err}"))
        })?;

        builder = builder.header(key, value);
    }

    let body = http::Body::wrap_stream(resp.bytes_stream());

    builder.body(body).map_err(|err| {
        ApiError::InternalServerError(anyhow::anyhow!("Response conversion failed: {err}"))
    })
}

/// Convert a [`reqwest::Request`] to a [hyper::Request`] by passing through
/// a stable representation (string, bytes or integer)
///
/// See [`convert_response`] for why we are doing it this way.
async fn convert_request(
    req: hyper::Request<Body>,
    client: &reqwest::Client,
    to_address: String,
) -> Result<reqwest::Request, ApiError> {
    use std::str::FromStr;

    let (parts, body) = req.into_parts();
    let method = reqwest::Method::from_str(parts.method.as_str()).map_err(|err| {
        ApiError::InternalServerError(anyhow::anyhow!("Request conversion failed: {err}"))
    })?;

    let path_and_query = parts.uri.path_and_query().ok_or_else(|| {
        ApiError::InternalServerError(anyhow::anyhow!(
            "Request conversion failed: no path and query"
        ))
    })?;

    let uri = reqwest::Url::from_str(
        format!(
            "{}{}",
            to_address.trim_end_matches("/"),
            path_and_query.as_str()
        )
        .as_str(),
    )
    .map_err(|err| {
        ApiError::InternalServerError(anyhow::anyhow!("Request conversion failed: {err}"))
    })?;

    let mut headers = reqwest::header::HeaderMap::new();
    for (key, value) in parts.headers.into_iter() {
        let key = match key {
            Some(k) => k,
            None => {
                continue;
            }
        };

        let key = reqwest::header::HeaderName::from_str(key.as_str()).map_err(|err| {
            ApiError::InternalServerError(anyhow::anyhow!("Request conversion failed: {err}"))
        })?;

        let value = reqwest::header::HeaderValue::from_bytes(value.as_bytes()).map_err(|err| {
            ApiError::InternalServerError(anyhow::anyhow!("Request conversion failed: {err}"))
        })?;

        headers.insert(key, value);
    }

    let body = hyper::body::to_bytes(body).await.map_err(|err| {
        ApiError::InternalServerError(anyhow::anyhow!("Request conversion failed: {err}"))
    })?;

    client
        .request(method, uri)
        .headers(headers)
        .body(body)
        .build()
        .map_err(|err| {
            ApiError::InternalServerError(anyhow::anyhow!("Request conversion failed: {err}"))
        })
}

pub fn make_router(
    service: Arc<Service>,
    auth: Option<Arc<SwappableJwtAuth>>,
    build_info: BuildInfo,
) -> RouterBuilder<hyper::Body, ApiError> {
    let mut router = endpoint::make_router()
        .middleware(prologue_leadership_status_check_middleware())
        .middleware(prologue_metrics_middleware())
        .middleware(epilogue_metrics_middleware());
    if auth.is_some() {
        router = router.middleware(auth_middleware(|request| {
            let state = get_state(request);
            if state.allowlist_routes.contains(&request.uri().path()) {
                None
            } else {
                state.auth.as_deref()
            }
        }));
    }

    router
        .data(Arc::new(HttpState::new(service, auth, build_info)))
        .get("/metrics", |r| {
            named_request_span(r, measured_metrics_handler, RequestName("metrics"))
        })
        // Non-prefixed generic endpoints (status, metrics, profiling)
        .get("/status", |r| {
            named_request_span(r, handle_status, RequestName("status"))
        })
        .get("/ready", |r| {
            named_request_span(r, handle_ready, RequestName("ready"))
        })
        .get("/profile/cpu", |r| {
            named_request_span(r, profile_cpu_handler, RequestName("profile_cpu"))
        })
        .get("/profile/heap", |r| {
            named_request_span(r, profile_heap_handler, RequestName("profile_heap"))
        })
        // Upcalls for the pageserver: point the pageserver's `control_plane_api` config to this prefix
        .post("/upcall/v1/re-attach", |r| {
            named_request_span(r, handle_re_attach, RequestName("upcall_v1_reattach"))
        })
        .post("/upcall/v1/validate", |r| {
            named_request_span(r, handle_validate, RequestName("upcall_v1_validate"))
        })
        // Test/dev/debug endpoints
        .post("/debug/v1/attach-hook", |r| {
            named_request_span(r, handle_attach_hook, RequestName("debug_v1_attach_hook"))
        })
        .post("/debug/v1/inspect", |r| {
            named_request_span(r, handle_inspect, RequestName("debug_v1_inspect"))
        })
        .post("/debug/v1/tenant/:tenant_id/drop", |r| {
            named_request_span(r, handle_tenant_drop, RequestName("debug_v1_tenant_drop"))
        })
        .post("/debug/v1/node/:node_id/drop", |r| {
            named_request_span(r, handle_node_drop, RequestName("debug_v1_node_drop"))
        })
        .post("/debug/v1/tenant/:tenant_id/import", |r| {
            named_request_span(
                r,
                handle_tenant_import,
                RequestName("debug_v1_tenant_import"),
            )
        })
        .get("/debug/v1/tenant", |r| {
            named_request_span(r, handle_tenants_dump, RequestName("debug_v1_tenant"))
        })
        .get("/debug/v1/tenant/:tenant_id/locate", |r| {
            tenant_service_handler(
                r,
                handle_tenant_locate,
                RequestName("debug_v1_tenant_locate"),
            )
        })
        .get("/debug/v1/scheduler", |r| {
            named_request_span(r, handle_scheduler_dump, RequestName("debug_v1_scheduler"))
        })
        .post("/debug/v1/consistency_check", |r| {
            named_request_span(
                r,
                handle_consistency_check,
                RequestName("debug_v1_consistency_check"),
            )
        })
        .post("/debug/v1/reconcile_all", |r| {
            request_span(r, handle_reconcile_all)
        })
        .put("/debug/v1/failpoints", |r| {
            request_span(r, |r| failpoints_handler(r, CancellationToken::new()))
        })
        // Node operations
        .post("/control/v1/node", |r| {
            named_request_span(r, handle_node_register, RequestName("control_v1_node"))
        })
        .delete("/control/v1/node/:node_id", |r| {
            named_request_span(r, handle_node_delete, RequestName("control_v1_node_delete"))
        })
        .get("/control/v1/node", |r| {
            named_request_span(r, handle_node_list, RequestName("control_v1_node"))
        })
        .put("/control/v1/node/:node_id/config", |r| {
            named_request_span(
                r,
                handle_node_configure,
                RequestName("control_v1_node_config"),
            )
        })
        .get("/control/v1/node/:node_id", |r| {
            named_request_span(r, handle_node_status, RequestName("control_v1_node_status"))
        })
        .get("/control/v1/node/:node_id/shards", |r| {
            named_request_span(
                r,
                handle_node_shards,
                RequestName("control_v1_node_describe"),
            )
        })
        .get("/control/v1/leader", |r| {
            named_request_span(r, handle_get_leader, RequestName("control_v1_get_leader"))
        })
        .put("/control/v1/node/:node_id/drain", |r| {
            named_request_span(r, handle_node_drain, RequestName("control_v1_node_drain"))
        })
        .delete("/control/v1/node/:node_id/drain", |r| {
            named_request_span(
                r,
                handle_cancel_node_drain,
                RequestName("control_v1_cancel_node_drain"),
            )
        })
        .put("/control/v1/node/:node_id/fill", |r| {
            named_request_span(r, handle_node_fill, RequestName("control_v1_node_fill"))
        })
        .delete("/control/v1/node/:node_id/fill", |r| {
            named_request_span(
                r,
                handle_cancel_node_fill,
                RequestName("control_v1_cancel_node_fill"),
            )
        })
        // Metadata health operations
        .post("/control/v1/metadata_health/update", |r| {
            named_request_span(
                r,
                handle_metadata_health_update,
                RequestName("control_v1_metadata_health_update"),
            )
        })
        .get("/control/v1/metadata_health/unhealthy", |r| {
            named_request_span(
                r,
                handle_metadata_health_list_unhealthy,
                RequestName("control_v1_metadata_health_list_unhealthy"),
            )
        })
        .post("/control/v1/metadata_health/outdated", |r| {
            named_request_span(
                r,
                handle_metadata_health_list_outdated,
                RequestName("control_v1_metadata_health_list_outdated"),
            )
        })
        // Safekeepers
        .get("/control/v1/safekeeper", |r| {
            named_request_span(
                r,
                handle_safekeeper_list,
                RequestName("control_v1_safekeeper_list"),
            )
        })
        .get("/control/v1/safekeeper/:id", |r| {
            named_request_span(r, handle_get_safekeeper, RequestName("v1_safekeeper"))
        })
        .post("/control/v1/safekeeper/:id", |r| {
            // id is in the body
            named_request_span(
                r,
                handle_upsert_safekeeper,
                RequestName("v1_safekeeper_post"),
            )
        })
        .post("/control/v1/safekeeper/:id/scheduling_policy", |r| {
            named_request_span(
                r,
                handle_safekeeper_scheduling_policy,
                RequestName("v1_safekeeper_status"),
            )
        })
        // Tenant Shard operations
        .put("/control/v1/tenant/:tenant_shard_id/migrate", |r| {
            tenant_service_handler(
                r,
                handle_tenant_shard_migrate,
                RequestName("control_v1_tenant_migrate"),
            )
        })
        .put(
            "/control/v1/tenant/:tenant_shard_id/migrate_secondary",
            |r| {
                tenant_service_handler(
                    r,
                    handle_tenant_shard_migrate_secondary,
                    RequestName("control_v1_tenant_migrate_secondary"),
                )
            },
        )
        .put(
            "/control/v1/tenant/:tenant_shard_id/cancel_reconcile",
            |r| {
                tenant_service_handler(
                    r,
                    handle_tenant_shard_cancel_reconcile,
                    RequestName("control_v1_tenant_cancel_reconcile"),
                )
            },
        )
        .put("/control/v1/tenant/:tenant_id/shard_split", |r| {
            tenant_service_handler(
                r,
                handle_tenant_shard_split,
                RequestName("control_v1_tenant_shard_split"),
            )
        })
        .get("/control/v1/tenant/:tenant_id", |r| {
            tenant_service_handler(
                r,
                handle_tenant_describe,
                RequestName("control_v1_tenant_describe"),
            )
        })
        .get("/control/v1/tenant", |r| {
            tenant_service_handler(r, handle_tenant_list, RequestName("control_v1_tenant_list"))
        })
        .put("/control/v1/tenant/:tenant_id/policy", |r| {
            named_request_span(
                r,
                handle_tenant_update_policy,
                RequestName("control_v1_tenant_policy"),
            )
        })
        .put("/control/v1/preferred_azs", |r| {
            named_request_span(
                r,
                handle_update_preferred_azs,
                RequestName("control_v1_preferred_azs"),
            )
        })
        .put("/control/v1/step_down", |r| {
            named_request_span(r, handle_step_down, RequestName("control_v1_step_down"))
        })
        // Tenant operations
        // The ^/v1/ endpoints act as a "Virtual Pageserver", enabling shard-naive clients to call into
        // this service to manage tenants that actually consist of many tenant shards, as if they are a single entity.
        .post("/v1/tenant", |r| {
            tenant_service_handler(r, handle_tenant_create, RequestName("v1_tenant"))
        })
        .delete("/v1/tenant/:tenant_id", |r| {
            tenant_service_handler(r, handle_tenant_delete, RequestName("v1_tenant"))
        })
        .patch("/v1/tenant/config", |r| {
            tenant_service_handler(
                r,
                handle_tenant_config_patch,
                RequestName("v1_tenant_config"),
            )
        })
        .put("/v1/tenant/config", |r| {
            tenant_service_handler(r, handle_tenant_config_set, RequestName("v1_tenant_config"))
        })
        .get("/v1/tenant/:tenant_id/config", |r| {
            tenant_service_handler(r, handle_tenant_config_get, RequestName("v1_tenant_config"))
        })
        .put("/v1/tenant/:tenant_shard_id/location_config", |r| {
            tenant_service_handler(
                r,
                handle_tenant_location_config,
                RequestName("v1_tenant_location_config"),
            )
        })
        .put("/v1/tenant/:tenant_id/time_travel_remote_storage", |r| {
            tenant_service_handler(
                r,
                handle_tenant_time_travel_remote_storage,
                RequestName("v1_tenant_time_travel_remote_storage"),
            )
        })
        .post("/v1/tenant/:tenant_id/secondary/download", |r| {
            tenant_service_handler(
                r,
                handle_tenant_secondary_download,
                RequestName("v1_tenant_secondary_download"),
            )
        })
        // Timeline operations
        .delete("/v1/tenant/:tenant_id/timeline/:timeline_id", |r| {
            tenant_service_handler(
                r,
                handle_tenant_timeline_delete,
                RequestName("v1_tenant_timeline"),
            )
        })
        .post("/v1/tenant/:tenant_id/timeline", |r| {
            tenant_service_handler(
                r,
                handle_tenant_timeline_create,
                RequestName("v1_tenant_timeline"),
            )
        })
        .put(
            "/v1/tenant/:tenant_id/timeline/:timeline_id/archival_config",
            |r| {
                tenant_service_handler(
                    r,
                    handle_tenant_timeline_archival_config,
                    RequestName("v1_tenant_timeline_archival_config"),
                )
            },
        )
        .put(
            "/v1/tenant/:tenant_id/timeline/:timeline_id/detach_ancestor",
            |r| {
                tenant_service_handler(
                    r,
                    handle_tenant_timeline_detach_ancestor,
                    RequestName("v1_tenant_timeline_detach_ancestor"),
                )
            },
        )
        .post(
            "/v1/tenant/:tenant_id/timeline/:timeline_id/block_gc",
            |r| {
                tenant_service_handler(
                    r,
                    |s, r| handle_tenant_timeline_block_unblock_gc(s, r, BlockUnblock::Block),
                    RequestName("v1_tenant_timeline_block_unblock_gc"),
                )
            },
        )
        .post(
            "/v1/tenant/:tenant_id/timeline/:timeline_id/unblock_gc",
            |r| {
                tenant_service_handler(
                    r,
                    |s, r| handle_tenant_timeline_block_unblock_gc(s, r, BlockUnblock::Unblock),
                    RequestName("v1_tenant_timeline_block_unblock_gc"),
                )
            },
        )
        .post(
            "/v1/tenant/:tenant_shard_id/timeline/:timeline_id/download_heatmap_layers",
            |r| {
                tenant_service_handler(
                    r,
                    handle_tenant_timeline_download_heatmap_layers,
                    RequestName("v1_tenant_timeline_download_heatmap_layers"),
                )
            },
        )
        // Tenant detail GET passthrough to shard zero:
        .get("/v1/tenant/:tenant_id", |r| {
            tenant_service_handler(
                r,
                handle_tenant_timeline_passthrough,
                RequestName("v1_tenant_passthrough"),
            )
        })
        // The `*` in the  URL is a wildcard: any tenant/timeline GET APIs on the pageserver
        // are implicitly exposed here.  This must be last in the list to avoid
        // taking precedence over other GET methods we might implement by hand.
        .get("/v1/tenant/:tenant_id/*", |r| {
            tenant_service_handler(
                r,
                handle_tenant_timeline_passthrough,
                RequestName("v1_tenant_passthrough"),
            )
        })
}

#[cfg(test)]
mod test {

    use super::path_without_ids;

    #[test]
    fn test_path_without_ids() {
        assert_eq!(
            path_without_ids(
                "/v1/tenant/1a2b3344556677881122334455667788/timeline/AA223344556677881122334455667788"
            ),
            "/v1/tenant//timeline/"
        );
        assert_eq!(
            path_without_ids(
                "/v1/tenant/1a2b3344556677881122334455667788-0108/timeline/AA223344556677881122334455667788"
            ),
            "/v1/tenant//timeline/"
        );
        assert_eq!(
            path_without_ids(
                "/v1/tenant/1a2b3344556677881122334455667788-0108/timeline/AA223344556677881122334455667788?parameter=foo"
            ),
            "/v1/tenant//timeline/"
        );
    }
}<|MERGE_RESOLUTION|>--- conflicted
+++ resolved
@@ -1,5 +1,6 @@
+use std::num::NonZero;
 use std::str::FromStr;
-use std::sync::Arc;
+use std::sync::{Arc, LazyLock};
 use std::time::{Duration, Instant};
 
 use anyhow::Context;
@@ -29,17 +30,9 @@
     TimelineCreateRequest,
 };
 use pageserver_api::shard::TenantShardId;
-<<<<<<< HEAD
-use pageserver_client::{mgmt_api, BlockUnblock};
-use std::num::NonZero;
-use std::str::FromStr;
-use std::sync::{Arc, LazyLock};
-use std::time::{Duration, Instant};
-=======
 use pageserver_api::upcall_api::{ReAttachRequest, ValidateRequest};
 use pageserver_client::{BlockUnblock, mgmt_api};
 use routerify::Middleware;
->>>>>>> 38277497
 use tokio_util::sync::CancellationToken;
 use tracing::warn;
 use utils::auth::{Scope, SwappableJwtAuth};
@@ -609,7 +602,7 @@
 ) -> Result<Response<Body>, ApiError> {
     let tenant_or_shard_id: TenantShardId = parse_request_param(&req, "tenant_id")?;
     check_permissions(&req, Scope::PageServerApi)?;
-    maybe_rate_limit(tenant_id).await;
+    maybe_rate_limit(tenant_or_shard_id.tenant_id).await;
 
     let req = match maybe_forward(req).await {
         ForwardOutcome::Forwarded(res) => {
