--- conflicted
+++ resolved
@@ -467,13 +467,11 @@
 
     pub use_local_compute_notifications: bool,
 
-<<<<<<< HEAD
-    pub kick_secondary_downloads: bool,
-=======
     /// Number of safekeepers to choose for a timeline when creating it.
     /// Safekeepers will be choosen from different availability zones.
     pub timeline_safekeeper_count: i64,
->>>>>>> 3d822dbb
+
+    pub kick_secondary_downloads: bool,
 }
 
 impl From<DatabaseError> for ApiError {
