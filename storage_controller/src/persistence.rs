--- conflicted
+++ resolved
@@ -1161,22 +1161,13 @@
     /// At startup, populate the list of nodes which our shards may be placed on
     pub(crate) async fn list_safekeepers(&self) -> DatabaseResult<Vec<SafekeeperPersistence>> {
         let safekeepers: Vec<SafekeeperPersistence> = self
-<<<<<<< HEAD
-            .with_measured_conn(
-                DatabaseOperation::ListSafekeepers,
-                move |conn| -> DatabaseResult<_> {
-                    Ok(crate::schema::safekeepers::table.load::<SafekeeperPersistence>(conn)?)
-                },
-            )
-=======
-            .with_measured_conn(DatabaseOperation::ListNodes, move |conn| {
+            .with_measured_conn(DatabaseOperation::ListSafekeepers, move |conn| {
                 Box::pin(async move {
                     Ok(crate::schema::safekeepers::table
                         .load::<SafekeeperPersistence>(conn)
                         .await?)
                 })
             })
->>>>>>> aec92bfc
             .await?;
 
         tracing::info!("list_safekeepers: loaded {} nodes", safekeepers.len());
