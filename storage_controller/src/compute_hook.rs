--- conflicted
+++ resolved
@@ -5,14 +5,9 @@
 use std::time::Duration;
 
 use anyhow::Context;
-<<<<<<< HEAD
 use control_plane::endpoint::{
     ComputeControlPlane, EndpointStatus, PageserverConnectionInfo, PageserverShardConnectionInfo,
 };
-=======
-use compute_api::spec::PageserverProtocol;
-use control_plane::endpoint::{ComputeControlPlane, EndpointStatus};
->>>>>>> 8e216a3a
 use control_plane::local_env::LocalEnv;
 use futures::StreamExt;
 use hyper::StatusCode;
@@ -512,124 +507,6 @@
             if endpoint.tenant_id == *tenant_id && endpoint.status() == EndpointStatus::Running {
                 tracing::info!("Reconfiguring pageservers for endpoint {endpoint_name}");
 
-                let pageservers = shards
-                    .iter()
-                    .map(|shard| {
-                        let ps_conf = env
-                            .get_pageserver_conf(shard.node_id)
-                            .expect("Unknown pageserver");
-                        if endpoint.grpc {
-                            let addr = ps_conf.listen_grpc_addr.as_ref().expect("no gRPC address");
-                            let (host, port) = parse_host_port(addr).expect("invalid gRPC address");
-                            let port = port.unwrap_or(DEFAULT_GRPC_LISTEN_PORT);
-                            (PageserverProtocol::Grpc, host, port)
-                        } else {
-                            let (host, port) = parse_host_port(&ps_conf.listen_pg_addr)
-                                .expect("Unable to parse listen_pg_addr");
-                            (PageserverProtocol::Libpq, host, port.unwrap_or(5432))
-                        }
-                    })
-                    .collect::<Vec<_>>();
-
-                endpoint
-                    .reconfigure_pageservers(pageservers, *stripe_size)
-                    .await
-                    .map_err(NotifyError::NeonLocal)?;
-            }
-        }
-
-        Ok(())
-    }
-}
-
-/// The compute hook is a destination for notifications about changes to tenant:pageserver
-/// mapping.  It aggregates updates for the shards in a tenant, and when appropriate reconfigures
-/// the compute connection string.
-pub(super) struct ComputeHook {
-    config: Config,
-    tenants: std::sync::Mutex<HashMap<TenantId, ComputeHookTenant>>,
-    timelines: std::sync::Mutex<HashMap<TenantTimelineId, ComputeHookTimeline>>,
-    authorization_header: Option<String>,
-
-    // Concurrency limiter, so that we do not overload the cloud control plane when updating
-    // large numbers of tenants (e.g. when failing over after a node failure)
-    api_concurrency: tokio::sync::Semaphore,
-
-    // This lock is only used in testing enviroments, to serialize calls into neon_local
-    neon_local_lock: tokio::sync::Mutex<()>,
-
-    // We share a client across all notifications to enable connection re-use etc when
-    // sending large numbers of notifications
-    client: reqwest::Client,
-}
-
-/// Callers may give us a list of these when asking us to send a bulk batch
-/// of notifications in the background.  This is a 'notification' in the sense of
-/// other code notifying us of a shard's status, rather than being the final notification
-/// that we send upwards to the control plane for the whole tenant.
-pub(crate) struct ShardUpdate<'a> {
-    pub(crate) tenant_shard_id: TenantShardId,
-    pub(crate) node_id: NodeId,
-    pub(crate) stripe_size: ShardStripeSize,
-    pub(crate) preferred_az: Option<Cow<'a, AvailabilityZone>>,
-}
-
-pub(crate) struct SafekeepersUpdate {
-    pub(crate) tenant_id: TenantId,
-    pub(crate) timeline_id: TimelineId,
-    pub(crate) generation: SafekeeperGeneration,
-    pub(crate) safekeepers: Vec<SafekeeperInfo>,
-}
-
-impl ComputeHook {
-    pub(super) fn new(config: Config) -> anyhow::Result<Self> {
-        let authorization_header = config
-            .control_plane_jwt_token
-            .clone()
-            .map(|jwt| format!("Bearer {jwt}"));
-
-        let mut client = reqwest::ClientBuilder::new().timeout(NOTIFY_REQUEST_TIMEOUT);
-        for cert in &config.ssl_ca_certs {
-            client = client.add_root_certificate(cert.clone());
-        }
-        let client = client
-            .build()
-            .context("Failed to build http client for compute hook")?;
-
-        Ok(Self {
-            tenants: Default::default(),
-            timelines: Default::default(),
-            config,
-            authorization_header,
-            neon_local_lock: Default::default(),
-            api_concurrency: tokio::sync::Semaphore::new(API_CONCURRENCY),
-            client,
-        })
-    }
-
-    /// For test environments: use neon_local's LocalEnv to update compute
-    async fn do_notify_local<M: ApiMethod>(&self, req: &M::Request) -> Result<(), NotifyError> {
-        // neon_local updates are not safe to call concurrently, use a lock to serialize
-        // all calls to this function
-        let _locked = self.neon_local_lock.lock().await;
-
-        let Some(repo_dir) = self.config.neon_local_repo_dir.as_deref() else {
-            tracing::warn!(
-                "neon_local_repo_dir not set, likely a bug in neon_local; skipping compute update"
-            );
-            return Ok(());
-        };
-        let env = match LocalEnv::load_config(repo_dir) {
-            Ok(e) => e,
-            Err(e) => {
-                tracing::warn!("Couldn't load neon_local config, skipping compute update ({e})");
-                return Ok(());
-            }
-        };
-        let cplane =
-            ComputeControlPlane::load(env.clone()).expect("Error loading compute control plane");
-
-<<<<<<< HEAD
                 let mut shard_conninfos = HashMap::new();
                 for shard in shards.iter() {
                     let ps_conf = env
@@ -663,16 +540,104 @@
                 };
 
                 endpoint
-                    .reconfigure(pageserver_conninfo, *stripe_size, None)
+                    .reconfigure_pageservers(pageserver_conninfo, *stripe_size)
                     .await
                     .map_err(NotifyError::NeonLocal)?;
             }
         }
 
         Ok(())
-=======
+    }
+}
+
+/// The compute hook is a destination for notifications about changes to tenant:pageserver
+/// mapping.  It aggregates updates for the shards in a tenant, and when appropriate reconfigures
+/// the compute connection string.
+pub(super) struct ComputeHook {
+    config: Config,
+    tenants: std::sync::Mutex<HashMap<TenantId, ComputeHookTenant>>,
+    timelines: std::sync::Mutex<HashMap<TenantTimelineId, ComputeHookTimeline>>,
+    authorization_header: Option<String>,
+
+    // Concurrency limiter, so that we do not overload the cloud control plane when updating
+    // large numbers of tenants (e.g. when failing over after a node failure)
+    api_concurrency: tokio::sync::Semaphore,
+
+    // This lock is only used in testing enviroments, to serialize calls into neon_local
+    neon_local_lock: tokio::sync::Mutex<()>,
+
+    // We share a client across all notifications to enable connection re-use etc when
+    // sending large numbers of notifications
+    client: reqwest::Client,
+}
+
+/// Callers may give us a list of these when asking us to send a bulk batch
+/// of notifications in the background.  This is a 'notification' in the sense of
+/// other code notifying us of a shard's status, rather than being the final notification
+/// that we send upwards to the control plane for the whole tenant.
+pub(crate) struct ShardUpdate<'a> {
+    pub(crate) tenant_shard_id: TenantShardId,
+    pub(crate) node_id: NodeId,
+    pub(crate) stripe_size: ShardStripeSize,
+    pub(crate) preferred_az: Option<Cow<'a, AvailabilityZone>>,
+}
+
+pub(crate) struct SafekeepersUpdate {
+    pub(crate) tenant_id: TenantId,
+    pub(crate) timeline_id: TimelineId,
+    pub(crate) generation: SafekeeperGeneration,
+    pub(crate) safekeepers: Vec<SafekeeperInfo>,
+}
+
+impl ComputeHook {
+    pub(super) fn new(config: Config) -> anyhow::Result<Self> {
+        let authorization_header = config
+            .control_plane_jwt_token
+            .clone()
+            .map(|jwt| format!("Bearer {jwt}"));
+
+        let mut client = reqwest::ClientBuilder::new().timeout(NOTIFY_REQUEST_TIMEOUT);
+        for cert in &config.ssl_ca_certs {
+            client = client.add_root_certificate(cert.clone());
+        }
+        let client = client
+            .build()
+            .context("Failed to build http client for compute hook")?;
+
+        Ok(Self {
+            tenants: Default::default(),
+            timelines: Default::default(),
+            config,
+            authorization_header,
+            neon_local_lock: Default::default(),
+            api_concurrency: tokio::sync::Semaphore::new(API_CONCURRENCY),
+            client,
+        })
+    }
+
+    /// For test environments: use neon_local's LocalEnv to update compute
+    async fn do_notify_local<M: ApiMethod>(&self, req: &M::Request) -> Result<(), NotifyError> {
+        // neon_local updates are not safe to call concurrently, use a lock to serialize
+        // all calls to this function
+        let _locked = self.neon_local_lock.lock().await;
+
+        let Some(repo_dir) = self.config.neon_local_repo_dir.as_deref() else {
+            tracing::warn!(
+                "neon_local_repo_dir not set, likely a bug in neon_local; skipping compute update"
+            );
+            return Ok(());
+        };
+        let env = match LocalEnv::load_config(repo_dir) {
+            Ok(e) => e,
+            Err(e) => {
+                tracing::warn!("Couldn't load neon_local config, skipping compute update ({e})");
+                return Ok(());
+            }
+        };
+        let cplane =
+            ComputeControlPlane::load(env.clone()).expect("Error loading compute control plane");
+
         M::notify_local(&env, &cplane, req).await
->>>>>>> 8e216a3a
     }
 
     async fn do_notify_iteration<Req: serde::Serialize + std::fmt::Debug>(
