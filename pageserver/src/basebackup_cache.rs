use std::{collections::HashMap, sync::Arc};

use anyhow::Context;
use async_compression::tokio::write::GzipEncoder;
use camino::{Utf8Path, Utf8PathBuf};
use metrics::core::{AtomicU64, GenericCounter};
use pageserver_api::{config::BasebackupCacheConfig, models::TenantState};
use tokio::{
    io::{AsyncWriteExt, BufWriter},
    sync::mpsc::{UnboundedReceiver, UnboundedSender},
};
use tokio_util::sync::CancellationToken;
use utils::{
    id::{TenantId, TenantTimelineId, TimelineId},
    lsn::Lsn,
    shard::TenantShardId,
};

use crate::{
    basebackup::send_basebackup_tarball,
    context::{DownloadBehavior, RequestContext},
    metrics::{
        BASEBACKUP_CACHE_ENTRIES, BASEBACKUP_CACHE_PREPARE, BASEBACKUP_CACHE_READ,
        BASEBACKUP_CACHE_SIZE,
    },
    task_mgr::TaskKind,
    tenant::{
        Timeline,
        mgr::{TenantManager, TenantSlot},
    },
};

pub struct BasebackupPrepareRequest {
    pub tenant_shard_id: TenantShardId,
    pub timeline_id: TimelineId,
    pub lsn: Lsn,
}

pub type BasebackupPrepareSender = UnboundedSender<BasebackupPrepareRequest>;
pub type BasebackupPrepareReceiver = UnboundedReceiver<BasebackupPrepareRequest>;

#[derive(Clone)]
struct CacheEntry {
    /// LSN at which the basebackup was taken.
    lsn: Lsn,
    /// Size of the basebackup archive in bytes.
    size_bytes: i64,
}

/// BasebackupCache stores cached basebackup archives for timelines on local disk.
///
/// The main purpose of this cache is to speed up the startup process of compute nodes
/// after scaling to zero.
/// Thus, the basebackup is stored only for the latest LSN of the timeline and with
/// fixed set of parameters (gzip=true, full_backup=false, replica=false, prev_lsn=none).
///
/// The cache receives prepare requests through the `BasebackupPrepareSender` channel,
/// generates a basebackup from the timeline in the background, and stores it on disk.
///
/// Basebackup requests are pretty rare. We expect ~thousands of entries in the cache
/// and ~1 RPS for get requests.
pub struct BasebackupCache {
    data_dir: Utf8PathBuf,

    entries: std::sync::Mutex<HashMap<TenantTimelineId, CacheEntry>>,

    read_hit_count: GenericCounter<AtomicU64>,
    read_miss_count: GenericCounter<AtomicU64>,
    read_err_count: GenericCounter<AtomicU64>,
}

impl BasebackupCache {
    /// Creates a BasebackupCache and spawns the background task.
    /// The initialization of the cache is performed in the background and does not
    /// block the caller. The cache will return `None` for any get requests until
    /// initialization is complete.
    pub fn spawn(
        runtime_handle: &tokio::runtime::Handle,
        data_dir: Utf8PathBuf,
        config: Option<BasebackupCacheConfig>,
        prepare_receiver: BasebackupPrepareReceiver,
        tenant_manager: Arc<TenantManager>,
        cancel: CancellationToken,
    ) -> Arc<Self> {
        let cache = Arc::new(BasebackupCache {
            data_dir,

            entries: std::sync::Mutex::new(HashMap::new()),

            read_hit_count: BASEBACKUP_CACHE_READ.with_label_values(&["hit"]),
            read_miss_count: BASEBACKUP_CACHE_READ.with_label_values(&["miss"]),
            read_err_count: BASEBACKUP_CACHE_READ.with_label_values(&["error"]),
        });

        if let Some(config) = config {
            let background = BackgroundTask {
                c: cache.clone(),

                config,
                tenant_manager,
                cancel,

                entry_count: 0,
                total_size_bytes: 0,

                prepare_ok_count: BASEBACKUP_CACHE_PREPARE.with_label_values(&["ok"]),
                prepare_skip_count: BASEBACKUP_CACHE_PREPARE.with_label_values(&["skip"]),
                prepare_err_count: BASEBACKUP_CACHE_PREPARE.with_label_values(&["error"]),
            };
            runtime_handle.spawn(background.run(prepare_receiver));
        }

        cache
    }

    /// Gets a basebackup entry from the cache.
    /// If the entry is found, opens a file with the basebackup archive and returns it.
    /// The open file descriptor will prevent the file system from deleting the file
    /// even if the entry is removed from the cache in the background.
    pub async fn get(
        &self,
        tenant_id: TenantId,
        timeline_id: TimelineId,
        lsn: Lsn,
    ) -> Option<tokio::fs::File> {
        // Fast path. Check if the entry exists using the in-memory state.
        let tti = TenantTimelineId::new(tenant_id, timeline_id);
        if self.entries.lock().unwrap().get(&tti).map(|e| e.lsn) != Some(lsn) {
            self.read_miss_count.inc();
            return None;
        }

        let path = self.entry_path(tenant_id, timeline_id, lsn);

        match tokio::fs::File::open(path).await {
            Ok(file) => {
                self.read_hit_count.inc();
                Some(file)
            }
            Err(e) => {
                if e.kind() == std::io::ErrorKind::NotFound {
                    // We may end up here if the basebackup was concurrently removed by the cleanup task.
                    self.read_miss_count.inc();
                } else {
                    self.read_err_count.inc();
                    tracing::warn!("Unexpected error opening basebackup cache file: {:?}", e);
                }
                None
            }
        }
    }

    // Private methods.

    fn entry_filename(tenant_id: TenantId, timeline_id: TimelineId, lsn: Lsn) -> String {
        // The default format for LSN is 0/ABCDEF.
        // The backslash is not filename friendly, so serialize it as plain hex.
        let lsn = lsn.0;
        format!("basebackup_{tenant_id}_{timeline_id}_{lsn:016X}.tar.gz")
    }

    fn entry_path(&self, tenant_id: TenantId, timeline_id: TimelineId, lsn: Lsn) -> Utf8PathBuf {
        self.data_dir
            .join(Self::entry_filename(tenant_id, timeline_id, lsn))
    }
}

/// The background task that does the job to prepare basebackups
/// and manage the cache entries on disk.
/// It is a separate struct from BasebackupCache to allow holding
/// a mutable reference to this state without a mutex lock,
/// while BasebackupCache is referenced  by the clients.
struct BackgroundTask {
    c: Arc<BasebackupCache>,

<<<<<<< HEAD
    config: BasebackupCacheConfig,
    tenant_manager: Arc<TenantManager>,
    cancel: CancellationToken,

    entry_count: i64,
    total_size_bytes: i64,

    prepare_ok_count: GenericCounter<AtomicU64>,
    prepare_skip_count: GenericCounter<AtomicU64>,
    prepare_err_count: GenericCounter<AtomicU64>,
}

impl BackgroundTask {
=======
    fn tmp_dir(&self) -> Utf8PathBuf {
        self.data_dir.join("tmp")
    }

>>>>>>> 385324ee
    fn entry_tmp_path(
        &self,
        tenant_id: TenantId,
        timeline_id: TimelineId,
        lsn: Lsn,
    ) -> Utf8PathBuf {
<<<<<<< HEAD
        self.c
            .data_dir
            .join("tmp")
            .join(BasebackupCache::entry_filename(tenant_id, timeline_id, lsn))
=======
        self.tmp_dir()
            .join(Self::entry_filename(tenant_id, timeline_id, lsn))
>>>>>>> 385324ee
    }

    fn parse_entry_filename(filename: &str) -> Option<(TenantId, TimelineId, Lsn)> {
        let parts: Vec<&str> = filename
            .strip_prefix("basebackup_")?
            .strip_suffix(".tar.gz")?
            .split('_')
            .collect();
        if parts.len() != 3 {
            return None;
        }
        let tenant_id = parts[0].parse::<TenantId>().ok()?;
        let timeline_id = parts[1].parse::<TimelineId>().ok()?;
        let lsn = Lsn(u64::from_str_radix(parts[2], 16).ok()?);

        Some((tenant_id, timeline_id, lsn))
    }

<<<<<<< HEAD
    async fn cleanup(&mut self) -> anyhow::Result<()> {
        // Cleanup tmp directory.
        let tmp_dir = self.c.data_dir.join("tmp");
        let mut tmp_dir = tokio::fs::read_dir(&tmp_dir).await?;
        while let Some(dir_entry) = tmp_dir.next_entry().await? {
            if let Err(e) = tokio::fs::remove_file(dir_entry.path()).await {
                tracing::warn!("Failed to remove basebackup cache tmp file: {:#}", e);
            }
=======
    // Recreate the tmp directory to clear all files in it.
    async fn clean_tmp_dir(&self) -> anyhow::Result<()> {
        let tmp_dir = self.tmp_dir();
        if tmp_dir.exists() {
            tokio::fs::remove_dir_all(&tmp_dir).await?;
>>>>>>> 385324ee
        }
        tokio::fs::create_dir_all(&tmp_dir).await?;
        Ok(())
    }

    async fn cleanup(&self) -> anyhow::Result<()> {
        self.clean_tmp_dir().await?;

        // Remove outdated entries.
        let entries_old = self.c.entries.lock().unwrap().clone();
        let mut entries_new = HashMap::new();
        for (tenant_shard_id, tenant_slot) in self.tenant_manager.list() {
            if !tenant_shard_id.is_shard_zero() {
                continue;
            }
            let TenantSlot::Attached(tenant) = tenant_slot else {
                continue;
            };
            let tenant_id = tenant_shard_id.tenant_id;

            for timeline in tenant.list_timelines() {
                let tti = TenantTimelineId::new(tenant_id, timeline.timeline_id);
                if let Some(entry) = entries_old.get(&tti) {
                    if timeline.get_last_record_lsn() <= entry.lsn {
                        entries_new.insert(tti, entry.clone());
                    }
                }
            }
        }

        for (&tti, entry) in entries_old.iter() {
            if !entries_new.contains_key(&tti) {
                self.try_remove_entry(tti.tenant_id, tti.timeline_id, entry)
                    .await;
            }
        }

        BASEBACKUP_CACHE_ENTRIES.set(entries_new.len() as i64);
        *self.c.entries.lock().unwrap() = entries_new;

        Ok(())
    }

<<<<<<< HEAD
    async fn on_startup(&mut self) -> anyhow::Result<()> {
        // Create data_dir and tmp directory if they do not exist.
        tokio::fs::create_dir_all(&self.c.data_dir.join("tmp"))
            .await
            .map_err(|e| {
                anyhow::anyhow!(
                    "Failed to create basebackup cache data_dir {:?}: {:?}",
                    self.c.data_dir,
                    e
                )
            })?;
=======
    async fn on_startup(&self) -> anyhow::Result<()> {
        // Create data_dir if it does not exist.
        tokio::fs::create_dir_all(&self.data_dir)
            .await
            .context("Failed to create basebackup cache data directory")?;

        self.clean_tmp_dir()
            .await
            .context("Failed to clean tmp directory")?;
>>>>>>> 385324ee

        // Read existing entries from the data_dir and add them to in-memory state.
        let mut entries = HashMap::<TenantTimelineId, CacheEntry>::new();
        let mut dir = tokio::fs::read_dir(&self.c.data_dir).await?;
        while let Some(dir_entry) = dir.next_entry().await? {
            let filename = dir_entry.file_name();

            if filename == "tmp" {
                // Skip the tmp directory.
                continue;
            }

            let size_bytes = dir_entry
                .metadata()
                .await
                .map_err(|e| {
                    anyhow::anyhow!("Failed to read metadata for file {:?}: {:?}", filename, e)
                })?
                .len() as i64;

            self.entry_count += 1;
            self.total_size_bytes += size_bytes;

            let parsed = Self::parse_entry_filename(filename.to_string_lossy().as_ref());
            let Some((tenant_id, timeline_id, lsn)) = parsed else {
                tracing::warn!("Invalid basebackup cache file name: {:?}", filename);
                continue;
            };

            let cur_entry = CacheEntry { lsn, size_bytes };

            let tti = TenantTimelineId::new(tenant_id, timeline_id);

            use std::collections::hash_map::Entry::*;

            match entries.entry(tti) {
                Occupied(mut entry) => {
                    let found_entry = entry.get();
                    // Leave only the latest entry, remove the old one.
                    if cur_entry.lsn < found_entry.lsn {
                        self.try_remove_entry(tenant_id, timeline_id, &cur_entry)
                            .await;
                    } else if cur_entry.lsn > found_entry.lsn {
                        self.try_remove_entry(tenant_id, timeline_id, found_entry)
                            .await;
                        entry.insert(cur_entry);
                    } else {
                        // Two different filenames parsed to the same timline_id and LSN.
                        // Should never happen.
                        return Err(anyhow::anyhow!(
                            "Duplicate basebackup cache entry with the same LSN: {:?}",
                            filename
                        ));
                    }
                }
                Vacant(entry) => {
                    entry.insert(cur_entry);
                }
            }
        }

        BASEBACKUP_CACHE_ENTRIES.set(entries.len() as i64);
        *self.c.entries.lock().unwrap() = entries;

        Ok(())
    }

    async fn run(mut self, mut prepare_receiver: BasebackupPrepareReceiver) {
        // Panic in the background is a safe fallback.
        // It will drop receivers and the cache will be effectively disabled.
        self.on_startup()
            .await
            .expect("Failed to initialize basebackup cache");

        let mut cleanup_ticker = tokio::time::interval(self.config.cleanup_period);
        cleanup_ticker.set_missed_tick_behavior(tokio::time::MissedTickBehavior::Skip);

        loop {
            tokio::select! {
                Some(req) = prepare_receiver.recv() => {
                    if let Err(err) = self.prepare_basebackup(
                        req.tenant_shard_id,
                        req.timeline_id,
                        req.lsn,
                    ).await {
                        tracing::info!("Failed to prepare basebackup: {:#}", err);
                        self.prepare_err_count.inc();
                        continue;
                    }
                }
                _ = cleanup_ticker.tick() => {
                    self.cleanup().await.unwrap_or_else(|e| {
                        tracing::warn!("Failed to clean up basebackup cache: {:#}", e);
                    });
                }
                _ = self.cancel.cancelled() => {
                    tracing::info!("BasebackupCache background task cancelled");
                    break;
                }
            }
        }
    }

    /// Try to remove an entry from disk.
    /// Assume that it's already extracted from entries.
    async fn try_remove_entry(
        &mut self,
        tenant_id: TenantId,
        timeline_id: TimelineId,
        entry: &CacheEntry,
    ) {
        let entry_path = self.c.entry_path(tenant_id, timeline_id, entry.lsn);

        match tokio::fs::remove_file(&entry_path).await {
            Ok(_) => {}
            Err(e) if e.kind() == std::io::ErrorKind::NotFound => {}
            Err(e) => {
                tracing::warn!(
                    "Failed to remove basebackup cache file for tenant {} timeline {} LSN {}: {:#}",
                    tenant_id,
                    timeline_id,
                    entry.lsn,
                    e
                );
                // We failed to remove the file, but we can still remove the entry from the in-memory state.
                // The background cleanup task will take care of the file.
                return;
            }
        }

        self.entry_count -= 1;
        BASEBACKUP_CACHE_ENTRIES.set(self.entry_count);

        self.total_size_bytes -= entry.size_bytes;
        BASEBACKUP_CACHE_SIZE.set(self.total_size_bytes);
    }

    async fn upsert_entry(
        &mut self,
        tenant_id: TenantId,
        timeline_id: TimelineId,
        entry: CacheEntry,
    ) -> anyhow::Result<()> {
        let tti = TenantTimelineId::new(tenant_id, timeline_id);

        self.entry_count += 1;
        BASEBACKUP_CACHE_ENTRIES.set(self.entry_count);

        self.total_size_bytes += entry.size_bytes;
        BASEBACKUP_CACHE_SIZE.set(self.total_size_bytes);

        let old_entry = self.c.entries.lock().unwrap().insert(tti, entry);

        if let Some(old_entry) = old_entry {
            self.try_remove_entry(tenant_id, timeline_id, &old_entry)
                .await;
        }

        Ok(())
    }

    /// Prepare a basebackup for the given timeline.
    ///
    /// If the basebackup already exists with a higher LSN or the timeline already
    /// has a higher last_record_lsn, skip the preparation.
    ///
    /// The basebackup is prepared in a temporary directory and then moved to the final
    /// location to make the operation atomic.
    async fn prepare_basebackup(
        &mut self,
        tenant_shard_id: TenantShardId,
        timeline_id: TimelineId,
        req_lsn: Lsn,
    ) -> anyhow::Result<()> {
        tracing::info!(
            tenant_id = %tenant_shard_id.tenant_id,
            %timeline_id,
            %req_lsn,
            "Preparing basebackup for timeline",
        );

        let tti = TenantTimelineId::new(tenant_shard_id.tenant_id, timeline_id);

        // TODO(diko): I don't think we will hit the limit,
        // but if we do, it makes sense to try to evict oldest entries. here
        if self.entry_count >= self.config.max_size_entries {
            tracing::info!(
                %tenant_shard_id,
                %timeline_id,
                %req_lsn,
                "Basebackup cache is full, skipping basebackup",
            );
            self.prepare_skip_count.inc();
            return Ok(());
        }

        if self.total_size_bytes >= self.config.max_total_size_bytes {
            tracing::info!(
                %tenant_shard_id,
                %timeline_id,
                %req_lsn,
                "Basebackup cache is full, skipping basebackup",
            );
            self.prepare_skip_count.inc();
            return Ok(());
        }

        {
            let entries = self.c.entries.lock().unwrap();
            if let Some(entry) = entries.get(&tti) {
                if entry.lsn >= req_lsn {
                    tracing::info!(
                        %timeline_id,
                        %req_lsn,
                        %entry.lsn,
                        "Basebackup entry already exists for timeline with higher LSN, skipping basebackup",
                    );
                    self.prepare_skip_count.inc();
                    return Ok(());
                }
            }
        }

        let tenant = self
            .tenant_manager
            .get_attached_tenant_shard(tenant_shard_id)?;

        let tenant_state = tenant.current_state();
        if tenant_state != TenantState::Active {
            anyhow::bail!(
                "Tenant {} is not active, current state: {:?}",
                tenant_shard_id.tenant_id,
                tenant_state
            )
        }

        let timeline = tenant.get_timeline(timeline_id, true)?;

        let last_record_lsn = timeline.get_last_record_lsn();
        if last_record_lsn > req_lsn {
            tracing::info!(
                %timeline_id,
                %req_lsn,
                %last_record_lsn,
                "Timeline has a higher LSN than the requested one, skipping basebackup",
            );
            self.prepare_skip_count.inc();
            return Ok(());
        }

        let entry_tmp_path = self.entry_tmp_path(tenant_shard_id.tenant_id, timeline_id, req_lsn);

        let res = self
            .prepare_basebackup_tmp(&entry_tmp_path, &timeline, req_lsn)
            .await;

        if let Err(err) = res {
            tracing::info!("Failed to prepare basebackup tmp file: {:#}", err);
            // Try to clean up tmp file. If we fail, the background clean up task will take care of it.
            match tokio::fs::remove_file(&entry_tmp_path).await {
                Ok(_) => {}
                Err(e) if e.kind() == std::io::ErrorKind::NotFound => {}
                Err(e) => {
                    tracing::info!("Failed to remove basebackup tmp file: {:?}", e);
                }
            }
            return Err(err);
        }

        // Move the tmp file to the final location atomically.
<<<<<<< HEAD
        let entry_path = self
            .c
            .entry_path(tenant_shard_id.tenant_id, timeline_id, req_lsn);
=======
        // The tmp file is fsynced, so it's guaranteed that we will not have a partial file
        // in the main directory.
        // It's not necessary to fsync the inode after renaming, because the worst case is that
        // the rename operation will be rolled back on the disk failure, the entry will disappear
        // from the main directory, and the entry access will cause a cache miss.
        let entry_path = self.entry_path(tenant_shard_id.tenant_id, timeline_id, req_lsn);
>>>>>>> 385324ee
        tokio::fs::rename(&entry_tmp_path, &entry_path).await?;

        self.upsert_entry(
            tenant_shard_id.tenant_id,
            timeline_id,
            CacheEntry {
                lsn: req_lsn,
                size_bytes: entry_tmp_path.metadata()?.len() as i64, // TODO(diko)
            },
        )
        .await?;

        self.prepare_ok_count.inc();
        Ok(())
    }

    /// Prepares a basebackup in a temporary file.
    /// Guarantees that the tmp file is fsynced before returning.
    async fn prepare_basebackup_tmp(
        &self,
        entry_tmp_path: &Utf8Path,
        timeline: &Arc<Timeline>,
        req_lsn: Lsn,
    ) -> anyhow::Result<()> {
        let ctx = RequestContext::new(TaskKind::BasebackupCache, DownloadBehavior::Download);
        let ctx = ctx.with_scope_timeline(timeline);

        let file = tokio::fs::File::create(entry_tmp_path).await?;
        let mut writer = BufWriter::new(file);

        let mut encoder = GzipEncoder::with_quality(
            &mut writer,
            // Level::Best because compression is not on the hot path of basebackup requests.
            // The decompression is almost not affected by the compression level.
            async_compression::Level::Best,
        );

        // We may receive a request before the WAL record is applied to the timeline.
        // Wait for the requested LSN to be applied.
        timeline
            .wait_lsn(
                req_lsn,
                crate::tenant::timeline::WaitLsnWaiter::BaseBackupCache,
                crate::tenant::timeline::WaitLsnTimeout::Default,
                &ctx,
            )
            .await?;

        send_basebackup_tarball(
            &mut encoder,
            timeline,
            Some(req_lsn),
            None,
            false,
            false,
            &ctx,
        )
        .await?;

        encoder.shutdown().await?;
        writer.flush().await?;
        writer.into_inner().sync_all().await?;

        Ok(())
    }
}<|MERGE_RESOLUTION|>--- conflicted
+++ resolved
@@ -173,7 +173,6 @@
 struct BackgroundTask {
     c: Arc<BasebackupCache>,
 
-<<<<<<< HEAD
     config: BasebackupCacheConfig,
     tenant_manager: Arc<TenantManager>,
     cancel: CancellationToken,
@@ -187,27 +186,18 @@
 }
 
 impl BackgroundTask {
-=======
     fn tmp_dir(&self) -> Utf8PathBuf {
-        self.data_dir.join("tmp")
-    }
-
->>>>>>> 385324ee
+        self.c.data_dir.join("tmp")
+    }
+
     fn entry_tmp_path(
         &self,
         tenant_id: TenantId,
         timeline_id: TimelineId,
         lsn: Lsn,
     ) -> Utf8PathBuf {
-<<<<<<< HEAD
-        self.c
-            .data_dir
-            .join("tmp")
+        self.tmp_dir()
             .join(BasebackupCache::entry_filename(tenant_id, timeline_id, lsn))
-=======
-        self.tmp_dir()
-            .join(Self::entry_filename(tenant_id, timeline_id, lsn))
->>>>>>> 385324ee
     }
 
     fn parse_entry_filename(filename: &str) -> Option<(TenantId, TimelineId, Lsn)> {
@@ -226,28 +216,17 @@
         Some((tenant_id, timeline_id, lsn))
     }
 
-<<<<<<< HEAD
-    async fn cleanup(&mut self) -> anyhow::Result<()> {
-        // Cleanup tmp directory.
-        let tmp_dir = self.c.data_dir.join("tmp");
-        let mut tmp_dir = tokio::fs::read_dir(&tmp_dir).await?;
-        while let Some(dir_entry) = tmp_dir.next_entry().await? {
-            if let Err(e) = tokio::fs::remove_file(dir_entry.path()).await {
-                tracing::warn!("Failed to remove basebackup cache tmp file: {:#}", e);
-            }
-=======
     // Recreate the tmp directory to clear all files in it.
     async fn clean_tmp_dir(&self) -> anyhow::Result<()> {
         let tmp_dir = self.tmp_dir();
         if tmp_dir.exists() {
             tokio::fs::remove_dir_all(&tmp_dir).await?;
->>>>>>> 385324ee
         }
         tokio::fs::create_dir_all(&tmp_dir).await?;
         Ok(())
     }
 
-    async fn cleanup(&self) -> anyhow::Result<()> {
+    async fn cleanup(&mut self) -> anyhow::Result<()> {
         self.clean_tmp_dir().await?;
 
         // Remove outdated entries.
@@ -285,29 +264,15 @@
         Ok(())
     }
 
-<<<<<<< HEAD
     async fn on_startup(&mut self) -> anyhow::Result<()> {
-        // Create data_dir and tmp directory if they do not exist.
-        tokio::fs::create_dir_all(&self.c.data_dir.join("tmp"))
-            .await
-            .map_err(|e| {
-                anyhow::anyhow!(
-                    "Failed to create basebackup cache data_dir {:?}: {:?}",
-                    self.c.data_dir,
-                    e
-                )
-            })?;
-=======
-    async fn on_startup(&self) -> anyhow::Result<()> {
         // Create data_dir if it does not exist.
-        tokio::fs::create_dir_all(&self.data_dir)
+        tokio::fs::create_dir_all(&self.c.data_dir)
             .await
             .context("Failed to create basebackup cache data directory")?;
 
         self.clean_tmp_dir()
             .await
             .context("Failed to clean tmp directory")?;
->>>>>>> 385324ee
 
         // Read existing entries from the data_dir and add them to in-memory state.
         let mut entries = HashMap::<TenantTimelineId, CacheEntry>::new();
@@ -578,18 +543,14 @@
         }
 
         // Move the tmp file to the final location atomically.
-<<<<<<< HEAD
-        let entry_path = self
-            .c
-            .entry_path(tenant_shard_id.tenant_id, timeline_id, req_lsn);
-=======
         // The tmp file is fsynced, so it's guaranteed that we will not have a partial file
         // in the main directory.
         // It's not necessary to fsync the inode after renaming, because the worst case is that
         // the rename operation will be rolled back on the disk failure, the entry will disappear
         // from the main directory, and the entry access will cause a cache miss.
-        let entry_path = self.entry_path(tenant_shard_id.tenant_id, timeline_id, req_lsn);
->>>>>>> 385324ee
+        let entry_path = self
+            .c
+            .entry_path(tenant_shard_id.tenant_id, timeline_id, req_lsn);
         tokio::fs::rename(&entry_tmp_path, &entry_path).await?;
 
         self.upsert_entry(
