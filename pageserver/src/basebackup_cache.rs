--- conflicted
+++ resolved
@@ -32,19 +32,14 @@
 pub type BasebackupPrepareSender = UnboundedSender<BasebackupPrepareRequest>;
 pub type BasebackupPrepareReceiver = UnboundedReceiver<BasebackupPrepareRequest>;
 
-<<<<<<< HEAD
-#[allow(dead_code)]
-=======
 type BasebackupRemoveEntrySender = UnboundedSender<Utf8PathBuf>;
 type BasebackupRemoveEntryReceiver = UnboundedReceiver<Utf8PathBuf>;
 
->>>>>>> 594341ff
 pub struct BasebackupCache {
     data_dir: Utf8PathBuf,
 
     entries: tokio::sync::Mutex<HashMap<TenantTimelineId, Lsn>>,
 
-    #[allow(dead_code)]
     config: BasebackupCacheConfig,
 
     tenant_manager: Arc<TenantManager>,
@@ -307,16 +302,14 @@
 
         encoder.shutdown().await?;
 
-<<<<<<< HEAD
-        self.prepare_ok_count.inc();
-=======
         let tti = TenantTimelineId::new(tenant_shard_id.tenant_id, timeline_id);
         if let Some(old_value) = self.entries.lock().await.insert(tti, lsn) {
             self.remove_entry_sender
                 .send(self.entry_path(tenant_shard_id.tenant_id, timeline_id, old_value))
                 .unwrap();
         }
->>>>>>> 594341ff
+
+        self.prepare_ok_count.inc();
 
         Ok(())
     }
