--- conflicted
+++ resolved
@@ -31,11 +31,7 @@
 use std::os::unix::prelude::CommandExt;
 use std::process::Stdio;
 use std::process::{Child, ChildStderr, ChildStdin, ChildStdout, Command};
-<<<<<<< HEAD
-use std::sync::{Arc, Mutex, MutexGuard};
-=======
 use std::sync::{Arc, Mutex, MutexGuard, RwLock};
->>>>>>> ea648cfb
 use std::time::Duration;
 use std::time::Instant;
 use tracing::*;
@@ -97,11 +93,7 @@
 pub struct PostgresRedoManager {
     tenant_id: TenantId,
     conf: &'static PageServerConf,
-<<<<<<< HEAD
-    redo_process: Mutex<Option<Arc<WalRedoProcess>>>,
-=======
     redo_process: RwLock<Option<Arc<WalRedoProcess>>>,
->>>>>>> ea648cfb
 }
 
 /// Can this request be served by neon redo functions
@@ -194,11 +186,7 @@
         PostgresRedoManager {
             tenant_id,
             conf,
-<<<<<<< HEAD
-            redo_process: Mutex::new(None),
-=======
             redo_process: RwLock::new(None),
->>>>>>> ea648cfb
         }
     }
 
@@ -225,18 +213,6 @@
 
             // launch the WAL redo process on first use
             let proc: Arc<WalRedoProcess> = {
-<<<<<<< HEAD
-                let mut proc_guard = self.redo_process.lock().unwrap();
-
-                match &mut *proc_guard {
-                    None => {
-                        let proc = Arc::new(
-                            WalRedoProcess::launch(self.conf, self.tenant_id, pg_version)
-                                .context("launch walredo process")?,
-                        );
-                        *proc_guard = Some(Arc::clone(&proc));
-                        proc
-=======
                 let proc_guard = self.redo_process.read().unwrap();
                 match &*proc_guard {
                     None => {
@@ -254,7 +230,6 @@
                             }
                             Some(proc) => Arc::clone(proc),
                         }
->>>>>>> ea648cfb
                     }
                     Some(proc) => Arc::clone(proc),
                 }
@@ -308,19 +283,11 @@
                 );
                 // Avoid concurrent callers hitting the same issue.
                 // We can't prevent it from happening because we want to enable parallelism.
-<<<<<<< HEAD
-                let mut guard = self.redo_process.lock().unwrap();
-                match &*guard {
-                    Some(current_field_value) => {
-                        if Arc::ptr_eq(current_field_value, &proc) {
-                            // We're the first to observe an error from `prod`, it's our job to take it out of rotation.
-=======
                 let mut guard = self.redo_process.write().unwrap();
                 match &*guard {
                     Some(current_field_value) => {
                         if Arc::ptr_eq(current_field_value, &proc) {
                             // We're the first to observe an error from `proc`, it's our job to take it out of rotation.
->>>>>>> ea648cfb
                             *guard = None;
                         }
                     }
@@ -645,10 +612,7 @@
 }
 
 struct WalRedoProcess {
-<<<<<<< HEAD
-=======
     #[allow(dead_code)]
->>>>>>> ea648cfb
     conf: &'static PageServerConf,
     tenant_id: TenantId,
     // Some() on construction, only becomes None on Drop.
