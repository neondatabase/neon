//! Defines [`RequestContext`].
//!
//! It is a structure that we use throughout the pageserver to propagate
//! high-level context from places that _originate_ activity down to the
//! shared code paths at the heart of the pageserver. It's inspired by
//! Golang's `context.Context`.
//!
//! For example, in `Timeline::get(page_nr, lsn)` we need to answer the following questions:
//! 1. What high-level activity ([`TaskKind`]) needs this page?
//!    We need that information as a categorical dimension for page access
//!    statistics, which we, in turn, need to guide layer eviction policy design.
//! 2. How should we behave if, to produce the page image, we need to
//!    on-demand download a layer file ([`DownloadBehavior`]).
//!
//! [`RequestContext`] satisfies those needs.
//! The current implementation is a small `struct` that is passed through
//! the call chain by reference.
//!
//! ### Future Work
//!
//! However, we do not intend to stop here, since there are other needs that
//! require carrying information from high to low levels of the app.
//!
//! Most importantly, **cancellation signaling** in response to
//! 1. timeouts (page_service max response time) and
//! 2. lifecycle requests (detach tenant, delete timeline).
//!
//! Related to that, there is sometimes a need to ensure that all tokio tasks spawned
//! by the transitive callees of a request have finished. The keyword here
//! is **Structured Concurrency**, and right now, we use `task_mgr` in most places,
//! `TaskHandle` in some places, and careful code review around `FuturesUnordered`
//! or `JoinSet` in other places.
//!
//! We do not yet have a systematic cancellation story in pageserver, and it is
//! pretty clear that [`RequestContext`] will be responsible for that.
//! So, the API already prepares for this role through the
//! [`RequestContext::detached_child`] and [`RequestContext::attached_child`]  methods.
//! See their doc comments for details on how we will use them in the future.
//!
//! It is not clear whether or how we will enforce Structured Concurrency, and
//! what role [`RequestContext`] will play there.
//! So, the API doesn't prepare us for this topic.
//!
//! Other future uses of `RequestContext`:
//! - Communicate compute & IO priorities (user-initiated request vs. background-loop)
//! - Request IDs for distributed tracing
//! - Request/Timeline/Tenant-scoped log levels
//!
//! RequestContext might look quite different once it supports those features.
//! Likely, it will have a shape similar to Golang's `context.Context`.
//!
//! ### Why A Struct Instead Of Method Parameters
//!
//! What's typical about such information is that it needs to be passed down
//! along the call chain from high level to low level, but few of the functions
//! in the middle need to understand it.
//! Further, it is to be expected that we will need to propagate more data
//! in the future (see the earlier section on future work).
//! Hence, for functions in the middle of the call chain, we have the following
//! requirements:
//! 1. It should be easy to forward the context to callees.
//! 2. To propagate more data from high-level to low-level code, the functions in
//!    the middle should not need to be modified.
//!
//! The solution is to have a container structure ([`RequestContext`]) that
//! carries the information. Functions that don't care about what's in it
//! pass it along to callees.
//!
//! ### Why Not Task-Local Variables
//!
//! One could use task-local variables (the equivalent of thread-local variables)
//! to address the immediate needs outlined above.
//! However, we reject task-local variables because:
//! 1. they are implicit, thereby making it harder to trace the data flow in code
//!    reviews and during debugging,
//! 2. they can be mutable, which enables implicit return data flow,
//! 3. they are restrictive in that code which fans out into multiple tasks,
//!    or even threads, needs to carefully propagate the state.
//!
//! In contrast, information flow with [`RequestContext`] is
//! 1. always explicit,
//! 2. strictly uni-directional because RequestContext is immutable,
//! 3. tangible because a [`RequestContext`] is just a value.
//!    When creating child activities, regardless of whether it's a task,
//!    thread, or even an RPC to another service, the value can
//!    be used like any other argument.
//!
//! The solution is that all code paths are infected with precisely one
//! [`RequestContext`] argument. Functions in the middle of the call chain
//! only need to pass it on.

use std::{sync::Arc, time::Duration};

use once_cell::sync::Lazy;
use tracing::warn;
use utils::{id::TimelineId, shard::TenantShardId};

use crate::{
    metrics::{StorageIoSizeMetrics, TimelineMetrics},
    task_mgr::TaskKind,
    tenant::Timeline,
};
use futures::FutureExt;
use futures::future::BoxFuture;
use std::future::Future;
use tracing_utils::perf_span::{PerfInstrument, PerfSpan};

use tracing::{Dispatch, Span};

// The main structure of this module, see module-level comment.
pub struct RequestContext {
    task_kind: TaskKind,
    download_behavior: DownloadBehavior,
    access_stats_behavior: AccessStatsBehavior,
    page_content_kind: PageContentKind,
    read_path_debug: bool,
    scope: Scope,
    perf_span: Option<PerfSpan>,
    perf_span_dispatch: Option<Dispatch>,
}

#[derive(Clone)]
pub(crate) enum Scope {
    Global {
        io_size_metrics: &'static crate::metrics::StorageIoSizeMetrics,
    },
    SecondaryTenant {
        io_size_metrics: &'static crate::metrics::StorageIoSizeMetrics,
    },
    SecondaryTimeline {
        io_size_metrics: crate::metrics::StorageIoSizeMetrics,
    },
    Timeline {
        // We wrap the `Arc<TimelineMetrics>`s inside another Arc to avoid child
        // context creation contending for the ref counters of the Arc<TimelineMetrics>,
        // which are shared among all tasks that operate on the timeline, especially
        // concurrent page_service connections.
        #[allow(clippy::redundant_allocation)]
        arc_arc: Arc<Arc<TimelineMetrics>>,
    },
    #[cfg(test)]
    UnitTest {
        io_size_metrics: &'static crate::metrics::StorageIoSizeMetrics,
    },
    DebugTools {
        io_size_metrics: &'static crate::metrics::StorageIoSizeMetrics,
    },
}

static GLOBAL_IO_SIZE_METRICS: Lazy<crate::metrics::StorageIoSizeMetrics> =
    Lazy::new(|| crate::metrics::StorageIoSizeMetrics::new("*", "*", "*"));

impl Scope {
    pub(crate) fn new_global() -> Self {
        Scope::Global {
            io_size_metrics: &GLOBAL_IO_SIZE_METRICS,
        }
    }
    /// NB: this allocates, so, use only at relatively long-lived roots, e.g., at start
    /// of a compaction iteration.
    pub(crate) fn new_timeline(timeline: &Timeline) -> Self {
        Scope::Timeline {
            arc_arc: Arc::new(Arc::clone(&timeline.metrics)),
        }
    }
    pub(crate) fn new_page_service_pagestream(
        timeline_handle: &crate::tenant::timeline::handle::Handle<
            crate::page_service::TenantManagerTypes,
        >,
    ) -> Self {
        Scope::Timeline {
            arc_arc: Arc::clone(&timeline_handle.metrics),
        }
    }
    pub(crate) fn new_secondary_timeline(
        tenant_shard_id: &TenantShardId,
        timeline_id: &TimelineId,
    ) -> Self {
        // TODO(https://github.com/neondatabase/neon/issues/11156): secondary timelines have no infrastructure for metrics lifecycle.

        let tenant_id = tenant_shard_id.tenant_id.to_string();
        let shard_id = tenant_shard_id.shard_slug().to_string();
        let timeline_id = timeline_id.to_string();

        let io_size_metrics =
            crate::metrics::StorageIoSizeMetrics::new(&tenant_id, &shard_id, &timeline_id);
        Scope::SecondaryTimeline { io_size_metrics }
    }
    pub(crate) fn new_secondary_tenant(_tenant_shard_id: &TenantShardId) -> Self {
        // Before propagating metrics via RequestContext, the labels were inferred from file path.
        // The only user of VirtualFile at tenant scope is the heatmap download & read.
        // The inferred labels for the path of the heatmap file on local disk were that of the global metric (*,*,*).
        // Thus, we do the same here, and extend that for anything secondary-tenant scoped.
        //
        // If we want to have (tenant_id, shard_id, '*') labels for secondary tenants in the future,
        // we will need to think about the metric lifecycle, i.e., remove them during secondary tenant shutdown,
        // like we do for attached timelines. (We don't have attached-tenant-scoped usage of VirtualFile
        // at this point, so, we were able to completely side-step tenant-scoped stuff there).
        Scope::SecondaryTenant {
            io_size_metrics: &GLOBAL_IO_SIZE_METRICS,
        }
    }
    #[cfg(test)]
    pub(crate) fn new_unit_test() -> Self {
        Scope::UnitTest {
            io_size_metrics: &GLOBAL_IO_SIZE_METRICS,
        }
    }

    pub(crate) fn new_debug_tools() -> Self {
        Scope::DebugTools {
            io_size_metrics: &GLOBAL_IO_SIZE_METRICS,
        }
    }
}

/// The kind of access to the page cache.
#[derive(Clone, Copy, PartialEq, Eq, Debug, enum_map::Enum, strum_macros::IntoStaticStr)]
pub enum PageContentKind {
    Unknown,
    DeltaLayerSummary,
    DeltaLayerBtreeNode,
    DeltaLayerValue,
    ImageLayerSummary,
    ImageLayerBtreeNode,
    ImageLayerValue,
    InMemoryLayer,
}

/// Desired behavior if the operation requires an on-demand download
/// to proceed.
#[derive(Clone, Copy, PartialEq, Eq, Debug)]
pub enum DownloadBehavior {
    /// Download the layer file. It can take a while.
    Download,

    /// Download the layer file, but print a warning to the log. This should be used
    /// in code where the layer file is expected to already exist locally.
    Warn,

    /// Return a PageReconstructError::NeedsDownload error
    Error,
}

/// Whether this request should update access times used in LRU eviction
#[derive(Clone, Copy, PartialEq, Eq, Debug)]
pub(crate) enum AccessStatsBehavior {
    /// Update access times: this request's access to data should be taken
    /// as a hint that the accessed layer is likely to be accessed again
    Update,

    /// Do not update access times: this request is accessing the layer
    /// but does not want to indicate that the layer should be retained in cache,
    /// perhaps because the requestor is a compaction routine that will soon cover
    /// this layer with another.
    Skip,
}

pub struct RequestContextBuilder {
    inner: RequestContext,
}

impl RequestContextBuilder {
    /// A new builder with default settings
    pub fn new(task_kind: TaskKind) -> Self {
        Self {
            inner: RequestContext {
                task_kind,
                download_behavior: DownloadBehavior::Download,
                access_stats_behavior: AccessStatsBehavior::Update,
                page_content_kind: PageContentKind::Unknown,
                read_path_debug: false,
                scope: Scope::new_global(),
                perf_span: None,
                perf_span_dispatch: None,
            },
        }
    }

    pub fn from(original: &RequestContext) -> Self {
        Self {
            inner: original.clone(),
        }
    }

    pub fn task_kind(mut self, k: TaskKind) -> Self {
        self.inner.task_kind = k;
        self
    }

    /// Configure the DownloadBehavior of the context: whether to
    /// download missing layers, and/or warn on the download.
    pub fn download_behavior(mut self, b: DownloadBehavior) -> Self {
        self.inner.download_behavior = b;
        self
    }

    /// Configure the AccessStatsBehavior of the context: whether layer
    /// accesses should update the access time of the layer.
    pub(crate) fn access_stats_behavior(mut self, b: AccessStatsBehavior) -> Self {
        self.inner.access_stats_behavior = b;
        self
    }

    pub(crate) fn page_content_kind(mut self, k: PageContentKind) -> Self {
        self.inner.page_content_kind = k;
        self
    }

    pub(crate) fn read_path_debug(mut self, b: bool) -> Self {
        self.inner.read_path_debug = b;
        self
    }

    pub(crate) fn scope(mut self, s: Scope) -> Self {
        self.inner.scope = s;
        self
    }

    pub(crate) fn perf_span_dispatch(mut self, dispatch: Option<Dispatch>) -> Self {
        self.inner.perf_span_dispatch = dispatch;
        self
    }

    pub fn root_perf_span<Fn>(mut self, make_span: Fn) -> Self
    where
        Fn: FnOnce() -> Span,
    {
        assert!(self.inner.perf_span.is_none());
        assert!(self.inner.perf_span_dispatch.is_some());

        let dispatcher = self.inner.perf_span_dispatch.as_ref().unwrap();
        let new_span = tracing::dispatcher::with_default(dispatcher, make_span);

        self.inner.perf_span = Some(PerfSpan::new(new_span, dispatcher.clone()));

        self
    }

    pub fn perf_span<Fn>(mut self, make_span: Fn) -> Self
    where
        Fn: FnOnce(&Span) -> Span,
    {
        if let Some(ref perf_span) = self.inner.perf_span {
            assert!(self.inner.perf_span_dispatch.is_some());
            let dispatcher = self.inner.perf_span_dispatch.as_ref().unwrap();

            let new_span =
                tracing::dispatcher::with_default(dispatcher, || make_span(perf_span.inner()));

            self.inner.perf_span = Some(PerfSpan::new(new_span, dispatcher.clone()));
        }

        self
    }

    pub fn root(self) -> RequestContext {
        self.inner
    }

    pub fn attached_child(self) -> RequestContext {
        self.inner
    }

    pub fn detached_child(self) -> RequestContext {
        self.inner
    }
}

impl RequestContext {
    /// Private clone implementation
    ///
    /// Callers should use the [`RequestContextBuilder`] or child spaning APIs of
    /// [`RequestContext`].
    fn clone(&self) -> Self {
        Self {
            task_kind: self.task_kind,
            download_behavior: self.download_behavior,
            access_stats_behavior: self.access_stats_behavior,
            page_content_kind: self.page_content_kind,
            read_path_debug: self.read_path_debug,
            scope: self.scope.clone(),
            perf_span: self.perf_span.clone(),
            perf_span_dispatch: self.perf_span_dispatch.clone(),
        }
    }

    /// Create a new RequestContext that has no parent.
    ///
    /// The function is called `new` because, once we add children
    /// to it using `detached_child` or `attached_child`, the context
    /// form a tree (not implemented yet since cancellation will be
    /// the first feature that requires a tree).
    ///
    /// # Future: Cancellation
    ///
    /// The only reason why a context like this one can be canceled is
    /// because someone explicitly canceled it.
    /// It has no parent, so it cannot inherit cancellation from there.
    pub fn new(task_kind: TaskKind, download_behavior: DownloadBehavior) -> Self {
        RequestContextBuilder::new(task_kind)
            .download_behavior(download_behavior)
            .root()
    }

    /// Create a detached child context for a task that may outlive `self`.
    ///
    /// Use this when spawning new background activity that should complete
    /// even if the current request is canceled.
    ///
    /// # Future: Cancellation
    ///
    /// Cancellation of `self` will not propagate to the child context returned
    /// by this method.
    ///
    /// # Future: Structured Concurrency
    ///
    /// We could add the Future as a parameter to this function, spawn it as a task,
    /// and pass to the new task the child context as an argument.
    /// That would be an ergonomic improvement.
    ///
    /// We could make new calls to this function fail if `self` is already canceled.
    pub fn detached_child(&self, task_kind: TaskKind, download_behavior: DownloadBehavior) -> Self {
        RequestContextBuilder::from(self)
            .task_kind(task_kind)
            .download_behavior(download_behavior)
            .detached_child()
    }

    /// Create a child of context `self` for a task that shall not outlive `self`.
    ///
    /// Use this when fanning-out work to other async tasks.
    ///
    /// # Future: Cancellation
    ///
    /// Cancelling a context will propagate to its attached children.
    ///
    /// # Future: Structured Concurrency
    ///
    /// We could add the Future as a parameter to this function, spawn it as a task,
    /// and track its `JoinHandle` inside the `RequestContext`.
    ///
    /// We could then provide another method to allow waiting for all child tasks
    /// to finish.
    ///
    /// We could make new calls to this function fail if `self` is already canceled.
    /// Alternatively, we could allow the creation but not spawn the task.
    /// The method to wait for child tasks would return an error, indicating
    /// that the child task was not started because the context was canceled.
    pub fn attached_child(&self) -> Self {
        RequestContextBuilder::from(self).attached_child()
    }

    /// Use this function when you should be creating a child context using
    /// [`attached_child`] or [`detached_child`], but your caller doesn't provide
    /// a context and you are unwilling to change all callers to provide one.
    ///
    /// Before we add cancellation, we should get rid of this method.
    ///
    /// [`attached_child`]: Self::attached_child
    /// [`detached_child`]: Self::detached_child
    pub fn todo_child(task_kind: TaskKind, download_behavior: DownloadBehavior) -> Self {
        Self::new(task_kind, download_behavior)
    }

    pub fn with_scope_timeline(&self, timeline: &Arc<Timeline>) -> Self {
        RequestContextBuilder::from(self)
            .scope(Scope::new_timeline(timeline))
            .attached_child()
    }

    pub(crate) fn with_scope_page_service_pagestream(
        &self,
        timeline_handle: &crate::tenant::timeline::handle::Handle<
            crate::page_service::TenantManagerTypes,
        >,
    ) -> Self {
        RequestContextBuilder::from(self)
            .scope(Scope::new_page_service_pagestream(timeline_handle))
            .attached_child()
    }

    pub fn with_scope_secondary_timeline(
        &self,
        tenant_shard_id: &TenantShardId,
        timeline_id: &TimelineId,
    ) -> Self {
        RequestContextBuilder::from(self)
            .scope(Scope::new_secondary_timeline(tenant_shard_id, timeline_id))
            .attached_child()
    }

    pub fn with_scope_secondary_tenant(&self, tenant_shard_id: &TenantShardId) -> Self {
        RequestContextBuilder::from(self)
            .scope(Scope::new_secondary_tenant(tenant_shard_id))
            .attached_child()
    }

    #[cfg(test)]
    pub fn with_scope_unit_test(&self) -> Self {
        RequestContextBuilder::from(self)
            .task_kind(TaskKind::UnitTest)
            .scope(Scope::new_unit_test())
            .attached_child()
    }

    pub fn with_scope_debug_tools(&self) -> Self {
        RequestContextBuilder::from(self)
            .task_kind(TaskKind::DebugTool)
            .scope(Scope::new_debug_tools())
            .attached_child()
    }

    pub fn task_kind(&self) -> TaskKind {
        self.task_kind
    }

    pub fn download_behavior(&self) -> DownloadBehavior {
        self.download_behavior
    }

    pub(crate) fn access_stats_behavior(&self) -> AccessStatsBehavior {
        self.access_stats_behavior
    }

    pub(crate) fn page_content_kind(&self) -> PageContentKind {
        self.page_content_kind
    }

    pub(crate) fn read_path_debug(&self) -> bool {
        self.read_path_debug
    }

    pub(crate) fn io_size_metrics(&self) -> &StorageIoSizeMetrics {
        match &self.scope {
            Scope::Global { io_size_metrics } => {
                let is_unit_test = cfg!(test);
                let is_regress_test_build = cfg!(feature = "testing");
                if is_unit_test || is_regress_test_build {
                    panic!("all VirtualFile instances are timeline-scoped");
                } else {
                    use once_cell::sync::Lazy;
                    use std::sync::Mutex;
                    use std::time::Duration;
                    use utils::rate_limit::RateLimit;
                    static LIMIT: Lazy<Mutex<RateLimit>> =
                        Lazy::new(|| Mutex::new(RateLimit::new(Duration::from_secs(1))));
                    let mut guard = LIMIT.lock().unwrap();
                    guard.call2(|rate_limit_stats| {
                        warn!(
                            %rate_limit_stats,
                            backtrace=%std::backtrace::Backtrace::force_capture(),
                            "all VirtualFile instances are timeline-scoped",
                        );
                    });

                    io_size_metrics
                }
            }
            Scope::Timeline { arc_arc } => &arc_arc.storage_io_size,
            Scope::SecondaryTimeline { io_size_metrics } => io_size_metrics,
            Scope::SecondaryTenant { io_size_metrics } => io_size_metrics,
            #[cfg(test)]
            Scope::UnitTest { io_size_metrics } => io_size_metrics,
            Scope::DebugTools { io_size_metrics } => io_size_metrics,
        }
    }

<<<<<<< HEAD
    pub(crate) fn ondemand_download_wait_observe(&self, duration: Duration) {
        if duration == Duration::ZERO {
            return;
        }

        match &self.scope {
            Scope::Timeline { arc_arc } => arc_arc
                .wait_ondemand_download_time
                .observe(self.task_kind, duration),
            _ => {
                use once_cell::sync::Lazy;
                use std::sync::Mutex;
                use std::time::Duration;
                use utils::rate_limit::RateLimit;
                static LIMIT: Lazy<Mutex<RateLimit>> =
                    Lazy::new(|| Mutex::new(RateLimit::new(Duration::from_secs(1))));
                let mut guard = LIMIT.lock().unwrap();
                guard.call2(|rate_limit_stats| {
                    warn!(
                        %rate_limit_stats,
                        backtrace=%std::backtrace::Backtrace::force_capture(),
                        "ondemand downloads should always happen within timeline scope",
                    );
                });
            }
        }
    }
}
=======
    pub(crate) fn perf_follows_from(&self, from: &RequestContext) {
        if let (Some(span), Some(from_span)) = (&self.perf_span, &from.perf_span) {
            span.inner().follows_from(from_span.inner());
        }
    }

    pub(crate) fn perf_span_record<
        Q: tracing::field::AsField + ?Sized,
        V: tracing::field::Value,
    >(
        &self,
        field: &Q,
        value: V,
    ) {
        if let Some(span) = &self.perf_span {
            span.record(field, value);
        }
    }

    pub(crate) fn has_perf_span(&self) -> bool {
        self.perf_span.is_some()
    }
}

/// [`Future`] extension trait that allow for creating performance
/// spans on sampled requests
pub(crate) trait PerfInstrumentFutureExt<'a>: Future + Send {
    /// Instrument this future with a new performance span when the
    /// provided request context indicates the originator request
    /// was sampled. Otherwise, just box the future and return it as is.
    fn maybe_perf_instrument<Fn>(
        self,
        ctx: &RequestContext,
        make_span: Fn,
    ) -> BoxFuture<'a, Self::Output>
    where
        Self: Sized + 'a,
        Fn: FnOnce(&Span) -> Span,
    {
        match &ctx.perf_span {
            Some(perf_span) => {
                assert!(ctx.perf_span_dispatch.is_some());
                let dispatcher = ctx.perf_span_dispatch.as_ref().unwrap();

                let new_span =
                    tracing::dispatcher::with_default(dispatcher, || make_span(perf_span.inner()));

                let new_perf_span = PerfSpan::new(new_span, dispatcher.clone());
                self.instrument(new_perf_span).boxed()
            }
            None => self.boxed(),
        }
    }
}

// Implement the trait for all types that satisfy the trait bounds
impl<'a, T: Future + Send + 'a> PerfInstrumentFutureExt<'a> for T {}
>>>>>>> 181af302
<|MERGE_RESOLUTION|>--- conflicted
+++ resolved
@@ -566,7 +566,6 @@
         }
     }
 
-<<<<<<< HEAD
     pub(crate) fn ondemand_download_wait_observe(&self, duration: Duration) {
         if duration == Duration::ZERO {
             return;
@@ -594,8 +593,7 @@
             }
         }
     }
-}
-=======
+
     pub(crate) fn perf_follows_from(&self, from: &RequestContext) {
         if let (Some(span), Some(from_span)) = (&self.perf_span, &from.perf_span) {
             span.inner().follows_from(from_span.inner());
@@ -652,5 +650,4 @@
 }
 
 // Implement the trait for all types that satisfy the trait bounds
-impl<'a, T: Future + Send + 'a> PerfInstrumentFutureExt<'a> for T {}
->>>>>>> 181af302
+impl<'a, T: Future + Send + 'a> PerfInstrumentFutureExt<'a> for T {}