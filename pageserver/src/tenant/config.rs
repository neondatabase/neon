//! Functions for handling per-tenant configuration options
//!
//! If tenant is created with --config option,
//! the tenant-specific config will be stored in tenant's directory.
//! Otherwise, global pageserver's config is used.
//!
//! If the tenant config file is corrupted, the tenant will be disabled.
//! We cannot use global or default config instead, because wrong settings
//! may lead to a data loss.
//!
use anyhow::bail;
pub(crate) use pageserver_api::config::TenantConfigToml as TenantConf;
use pageserver_api::models::AuxFilePolicy;
use pageserver_api::models::CompactionAlgorithm;
use pageserver_api::models::CompactionAlgorithmSettings;
use pageserver_api::models::EvictionPolicy;
use pageserver_api::models::{self, ThrottleConfig};
use pageserver_api::shard::{ShardCount, ShardIdentity, ShardNumber, ShardStripeSize};
use serde::de::IntoDeserializer;
use serde::{Deserialize, Serialize};
use serde_json::Value;
use std::num::NonZeroU64;
use std::time::Duration;
use utils::generation::Generation;

#[derive(Debug, Copy, Clone, Serialize, Deserialize, PartialEq, Eq)]
pub(crate) enum AttachmentMode {
    /// Our generation is current as far as we know, and as far as we know we are the only attached
    /// pageserver.  This is the "normal" attachment mode.
    Single,
    /// Our generation number is current as far as we know, but we are advised that another
    /// pageserver is still attached, and therefore to avoid executing deletions.   This is
    /// the attachment mode of a pagesever that is the destination of a migration.
    Multi,
    /// Our generation number is superseded, or about to be superseded.  We are advised
    /// to avoid remote storage writes if possible, and to avoid sending billing data.  This
    /// is the attachment mode of a pageserver that is the origin of a migration.
    Stale,
}

#[derive(Debug, Copy, Clone, Serialize, Deserialize, PartialEq, Eq)]
pub(crate) struct AttachedLocationConfig {
    pub(crate) generation: Generation,
    pub(crate) attach_mode: AttachmentMode,
    // TODO: add a flag to override AttachmentMode's policies under
    // disk pressure (i.e. unblock uploads under disk pressure in Stale
    // state, unblock deletions after timeout in Multi state)
}

#[derive(Debug, Clone, Serialize, Deserialize, PartialEq, Eq)]
pub(crate) struct SecondaryLocationConfig {
    /// If true, keep the local cache warm by polling remote storage
    pub(crate) warm: bool,
}

#[derive(Debug, Clone, Serialize, Deserialize, PartialEq, Eq)]
pub(crate) enum LocationMode {
    Attached(AttachedLocationConfig),
    Secondary(SecondaryLocationConfig),
}

/// Per-tenant, per-pageserver configuration.  All pageservers use the same TenantConf,
/// but have distinct LocationConf.
#[derive(Clone, PartialEq, Eq, Serialize, Deserialize)]
pub(crate) struct LocationConf {
    /// The location-specific part of the configuration, describes the operating
    /// mode of this pageserver for this tenant.
    pub(crate) mode: LocationMode,

    /// The detailed shard identity.  This structure is already scoped within
    /// a TenantShardId, but we need the full ShardIdentity to enable calculating
    /// key->shard mappings.
    #[serde(default = "ShardIdentity::unsharded")]
    #[serde(skip_serializing_if = "ShardIdentity::is_unsharded")]
    pub(crate) shard: ShardIdentity,

    /// The pan-cluster tenant configuration, the same on all locations
    pub(crate) tenant_conf: TenantConfOpt,
}

impl std::fmt::Debug for LocationConf {
    fn fmt(&self, f: &mut std::fmt::Formatter<'_>) -> std::fmt::Result {
        match &self.mode {
            LocationMode::Attached(conf) => {
                write!(
                    f,
                    "Attached {:?}, gen={:?}",
                    conf.attach_mode, conf.generation
                )
            }
            LocationMode::Secondary(conf) => {
                write!(f, "Secondary, warm={}", conf.warm)
            }
        }
    }
}

impl AttachedLocationConfig {
    /// Consult attachment mode to determine whether we are currently permitted
    /// to delete layers.  This is only advisory, not required for data safety.
    /// See [`AttachmentMode`] for more context.
    pub(crate) fn may_delete_layers_hint(&self) -> bool {
        // TODO: add an override for disk pressure in AttachedLocationConfig,
        // and respect it here.
        match &self.attach_mode {
            AttachmentMode::Single => true,
            AttachmentMode::Multi | AttachmentMode::Stale => {
                // In Multi mode we avoid doing deletions because some other
                // attached pageserver might get 404 while trying to read
                // a layer we delete which is still referenced in their metadata.
                //
                // In Stale mode, we avoid doing deletions because we expect
                // that they would ultimately fail validation in the deletion
                // queue due to our stale generation.
                false
            }
        }
    }

    /// Whether we are currently hinted that it is worthwhile to upload layers.
    /// This is only advisory, not required for data safety.
    /// See [`AttachmentMode`] for more context.
    pub(crate) fn may_upload_layers_hint(&self) -> bool {
        // TODO: add an override for disk pressure in AttachedLocationConfig,
        // and respect it here.
        match &self.attach_mode {
            AttachmentMode::Single | AttachmentMode::Multi => true,
            AttachmentMode::Stale => {
                // In Stale mode, we avoid doing uploads because we expect that
                // our replacement pageserver will already have started its own
                // IndexPart that will never reference layers we upload: it is
                // wasteful.
                false
            }
        }
    }
}

impl LocationConf {
    /// For use when loading from a legacy configuration: presence of a tenant
    /// implies it is in AttachmentMode::Single, which used to be the only
    /// possible state.  This function should eventually be removed.
    pub(crate) fn attached_single(
        tenant_conf: TenantConfOpt,
        generation: Generation,
        shard_params: &models::ShardParameters,
    ) -> Self {
        Self {
            mode: LocationMode::Attached(AttachedLocationConfig {
                generation,
                attach_mode: AttachmentMode::Single,
            }),
            shard: ShardIdentity::from_params(ShardNumber(0), shard_params),
            tenant_conf,
        }
    }

    /// For use when attaching/re-attaching: update the generation stored in this
    /// structure.  If we were in a secondary state, promote to attached (posession
    /// of a fresh generation implies this).
    pub(crate) fn attach_in_generation(&mut self, mode: AttachmentMode, generation: Generation) {
        match &mut self.mode {
            LocationMode::Attached(attach_conf) => {
                attach_conf.generation = generation;
                attach_conf.attach_mode = mode;
            }
            LocationMode::Secondary(_) => {
                // We are promoted to attached by the control plane's re-attach response
                self.mode = LocationMode::Attached(AttachedLocationConfig {
                    generation,
                    attach_mode: mode,
                })
            }
        }
    }

    pub(crate) fn try_from(conf: &'_ models::LocationConfig) -> anyhow::Result<Self> {
        let tenant_conf = TenantConfOpt::try_from(&conf.tenant_conf)?;

        fn get_generation(conf: &'_ models::LocationConfig) -> Result<Generation, anyhow::Error> {
            conf.generation
                .map(Generation::new)
                .ok_or_else(|| anyhow::anyhow!("Generation must be set when attaching"))
        }

        let mode = match &conf.mode {
            models::LocationConfigMode::AttachedMulti => {
                LocationMode::Attached(AttachedLocationConfig {
                    generation: get_generation(conf)?,
                    attach_mode: AttachmentMode::Multi,
                })
            }
            models::LocationConfigMode::AttachedSingle => {
                LocationMode::Attached(AttachedLocationConfig {
                    generation: get_generation(conf)?,
                    attach_mode: AttachmentMode::Single,
                })
            }
            models::LocationConfigMode::AttachedStale => {
                LocationMode::Attached(AttachedLocationConfig {
                    generation: get_generation(conf)?,
                    attach_mode: AttachmentMode::Stale,
                })
            }
            models::LocationConfigMode::Secondary => {
                anyhow::ensure!(conf.generation.is_none());

                let warm = conf
                    .secondary_conf
                    .as_ref()
                    .map(|c| c.warm)
                    .unwrap_or(false);
                LocationMode::Secondary(SecondaryLocationConfig { warm })
            }
            models::LocationConfigMode::Detached => {
                // Should not have been called: API code should translate this mode
                // into a detach rather than trying to decode it as a LocationConf
                return Err(anyhow::anyhow!("Cannot decode a Detached configuration"));
            }
        };

        let shard = if conf.shard_count == 0 {
            ShardIdentity::unsharded()
        } else {
            ShardIdentity::new(
                ShardNumber(conf.shard_number),
                ShardCount::new(conf.shard_count),
                ShardStripeSize(conf.shard_stripe_size),
            )?
        };

        Ok(Self {
            shard,
            mode,
            tenant_conf,
        })
    }
}

impl Default for LocationConf {
    // TODO: this should be removed once tenant loading can guarantee that we are never
    // loading from a directory without a configuration.
    // => tech debt since https://github.com/neondatabase/neon/issues/1555
    fn default() -> Self {
        Self {
            mode: LocationMode::Attached(AttachedLocationConfig {
                generation: Generation::none(),
                attach_mode: AttachmentMode::Single,
            }),
            tenant_conf: TenantConfOpt::default(),
            shard: ShardIdentity::unsharded(),
        }
    }
}

<<<<<<< HEAD
=======
/// A tenant's calcuated configuration, which is the result of merging a
/// tenant's TenantConfOpt with the global TenantConf from PageServerConf.
///
/// For storing and transmitting individual tenant's configuration, see
/// TenantConfOpt.
#[derive(Debug, Clone, PartialEq, Eq, Serialize, Deserialize)]
pub struct TenantConf {
    // Flush out an inmemory layer, if it's holding WAL older than this
    // This puts a backstop on how much WAL needs to be re-digested if the
    // page server crashes.
    // This parameter actually determines L0 layer file size.
    pub checkpoint_distance: u64,
    // Inmemory layer is also flushed at least once in checkpoint_timeout to
    // eventually upload WAL after activity is stopped.
    #[serde(with = "humantime_serde")]
    pub checkpoint_timeout: Duration,
    // Target file size, when creating image and delta layers.
    // This parameter determines L1 layer file size.
    pub compaction_target_size: u64,
    // How often to check if there's compaction work to be done.
    // Duration::ZERO means automatic compaction is disabled.
    #[serde(with = "humantime_serde")]
    pub compaction_period: Duration,
    // Level0 delta layer threshold for compaction.
    pub compaction_threshold: usize,
    pub compaction_algorithm: CompactionAlgorithmSettings,
    // Determines how much history is retained, to allow
    // branching and read replicas at an older point in time.
    // The unit is #of bytes of WAL.
    // Page versions older than this are garbage collected away.
    pub gc_horizon: u64,
    // Interval at which garbage collection is triggered.
    // Duration::ZERO means automatic GC is disabled
    #[serde(with = "humantime_serde")]
    pub gc_period: Duration,
    // Delta layer churn threshold to create L1 image layers.
    pub image_creation_threshold: usize,
    // Determines how much history is retained, to allow
    // branching and read replicas at an older point in time.
    // The unit is time.
    // Page versions older than this are garbage collected away.
    #[serde(with = "humantime_serde")]
    pub pitr_interval: Duration,
    /// Maximum amount of time to wait while opening a connection to receive wal, before erroring.
    #[serde(with = "humantime_serde")]
    pub walreceiver_connect_timeout: Duration,
    /// Considers safekeepers stalled after no WAL updates were received longer than this threshold.
    /// A stalled safekeeper will be changed to a newer one when it appears.
    #[serde(with = "humantime_serde")]
    pub lagging_wal_timeout: Duration,
    /// Considers safekeepers lagging when their WAL is behind another safekeeper for more than this threshold.
    /// A lagging safekeeper will be changed after `lagging_wal_timeout` time elapses since the last WAL update,
    /// to avoid eager reconnects.
    pub max_lsn_wal_lag: NonZeroU64,
    pub trace_read_requests: bool,
    pub eviction_policy: EvictionPolicy,
    pub min_resident_size_override: Option<u64>,
    // See the corresponding metric's help string.
    #[serde(with = "humantime_serde")]
    pub evictions_low_residence_duration_metric_threshold: Duration,

    /// If non-zero, the period between uploads of a heatmap from attached tenants.  This
    /// may be disabled if a Tenant will not have secondary locations: only secondary
    /// locations will use the heatmap uploaded by attached locations.
    #[serde(with = "humantime_serde")]
    pub heatmap_period: Duration,

    /// If true then SLRU segments are dowloaded on demand, if false SLRU segments are included in basebackup
    pub lazy_slru_download: bool,

    pub timeline_get_throttle: pageserver_api::models::ThrottleConfig,

    // How much WAL must be ingested before checking again whether a new image layer is required.
    // Expresed in multiples of checkpoint distance.
    pub image_layer_creation_check_threshold: u8,

    /// Switch to a new aux file policy. Switching this flag requires the user has not written any aux file into
    /// the storage before, and this flag cannot be switched back. Otherwise there will be data corruptions.
    /// There is a `last_aux_file_policy` flag which gets persisted in `index_part.json` once the first aux
    /// file is written.
    pub switch_aux_file_policy: AuxFilePolicy,
}

>>>>>>> a43a1ad1
/// Same as TenantConf, but this struct preserves the information about
/// which parameters are set and which are not.
#[derive(Debug, Clone, PartialEq, Eq, Serialize, Deserialize, Default)]
pub struct TenantConfOpt {
    #[serde(skip_serializing_if = "Option::is_none")]
    #[serde(default)]
    pub checkpoint_distance: Option<u64>,

    #[serde(skip_serializing_if = "Option::is_none")]
    #[serde(with = "humantime_serde")]
    #[serde(default)]
    pub checkpoint_timeout: Option<Duration>,

    #[serde(skip_serializing_if = "Option::is_none")]
    #[serde(default)]
    pub compaction_target_size: Option<u64>,

    #[serde(skip_serializing_if = "Option::is_none")]
    #[serde(with = "humantime_serde")]
    #[serde(default)]
    pub compaction_period: Option<Duration>,

    #[serde(skip_serializing_if = "Option::is_none")]
    #[serde(default)]
    pub compaction_threshold: Option<usize>,

    #[serde(skip_serializing_if = "Option::is_none")]
    #[serde(default)]
    pub compaction_algorithm: Option<CompactionAlgorithmSettings>,

    #[serde(skip_serializing_if = "Option::is_none")]
    #[serde(default)]
    pub gc_horizon: Option<u64>,

    #[serde(skip_serializing_if = "Option::is_none")]
    #[serde(with = "humantime_serde")]
    #[serde(default)]
    pub gc_period: Option<Duration>,

    #[serde(skip_serializing_if = "Option::is_none")]
    #[serde(default)]
    pub image_creation_threshold: Option<usize>,

    #[serde(skip_serializing_if = "Option::is_none")]
    #[serde(with = "humantime_serde")]
    #[serde(default)]
    pub pitr_interval: Option<Duration>,

    #[serde(skip_serializing_if = "Option::is_none")]
    #[serde(with = "humantime_serde")]
    #[serde(default)]
    pub walreceiver_connect_timeout: Option<Duration>,

    #[serde(skip_serializing_if = "Option::is_none")]
    #[serde(with = "humantime_serde")]
    #[serde(default)]
    pub lagging_wal_timeout: Option<Duration>,

    #[serde(skip_serializing_if = "Option::is_none")]
    #[serde(default)]
    pub max_lsn_wal_lag: Option<NonZeroU64>,

    #[serde(skip_serializing_if = "Option::is_none")]
    #[serde(default)]
    pub trace_read_requests: Option<bool>,

    #[serde(skip_serializing_if = "Option::is_none")]
    #[serde(default)]
    pub eviction_policy: Option<EvictionPolicy>,

    #[serde(skip_serializing_if = "Option::is_none")]
    #[serde(default)]
    pub min_resident_size_override: Option<u64>,

    #[serde(skip_serializing_if = "Option::is_none")]
    #[serde(with = "humantime_serde")]
    #[serde(default)]
    pub evictions_low_residence_duration_metric_threshold: Option<Duration>,

    #[serde(skip_serializing_if = "Option::is_none")]
    #[serde(with = "humantime_serde")]
    #[serde(default)]
    pub heatmap_period: Option<Duration>,

    #[serde(skip_serializing_if = "Option::is_none")]
    #[serde(default)]
    pub lazy_slru_download: Option<bool>,

    #[serde(skip_serializing_if = "Option::is_none")]
    pub timeline_get_throttle: Option<pageserver_api::models::ThrottleConfig>,

    #[serde(skip_serializing_if = "Option::is_none")]
    pub image_layer_creation_check_threshold: Option<u8>,

    #[serde(skip_serializing_if = "Option::is_none")]
    #[serde(default)]
    pub switch_aux_file_policy: Option<AuxFilePolicy>,
}

impl TenantConfOpt {
    pub fn merge(&self, global_conf: TenantConf) -> TenantConf {
        TenantConf {
            checkpoint_distance: self
                .checkpoint_distance
                .unwrap_or(global_conf.checkpoint_distance),
            checkpoint_timeout: self
                .checkpoint_timeout
                .unwrap_or(global_conf.checkpoint_timeout),
            compaction_target_size: self
                .compaction_target_size
                .unwrap_or(global_conf.compaction_target_size),
            compaction_period: self
                .compaction_period
                .unwrap_or(global_conf.compaction_period),
            compaction_threshold: self
                .compaction_threshold
                .unwrap_or(global_conf.compaction_threshold),
            compaction_algorithm: self
                .compaction_algorithm
                .as_ref()
                .unwrap_or(&global_conf.compaction_algorithm)
                .clone(),
            gc_horizon: self.gc_horizon.unwrap_or(global_conf.gc_horizon),
            gc_period: self.gc_period.unwrap_or(global_conf.gc_period),
            image_creation_threshold: self
                .image_creation_threshold
                .unwrap_or(global_conf.image_creation_threshold),
            pitr_interval: self.pitr_interval.unwrap_or(global_conf.pitr_interval),
            walreceiver_connect_timeout: self
                .walreceiver_connect_timeout
                .unwrap_or(global_conf.walreceiver_connect_timeout),
            lagging_wal_timeout: self
                .lagging_wal_timeout
                .unwrap_or(global_conf.lagging_wal_timeout),
            max_lsn_wal_lag: self.max_lsn_wal_lag.unwrap_or(global_conf.max_lsn_wal_lag),
            trace_read_requests: self
                .trace_read_requests
                .unwrap_or(global_conf.trace_read_requests),
            eviction_policy: self.eviction_policy.unwrap_or(global_conf.eviction_policy),
            min_resident_size_override: self
                .min_resident_size_override
                .or(global_conf.min_resident_size_override),
            evictions_low_residence_duration_metric_threshold: self
                .evictions_low_residence_duration_metric_threshold
                .unwrap_or(global_conf.evictions_low_residence_duration_metric_threshold),
            heatmap_period: self.heatmap_period.unwrap_or(global_conf.heatmap_period),
            lazy_slru_download: self
                .lazy_slru_download
                .unwrap_or(global_conf.lazy_slru_download),
            timeline_get_throttle: self
                .timeline_get_throttle
                .clone()
                .unwrap_or(global_conf.timeline_get_throttle),
            image_layer_creation_check_threshold: self
                .image_layer_creation_check_threshold
                .unwrap_or(global_conf.image_layer_creation_check_threshold),
            switch_aux_file_policy: self
                .switch_aux_file_policy
                .unwrap_or(global_conf.switch_aux_file_policy),
        }
    }
}

<<<<<<< HEAD
=======
impl Default for TenantConf {
    fn default() -> Self {
        use defaults::*;
        Self {
            checkpoint_distance: DEFAULT_CHECKPOINT_DISTANCE,
            checkpoint_timeout: humantime::parse_duration(DEFAULT_CHECKPOINT_TIMEOUT)
                .expect("cannot parse default checkpoint timeout"),
            compaction_target_size: DEFAULT_COMPACTION_TARGET_SIZE,
            compaction_period: humantime::parse_duration(DEFAULT_COMPACTION_PERIOD)
                .expect("cannot parse default compaction period"),
            compaction_threshold: DEFAULT_COMPACTION_THRESHOLD,
            compaction_algorithm: CompactionAlgorithmSettings {
                kind: DEFAULT_COMPACTION_ALGORITHM,
            },
            gc_horizon: DEFAULT_GC_HORIZON,
            gc_period: humantime::parse_duration(DEFAULT_GC_PERIOD)
                .expect("cannot parse default gc period"),
            image_creation_threshold: DEFAULT_IMAGE_CREATION_THRESHOLD,
            pitr_interval: humantime::parse_duration(DEFAULT_PITR_INTERVAL)
                .expect("cannot parse default PITR interval"),
            walreceiver_connect_timeout: humantime::parse_duration(
                DEFAULT_WALRECEIVER_CONNECT_TIMEOUT,
            )
            .expect("cannot parse default walreceiver connect timeout"),
            lagging_wal_timeout: humantime::parse_duration(DEFAULT_WALRECEIVER_LAGGING_WAL_TIMEOUT)
                .expect("cannot parse default walreceiver lagging wal timeout"),
            max_lsn_wal_lag: NonZeroU64::new(DEFAULT_MAX_WALRECEIVER_LSN_WAL_LAG)
                .expect("cannot parse default max walreceiver Lsn wal lag"),
            trace_read_requests: false,
            eviction_policy: EvictionPolicy::NoEviction,
            min_resident_size_override: None,
            evictions_low_residence_duration_metric_threshold: humantime::parse_duration(
                DEFAULT_EVICTIONS_LOW_RESIDENCE_DURATION_METRIC_THRESHOLD,
            )
            .expect("cannot parse default evictions_low_residence_duration_metric_threshold"),
            heatmap_period: Duration::ZERO,
            lazy_slru_download: false,
            timeline_get_throttle: crate::tenant::throttle::Config::disabled(),
            image_layer_creation_check_threshold: DEFAULT_IMAGE_LAYER_CREATION_CHECK_THRESHOLD,
            switch_aux_file_policy: AuxFilePolicy::default_tenant_config(),
        }
    }
}

>>>>>>> a43a1ad1
impl TryFrom<&'_ models::TenantConfig> for TenantConfOpt {
    type Error = anyhow::Error;

    fn try_from(request_data: &'_ models::TenantConfig) -> Result<Self, Self::Error> {
        // Convert the request_data to a JSON Value
        let json_value: Value = serde_json::to_value(request_data)?;

        // Create a Deserializer from the JSON Value
        let deserializer = json_value.into_deserializer();

        // Use serde_path_to_error to deserialize the JSON Value into TenantConfOpt
        let tenant_conf: TenantConfOpt = serde_path_to_error::deserialize(deserializer)?;

        Ok(tenant_conf)
    }
}

impl TryFrom<toml_edit::Item> for TenantConfOpt {
    type Error = anyhow::Error;

    fn try_from(item: toml_edit::Item) -> Result<Self, Self::Error> {
        match item {
            toml_edit::Item::Value(value) => {
                let d = value.into_deserializer();
                return serde_path_to_error::deserialize(d)
                    .map_err(|e| anyhow::anyhow!("{}: {}", e.path(), e.inner().message()));
            }
            toml_edit::Item::Table(table) => {
                let deserializer = toml_edit::de::Deserializer::new(table.into());
                return serde_path_to_error::deserialize(deserializer)
                    .map_err(|e| anyhow::anyhow!("{}: {}", e.path(), e.inner().message()));
            }
            _ => {
                bail!("expected non-inline table but found {item}")
            }
        }
    }
}

/// This is a conversion from our internal tenant config object to the one used
/// in external APIs.
impl From<TenantConfOpt> for models::TenantConfig {
    fn from(value: TenantConfOpt) -> Self {
        fn humantime(d: Duration) -> String {
            format!("{}s", d.as_secs())
        }
        Self {
            checkpoint_distance: value.checkpoint_distance,
            checkpoint_timeout: value.checkpoint_timeout.map(humantime),
            compaction_algorithm: value.compaction_algorithm,
            compaction_target_size: value.compaction_target_size,
            compaction_period: value.compaction_period.map(humantime),
            compaction_threshold: value.compaction_threshold,
            gc_horizon: value.gc_horizon,
            gc_period: value.gc_period.map(humantime),
            image_creation_threshold: value.image_creation_threshold,
            pitr_interval: value.pitr_interval.map(humantime),
            walreceiver_connect_timeout: value.walreceiver_connect_timeout.map(humantime),
            lagging_wal_timeout: value.lagging_wal_timeout.map(humantime),
            max_lsn_wal_lag: value.max_lsn_wal_lag,
            trace_read_requests: value.trace_read_requests,
            eviction_policy: value.eviction_policy,
            min_resident_size_override: value.min_resident_size_override,
            evictions_low_residence_duration_metric_threshold: value
                .evictions_low_residence_duration_metric_threshold
                .map(humantime),
            heatmap_period: value.heatmap_period.map(humantime),
            lazy_slru_download: value.lazy_slru_download,
            timeline_get_throttle: value.timeline_get_throttle.map(ThrottleConfig::from),
            image_layer_creation_check_threshold: value.image_layer_creation_check_threshold,
            switch_aux_file_policy: value.switch_aux_file_policy,
        }
    }
}

#[cfg(test)]
mod tests {
    use super::*;
    use models::TenantConfig;

    #[test]
    fn de_serializing_pageserver_config_omits_empty_values() {
        let small_conf = TenantConfOpt {
            gc_horizon: Some(42),
            ..TenantConfOpt::default()
        };

        let toml_form = toml_edit::ser::to_string(&small_conf).unwrap();
        assert_eq!(toml_form, "gc_horizon = 42\n");
        assert_eq!(small_conf, toml_edit::de::from_str(&toml_form).unwrap());

        let json_form = serde_json::to_string(&small_conf).unwrap();
        assert_eq!(json_form, "{\"gc_horizon\":42}");
        assert_eq!(small_conf, serde_json::from_str(&json_form).unwrap());
    }

    #[test]
    fn test_try_from_models_tenant_config_err() {
        let tenant_config = models::TenantConfig {
            lagging_wal_timeout: Some("5a".to_string()),
            ..TenantConfig::default()
        };

        let tenant_conf_opt = TenantConfOpt::try_from(&tenant_config);

        assert!(
            tenant_conf_opt.is_err(),
            "Suceeded to convert TenantConfig to TenantConfOpt"
        );

        let expected_error_str =
            "lagging_wal_timeout: invalid value: string \"5a\", expected a duration";
        assert_eq!(tenant_conf_opt.unwrap_err().to_string(), expected_error_str);
    }

    #[test]
    fn test_try_from_models_tenant_config_success() {
        let tenant_config = models::TenantConfig {
            lagging_wal_timeout: Some("5s".to_string()),
            ..TenantConfig::default()
        };

        let tenant_conf_opt = TenantConfOpt::try_from(&tenant_config).unwrap();

        assert_eq!(
            tenant_conf_opt.lagging_wal_timeout,
            Some(Duration::from_secs(5))
        );
    }
}<|MERGE_RESOLUTION|>--- conflicted
+++ resolved
@@ -11,7 +11,6 @@
 use anyhow::bail;
 pub(crate) use pageserver_api::config::TenantConfigToml as TenantConf;
 use pageserver_api::models::AuxFilePolicy;
-use pageserver_api::models::CompactionAlgorithm;
 use pageserver_api::models::CompactionAlgorithmSettings;
 use pageserver_api::models::EvictionPolicy;
 use pageserver_api::models::{self, ThrottleConfig};
@@ -253,92 +252,6 @@
     }
 }
 
-<<<<<<< HEAD
-=======
-/// A tenant's calcuated configuration, which is the result of merging a
-/// tenant's TenantConfOpt with the global TenantConf from PageServerConf.
-///
-/// For storing and transmitting individual tenant's configuration, see
-/// TenantConfOpt.
-#[derive(Debug, Clone, PartialEq, Eq, Serialize, Deserialize)]
-pub struct TenantConf {
-    // Flush out an inmemory layer, if it's holding WAL older than this
-    // This puts a backstop on how much WAL needs to be re-digested if the
-    // page server crashes.
-    // This parameter actually determines L0 layer file size.
-    pub checkpoint_distance: u64,
-    // Inmemory layer is also flushed at least once in checkpoint_timeout to
-    // eventually upload WAL after activity is stopped.
-    #[serde(with = "humantime_serde")]
-    pub checkpoint_timeout: Duration,
-    // Target file size, when creating image and delta layers.
-    // This parameter determines L1 layer file size.
-    pub compaction_target_size: u64,
-    // How often to check if there's compaction work to be done.
-    // Duration::ZERO means automatic compaction is disabled.
-    #[serde(with = "humantime_serde")]
-    pub compaction_period: Duration,
-    // Level0 delta layer threshold for compaction.
-    pub compaction_threshold: usize,
-    pub compaction_algorithm: CompactionAlgorithmSettings,
-    // Determines how much history is retained, to allow
-    // branching and read replicas at an older point in time.
-    // The unit is #of bytes of WAL.
-    // Page versions older than this are garbage collected away.
-    pub gc_horizon: u64,
-    // Interval at which garbage collection is triggered.
-    // Duration::ZERO means automatic GC is disabled
-    #[serde(with = "humantime_serde")]
-    pub gc_period: Duration,
-    // Delta layer churn threshold to create L1 image layers.
-    pub image_creation_threshold: usize,
-    // Determines how much history is retained, to allow
-    // branching and read replicas at an older point in time.
-    // The unit is time.
-    // Page versions older than this are garbage collected away.
-    #[serde(with = "humantime_serde")]
-    pub pitr_interval: Duration,
-    /// Maximum amount of time to wait while opening a connection to receive wal, before erroring.
-    #[serde(with = "humantime_serde")]
-    pub walreceiver_connect_timeout: Duration,
-    /// Considers safekeepers stalled after no WAL updates were received longer than this threshold.
-    /// A stalled safekeeper will be changed to a newer one when it appears.
-    #[serde(with = "humantime_serde")]
-    pub lagging_wal_timeout: Duration,
-    /// Considers safekeepers lagging when their WAL is behind another safekeeper for more than this threshold.
-    /// A lagging safekeeper will be changed after `lagging_wal_timeout` time elapses since the last WAL update,
-    /// to avoid eager reconnects.
-    pub max_lsn_wal_lag: NonZeroU64,
-    pub trace_read_requests: bool,
-    pub eviction_policy: EvictionPolicy,
-    pub min_resident_size_override: Option<u64>,
-    // See the corresponding metric's help string.
-    #[serde(with = "humantime_serde")]
-    pub evictions_low_residence_duration_metric_threshold: Duration,
-
-    /// If non-zero, the period between uploads of a heatmap from attached tenants.  This
-    /// may be disabled if a Tenant will not have secondary locations: only secondary
-    /// locations will use the heatmap uploaded by attached locations.
-    #[serde(with = "humantime_serde")]
-    pub heatmap_period: Duration,
-
-    /// If true then SLRU segments are dowloaded on demand, if false SLRU segments are included in basebackup
-    pub lazy_slru_download: bool,
-
-    pub timeline_get_throttle: pageserver_api::models::ThrottleConfig,
-
-    // How much WAL must be ingested before checking again whether a new image layer is required.
-    // Expresed in multiples of checkpoint distance.
-    pub image_layer_creation_check_threshold: u8,
-
-    /// Switch to a new aux file policy. Switching this flag requires the user has not written any aux file into
-    /// the storage before, and this flag cannot be switched back. Otherwise there will be data corruptions.
-    /// There is a `last_aux_file_policy` flag which gets persisted in `index_part.json` once the first aux
-    /// file is written.
-    pub switch_aux_file_policy: AuxFilePolicy,
-}
-
->>>>>>> a43a1ad1
 /// Same as TenantConf, but this struct preserves the information about
 /// which parameters are set and which are not.
 #[derive(Debug, Clone, PartialEq, Eq, Serialize, Deserialize, Default)]
@@ -502,53 +415,6 @@
     }
 }
 
-<<<<<<< HEAD
-=======
-impl Default for TenantConf {
-    fn default() -> Self {
-        use defaults::*;
-        Self {
-            checkpoint_distance: DEFAULT_CHECKPOINT_DISTANCE,
-            checkpoint_timeout: humantime::parse_duration(DEFAULT_CHECKPOINT_TIMEOUT)
-                .expect("cannot parse default checkpoint timeout"),
-            compaction_target_size: DEFAULT_COMPACTION_TARGET_SIZE,
-            compaction_period: humantime::parse_duration(DEFAULT_COMPACTION_PERIOD)
-                .expect("cannot parse default compaction period"),
-            compaction_threshold: DEFAULT_COMPACTION_THRESHOLD,
-            compaction_algorithm: CompactionAlgorithmSettings {
-                kind: DEFAULT_COMPACTION_ALGORITHM,
-            },
-            gc_horizon: DEFAULT_GC_HORIZON,
-            gc_period: humantime::parse_duration(DEFAULT_GC_PERIOD)
-                .expect("cannot parse default gc period"),
-            image_creation_threshold: DEFAULT_IMAGE_CREATION_THRESHOLD,
-            pitr_interval: humantime::parse_duration(DEFAULT_PITR_INTERVAL)
-                .expect("cannot parse default PITR interval"),
-            walreceiver_connect_timeout: humantime::parse_duration(
-                DEFAULT_WALRECEIVER_CONNECT_TIMEOUT,
-            )
-            .expect("cannot parse default walreceiver connect timeout"),
-            lagging_wal_timeout: humantime::parse_duration(DEFAULT_WALRECEIVER_LAGGING_WAL_TIMEOUT)
-                .expect("cannot parse default walreceiver lagging wal timeout"),
-            max_lsn_wal_lag: NonZeroU64::new(DEFAULT_MAX_WALRECEIVER_LSN_WAL_LAG)
-                .expect("cannot parse default max walreceiver Lsn wal lag"),
-            trace_read_requests: false,
-            eviction_policy: EvictionPolicy::NoEviction,
-            min_resident_size_override: None,
-            evictions_low_residence_duration_metric_threshold: humantime::parse_duration(
-                DEFAULT_EVICTIONS_LOW_RESIDENCE_DURATION_METRIC_THRESHOLD,
-            )
-            .expect("cannot parse default evictions_low_residence_duration_metric_threshold"),
-            heatmap_period: Duration::ZERO,
-            lazy_slru_download: false,
-            timeline_get_throttle: crate::tenant::throttle::Config::disabled(),
-            image_layer_creation_check_threshold: DEFAULT_IMAGE_LAYER_CREATION_CHECK_THRESHOLD,
-            switch_aux_file_policy: AuxFilePolicy::default_tenant_config(),
-        }
-    }
-}
-
->>>>>>> a43a1ad1
 impl TryFrom<&'_ models::TenantConfig> for TenantConfOpt {
     type Error = anyhow::Error;
 
