pub(crate) mod analysis;
pub(crate) mod compaction;
pub mod delete;
pub(crate) mod detach_ancestor;
mod eviction_task;
pub(crate) mod handle;
mod heatmap_layers_downloader;
pub(crate) mod import_pgdata;
mod init;
pub mod layer_manager;
pub(crate) mod logical_size;
pub mod offload;
pub mod span;
pub mod uninit;
mod walreceiver;

use hashlink::LruCache;
use std::array;
use std::cmp::{max, min};
use std::collections::btree_map::Entry;
use std::collections::{BTreeMap, HashMap, HashSet};
use std::ops::{ControlFlow, Deref, Range};
use std::sync::atomic::{AtomicBool, AtomicU64, Ordering as AtomicOrdering};
use std::sync::{Arc, Mutex, OnceLock, RwLock, Weak};
use std::time::{Duration, Instant, SystemTime};

use anyhow::{Context, Result, anyhow, bail, ensure};
use arc_swap::{ArcSwap, ArcSwapOption};
use bytes::Bytes;
use camino::Utf8Path;
use chrono::{DateTime, Utc};
use compaction::{CompactionOutcome, GcCompactionCombinedSettings};
use enumset::EnumSet;
use fail::fail_point;
use futures::stream::FuturesUnordered;
use futures::{FutureExt, StreamExt};
use handle::ShardTimelineId;
use layer_manager::{
    LayerManagerLockHolder, LayerManagerReadGuard, LayerManagerWriteGuard, LockedLayerManager,
    Shutdown,
};

use once_cell::sync::Lazy;
use pageserver_api::config::tenant_conf_defaults::DEFAULT_PITR_INTERVAL;
use pageserver_api::key::{
    KEY_SIZE, Key, METADATA_KEY_BEGIN_PREFIX, METADATA_KEY_END_PREFIX, NON_INHERITED_RANGE,
    SPARSE_RANGE,
};
use pageserver_api::keyspace::{KeySpaceAccum, KeySpaceRandomAccum, SparseKeyPartitioning};
use pageserver_api::models::{
    CompactKeyRange, CompactLsnRange, CompactionAlgorithm, CompactionAlgorithmSettings,
    DetachBehavior, DownloadRemoteLayersTaskInfo, DownloadRemoteLayersTaskSpawnRequest,
    EvictionPolicy, InMemoryLayerInfo, LayerMapInfo, LsnLease, PageTraceEvent, RelSizeMigration,
    TimelineState,
};
use pageserver_api::reltag::{BlockNumber, RelTag};
use pageserver_api::shard::{ShardIdentity, ShardIndex, ShardNumber, TenantShardId};
use postgres_connection::PgConnectionConfig;
use postgres_ffi::v14::xlog_utils;
use postgres_ffi::{PgMajorVersion, WAL_SEGMENT_SIZE, to_pg_timestamp};
use rand::Rng;
use remote_storage::DownloadError;
use serde_with::serde_as;
use storage_broker::BrokerClientChannel;
use tokio::runtime::Handle;
use tokio::sync::mpsc::Sender;
use tokio::sync::{Notify, oneshot, watch};
use tokio_util::sync::CancellationToken;
use tracing::*;
use utils::generation::Generation;
use utils::guard_arc_swap::GuardArcSwap;
use utils::id::TimelineId;
use utils::logging::{MonitorSlowFutureCallback, monitor_slow_future};
use utils::lsn::{AtomicLsn, Lsn, RecordLsn};
use utils::postgres_client::PostgresClientProtocol;
use utils::rate_limit::RateLimit;
use utils::seqwait::SeqWait;
use utils::simple_rcu::{Rcu, RcuReadGuard};
<<<<<<< HEAD
use utils::sync::gate::{Gate, GateError, GateGuard};
use utils::{completion, critical, fs_ext, pausable_failpoint};
=======
use utils::sync::gate::{Gate, GateGuard};
use utils::{completion, critical_timeline, fs_ext, pausable_failpoint};
>>>>>>> 3ff50689
#[cfg(test)]
use wal_decoder::models::value::Value;
use wal_decoder::serialized_batch::{SerializedValueBatch, ValueMeta};

use self::delete::DeleteTimelineFlow;
pub(super) use self::eviction_task::EvictionTaskTenantState;
use self::eviction_task::EvictionTaskTimelineState;
use self::logical_size::LogicalSize;
use self::walreceiver::{WalReceiver, WalReceiverConf};
use super::remote_timeline_client::RemoteTimelineClient;
use super::remote_timeline_client::index::{GcCompactionState, IndexPart};
use super::secondary::heatmap::HeatMapLayer;
use super::storage_layer::{LayerFringe, LayerVisibilityHint, ReadableLayer};
use super::tasks::log_compaction_error;
use super::upload_queue::NotInitialized;
use super::{
    AttachedTenantConf, GcError, HeatMapTimeline, MaybeOffloaded,
    debug_assert_current_span_has_tenant_and_timeline_id,
};
use crate::PERF_TRACE_TARGET;
use crate::aux_file::AuxFileSizeEstimator;
use crate::basebackup_cache::BasebackupCache;
use crate::config::PageServerConf;
use crate::context::{
    DownloadBehavior, PerfInstrumentFutureExt, RequestContext, RequestContextBuilder,
};
use crate::disk_usage_eviction_task::{DiskUsageEvictionInfo, EvictionCandidate, finite_f32};
use crate::feature_resolver::TenantFeatureResolver;
use crate::keyspace::{KeyPartitioning, KeySpace};
use crate::l0_flush::{self, L0FlushGlobalState};
use crate::metrics::{
    DELTAS_PER_READ_GLOBAL, LAYERS_PER_READ_AMORTIZED_GLOBAL, LAYERS_PER_READ_BATCH_GLOBAL,
    LAYERS_PER_READ_GLOBAL, ScanLatencyOngoingRecording, TimelineMetrics,
};
use crate::page_service::TenantManagerTypes;
use crate::pgdatadir_mapping::{
    CalculateLogicalSizeError, CollectKeySpaceError, DirectoryKind, LsnForTimestamp,
    MAX_AUX_FILE_V2_DELTAS, MetricsUpdate,
};
use crate::task_mgr::TaskKind;
use crate::tenant::blob_io::WriteBlobError;
use crate::tenant::config::AttachmentMode;
use crate::tenant::gc_result::GcResult;
use crate::tenant::layer_map::LayerMap;
use crate::tenant::metadata::TimelineMetadata;
use crate::tenant::storage_layer::delta_layer::DeltaEntry;
use crate::tenant::storage_layer::inmemory_layer::IndexEntry;
use crate::tenant::storage_layer::{
    AsLayerDesc, BatchLayerWriter, DeltaLayerWriter, EvictionError, ImageLayerName,
    ImageLayerWriter, InMemoryLayer, IoConcurrency, Layer, LayerAccessStatsReset, LayerName,
    PersistentLayerDesc, PersistentLayerKey, ResidentLayer, ValueReconstructSituation,
    ValueReconstructState, ValuesReconstructState,
};
use crate::tenant::tasks::BackgroundLoopKind;
use crate::tenant::timeline::logical_size::CurrentLogicalSize;
use crate::virtual_file::owned_buffers_io::write::FlushTaskError;
use crate::virtual_file::{MaybeFatalIo, VirtualFile};
use crate::walingest::WalLagCooldown;
use crate::walredo::RedoAttemptType;
use crate::{ZERO_PAGE, task_mgr, walredo};

#[derive(Debug, PartialEq, Eq, Clone, Copy)]
pub(crate) enum FlushLoopState {
    NotStarted,
    Running {
        #[cfg(test)]
        expect_initdb_optimization: bool,
        #[cfg(test)]
        initdb_optimization_count: usize,
    },
    Exited,
}

#[derive(Debug, Copy, Clone, PartialEq, Eq)]
pub enum ImageLayerCreationMode {
    /// Try to create image layers based on `time_for_new_image_layer`. Used in compaction code path.
    Try,
    /// Force creating the image layers if possible. For now, no image layers will be created
    /// for metadata keys. Used in compaction code path with force flag enabled.
    Force,
    /// Initial ingestion of the data, and no data should be dropped in this function. This
    /// means that no metadata keys should be included in the partitions. Used in flush frozen layer
    /// code path.
    Initial,
}

#[derive(Clone, Debug, Default)]
pub enum LastImageLayerCreationStatus {
    Incomplete {
        /// The last key of the partition (exclusive) that was processed in the last
        /// image layer creation attempt. We will continue from this key in the next
        /// attempt.
        last_key: Key,
    },
    Complete,
    #[default]
    Initial,
}

impl std::fmt::Display for ImageLayerCreationMode {
    fn fmt(&self, f: &mut std::fmt::Formatter<'_>) -> std::fmt::Result {
        write!(f, "{self:?}")
    }
}

/// Temporary function for immutable storage state refactor, ensures we are dropping mutex guard instead of other things.
/// Can be removed after all refactors are done.
fn drop_layer_manager_rlock(rlock: LayerManagerReadGuard<'_>) {
    drop(rlock)
}

/// Temporary function for immutable storage state refactor, ensures we are dropping mutex guard instead of other things.
/// Can be removed after all refactors are done.
fn drop_layer_manager_wlock(rlock: LayerManagerWriteGuard<'_>) {
    drop(rlock)
}

/// The outward-facing resources required to build a Timeline
pub struct TimelineResources {
    pub remote_client: RemoteTimelineClient,
    pub pagestream_throttle: Arc<crate::tenant::throttle::Throttle>,
    pub pagestream_throttle_metrics: Arc<crate::metrics::tenant_throttling::Pagestream>,
    pub l0_compaction_trigger: Arc<Notify>,
    pub l0_flush_global_state: l0_flush::L0FlushGlobalState,
    pub basebackup_cache: Arc<BasebackupCache>,
    pub feature_resolver: TenantFeatureResolver,
}

pub struct Timeline {
    pub(crate) conf: &'static PageServerConf,
    tenant_conf: Arc<ArcSwap<AttachedTenantConf>>,

    myself: Weak<Self>,

    pub(crate) tenant_shard_id: TenantShardId,
    pub timeline_id: TimelineId,

    /// The generation of the tenant that instantiated us: this is used for safety when writing remote objects.
    /// Never changes for the lifetime of this [`Timeline`] object.
    ///
    /// This duplicates the generation stored in LocationConf, but that structure is mutable:
    /// this copy enforces the invariant that generatio doesn't change during a Tenant's lifetime.
    pub(crate) generation: Generation,

    /// The detailed sharding information from our parent Tenant.  This enables us to map keys
    /// to shards, and is constant through the lifetime of this Timeline.
    shard_identity: ShardIdentity,

    pub pg_version: PgMajorVersion,

    /// The tuple has two elements.
    /// 1. `LayerFileManager` keeps track of the various physical representations of the layer files (inmem, local, remote).
    /// 2. `LayerMap`, the acceleration data structure for `get_reconstruct_data`.
    ///
    /// `LayerMap` maps out the `(PAGE,LSN) / (KEY,LSN)` space, which is composed of `(KeyRange, LsnRange)` rectangles.
    /// We describe these rectangles through the `PersistentLayerDesc` struct.
    ///
    /// When we want to reconstruct a page, we first find the `PersistentLayerDesc`'s that we need for page reconstruction,
    /// using `LayerMap`. Then, we use `LayerFileManager` to get the `PersistentLayer`'s that correspond to the
    /// `PersistentLayerDesc`'s.
    ///
    /// Hence, it's important to keep things coherent. The `LayerFileManager` must always have an entry for all
    /// `PersistentLayerDesc`'s in the `LayerMap`. If it doesn't, `LayerFileManager::get_from_desc` will panic at
    /// runtime, e.g., during page reconstruction.
    ///
    /// In the future, we'll be able to split up the tuple of LayerMap and `LayerFileManager`,
    /// so that e.g. on-demand-download/eviction, and layer spreading, can operate just on `LayerFileManager`.
    pub(crate) layers: LockedLayerManager,

    last_freeze_at: AtomicLsn,
    // Atomic would be more appropriate here.
    last_freeze_ts: RwLock<Instant>,

    pub(crate) standby_horizon: AtomicLsn,

    // WAL redo manager. `None` only for broken tenants.
    walredo_mgr: Option<Arc<super::WalRedoManager>>,

    /// Remote storage client.
    /// See [`remote_timeline_client`](super::remote_timeline_client) module comment for details.
    pub(crate) remote_client: Arc<RemoteTimelineClient>,

    // What page versions do we hold in the repository? If we get a
    // request > last_record_lsn, we need to wait until we receive all
    // the WAL up to the request. The SeqWait provides functions for
    // that. TODO: If we get a request for an old LSN, such that the
    // versions have already been garbage collected away, we should
    // throw an error, but we don't track that currently.
    //
    // last_record_lsn.load().last points to the end of last processed WAL record.
    //
    // We also remember the starting point of the previous record in
    // 'last_record_lsn.load().prev'. It's used to set the xl_prev pointer of the
    // first WAL record when the node is started up. But here, we just
    // keep track of it.
    last_record_lsn: SeqWait<RecordLsn, Lsn>,

    // All WAL records have been processed and stored durably on files on
    // local disk, up to this LSN. On crash and restart, we need to re-process
    // the WAL starting from this point.
    //
    // Some later WAL records might have been processed and also flushed to disk
    // already, so don't be surprised to see some, but there's no guarantee on
    // them yet.
    disk_consistent_lsn: AtomicLsn,

    // Parent timeline that this timeline was branched from, and the LSN
    // of the branch point.
    ancestor_timeline: Option<Arc<Timeline>>,
    ancestor_lsn: Lsn,

    // The LSN of gc-compaction that was last applied to this timeline.
    gc_compaction_state: ArcSwap<Option<GcCompactionState>>,

    pub(crate) metrics: Arc<TimelineMetrics>,

    // `Timeline` doesn't write these metrics itself, but it manages the lifetime.  Code
    // in `crate::page_service` writes these metrics.
    pub(crate) query_metrics: crate::metrics::SmgrQueryTimePerTimeline,

    directory_metrics_inited: [AtomicBool; DirectoryKind::KINDS_NUM],
    directory_metrics: [AtomicU64; DirectoryKind::KINDS_NUM],

    /// Ensures layers aren't frozen by checkpointer between
    /// [`Timeline::get_layer_for_write`] and layer reads.
    /// Locked automatically by [`TimelineWriter`] and checkpointer.
    /// Must always be acquired before the layer map/individual layer lock
    /// to avoid deadlock.
    ///
    /// The state is cleared upon freezing.
    write_lock: tokio::sync::Mutex<Option<TimelineWriterState>>,

    /// Used to avoid multiple `flush_loop` tasks running
    pub(super) flush_loop_state: Mutex<FlushLoopState>,

    /// layer_flush_start_tx can be used to wake up the layer-flushing task.
    /// - The u64 value is a counter, incremented every time a new flush cycle is requested.
    ///   The flush cycle counter is sent back on the layer_flush_done channel when
    ///   the flush finishes. You can use that to wait for the flush to finish.
    /// - The LSN is updated to max() of its current value and the latest disk_consistent_lsn
    ///   read by whoever sends an update
    layer_flush_start_tx: tokio::sync::watch::Sender<(u64, Lsn)>,
    /// to be notified when layer flushing has finished, subscribe to the layer_flush_done channel
    layer_flush_done_tx: tokio::sync::watch::Sender<(u64, Result<(), FlushLayerError>)>,

    // The LSN at which we have executed GC: whereas [`Self::gc_info`] records the LSN at which
    // we _intend_ to GC (i.e. the PITR cutoff), this LSN records where we actually last did it.
    // Because PITR interval is mutable, it's possible for this LSN to be earlier or later than
    // the planned GC cutoff.
    pub applied_gc_cutoff_lsn: Rcu<Lsn>,

    pub(crate) gc_compaction_layer_update_lock: tokio::sync::RwLock<()>,

    // List of child timelines and their branch points. This is needed to avoid
    // garbage collecting data that is still needed by the child timelines.
    pub(crate) gc_info: std::sync::RwLock<GcInfo>,

    pub(crate) last_image_layer_creation_status: ArcSwap<LastImageLayerCreationStatus>,

    // It may change across major versions so for simplicity
    // keep it after running initdb for a timeline.
    // It is needed in checks when we want to error on some operations
    // when they are requested for pre-initdb lsn.
    // It can be unified with latest_gc_cutoff_lsn under some "first_valid_lsn",
    // though let's keep them both for better error visibility.
    pub initdb_lsn: Lsn,

    /// The repartitioning result. Allows a single writer and multiple readers.
    pub(crate) partitioning: GuardArcSwap<((KeyPartitioning, SparseKeyPartitioning), Lsn)>,

    /// Configuration: how often should the partitioning be recalculated.
    repartition_threshold: u64,

    last_image_layer_creation_check_at: AtomicLsn,
    last_image_layer_creation_check_instant: std::sync::Mutex<Option<Instant>>,

    /// Current logical size of the "datadir", at the last LSN.
    current_logical_size: LogicalSize,

    /// Information about the last processed message by the WAL receiver,
    /// or None if WAL receiver has not received anything for this timeline
    /// yet.
    pub last_received_wal: Mutex<Option<WalReceiverInfo>>,
    pub walreceiver: Mutex<Option<WalReceiver>>,

    /// Relation size cache
    pub(crate) rel_size_latest_cache: RwLock<HashMap<RelTag, (Lsn, BlockNumber)>>,
    pub(crate) rel_size_snapshot_cache: Mutex<LruCache<(Lsn, RelTag), BlockNumber>>,

    download_all_remote_layers_task_info: RwLock<Option<DownloadRemoteLayersTaskInfo>>,

    state: watch::Sender<TimelineState>,

    /// Prevent two tasks from deleting the timeline at the same time. If held, the
    /// timeline is being deleted. If 'true', the timeline has already been deleted.
    pub delete_progress: TimelineDeleteProgress,

    eviction_task_timeline_state: tokio::sync::Mutex<EvictionTaskTimelineState>,

    /// Load or creation time information about the disk_consistent_lsn and when the loading
    /// happened. Used for consumption metrics.
    pub(crate) loaded_at: (Lsn, SystemTime),

    /// Gate to prevent shutdown completing while I/O is still happening to this timeline's data
    pub(crate) gate: Gate,

    /// Cancellation token scoped to this timeline: anything doing long-running work relating
    /// to the timeline should drop out when this token fires.
    pub(crate) cancel: CancellationToken,

    /// Make sure we only have one running compaction at a time in tests.
    ///
    /// Must only be taken in two places:
    /// - [`Timeline::compact`] (this file)
    /// - [`delete::delete_local_timeline_directory`]
    ///
    /// Timeline deletion will acquire both compaction and gc locks in whatever order.
    compaction_lock: tokio::sync::Mutex<()>,

    /// If true, the last compaction failed.
    compaction_failed: AtomicBool,

    /// Notifies the tenant compaction loop that there is pending L0 compaction work.
    l0_compaction_trigger: Arc<Notify>,

    /// Make sure we only have one running gc at a time.
    ///
    /// Must only be taken in two places:
    /// - [`Timeline::gc`] (this file)
    /// - [`delete::delete_local_timeline_directory`]
    ///
    /// Timeline deletion will acquire both compaction and gc locks in whatever order.
    gc_lock: tokio::sync::Mutex<()>,

    /// Cloned from [`super::TenantShard::pagestream_throttle`] on construction.
    pub(crate) pagestream_throttle: Arc<crate::tenant::throttle::Throttle>,

    /// Size estimator for aux file v2
    pub(crate) aux_file_size_estimator: AuxFileSizeEstimator,

    /// Some test cases directly place keys into the timeline without actually modifying the directory
    /// keys (i.e., DB_DIR). The test cases creating such keys will put the keyspaces here, so that
    /// these keys won't get garbage-collected during compaction/GC. This field only modifies the dense
    /// keyspace return value of `collect_keyspace`. For sparse keyspaces, use AUX keys for testing, and
    /// in the future, add `extra_test_sparse_keyspace` if necessary.
    #[cfg(test)]
    pub(crate) extra_test_dense_keyspace: ArcSwap<KeySpace>,

    pub(crate) l0_flush_global_state: L0FlushGlobalState,

    pub(crate) handles: handle::PerTimelineState<TenantManagerTypes>,

    pub(crate) attach_wal_lag_cooldown: Arc<OnceLock<WalLagCooldown>>,

    /// Cf. [`crate::tenant::CreateTimelineIdempotency`].
    pub(crate) create_idempotency: crate::tenant::CreateTimelineIdempotency,

    /// If Some, collects GetPage metadata for an ongoing PageTrace.
    pub(crate) page_trace: ArcSwapOption<Sender<PageTraceEvent>>,

    pub(super) previous_heatmap: ArcSwapOption<PreviousHeatmap>,

    /// May host a background Tokio task which downloads all the layers from the current
    /// heatmap on demand.
    heatmap_layers_downloader: Mutex<Option<heatmap_layers_downloader::HeatmapLayersDownloader>>,

    pub(crate) rel_size_v2_status: ArcSwapOption<RelSizeMigration>,

    wait_lsn_log_slow: tokio::sync::Semaphore,

    /// A channel to send async requests to prepare a basebackup for the basebackup cache.
    basebackup_cache: Arc<BasebackupCache>,

    feature_resolver: TenantFeatureResolver,
}

pub(crate) enum PreviousHeatmap {
    Active {
        heatmap: HeatMapTimeline,
        read_at: std::time::Instant,
        // End LSN covered by the heatmap if known
        end_lsn: Option<Lsn>,
    },
    Obsolete,
}

pub type TimelineDeleteProgress = Arc<tokio::sync::Mutex<DeleteTimelineFlow>>;

pub struct WalReceiverInfo {
    pub wal_source_connconf: PgConnectionConfig,
    pub last_received_msg_lsn: Lsn,
    pub last_received_msg_ts: u128,
}

/// Information about how much history needs to be retained, needed by
/// Garbage Collection.
#[derive(Default)]
pub(crate) struct GcInfo {
    /// Specific LSNs that are needed.
    ///
    /// Currently, this includes all points where child branches have
    /// been forked off from. In the future, could also include
    /// explicit user-defined snapshot points.
    pub(crate) retain_lsns: Vec<(Lsn, TimelineId, MaybeOffloaded)>,

    /// The cutoff coordinates, which are combined by selecting the minimum.
    pub(crate) cutoffs: GcCutoffs,

    /// Leases granted to particular LSNs.
    pub(crate) leases: BTreeMap<Lsn, LsnLease>,

    /// Whether our branch point is within our ancestor's PITR interval (for cost estimation)
    pub(crate) within_ancestor_pitr: bool,
}

impl GcInfo {
    pub(crate) fn min_cutoff(&self) -> Lsn {
        self.cutoffs.select_min()
    }

    pub(super) fn insert_child(
        &mut self,
        child_id: TimelineId,
        child_lsn: Lsn,
        is_offloaded: MaybeOffloaded,
    ) {
        self.retain_lsns.push((child_lsn, child_id, is_offloaded));
        self.retain_lsns.sort_by_key(|i| i.0);
    }

    pub(super) fn remove_child_maybe_offloaded(
        &mut self,
        child_id: TimelineId,
        maybe_offloaded: MaybeOffloaded,
    ) -> bool {
        // Remove at most one element. Needed for correctness if there is two live `Timeline` objects referencing
        // the same timeline. Shouldn't but maybe can occur when Arc's live longer than intended.
        let mut removed = false;
        self.retain_lsns.retain(|i| {
            if removed {
                return true;
            }
            let remove = i.1 == child_id && i.2 == maybe_offloaded;
            removed |= remove;
            !remove
        });
        removed
    }

    pub(super) fn remove_child_not_offloaded(&mut self, child_id: TimelineId) -> bool {
        self.remove_child_maybe_offloaded(child_id, MaybeOffloaded::No)
    }

    pub(super) fn remove_child_offloaded(&mut self, child_id: TimelineId) -> bool {
        self.remove_child_maybe_offloaded(child_id, MaybeOffloaded::Yes)
    }
    pub(crate) fn lsn_covered_by_lease(&self, lsn: Lsn) -> bool {
        self.leases.contains_key(&lsn)
    }
}

/// The `GcInfo` component describing which Lsns need to be retained.  Functionally, this
/// is a single number (the oldest LSN which we must retain), but it internally distinguishes
/// between time-based and space-based retention for observability and consumption metrics purposes.
#[derive(Clone, Debug, Default)]
pub(crate) struct GcCutoffs {
    /// Calculated from the [`pageserver_api::models::TenantConfig::gc_horizon`], this LSN indicates how much
    /// history we must keep to retain a specified number of bytes of WAL.
    pub(crate) space: Lsn,

    /// Calculated from [`pageserver_api::models::TenantConfig::pitr_interval`], this LSN indicates
    /// how much history we must keep to enable reading back at least the PITR interval duration.
    ///
    /// None indicates that the PITR cutoff has not been computed. A PITR interval of 0 will yield
    /// Some(last_record_lsn).
    pub(crate) time: Option<Lsn>,
}

impl GcCutoffs {
    fn select_min(&self) -> Lsn {
        // NB: if we haven't computed the PITR cutoff yet, we can't GC anything.
        self.space.min(self.time.unwrap_or_default())
    }
}

pub(crate) struct TimelineVisitOutcome {
    completed_keyspace: KeySpace,
    image_covered_keyspace: KeySpace,
}

/// An error happened in a get() operation.
#[derive(thiserror::Error, Debug)]
pub(crate) enum PageReconstructError {
    #[error(transparent)]
    Other(anyhow::Error),

    #[error("Ancestor LSN wait error: {0}")]
    AncestorLsnTimeout(WaitLsnError),

    #[error("timeline shutting down")]
    Cancelled,

    /// An error happened replaying WAL records
    #[error(transparent)]
    WalRedo(anyhow::Error),

    #[error("{0}")]
    MissingKey(Box<MissingKeyError>),
}

impl From<anyhow::Error> for PageReconstructError {
    fn from(value: anyhow::Error) -> Self {
        // with walingest.rs many PageReconstructError are wrapped in as anyhow::Error
        match value.downcast::<PageReconstructError>() {
            Ok(pre) => pre,
            Err(other) => PageReconstructError::Other(other),
        }
    }
}

impl From<utils::bin_ser::DeserializeError> for PageReconstructError {
    fn from(value: utils::bin_ser::DeserializeError) -> Self {
        PageReconstructError::Other(anyhow::Error::new(value).context("deserialization failure"))
    }
}

impl From<layer_manager::Shutdown> for PageReconstructError {
    fn from(_: layer_manager::Shutdown) -> Self {
        PageReconstructError::Cancelled
    }
}

impl GetVectoredError {
    #[cfg(test)]
    pub(crate) fn is_missing_key_error(&self) -> bool {
        matches!(self, Self::MissingKey(_))
    }
}

impl From<layer_manager::Shutdown> for GetVectoredError {
    fn from(_: layer_manager::Shutdown) -> Self {
        GetVectoredError::Cancelled
    }
}

/// A layer identifier when used in the [`ReadPath`] structure. This enum is for observability purposes
/// only and not used by the "real read path".
pub enum ReadPathLayerId {
    PersistentLayer(PersistentLayerKey),
    InMemoryLayer(Range<Lsn>),
}

impl std::fmt::Display for ReadPathLayerId {
    fn fmt(&self, f: &mut std::fmt::Formatter<'_>) -> std::fmt::Result {
        match self {
            ReadPathLayerId::PersistentLayer(key) => write!(f, "{key}"),
            ReadPathLayerId::InMemoryLayer(range) => {
                write!(f, "in-mem {}..{}", range.start, range.end)
            }
        }
    }
}
pub struct ReadPath {
    keyspace: KeySpace,
    lsn: Lsn,
    path: Vec<(ReadPathLayerId, KeySpace, Range<Lsn>)>,
}

impl ReadPath {
    pub fn new(keyspace: KeySpace, lsn: Lsn) -> Self {
        Self {
            keyspace,
            lsn,
            path: Vec::new(),
        }
    }

    pub fn record_layer_visit(
        &mut self,
        layer_to_read: &ReadableLayer,
        keyspace_to_read: &KeySpace,
        lsn_range: &Range<Lsn>,
    ) {
        let id = match layer_to_read {
            ReadableLayer::PersistentLayer(layer) => {
                ReadPathLayerId::PersistentLayer(layer.layer_desc().key())
            }
            ReadableLayer::InMemoryLayer(layer) => {
                ReadPathLayerId::InMemoryLayer(layer.get_lsn_range())
            }
        };
        self.path
            .push((id, keyspace_to_read.clone(), lsn_range.clone()));
    }
}

impl std::fmt::Display for ReadPath {
    fn fmt(&self, f: &mut std::fmt::Formatter<'_>) -> std::fmt::Result {
        writeln!(f, "Read path for {} at lsn {}:", self.keyspace, self.lsn)?;
        for (idx, (layer_id, keyspace, lsn_range)) in self.path.iter().enumerate() {
            writeln!(
                f,
                "{}: {} {}..{} {}",
                idx, layer_id, lsn_range.start, lsn_range.end, keyspace
            )?;
        }
        Ok(())
    }
}

#[derive(thiserror::Error)]
pub struct MissingKeyError {
    keyspace: KeySpace,
    shard: ShardNumber,
    query: Option<VersionedKeySpaceQuery>,
    // This is largest request LSN from the get page request batch
    original_hwm_lsn: Lsn,
    ancestor_lsn: Option<Lsn>,
    /// Debug information about the read path if there's an error
    read_path: Option<ReadPath>,
    backtrace: Option<std::backtrace::Backtrace>,
}

impl MissingKeyError {
    fn enrich(&mut self, query: VersionedKeySpaceQuery) {
        self.query = Some(query);
    }
}

impl std::fmt::Debug for MissingKeyError {
    fn fmt(&self, f: &mut std::fmt::Formatter<'_>) -> std::fmt::Result {
        write!(f, "{self}")
    }
}

impl std::fmt::Display for MissingKeyError {
    fn fmt(&self, f: &mut std::fmt::Formatter<'_>) -> std::fmt::Result {
        write!(
            f,
            "could not find data for key {} (shard {:?}), original HWM LSN {}",
            self.keyspace, self.shard, self.original_hwm_lsn
        )?;

        if let Some(ref ancestor_lsn) = self.ancestor_lsn {
            write!(f, ", ancestor {ancestor_lsn}")?;
        }

        if let Some(ref query) = self.query {
            write!(f, ", query {query}")?;
        }

        if let Some(ref read_path) = self.read_path {
            write!(f, "\n{read_path}")?;
        }

        if let Some(ref backtrace) = self.backtrace {
            write!(f, "\n{backtrace}")?;
        }

        Ok(())
    }
}

impl PageReconstructError {
    /// Returns true if this error indicates a tenant/timeline shutdown alike situation
    pub(crate) fn is_stopping(&self) -> bool {
        use PageReconstructError::*;
        match self {
            Cancelled => true,
            Other(_) | AncestorLsnTimeout(_) | WalRedo(_) | MissingKey(_) => false,
        }
    }
}

#[derive(thiserror::Error, Debug)]
pub(crate) enum CreateImageLayersError {
    #[error("timeline shutting down")]
    Cancelled,

    #[error("read failed")]
    GetVectoredError(#[source] GetVectoredError),

    #[error("reconstruction failed")]
    PageReconstructError(#[source] PageReconstructError),

    #[error(transparent)]
    Other(anyhow::Error),
}

impl From<layer_manager::Shutdown> for CreateImageLayersError {
    fn from(_: layer_manager::Shutdown) -> Self {
        CreateImageLayersError::Cancelled
    }
}

#[derive(thiserror::Error, Debug, Clone)]
pub(crate) enum FlushLayerError {
    /// Timeline cancellation token was cancelled
    #[error("timeline shutting down")]
    Cancelled,

    /// We tried to flush a layer while the Timeline is in an unexpected state
    #[error("cannot flush frozen layers when flush_loop is not running, state is {0:?}")]
    NotRunning(FlushLoopState),

    // Arc<> the following non-clonable error types: we must be Clone-able because the flush error is propagated from the flush
    // loop via a watch channel, where we can only borrow it.
    #[error("create image layers (shared)")]
    CreateImageLayersError(Arc<CreateImageLayersError>),

    #[error("other (shared)")]
    Other(#[from] Arc<anyhow::Error>),
}

impl FlushLayerError {
    // When crossing from generic anyhow errors to this error type, we explicitly check
    // for timeline cancellation to avoid logging inoffensive shutdown errors as warn/err.
    fn from_anyhow(timeline: &Timeline, err: anyhow::Error) -> Self {
        let cancelled = timeline.cancel.is_cancelled()
            // The upload queue might have been shut down before the official cancellation of the timeline.
            || err
                .downcast_ref::<NotInitialized>()
                .map(NotInitialized::is_stopping)
                .unwrap_or_default();
        if cancelled {
            Self::Cancelled
        } else {
            Self::Other(Arc::new(err))
        }
    }
}

impl From<layer_manager::Shutdown> for FlushLayerError {
    fn from(_: layer_manager::Shutdown) -> Self {
        FlushLayerError::Cancelled
    }
}

#[derive(thiserror::Error, Debug)]
pub enum GetVectoredError {
    #[error("timeline shutting down")]
    Cancelled,

    #[error("requested too many keys: {0} > {1}")]
    Oversized(u64, u64),

    #[error("requested at invalid LSN: {0}")]
    InvalidLsn(Lsn),

    #[error("requested key not found: {0}")]
    MissingKey(Box<MissingKeyError>),

    #[error("ancestry walk")]
    GetReadyAncestorError(#[source] GetReadyAncestorError),

    #[error(transparent)]
    Other(#[from] anyhow::Error),
}

impl From<GetReadyAncestorError> for GetVectoredError {
    fn from(value: GetReadyAncestorError) -> Self {
        use GetReadyAncestorError::*;
        match value {
            Cancelled => GetVectoredError::Cancelled,
            AncestorLsnTimeout(_) | BadState { .. } => {
                GetVectoredError::GetReadyAncestorError(value)
            }
        }
    }
}

#[derive(thiserror::Error, Debug)]
pub enum GetReadyAncestorError {
    #[error("ancestor LSN wait error")]
    AncestorLsnTimeout(#[from] WaitLsnError),

    #[error("bad state on timeline {timeline_id}: {state:?}")]
    BadState {
        timeline_id: TimelineId,
        state: TimelineState,
    },

    #[error("cancelled")]
    Cancelled,
}

#[derive(Clone, Copy)]
pub enum LogicalSizeCalculationCause {
    Initial,
    ConsumptionMetricsSyntheticSize,
    EvictionTaskImitation,
    TenantSizeHandler,
}

pub enum GetLogicalSizePriority {
    User,
    Background,
}

#[derive(Debug, enumset::EnumSetType)]
pub(crate) enum CompactFlags {
    ForceRepartition,
    ForceImageLayerCreation,
    ForceL0Compaction,
    OnlyL0Compaction,
    EnhancedGcBottomMostCompaction,
    DryRun,
    /// Makes image compaction yield if there's pending L0 compaction. This should always be used in
    /// the background compaction task, since we want to aggressively compact down L0 to bound
    /// read amplification.
    ///
    /// It only makes sense to use this when `compaction_l0_first` is enabled (such that we yield to
    /// an L0 compaction pass), and without `OnlyL0Compaction` (L0 compaction shouldn't yield for L0
    /// compaction).
    YieldForL0,
}

#[serde_with::serde_as]
#[derive(Debug, Clone, serde::Deserialize)]
pub(crate) struct CompactRequest {
    pub compact_key_range: Option<CompactKeyRange>,
    pub compact_lsn_range: Option<CompactLsnRange>,
    /// Whether the compaction job should be scheduled.
    #[serde(default)]
    pub scheduled: bool,
    /// Whether the compaction job should be split across key ranges.
    #[serde(default)]
    pub sub_compaction: bool,
    /// Max job size for each subcompaction job.
    pub sub_compaction_max_job_size_mb: Option<u64>,
}

#[derive(Debug, Clone, serde::Deserialize)]
pub(crate) struct MarkInvisibleRequest {
    #[serde(default)]
    pub is_visible: Option<bool>,
}

#[derive(Debug, Clone, Default)]
pub(crate) struct CompactOptions {
    pub flags: EnumSet<CompactFlags>,
    /// If set, the compaction will only compact the key range specified by this option.
    /// This option is only used by GC compaction. For the full explanation, see [`compaction::GcCompactJob`].
    pub compact_key_range: Option<CompactKeyRange>,
    /// If set, the compaction will only compact the LSN within this value.
    /// This option is only used by GC compaction. For the full explanation, see [`compaction::GcCompactJob`].
    pub compact_lsn_range: Option<CompactLsnRange>,
    /// Enable sub-compaction (split compaction job across key ranges).
    /// This option is only used by GC compaction.
    pub sub_compaction: bool,
    /// Set job size for the GC compaction.
    /// This option is only used by GC compaction.
    pub sub_compaction_max_job_size_mb: Option<u64>,
}

impl std::fmt::Debug for Timeline {
    fn fmt(&self, f: &mut std::fmt::Formatter) -> std::fmt::Result {
        write!(f, "Timeline<{}>", self.timeline_id)
    }
}

#[derive(thiserror::Error, Debug, Clone)]
pub enum WaitLsnError {
    // Called on a timeline which is shutting down
    #[error("Shutdown")]
    Shutdown,

    // Called on an timeline not in active state or shutting down
    #[error("Bad timeline state: {0:?}")]
    BadState(TimelineState),

    // Timeout expired while waiting for LSN to catch up with goal.
    #[error("{0}")]
    Timeout(String),
}

impl From<WaitLsnError> for tonic::Status {
    fn from(err: WaitLsnError) -> Self {
        use tonic::Code;
        let code = match &err {
            WaitLsnError::Timeout(_) => Code::Internal,
            WaitLsnError::BadState(_) => Code::Internal,
            WaitLsnError::Shutdown => Code::Unavailable,
        };
        tonic::Status::new(code, err.to_string())
    }
}

// The impls below achieve cancellation mapping for errors.
// Perhaps there's a way of achieving this with less cruft.

impl From<CreateImageLayersError> for CompactionError {
    fn from(e: CreateImageLayersError) -> Self {
        match e {
            CreateImageLayersError::Cancelled => CompactionError::ShuttingDown,
            CreateImageLayersError::Other(e) => {
                CompactionError::Other(e.context("create image layers"))
            }
            _ => CompactionError::Other(e.into()),
        }
    }
}

impl From<CreateImageLayersError> for FlushLayerError {
    fn from(e: CreateImageLayersError) -> Self {
        match e {
            CreateImageLayersError::Cancelled => FlushLayerError::Cancelled,
            any => FlushLayerError::CreateImageLayersError(Arc::new(any)),
        }
    }
}

impl From<PageReconstructError> for CreateImageLayersError {
    fn from(e: PageReconstructError) -> Self {
        match e {
            PageReconstructError::Cancelled => CreateImageLayersError::Cancelled,
            _ => CreateImageLayersError::PageReconstructError(e),
        }
    }
}

impl From<super::storage_layer::errors::PutError> for CreateImageLayersError {
    fn from(e: super::storage_layer::errors::PutError) -> Self {
        if e.is_cancel() {
            CreateImageLayersError::Cancelled
        } else {
            CreateImageLayersError::Other(e.into_anyhow())
        }
    }
}

impl From<GetVectoredError> for CreateImageLayersError {
    fn from(e: GetVectoredError) -> Self {
        match e {
            GetVectoredError::Cancelled => CreateImageLayersError::Cancelled,
            _ => CreateImageLayersError::GetVectoredError(e),
        }
    }
}

impl From<GetVectoredError> for PageReconstructError {
    fn from(e: GetVectoredError) -> Self {
        match e {
            GetVectoredError::Cancelled => PageReconstructError::Cancelled,
            GetVectoredError::InvalidLsn(_) => PageReconstructError::Other(anyhow!("Invalid LSN")),
            err @ GetVectoredError::Oversized(_, _) => PageReconstructError::Other(err.into()),
            GetVectoredError::MissingKey(err) => PageReconstructError::MissingKey(err),
            GetVectoredError::GetReadyAncestorError(err) => PageReconstructError::from(err),
            GetVectoredError::Other(err) => PageReconstructError::Other(err),
        }
    }
}

impl From<GetReadyAncestorError> for PageReconstructError {
    fn from(e: GetReadyAncestorError) -> Self {
        use GetReadyAncestorError::*;
        match e {
            AncestorLsnTimeout(wait_err) => PageReconstructError::AncestorLsnTimeout(wait_err),
            bad_state @ BadState { .. } => PageReconstructError::Other(anyhow::anyhow!(bad_state)),
            Cancelled => PageReconstructError::Cancelled,
        }
    }
}

pub(crate) enum WaitLsnTimeout {
    Custom(Duration),
    // Use the [`PageServerConf::wait_lsn_timeout`] default
    Default,
}

pub(crate) enum WaitLsnWaiter<'a> {
    Timeline(&'a Timeline),
    Tenant,
    PageService,
    HttpEndpoint,
    BaseBackupCache,
}

/// Argument to [`Timeline::shutdown`].
#[derive(Debug, Clone, Copy)]
pub(crate) enum ShutdownMode {
    /// Graceful shutdown, may do a lot of I/O as we flush any open layers to disk. This method can
    /// take multiple seconds for a busy timeline.
    ///
    /// While we are flushing, we continue to accept read I/O for LSNs ingested before
    /// the call to [`Timeline::shutdown`].
    FreezeAndFlush,
    /// Only flush the layers to the remote storage without freezing any open layers. Flush the deletion
    /// queue. This is the mode used by ancestor detach and any other operations that reloads a tenant
    /// but not increasing the generation number. Note that this mode cannot be used at tenant shutdown,
    /// as flushing the deletion queue at that time will cause shutdown-in-progress errors.
    Reload,
    /// Shut down immediately, without waiting for any open layers to flush.
    Hard,
}

#[allow(clippy::large_enum_variant, reason = "TODO")]
enum ImageLayerCreationOutcome {
    /// We generated an image layer
    Generated {
        unfinished_image_layer: ImageLayerWriter,
    },
    /// The key range is empty
    Empty,
    /// (Only used in metadata image layer creation), after reading the metadata keys, we decide to skip
    /// the image layer creation.
    Skip,
}

/// Public interface functions
impl Timeline {
    /// Get the LSN where this branch was created
    pub(crate) fn get_ancestor_lsn(&self) -> Lsn {
        self.ancestor_lsn
    }

    /// Get the ancestor's timeline id
    pub(crate) fn get_ancestor_timeline_id(&self) -> Option<TimelineId> {
        self.ancestor_timeline
            .as_ref()
            .map(|ancestor| ancestor.timeline_id)
    }

    /// Get the ancestor timeline
    pub(crate) fn ancestor_timeline(&self) -> Option<&Arc<Timeline>> {
        self.ancestor_timeline.as_ref()
    }

    /// Get the bytes written since the PITR cutoff on this branch, and
    /// whether this branch's ancestor_lsn is within its parent's PITR.
    pub(crate) fn get_pitr_history_stats(&self) -> (u64, bool) {
        // TODO: for backwards compatibility, we return the full history back to 0 when the PITR
        // cutoff has not yet been initialized. This should return None instead, but this is exposed
        // in external HTTP APIs and callers may not handle a null value.
        let gc_info = self.gc_info.read().unwrap();
        let history = self
            .get_last_record_lsn()
            .checked_sub(gc_info.cutoffs.time.unwrap_or_default())
            .unwrap_or_default()
            .0;
        (history, gc_info.within_ancestor_pitr)
    }

    /// Read timeline's GC cutoff: this is the LSN at which GC has started to happen
    pub(crate) fn get_applied_gc_cutoff_lsn(&self) -> RcuReadGuard<Lsn> {
        self.applied_gc_cutoff_lsn.read()
    }

    /// Read timeline's planned GC cutoff: this is the logical end of history that users are allowed
    /// to read (based on configured PITR), even if physically we have more history. Returns None
    /// if the PITR cutoff has not yet been initialized.
    pub(crate) fn get_gc_cutoff_lsn(&self) -> Option<Lsn> {
        self.gc_info.read().unwrap().cutoffs.time
    }

    /// Look up given page version.
    ///
    /// If a remote layer file is needed, it is downloaded as part of this
    /// call.
    ///
    /// This method enforces [`Self::pagestream_throttle`] internally.
    ///
    /// NOTE: It is considered an error to 'get' a key that doesn't exist. The
    /// abstraction above this needs to store suitable metadata to track what
    /// data exists with what keys, in separate metadata entries. If a
    /// non-existent key is requested, we may incorrectly return a value from
    /// an ancestor branch, for example, or waste a lot of cycles chasing the
    /// non-existing key.
    ///
    /// # Cancel-Safety
    ///
    /// This method is cancellation-safe.
    #[inline(always)]
    pub(crate) async fn get(
        &self,
        key: Key,
        lsn: Lsn,
        ctx: &RequestContext,
    ) -> Result<Bytes, PageReconstructError> {
        if !lsn.is_valid() {
            return Err(PageReconstructError::Other(anyhow::anyhow!("Invalid LSN")));
        }

        // This check is debug-only because of the cost of hashing, and because it's a double-check: we
        // already checked the key against the shard_identity when looking up the Timeline from
        // page_service.
        debug_assert!(!self.shard_identity.is_key_disposable(&key));

        let mut reconstruct_state = ValuesReconstructState::new(IoConcurrency::sequential());

        let query = VersionedKeySpaceQuery::uniform(KeySpace::single(key..key.next()), lsn);

        let vectored_res = self
            .get_vectored_impl(query, &mut reconstruct_state, ctx)
            .await;

        let key_value = vectored_res?.pop_first();
        match key_value {
            Some((got_key, value)) => {
                if got_key != key {
                    error!(
                        "Expected {}, but singular vectored get returned {}",
                        key, got_key
                    );
                    Err(PageReconstructError::Other(anyhow!(
                        "Singular vectored get returned wrong key"
                    )))
                } else {
                    value
                }
            }
            None => Err(PageReconstructError::MissingKey(Box::new(
                MissingKeyError {
                    keyspace: KeySpace::single(key..key.next()),
                    shard: self.shard_identity.get_shard_number(&key),
                    original_hwm_lsn: lsn,
                    ancestor_lsn: None,
                    backtrace: None,
                    read_path: None,
                    query: None,
                },
            ))),
        }
    }

    pub(crate) const LAYERS_VISITED_WARN_THRESHOLD: u32 = 100;

    /// Look up multiple page versions at a given LSN
    ///
    /// This naive implementation will be replaced with a more efficient one
    /// which actually vectorizes the read path.
    pub(crate) async fn get_vectored(
        &self,
        query: VersionedKeySpaceQuery,
        io_concurrency: super::storage_layer::IoConcurrency,
        ctx: &RequestContext,
    ) -> Result<BTreeMap<Key, Result<Bytes, PageReconstructError>>, GetVectoredError> {
        let total_keyspace = query.total_keyspace();

        let key_count = total_keyspace.total_raw_size();
        if key_count > self.conf.max_get_vectored_keys.get() {
            return Err(GetVectoredError::Oversized(
                key_count as u64,
                self.conf.max_get_vectored_keys.get() as u64,
            ));
        }

        for range in &total_keyspace.ranges {
            let mut key = range.start;
            while key != range.end {
                assert!(!self.shard_identity.is_key_disposable(&key));
                key = key.next();
            }
        }

        trace!(
            "get vectored query {} from task kind {:?}",
            query,
            ctx.task_kind(),
        );

        let start = crate::metrics::GET_VECTORED_LATENCY
            .for_task_kind(ctx.task_kind())
            .map(|metric| (metric, Instant::now()));

        let res = self
            .get_vectored_impl(query, &mut ValuesReconstructState::new(io_concurrency), ctx)
            .await;

        if let Some((metric, start)) = start {
            let elapsed = start.elapsed();
            metric.observe(elapsed.as_secs_f64());
        }

        res
    }

    /// Scan the keyspace and return all existing key-values in the keyspace. This currently uses vectored
    /// get underlying. Normal vectored get would throw an error when a key in the keyspace is not found
    /// during the search, but for the scan interface, it returns all existing key-value pairs, and does
    /// not expect each single key in the key space will be found. The semantics is closer to the RocksDB
    /// scan iterator interface. We could optimize this interface later to avoid some checks in the vectored
    /// get path to maintain and split the probing and to-be-probe keyspace. We also need to ensure that
    /// the scan operation will not cause OOM in the future.
    pub(crate) async fn scan(
        &self,
        keyspace: KeySpace,
        lsn: Lsn,
        ctx: &RequestContext,
        io_concurrency: super::storage_layer::IoConcurrency,
    ) -> Result<BTreeMap<Key, Result<Bytes, PageReconstructError>>, GetVectoredError> {
        if !lsn.is_valid() {
            return Err(GetVectoredError::InvalidLsn(lsn));
        }

        trace!(
            "key-value scan request for {:?}@{} from task kind {:?}",
            keyspace,
            lsn,
            ctx.task_kind()
        );

        // We should generalize this into Keyspace::contains in the future.
        for range in &keyspace.ranges {
            if range.start.field1 < METADATA_KEY_BEGIN_PREFIX
                || range.end.field1 > METADATA_KEY_END_PREFIX
            {
                return Err(GetVectoredError::Other(anyhow::anyhow!(
                    "only metadata keyspace can be scanned"
                )));
            }
        }

        let start = crate::metrics::SCAN_LATENCY
            .for_task_kind(ctx.task_kind())
            .map(ScanLatencyOngoingRecording::start_recording);

        let query = VersionedKeySpaceQuery::uniform(keyspace, lsn);

        let vectored_res = self
            .get_vectored_impl(query, &mut ValuesReconstructState::new(io_concurrency), ctx)
            .await;

        if let Some(recording) = start {
            recording.observe();
        }

        vectored_res
    }

    pub(super) async fn get_vectored_impl(
        &self,
        query: VersionedKeySpaceQuery,
        reconstruct_state: &mut ValuesReconstructState,
        ctx: &RequestContext,
    ) -> Result<BTreeMap<Key, Result<Bytes, PageReconstructError>>, GetVectoredError> {
        if query.is_empty() {
            return Ok(BTreeMap::default());
        }

        let read_path = if self.conf.enable_read_path_debugging || ctx.read_path_debug() {
            Some(ReadPath::new(
                query.total_keyspace(),
                query.high_watermark_lsn()?,
            ))
        } else {
            None
        };

        reconstruct_state.read_path = read_path;

        let redo_attempt_type = if ctx.task_kind() == TaskKind::Compaction {
            RedoAttemptType::LegacyCompaction
        } else {
            RedoAttemptType::ReadPage
        };

        let traversal_res: Result<(), _> = {
            let ctx = RequestContextBuilder::from(ctx)
                .perf_span(|crnt_perf_span| {
                    info_span!(
                        target: PERF_TRACE_TARGET,
                        parent: crnt_perf_span,
                        "PLAN_IO",
                    )
                })
                .attached_child();

            self.get_vectored_reconstruct_data(query.clone(), reconstruct_state, &ctx)
                .maybe_perf_instrument(&ctx, |crnt_perf_span| crnt_perf_span.clone())
                .await
        };

        if let Err(err) = traversal_res {
            // Wait for all the spawned IOs to complete.
            // See comments on `spawn_io` inside `storage_layer` for more details.
            let mut collect_futs = std::mem::take(&mut reconstruct_state.keys)
                .into_values()
                .map(|state| state.collect_pending_ios())
                .collect::<FuturesUnordered<_>>();
            while collect_futs.next().await.is_some() {}

            // Enrich the missing key error with the original query.
            if let GetVectoredError::MissingKey(mut missing_err) = err {
                missing_err.enrich(query.clone());
                return Err(GetVectoredError::MissingKey(missing_err));
            }

            return Err(err);
        };

        let layers_visited = reconstruct_state.get_layers_visited();

        let ctx = RequestContextBuilder::from(ctx)
            .perf_span(|crnt_perf_span| {
                info_span!(
                    target: PERF_TRACE_TARGET,
                    parent: crnt_perf_span,
                    "RECONSTRUCT",
                )
            })
            .attached_child();

        let futs = FuturesUnordered::new();
        for (key, state) in std::mem::take(&mut reconstruct_state.keys) {
            let req_lsn_for_key = query.map_key_to_lsn(&key);

            futs.push({
                let walredo_self = self.myself.upgrade().expect("&self method holds the arc");
                let ctx = RequestContextBuilder::from(&ctx)
                    .perf_span(|crnt_perf_span| {
                        info_span!(
                            target: PERF_TRACE_TARGET,
                            parent: crnt_perf_span,
                            "RECONSTRUCT_KEY",
                            key = %key,
                        )
                    })
                    .attached_child();

                async move {
                    assert_eq!(state.situation, ValueReconstructSituation::Complete);

                    let res = state
                        .collect_pending_ios()
                        .maybe_perf_instrument(&ctx, |crnt_perf_span| {
                            info_span!(
                                target: PERF_TRACE_TARGET,
                                parent: crnt_perf_span,
                                "WAIT_FOR_IO_COMPLETIONS",
                            )
                        })
                        .await;

                    let converted = match res {
                        Ok(ok) => ok,
                        Err(err) => {
                            return (key, Err(err));
                        }
                    };
                    DELTAS_PER_READ_GLOBAL.observe(converted.num_deltas() as f64);

                    // The walredo module expects the records to be descending in terms of Lsn.
                    // And we submit the IOs in that order, so, there shuold be no need to sort here.
                    debug_assert!(
                        converted
                            .records
                            .is_sorted_by_key(|(lsn, _)| std::cmp::Reverse(*lsn)),
                        "{converted:?}"
                    );

                    let walredo_deltas = converted.num_deltas();
                    let walredo_res = walredo_self
                        .reconstruct_value(key, req_lsn_for_key, converted, redo_attempt_type)
                        .maybe_perf_instrument(&ctx, |crnt_perf_span| {
                            info_span!(
                                target: PERF_TRACE_TARGET,
                                parent: crnt_perf_span,
                                "WALREDO",
                                deltas = %walredo_deltas,
                            )
                        })
                        .await;

                    (key, walredo_res)
                }
            });
        }

        let results = futs
            .collect::<BTreeMap<Key, Result<Bytes, PageReconstructError>>>()
            .maybe_perf_instrument(&ctx, |crnt_perf_span| crnt_perf_span.clone())
            .await;

        // For aux file keys (v1 or v2) the vectored read path does not return an error
        // when they're missing. Instead they are omitted from the resulting btree
        // (this is a requirement, not a bug). Skip updating the metric in these cases
        // to avoid infinite results.
        if !results.is_empty() {
            if layers_visited >= Self::LAYERS_VISITED_WARN_THRESHOLD {
                let total_keyspace = query.total_keyspace();
                let max_request_lsn = query.high_watermark_lsn().expect("Validated previously");

                static LOG_PACER: Lazy<Mutex<RateLimit>> =
                    Lazy::new(|| Mutex::new(RateLimit::new(Duration::from_secs(60))));
                LOG_PACER.lock().unwrap().call(|| {
                    let num_keys = total_keyspace.total_raw_size();
                    let num_pages = results.len();
                    tracing::info!(
                      shard_id = %self.tenant_shard_id.shard_slug(),
                      lsn = %max_request_lsn,
                      "Vectored read for {total_keyspace} visited {layers_visited} layers. Returned {num_pages}/{num_keys} pages.",
                    );
                });
            }

            // Records the number of layers visited in a few different ways:
            //
            // * LAYERS_PER_READ: all layers count towards every read in the batch, because each
            //   layer directly affects its observed latency.
            //
            // * LAYERS_PER_READ_BATCH: all layers count towards each batch, to get the per-batch
            //   layer visits and access cost.
            //
            // * LAYERS_PER_READ_AMORTIZED: the average layer count per read, to get the amortized
            //   read amplification after batching.
            let layers_visited = layers_visited as f64;
            let avg_layers_visited = layers_visited / results.len() as f64;
            LAYERS_PER_READ_BATCH_GLOBAL.observe(layers_visited);
            for _ in &results {
                self.metrics.layers_per_read.observe(layers_visited);
                LAYERS_PER_READ_GLOBAL.observe(layers_visited);
                LAYERS_PER_READ_AMORTIZED_GLOBAL.observe(avg_layers_visited);
            }
        }

        Ok(results)
    }

    /// Get last or prev record separately. Same as get_last_record_rlsn().last/prev.
    pub(crate) fn get_last_record_lsn(&self) -> Lsn {
        self.last_record_lsn.load().last
    }

    pub(crate) fn get_prev_record_lsn(&self) -> Lsn {
        self.last_record_lsn.load().prev
    }

    /// Atomically get both last and prev.
    pub(crate) fn get_last_record_rlsn(&self) -> RecordLsn {
        self.last_record_lsn.load()
    }

    /// Subscribe to callers of wait_lsn(). The value of the channel is None if there are no
    /// wait_lsn() calls in progress, and Some(Lsn) if there is an active waiter for wait_lsn().
    pub(crate) fn subscribe_for_wait_lsn_updates(&self) -> watch::Receiver<Option<Lsn>> {
        self.last_record_lsn.status_receiver()
    }

    pub(crate) fn get_disk_consistent_lsn(&self) -> Lsn {
        self.disk_consistent_lsn.load()
    }

    /// remote_consistent_lsn from the perspective of the tenant's current generation,
    /// not validated with control plane yet.
    /// See [`Self::get_remote_consistent_lsn_visible`].
    pub(crate) fn get_remote_consistent_lsn_projected(&self) -> Option<Lsn> {
        self.remote_client.remote_consistent_lsn_projected()
    }

    /// remote_consistent_lsn which the tenant is guaranteed not to go backward from,
    /// i.e. a value of remote_consistent_lsn_projected which has undergone
    /// generation validation in the deletion queue.
    pub(crate) fn get_remote_consistent_lsn_visible(&self) -> Option<Lsn> {
        self.remote_client.remote_consistent_lsn_visible()
    }

    /// The sum of the file size of all historic layers in the layer map.
    /// This method makes no distinction between local and remote layers.
    /// Hence, the result **does not represent local filesystem usage**.
    pub(crate) async fn layer_size_sum(&self) -> u64 {
        let guard = self
            .layers
            .read(LayerManagerLockHolder::GetLayerMapInfo)
            .await;
        guard.layer_size_sum()
    }

    pub(crate) fn resident_physical_size(&self) -> u64 {
        self.metrics.resident_physical_size_get()
    }

    pub(crate) fn get_directory_metrics(&self) -> [u64; DirectoryKind::KINDS_NUM] {
        array::from_fn(|idx| self.directory_metrics[idx].load(AtomicOrdering::Relaxed))
    }

    ///
    /// Wait until WAL has been received and processed up to this LSN.
    ///
    /// You should call this before any of the other get_* or list_* functions. Calling
    /// those functions with an LSN that has been processed yet is an error.
    ///
    pub(crate) async fn wait_lsn(
        &self,
        lsn: Lsn,
        who_is_waiting: WaitLsnWaiter<'_>,
        timeout: WaitLsnTimeout,
        ctx: &RequestContext, /* Prepare for use by cancellation */
    ) -> Result<(), WaitLsnError> {
        let state = self.current_state();
        if self.cancel.is_cancelled() || matches!(state, TimelineState::Stopping) {
            return Err(WaitLsnError::Shutdown);
        } else if !matches!(state, TimelineState::Active) {
            return Err(WaitLsnError::BadState(state));
        }

        if cfg!(debug_assertions) {
            match ctx.task_kind() {
                TaskKind::WalReceiverManager
                | TaskKind::WalReceiverConnectionHandler
                | TaskKind::WalReceiverConnectionPoller => {
                    let is_myself = match who_is_waiting {
                        WaitLsnWaiter::Timeline(waiter) => {
                            Weak::ptr_eq(&waiter.myself, &self.myself)
                        }
                        WaitLsnWaiter::Tenant
                        | WaitLsnWaiter::PageService
                        | WaitLsnWaiter::HttpEndpoint
                        | WaitLsnWaiter::BaseBackupCache => unreachable!(
                            "tenant or page_service context are not expected to have task kind {:?}",
                            ctx.task_kind()
                        ),
                    };
                    if is_myself {
                        if let Err(current) = self.last_record_lsn.would_wait_for(lsn) {
                            // walingest is the only one that can advance last_record_lsn; it should make sure to never reach here
                            panic!(
                                "this timeline's walingest task is calling wait_lsn({lsn}) but we only have last_record_lsn={current}; would deadlock"
                            );
                        }
                    } else {
                        // if another  timeline's  is waiting for us, there's no deadlock risk because
                        // our walreceiver task can make progress independent of theirs
                    }
                }
                _ => {}
            }
        }

        let timeout = match timeout {
            WaitLsnTimeout::Custom(t) => t,
            WaitLsnTimeout::Default => self.conf.wait_lsn_timeout,
        };

        let timer = crate::metrics::WAIT_LSN_TIME.start_timer();
        let start_finish_counterpair_guard = self.metrics.wait_lsn_start_finish_counterpair.guard();

        let wait_for_timeout = self.last_record_lsn.wait_for_timeout(lsn, timeout);
        let wait_for_timeout = std::pin::pin!(wait_for_timeout);
        // Use threshold of 1 because even 1 second of wait for ingest is very much abnormal.
        let log_slow_threshold = Duration::from_secs(1);
        // Use period of 10 to avoid flooding logs during an outage that affects all timelines.
        let log_slow_period = Duration::from_secs(10);
        let mut logging_permit = None;
        let wait_for_timeout = monitor_slow_future(
            log_slow_threshold,
            log_slow_period,
            wait_for_timeout,
            |MonitorSlowFutureCallback {
                 ready,
                 is_slow,
                 elapsed_total,
                 elapsed_since_last_callback,
             }| {
                self.metrics
                    .wait_lsn_in_progress_micros
                    .inc_by(u64::try_from(elapsed_since_last_callback.as_micros()).unwrap());
                if !is_slow {
                    return;
                }
                // It's slow, see if we should log it.
                // (We limit the logging to one per invocation per timeline to avoid excessive
                // logging during an extended broker / networking outage that affects all timelines.)
                if logging_permit.is_none() {
                    logging_permit = self.wait_lsn_log_slow.try_acquire().ok();
                }
                if logging_permit.is_none() {
                    return;
                }
                // We log it.
                if ready {
                    info!(
                        "slow wait_lsn completed after {:.3}s",
                        elapsed_total.as_secs_f64()
                    );
                } else {
                    info!(
                        "slow wait_lsn still running for {:.3}s",
                        elapsed_total.as_secs_f64()
                    );
                }
            },
        );
        let res = wait_for_timeout.await;
        // don't count the time spent waiting for lock below, and also in walreceiver.status(), towards the wait_lsn_time_histo
        drop(logging_permit);
        drop(start_finish_counterpair_guard);
        drop(timer);
        match res {
            Ok(()) => Ok(()),
            Err(e) => {
                use utils::seqwait::SeqWaitError::*;
                match e {
                    Shutdown => Err(WaitLsnError::Shutdown),
                    Timeout => {
                        let walreceiver_status = self.walreceiver_status();
                        Err(WaitLsnError::Timeout(format!(
                            "Timed out while waiting for WAL record at LSN {} to arrive, last_record_lsn {} disk consistent LSN={}, WalReceiver status: {}",
                            lsn,
                            self.get_last_record_lsn(),
                            self.get_disk_consistent_lsn(),
                            walreceiver_status,
                        )))
                    }
                }
            }
        }
    }

    pub(crate) fn walreceiver_status(&self) -> String {
        match &*self.walreceiver.lock().unwrap() {
            None => "stopping or stopped".to_string(),
            Some(walreceiver) => match walreceiver.status() {
                Some(status) => status.to_human_readable_string(),
                None => "Not active".to_string(),
            },
        }
    }

    /// Check that it is valid to request operations with that lsn.
    pub(crate) fn check_lsn_is_in_scope(
        &self,
        lsn: Lsn,
        latest_gc_cutoff_lsn: &RcuReadGuard<Lsn>,
    ) -> anyhow::Result<()> {
        ensure!(
            lsn >= **latest_gc_cutoff_lsn,
            "LSN {} is earlier than latest GC cutoff {} (we might've already garbage collected needed data)",
            lsn,
            **latest_gc_cutoff_lsn,
        );
        Ok(())
    }

    /// Initializes an LSN lease. The function will return an error if the requested LSN is less than the `latest_gc_cutoff_lsn`.
    pub(crate) fn init_lsn_lease(
        &self,
        lsn: Lsn,
        length: Duration,
        ctx: &RequestContext,
    ) -> anyhow::Result<LsnLease> {
        self.make_lsn_lease(lsn, length, true, ctx)
    }

    /// Renews a lease at a particular LSN. The requested LSN is not validated against the `latest_gc_cutoff_lsn` when we are in the grace period.
    pub(crate) fn renew_lsn_lease(
        &self,
        lsn: Lsn,
        length: Duration,
        ctx: &RequestContext,
    ) -> anyhow::Result<LsnLease> {
        self.make_lsn_lease(lsn, length, false, ctx)
    }

    /// Obtains a temporary lease blocking garbage collection for the given LSN.
    ///
    /// If we are in `AttachedSingle` mode and is not blocked by the lsn lease deadline, this function will error
    /// if the requesting LSN is less than the `latest_gc_cutoff_lsn` and there is no existing request present.
    ///
    /// If there is an existing lease in the map, the lease will be renewed only if the request extends the lease.
    /// The returned lease is therefore the maximum between the existing lease and the requesting lease.
    fn make_lsn_lease(
        &self,
        lsn: Lsn,
        length: Duration,
        init: bool,
        _ctx: &RequestContext,
    ) -> anyhow::Result<LsnLease> {
        let lease = {
            // Normalize the requested LSN to be aligned, and move to the first record
            // if it points to the beginning of the page (header).
            let lsn = xlog_utils::normalize_lsn(lsn, WAL_SEGMENT_SIZE);

            let mut gc_info = self.gc_info.write().unwrap();
            let planned_cutoff = gc_info.min_cutoff();

            let valid_until = SystemTime::now() + length;

            let entry = gc_info.leases.entry(lsn);

            match entry {
                Entry::Occupied(mut occupied) => {
                    let existing_lease = occupied.get_mut();
                    if valid_until > existing_lease.valid_until {
                        existing_lease.valid_until = valid_until;
                        let dt: DateTime<Utc> = valid_until.into();
                        info!("lease extended to {}", dt);
                    } else {
                        let dt: DateTime<Utc> = existing_lease.valid_until.into();
                        info!("existing lease covers greater length, valid until {}", dt);
                    }

                    existing_lease.clone()
                }
                Entry::Vacant(vacant) => {
                    // Reject already GC-ed LSN if we are in AttachedSingle and
                    // not blocked by the lsn lease deadline.
                    let validate = {
                        let conf = self.tenant_conf.load();
                        conf.location.attach_mode == AttachmentMode::Single
                            && !conf.is_gc_blocked_by_lsn_lease_deadline()
                    };

                    if init || validate {
                        let latest_gc_cutoff_lsn = self.get_applied_gc_cutoff_lsn();
                        if lsn < *latest_gc_cutoff_lsn {
                            bail!(
                                "tried to request an lsn lease for an lsn below the latest gc cutoff. requested at {} gc cutoff {}",
                                lsn,
                                *latest_gc_cutoff_lsn
                            );
                        }
                        if lsn < planned_cutoff {
                            bail!(
                                "tried to request an lsn lease for an lsn below the planned gc cutoff. requested at {} planned gc cutoff {}",
                                lsn,
                                planned_cutoff
                            );
                        }
                    }

                    let dt: DateTime<Utc> = valid_until.into();
                    info!("lease created, valid until {}", dt);
                    vacant.insert(LsnLease { valid_until }).clone()
                }
            }
        };

        Ok(lease)
    }

    /// Freeze the current open in-memory layer. It will be written to disk on next iteration.
    /// Returns the flush request ID which can be awaited with wait_flush_completion().
    #[instrument(skip(self), fields(tenant_id=%self.tenant_shard_id.tenant_id, shard_id=%self.tenant_shard_id.shard_slug(), timeline_id=%self.timeline_id))]
    pub(crate) async fn freeze(&self) -> Result<u64, FlushLayerError> {
        self.freeze0().await
    }

    /// Freeze and flush the open in-memory layer, waiting for it to be written to disk.
    #[instrument(skip(self), fields(tenant_id=%self.tenant_shard_id.tenant_id, shard_id=%self.tenant_shard_id.shard_slug(), timeline_id=%self.timeline_id))]
    pub(crate) async fn freeze_and_flush(&self) -> Result<(), FlushLayerError> {
        self.freeze_and_flush0().await
    }

    /// Freeze the current open in-memory layer. It will be written to disk on next iteration.
    /// Returns the flush request ID which can be awaited with wait_flush_completion().
    pub(crate) async fn freeze0(&self) -> Result<u64, FlushLayerError> {
        let mut g = self.write_lock.lock().await;
        let to_lsn = self.get_last_record_lsn();
        self.freeze_inmem_layer_at(to_lsn, &mut g).await
    }

    // This exists to provide a non-span creating version of `freeze_and_flush` we can call without
    // polluting the span hierarchy.
    pub(crate) async fn freeze_and_flush0(&self) -> Result<(), FlushLayerError> {
        let token = self.freeze0().await?;
        self.wait_flush_completion(token).await
    }

    // Check if an open ephemeral layer should be closed: this provides
    // background enforcement of checkpoint interval if there is no active WAL receiver, to avoid keeping
    // an ephemeral layer open forever when idle.  It also freezes layers if the global limit on
    // ephemeral layer bytes has been breached.
    pub(super) async fn maybe_freeze_ephemeral_layer(&self) {
        let Ok(mut write_guard) = self.write_lock.try_lock() else {
            // If the write lock is held, there is an active wal receiver: rolling open layers
            // is their responsibility while they hold this lock.
            return;
        };

        // FIXME: why not early exit? because before #7927 the state would had been cleared every
        // time, and this was missed.
        // if write_guard.is_none() { return; }

        let Ok(layers_guard) = self.layers.try_read(LayerManagerLockHolder::TryFreezeLayer) else {
            // Don't block if the layer lock is busy
            return;
        };

        let Ok(lm) = layers_guard.layer_map() else {
            return;
        };

        let Some(open_layer) = &lm.open_layer else {
            // If there is no open layer, we have no layer freezing to do.  However, we might need to generate
            // some updates to disk_consistent_lsn and remote_consistent_lsn, in case we ingested some WAL regions
            // that didn't result in writes to this shard.

            // Must not hold the layers lock while waiting for a flush.
            drop(layers_guard);

            let last_record_lsn = self.get_last_record_lsn();
            let disk_consistent_lsn = self.get_disk_consistent_lsn();
            if last_record_lsn > disk_consistent_lsn {
                // We have no open layer, but disk_consistent_lsn is behind the last record: this indicates
                // we are a sharded tenant and have skipped some WAL
                let last_freeze_ts = *self.last_freeze_ts.read().unwrap();
                if last_freeze_ts.elapsed() >= self.get_checkpoint_timeout() {
                    // Only do this if have been layer-less longer than get_checkpoint_timeout, so that a shard
                    // without any data ingested (yet) doesn't write a remote index as soon as it
                    // sees its LSN advance: we only do this if we've been layer-less
                    // for some time.
                    tracing::debug!(
                        "Advancing disk_consistent_lsn past WAL ingest gap {} -> {}",
                        disk_consistent_lsn,
                        last_record_lsn
                    );

                    // The flush loop will update remote consistent LSN as well as disk consistent LSN.
                    // We know there is no open layer, so we can request freezing without actually
                    // freezing anything. This is true even if we have dropped the layers_guard, we
                    // still hold the write_guard.
                    let _ = async {
                        let token = self
                            .freeze_inmem_layer_at(last_record_lsn, &mut write_guard)
                            .await?;
                        self.wait_flush_completion(token).await
                    }
                    .await;
                }
            }

            return;
        };

        let current_size = open_layer.len();

        let current_lsn = self.get_last_record_lsn();

        let checkpoint_distance_override = open_layer.tick();

        if let Some(size_override) = checkpoint_distance_override {
            if current_size > size_override {
                // This is not harmful, but it only happens in relatively rare cases where
                // time-based checkpoints are not happening fast enough to keep the amount of
                // ephemeral data within configured limits.  It's a sign of stress on the system.
                tracing::info!(
                    "Early-rolling open layer at size {current_size} (limit {size_override}) due to dirty data pressure"
                );
            }
        }

        let checkpoint_distance =
            checkpoint_distance_override.unwrap_or(self.get_checkpoint_distance());

        if self.should_roll(
            current_size,
            current_size,
            checkpoint_distance,
            self.get_last_record_lsn(),
            self.last_freeze_at.load(),
            open_layer.get_opened_at(),
        ) {
            match open_layer.info() {
                InMemoryLayerInfo::Frozen { lsn_start, lsn_end } => {
                    // We may reach this point if the layer was already frozen by not yet flushed: flushing
                    // happens asynchronously in the background.
                    tracing::debug!(
                        "Not freezing open layer, it's already frozen ({lsn_start}..{lsn_end})"
                    );
                }
                InMemoryLayerInfo::Open { .. } => {
                    // Upgrade to a write lock and freeze the layer
                    drop(layers_guard);
                    let res = self
                        .freeze_inmem_layer_at(current_lsn, &mut write_guard)
                        .await;

                    if let Err(e) = res {
                        tracing::info!(
                            "failed to flush frozen layer after background freeze: {e:#}"
                        );
                    }
                }
            }
        }
    }

    /// Checks if the internal state of the timeline is consistent with it being able to be offloaded.
    ///
    /// This is neccessary but not sufficient for offloading of the timeline as it might have
    /// child timelines that are not offloaded yet.
    pub(crate) fn can_offload(&self) -> (bool, &'static str) {
        if self.remote_client.is_archived() != Some(true) {
            return (false, "the timeline is not archived");
        }
        if !self.remote_client.no_pending_work() {
            // if the remote client is still processing some work, we can't offload
            return (false, "the upload queue is not drained yet");
        }

        (true, "ok")
    }

    /// Outermost timeline compaction operation; downloads needed layers. Returns whether we have pending
    /// compaction tasks.
    pub(crate) async fn compact(
        self: &Arc<Self>,
        cancel: &CancellationToken,
        flags: EnumSet<CompactFlags>,
        ctx: &RequestContext,
    ) -> Result<CompactionOutcome, CompactionError> {
        let res = self
            .compact_with_options(
                cancel,
                CompactOptions {
                    flags,
                    compact_key_range: None,
                    compact_lsn_range: None,
                    sub_compaction: false,
                    sub_compaction_max_job_size_mb: None,
                },
                ctx,
            )
            .await;
        if let Err(err) = &res {
            log_compaction_error(err, None, cancel.is_cancelled(), false);
        }
        res
    }

    /// Outermost timeline compaction operation; downloads needed layers.
    ///
    /// NB: the cancellation token is usually from a background task, but can also come from a
    /// request task.
    pub(crate) async fn compact_with_options(
        self: &Arc<Self>,
        cancel: &CancellationToken,
        options: CompactOptions,
        ctx: &RequestContext,
    ) -> Result<CompactionOutcome, CompactionError> {
        // Acquire the compaction lock and task semaphore.
        //
        // L0-only compaction uses a separate semaphore (if enabled) to make sure it isn't starved
        // out by other background tasks (including image compaction). We request this via
        // `BackgroundLoopKind::L0Compaction`.
        //
        // Yield for pending L0 compaction while waiting for the semaphore.
        let is_l0_only = options.flags.contains(CompactFlags::OnlyL0Compaction);
        let semaphore_kind = match is_l0_only && self.get_compaction_l0_semaphore() {
            true => BackgroundLoopKind::L0Compaction,
            false => BackgroundLoopKind::Compaction,
        };
        let yield_for_l0 = options.flags.contains(CompactFlags::YieldForL0);
        if yield_for_l0 {
            // If this is an L0 pass, it doesn't make sense to yield for L0.
            debug_assert!(!is_l0_only, "YieldForL0 during L0 pass");
            // If `compaction_l0_first` is disabled, there's no point yielding.
            debug_assert!(self.get_compaction_l0_first(), "YieldForL0 without L0 pass");
        }

        let acquire = async move {
            let guard = self.compaction_lock.lock().await;
            let permit = super::tasks::acquire_concurrency_permit(semaphore_kind, ctx).await;
            (guard, permit)
        };

        let (_guard, _permit) = tokio::select! {
            (guard, permit) = acquire => (guard, permit),
            _ = self.l0_compaction_trigger.notified(), if yield_for_l0 => {
                return Ok(CompactionOutcome::YieldForL0);
            }
            _ = self.cancel.cancelled() => return Ok(CompactionOutcome::Skipped),
            _ = cancel.cancelled() => return Ok(CompactionOutcome::Skipped),
        };

        let last_record_lsn = self.get_last_record_lsn();

        // Last record Lsn could be zero in case the timeline was just created
        if !last_record_lsn.is_valid() {
            warn!(
                "Skipping compaction for potentially just initialized timeline, it has invalid last record lsn: {last_record_lsn}"
            );
            return Ok(CompactionOutcome::Skipped);
        }

        let result = match self.get_compaction_algorithm_settings().kind {
            CompactionAlgorithm::Tiered => {
                self.compact_tiered(cancel, ctx).await?;
                Ok(CompactionOutcome::Done)
            }
            CompactionAlgorithm::Legacy => self.compact_legacy(cancel, options, ctx).await,
        };

        // Signal compaction failure to avoid L0 flush stalls when it's broken.
        // XXX this looks an awful lot like the circuit breaker code? Can we dedupe classification?
        match &result {
            Ok(_) => self.compaction_failed.store(false, AtomicOrdering::Relaxed),
            Err(e) if e.is_cancel(CheckOtherForCancel::No /* XXX flip this to Yes so that all the Other() errors that are cancel don't trip the circuit breaker? */) => {}
            Err(CompactionError::ShuttingDown) => {
                // Covered by the `Err(e) if e.is_cancel()` branch.
            }
            Err(CompactionError::AlreadyRunning(_)) => {
                // Covered by the `Err(e) if e.is_cancel()` branch.
            }
            Err(CompactionError::Other(_)) => {
                self.compaction_failed.store(true, AtomicOrdering::Relaxed)
            }
            Err(CompactionError::CollectKeySpaceError(_)) => {
                // Cancelled errors are covered by the `Err(e) if e.is_cancel()` branch.
                self.compaction_failed.store(true, AtomicOrdering::Relaxed)
            }
        };

        result
    }

    /// Mutate the timeline with a [`TimelineWriter`].
    pub(crate) async fn writer(&self) -> TimelineWriter<'_> {
        TimelineWriter {
            tl: self,
            write_guard: self.write_lock.lock().await,
        }
    }

    pub(crate) fn activate(
        self: &Arc<Self>,
        parent: Arc<crate::tenant::TenantShard>,
        broker_client: BrokerClientChannel,
        background_jobs_can_start: Option<&completion::Barrier>,
        ctx: &RequestContext,
    ) {
        if self.tenant_shard_id.is_shard_zero() {
            // Logical size is only maintained accurately on shard zero.
            self.spawn_initial_logical_size_computation_task(ctx);
        }
        self.launch_wal_receiver(ctx, broker_client);
        self.set_state(TimelineState::Active);
        self.launch_eviction_task(parent, background_jobs_can_start);
    }

    /// After this function returns, there are no timeline-scoped tasks are left running.
    ///
    /// The preferred pattern for is:
    /// - in any spawned tasks, keep Timeline::guard open + Timeline::cancel / child token
    /// - if early shutdown (not just cancellation) of a sub-tree of tasks is required,
    ///   go the extra mile and keep track of JoinHandles
    /// - Keep track of JoinHandles using a passed-down `Arc<Mutex<Option<JoinSet>>>` or similar,
    ///   instead of spawning directly on a runtime. It is a more composable / testable pattern.
    ///
    /// For legacy reasons, we still have multiple tasks spawned using
    /// `task_mgr::spawn(X, Some(tenant_id), Some(timeline_id))`.
    /// We refer to these as "timeline-scoped task_mgr tasks".
    /// Some of these tasks are already sensitive to Timeline::cancel while others are
    /// not sensitive to Timeline::cancel and instead respect [`task_mgr::shutdown_token`]
    /// or [`task_mgr::shutdown_watcher`].
    /// We want to gradually convert the code base away from these.
    ///
    /// Here is an inventory of timeline-scoped task_mgr tasks that are still sensitive to
    /// `task_mgr::shutdown_{token,watcher}` (there are also tenant-scoped and global-scoped
    /// ones that aren't mentioned here):
    /// - [`TaskKind::TimelineDeletionWorker`]
    ///    - NB: also used for tenant deletion
    /// - [`TaskKind::RemoteUploadTask`]`
    /// - [`TaskKind::InitialLogicalSizeCalculation`]
    /// - [`TaskKind::DownloadAllRemoteLayers`] (can we get rid of it?)
    // Inventory of timeline-scoped task_mgr tasks that use spawn but aren't sensitive:
    /// - [`TaskKind::Eviction`]
    /// - [`TaskKind::LayerFlushTask`]
    /// - [`TaskKind::OndemandLogicalSizeCalculation`]
    /// - [`TaskKind::GarbageCollector`] (immediate_gc is timeline-scoped)
    pub(crate) async fn shutdown(&self, mode: ShutdownMode) {
        debug_assert_current_span_has_tenant_and_timeline_id();

        // Regardless of whether we're going to try_freeze_and_flush
        // cancel walreceiver to stop ingesting more data asap.
        //
        // Note that we're accepting a race condition here where we may
        // do the final flush below, before walreceiver observes the
        // cancellation and exits.
        // This means we may open a new InMemoryLayer after the final flush below.
        // Flush loop is also still running for a short while, so, in theory, it
        // could also make its way into the upload queue.
        //
        // If we wait for the shutdown of the walreceiver before moving on to the
        // flush, then that would be avoided. But we don't do it because the
        // walreceiver entertains reads internally, which means that it possibly
        // depends on the download of layers. Layer download is only sensitive to
        // the cancellation of the entire timeline, so cancelling the walreceiver
        // will have no effect on the individual get requests.
        // This would cause problems when there is a lot of ongoing downloads or
        // there is S3 unavailabilities, i.e. detach, deletion, etc would hang,
        // and we can't deallocate resources of the timeline, etc.
        let walreceiver = self.walreceiver.lock().unwrap().take();
        tracing::debug!(
            is_some = walreceiver.is_some(),
            "Waiting for WalReceiverManager..."
        );
        if let Some(walreceiver) = walreceiver {
            walreceiver.cancel().await;
        }
        // ... and inform any waiters for newer LSNs that there won't be any.
        self.last_record_lsn.shutdown();

        if let ShutdownMode::FreezeAndFlush = mode {
            let do_flush = if let Some((open, frozen)) = self
                .layers
                .read(LayerManagerLockHolder::Shutdown)
                .await
                .layer_map()
                .map(|lm| (lm.open_layer.is_some(), lm.frozen_layers.len()))
                .ok()
                .filter(|(open, frozen)| *open || *frozen > 0)
            {
                if self.remote_client.is_archived() == Some(true) {
                    // No point flushing on shutdown for an archived timeline: it is not important
                    // to have it nice and fresh after our restart, and trying to flush here might
                    // race with trying to offload it (which also stops the flush loop)
                    false
                } else {
                    tracing::info!(?open, frozen, "flushing and freezing on shutdown");
                    true
                }
            } else {
                // this is double-shutdown, it'll be a no-op
                true
            };

            // we shut down walreceiver above, so, we won't add anything more
            // to the InMemoryLayer; freeze it and wait for all frozen layers
            // to reach the disk & upload queue, then shut the upload queue and
            // wait for it to drain.
            if do_flush {
                match self.freeze_and_flush().await {
                    Ok(_) => {
                        // drain the upload queue
                        // if we did not wait for completion here, it might be our shutdown process
                        // didn't wait for remote uploads to complete at all, as new tasks can forever
                        // be spawned.
                        //
                        // what is problematic is the shutting down of RemoteTimelineClient, because
                        // obviously it does not make sense to stop while we wait for it, but what
                        // about corner cases like s3 suddenly hanging up?
                        self.remote_client.shutdown().await;
                    }
                    Err(FlushLayerError::Cancelled) => {
                        // this is likely the second shutdown, ignore silently.
                        // TODO: this can be removed once https://github.com/neondatabase/neon/issues/5080
                        debug_assert!(self.cancel.is_cancelled());
                    }
                    Err(e) => {
                        // Non-fatal.  Shutdown is infallible.  Failures to flush just mean that
                        // we have some extra WAL replay to do next time the timeline starts.
                        warn!("failed to freeze and flush: {e:#}");
                    }
                }

                // `self.remote_client.shutdown().await` above should have already flushed everything from the queue, but
                // we also do a final check here to ensure that the queue is empty.
                if !self.remote_client.no_pending_work() {
                    warn!(
                        "still have pending work in remote upload queue, but continuing shutting down anyways"
                    );
                }
            }
        }

        if let ShutdownMode::Reload = mode {
            // drain the upload queue
            self.remote_client.shutdown().await;
            if !self.remote_client.no_pending_work() {
                warn!(
                    "still have pending work in remote upload queue, but continuing shutting down anyways"
                );
            }
        }

        // Signal any subscribers to our cancellation token to drop out
        tracing::debug!("Cancelling CancellationToken");
        self.cancel.cancel();

        // If we have a background task downloading heatmap layers stop it.
        // The background downloads are sensitive to timeline cancellation (done above),
        // so the drain will be immediate.
        self.stop_and_drain_heatmap_layers_download().await;

        // Ensure Prevent new page service requests from starting.
        self.handles.shutdown();

        // Transition the remote_client into a state where it's only useful for timeline deletion.
        // (The deletion use case is why we can't just hook up remote_client to Self::cancel).)
        self.remote_client.stop();

        // As documented in remote_client.stop()'s doc comment, it's our responsibility
        // to shut down the upload queue tasks.
        // TODO: fix that, task management should be encapsulated inside remote_client.
        task_mgr::shutdown_tasks(
            Some(TaskKind::RemoteUploadTask),
            Some(self.tenant_shard_id),
            Some(self.timeline_id),
        )
        .await;

        // TODO: work toward making this a no-op. See this function's doc comment for more context.
        tracing::debug!("Waiting for tasks...");
        task_mgr::shutdown_tasks(None, Some(self.tenant_shard_id), Some(self.timeline_id)).await;

        {
            // Allow any remaining in-memory layers to do cleanup -- until that, they hold the gate
            // open.
            let mut write_guard = self.write_lock.lock().await;
            self.layers
                .write(LayerManagerLockHolder::Shutdown)
                .await
                .shutdown(&mut write_guard);
        }

        // Finally wait until any gate-holders are complete.
        //
        // TODO: once above shutdown_tasks is a no-op, we can close the gate before calling shutdown_tasks
        // and use a TBD variant of shutdown_tasks that asserts that there were no tasks left.
        self.gate.close().await;

        self.metrics.shutdown();
    }

    pub(crate) fn set_state(&self, new_state: TimelineState) {
        match (self.current_state(), new_state) {
            (equal_state_1, equal_state_2) if equal_state_1 == equal_state_2 => {
                info!("Ignoring new state, equal to the existing one: {equal_state_2:?}");
            }
            (st, TimelineState::Loading) => {
                error!("ignoring transition from {st:?} into Loading state");
            }
            (TimelineState::Broken { .. }, new_state) => {
                error!("Ignoring state update {new_state:?} for broken timeline");
            }
            (TimelineState::Stopping, TimelineState::Active) => {
                error!("Not activating a Stopping timeline");
            }
            (_, new_state) => {
                self.state.send_replace(new_state);
            }
        }
    }

    pub(crate) fn set_broken(&self, reason: String) {
        let backtrace_str: String = format!("{}", std::backtrace::Backtrace::force_capture());
        let broken_state = TimelineState::Broken {
            reason,
            backtrace: backtrace_str,
        };
        self.set_state(broken_state);

        // Although the Broken state is not equivalent to shutdown() (shutdown will be called
        // later when this tenant is detach or the process shuts down), firing the cancellation token
        // here avoids the need for other tasks to watch for the Broken state explicitly.
        self.cancel.cancel();
    }

    pub(crate) fn current_state(&self) -> TimelineState {
        self.state.borrow().clone()
    }

    pub(crate) fn is_broken(&self) -> bool {
        matches!(&*self.state.borrow(), TimelineState::Broken { .. })
    }

    pub(crate) fn is_active(&self) -> bool {
        self.current_state() == TimelineState::Active
    }

    pub(crate) fn is_archived(&self) -> Option<bool> {
        self.remote_client.is_archived()
    }

    pub(crate) fn is_invisible(&self) -> Option<bool> {
        self.remote_client.is_invisible()
    }

    pub(crate) fn is_stopping(&self) -> bool {
        self.current_state() == TimelineState::Stopping
    }

    pub(crate) fn subscribe_for_state_updates(&self) -> watch::Receiver<TimelineState> {
        self.state.subscribe()
    }

    pub(crate) async fn wait_to_become_active(
        &self,
        _ctx: &RequestContext, // Prepare for use by cancellation
    ) -> Result<(), TimelineState> {
        let mut receiver = self.state.subscribe();
        loop {
            let current_state = receiver.borrow().clone();
            match current_state {
                TimelineState::Loading => {
                    receiver
                        .changed()
                        .await
                        .expect("holding a reference to self");
                }
                TimelineState::Active => {
                    return Ok(());
                }
                TimelineState::Broken { .. } | TimelineState::Stopping => {
                    // There's no chance the timeline can transition back into ::Active
                    return Err(current_state);
                }
            }
        }
    }

    pub(crate) async fn layer_map_info(
        &self,
        reset: LayerAccessStatsReset,
    ) -> Result<LayerMapInfo, layer_manager::Shutdown> {
        let guard = self
            .layers
            .read(LayerManagerLockHolder::GetLayerMapInfo)
            .await;
        let layer_map = guard.layer_map()?;
        let mut in_memory_layers = Vec::with_capacity(layer_map.frozen_layers.len() + 1);
        if let Some(open_layer) = &layer_map.open_layer {
            in_memory_layers.push(open_layer.info());
        }
        for frozen_layer in &layer_map.frozen_layers {
            in_memory_layers.push(frozen_layer.info());
        }

        let historic_layers = layer_map
            .iter_historic_layers()
            .map(|desc| guard.get_from_desc(&desc).info(reset))
            .collect();

        Ok(LayerMapInfo {
            in_memory_layers,
            historic_layers,
        })
    }

    #[instrument(skip_all, fields(tenant_id = %self.tenant_shard_id.tenant_id, shard_id = %self.tenant_shard_id.shard_slug(), timeline_id = %self.timeline_id))]
    pub(crate) async fn download_layer(
        &self,
        layer_file_name: &LayerName,
        ctx: &RequestContext,
    ) -> Result<Option<bool>, super::storage_layer::layer::DownloadError> {
        let Some(layer) = self
            .find_layer(layer_file_name)
            .await
            .map_err(|e| match e {
                layer_manager::Shutdown => {
                    super::storage_layer::layer::DownloadError::TimelineShutdown
                }
            })?
        else {
            return Ok(None);
        };

        layer.download(ctx).await?;

        Ok(Some(true))
    }

    /// Evict just one layer.
    ///
    /// Returns `Ok(None)` in the case where the layer could not be found by its `layer_file_name`.
    pub(crate) async fn evict_layer(
        &self,
        layer_file_name: &LayerName,
    ) -> anyhow::Result<Option<bool>> {
        let _gate = self
            .gate
            .enter()
            .map_err(|_| anyhow::anyhow!("Shutting down"))?;

        let Some(local_layer) = self.find_layer(layer_file_name).await? else {
            return Ok(None);
        };

        // curl has this by default
        let timeout = std::time::Duration::from_secs(120);

        match local_layer.evict_and_wait(timeout).await {
            Ok(()) => Ok(Some(true)),
            Err(EvictionError::NotFound) => Ok(Some(false)),
            Err(EvictionError::Downloaded) => Ok(Some(false)),
            Err(EvictionError::Timeout) => Ok(Some(false)),
        }
    }

    fn should_roll(
        &self,
        layer_size: u64,
        projected_layer_size: u64,
        checkpoint_distance: u64,
        projected_lsn: Lsn,
        last_freeze_at: Lsn,
        opened_at: Instant,
    ) -> bool {
        let distance = projected_lsn.widening_sub(last_freeze_at);

        // Rolling the open layer can be triggered by:
        // 1. The distance from the last LSN we rolled at. This bounds the amount of WAL that
        //    the safekeepers need to store.  For sharded tenants, we multiply by shard count to
        //    account for how writes are distributed across shards: we expect each node to consume
        //    1/count of the LSN on average.
        // 2. The size of the currently open layer.
        // 3. The time since the last roll. It helps safekeepers to regard pageserver as caught
        //    up and suspend activity.
        if distance >= checkpoint_distance as i128 * self.shard_identity.count.count() as i128 {
            info!(
                "Will roll layer at {} with layer size {} due to LSN distance ({})",
                projected_lsn, layer_size, distance
            );

            true
        } else if projected_layer_size >= checkpoint_distance {
            // NB: this check is relied upon by:
            let _ = IndexEntry::validate_checkpoint_distance;
            info!(
                "Will roll layer at {} with layer size {} due to layer size ({})",
                projected_lsn, layer_size, projected_layer_size
            );

            true
        } else if distance > 0 && opened_at.elapsed() >= self.get_checkpoint_timeout() {
            info!(
                "Will roll layer at {} with layer size {} due to time since first write to the layer ({:?})",
                projected_lsn,
                layer_size,
                opened_at.elapsed()
            );

            true
        } else {
            false
        }
    }

    pub(crate) fn is_basebackup_cache_enabled(&self) -> bool {
        let tenant_conf = self.tenant_conf.load();
        tenant_conf
            .tenant_conf
            .basebackup_cache_enabled
            .unwrap_or(self.conf.default_tenant_conf.basebackup_cache_enabled)
    }

    /// Try to get a basebackup from the on-disk cache.
    pub(crate) async fn get_cached_basebackup(&self, lsn: Lsn) -> Option<tokio::fs::File> {
        self.basebackup_cache
            .get(self.tenant_shard_id.tenant_id, self.timeline_id, lsn)
            .await
    }

    /// Convenience method to attempt fetching a basebackup for the timeline if enabled and safe for
    /// the given request parameters.
    ///
    /// TODO: consider moving this onto GrpcPageServiceHandler once the libpq handler is gone.
    pub async fn get_cached_basebackup_if_enabled(
        &self,
        lsn: Option<Lsn>,
        prev_lsn: Option<Lsn>,
        full: bool,
        replica: bool,
        gzip: bool,
    ) -> Option<tokio::fs::File> {
        if !self.is_basebackup_cache_enabled() || !self.basebackup_cache.is_enabled() {
            return None;
        }
        // We have to know which LSN to fetch the basebackup for.
        let lsn = lsn?;
        // We only cache gzipped, non-full basebackups for primary computes with automatic prev_lsn.
        if prev_lsn.is_some() || full || replica || !gzip {
            return None;
        }
        self.get_cached_basebackup(lsn).await
    }

    /// Prepare basebackup for the given LSN and store it in the basebackup cache.
    /// The method is asynchronous and returns immediately.
    /// The actual basebackup preparation is performed in the background
    /// by the basebackup cache on a best-effort basis.
    pub(crate) fn prepare_basebackup(&self, lsn: Lsn) {
        if !self.is_basebackup_cache_enabled() {
            return;
        }
        if !self.tenant_shard_id.is_shard_zero() {
            // In theory we should never get here, but just in case check it.
            // Preparing basebackup doesn't make sense for shards other than shard zero.
            return;
        }
        if !self.is_active() {
            // May happen during initial timeline creation.
            // Such timeline is not in the global timeline map yet,
            // so basebackup cache will not be able to find it.
            // TODO(diko): We can prepare such timelines in finish_creation().
            return;
        }

        self.basebackup_cache
            .send_prepare(self.tenant_shard_id, self.timeline_id, lsn);
    }
}

/// Number of times we will compute partition within a checkpoint distance.
const REPARTITION_FREQ_IN_CHECKPOINT_DISTANCE: u64 = 10;

// Private functions
impl Timeline {
    pub(crate) fn get_lsn_lease_length(&self) -> Duration {
        let tenant_conf = self.tenant_conf.load();
        tenant_conf
            .tenant_conf
            .lsn_lease_length
            .unwrap_or(self.conf.default_tenant_conf.lsn_lease_length)
    }

    pub(crate) fn get_lsn_lease_length_for_ts(&self) -> Duration {
        let tenant_conf = self.tenant_conf.load();
        tenant_conf
            .tenant_conf
            .lsn_lease_length_for_ts
            .unwrap_or(self.conf.default_tenant_conf.lsn_lease_length_for_ts)
    }

    pub(crate) fn is_gc_blocked_by_lsn_lease_deadline(&self) -> bool {
        let tenant_conf = self.tenant_conf.load();
        tenant_conf.is_gc_blocked_by_lsn_lease_deadline()
    }

    pub(crate) fn get_lazy_slru_download(&self) -> bool {
        let tenant_conf = self.tenant_conf.load();
        tenant_conf
            .tenant_conf
            .lazy_slru_download
            .unwrap_or(self.conf.default_tenant_conf.lazy_slru_download)
    }

    /// Checks if a get page request should get perf tracing
    ///
    /// The configuration priority is: tenant config override, default tenant config,
    /// pageserver config.
    pub(crate) fn is_get_page_request_sampled(&self) -> bool {
        let tenant_conf = self.tenant_conf.load();
        let ratio = tenant_conf
            .tenant_conf
            .sampling_ratio
            .flatten()
            .or(self.conf.default_tenant_conf.sampling_ratio)
            .or(self.conf.tracing.as_ref().map(|t| t.sampling_ratio));

        match ratio {
            Some(r) => {
                if r.numerator == 0 {
                    false
                } else {
                    rand::thread_rng().gen_range(0..r.denominator) < r.numerator
                }
            }
            None => false,
        }
    }

    fn get_checkpoint_distance(&self) -> u64 {
        let tenant_conf = self.tenant_conf.load();
        tenant_conf
            .tenant_conf
            .checkpoint_distance
            .unwrap_or(self.conf.default_tenant_conf.checkpoint_distance)
    }

    fn get_checkpoint_timeout(&self) -> Duration {
        let tenant_conf = self.tenant_conf.load();
        tenant_conf
            .tenant_conf
            .checkpoint_timeout
            .unwrap_or(self.conf.default_tenant_conf.checkpoint_timeout)
    }

    pub(crate) fn get_pitr_interval(&self) -> Duration {
        let tenant_conf = &self.tenant_conf.load().tenant_conf;
        tenant_conf
            .pitr_interval
            .unwrap_or(self.conf.default_tenant_conf.pitr_interval)
    }

    fn get_compaction_period(&self) -> Duration {
        let tenant_conf = self.tenant_conf.load().tenant_conf.clone();
        tenant_conf
            .compaction_period
            .unwrap_or(self.conf.default_tenant_conf.compaction_period)
    }

    fn get_compaction_target_size(&self) -> u64 {
        let tenant_conf = self.tenant_conf.load();
        tenant_conf
            .tenant_conf
            .compaction_target_size
            .unwrap_or(self.conf.default_tenant_conf.compaction_target_size)
    }

    fn get_compaction_threshold(&self) -> usize {
        let tenant_conf = self.tenant_conf.load();
        tenant_conf
            .tenant_conf
            .compaction_threshold
            .unwrap_or(self.conf.default_tenant_conf.compaction_threshold)
    }

    /// Returns `true` if the rel_size_v2 config is enabled. NOTE: the write path and read path
    /// should look at `get_rel_size_v2_status()` to get the actual status of the timeline. It is
    /// possible that the index part persists the state while the config doesn't get persisted.
    pub(crate) fn get_rel_size_v2_enabled(&self) -> bool {
        let tenant_conf = self.tenant_conf.load();
        tenant_conf
            .tenant_conf
            .rel_size_v2_enabled
            .unwrap_or(self.conf.default_tenant_conf.rel_size_v2_enabled)
    }

    pub(crate) fn get_rel_size_v2_status(&self) -> RelSizeMigration {
        self.rel_size_v2_status
            .load()
            .as_ref()
            .map(|s| s.as_ref().clone())
            .unwrap_or(RelSizeMigration::Legacy)
    }

    fn get_compaction_upper_limit(&self) -> usize {
        let tenant_conf = self.tenant_conf.load();
        tenant_conf
            .tenant_conf
            .compaction_upper_limit
            .unwrap_or(self.conf.default_tenant_conf.compaction_upper_limit)
    }

    pub fn get_compaction_l0_first(&self) -> bool {
        let tenant_conf = self.tenant_conf.load().tenant_conf.clone();
        tenant_conf
            .compaction_l0_first
            .unwrap_or(self.conf.default_tenant_conf.compaction_l0_first)
    }

    pub fn get_compaction_l0_semaphore(&self) -> bool {
        let tenant_conf = self.tenant_conf.load().tenant_conf.clone();
        tenant_conf
            .compaction_l0_semaphore
            .unwrap_or(self.conf.default_tenant_conf.compaction_l0_semaphore)
    }

    fn get_l0_flush_delay_threshold(&self) -> Option<usize> {
        // By default, delay L0 flushes at 3x the compaction threshold. The compaction threshold
        // defaults to 10, and L0 compaction is generally able to keep L0 counts below 30.
        const DEFAULT_L0_FLUSH_DELAY_FACTOR: usize = 3;

        // If compaction is disabled, don't delay.
        if self.get_compaction_period() == Duration::ZERO {
            return None;
        }

        let compaction_threshold = self.get_compaction_threshold();
        let tenant_conf = self.tenant_conf.load();
        let l0_flush_delay_threshold = tenant_conf
            .tenant_conf
            .l0_flush_delay_threshold
            .or(self.conf.default_tenant_conf.l0_flush_delay_threshold)
            .unwrap_or(DEFAULT_L0_FLUSH_DELAY_FACTOR * compaction_threshold);

        // 0 disables backpressure.
        if l0_flush_delay_threshold == 0 {
            return None;
        }

        // Clamp the flush delay threshold to the compaction threshold; it doesn't make sense to
        // backpressure flushes below this.
        // TODO: the tenant config should have validation to prevent this instead.
        debug_assert!(l0_flush_delay_threshold >= compaction_threshold);
        Some(max(l0_flush_delay_threshold, compaction_threshold))
    }

    fn get_l0_flush_stall_threshold(&self) -> Option<usize> {
        // Disable L0 stalls by default. Stalling can cause unavailability if L0 compaction isn't
        // responsive, and it can e.g. block on other compaction via the compaction semaphore or
        // sibling timelines. We need more confidence before enabling this.
        const DEFAULT_L0_FLUSH_STALL_FACTOR: usize = 0; // TODO: default to e.g. 5

        // If compaction is disabled, don't stall.
        if self.get_compaction_period() == Duration::ZERO {
            return None;
        }

        // If compaction is failing, don't stall and try to keep the tenant alive. This may not be a
        // good idea: read amp can grow unbounded, leading to terrible performance, and we may take
        // on unbounded compaction debt that can take a long time to fix once compaction comes back
        // online. At least we'll delay flushes, slowing down the growth and buying some time.
        if self.compaction_failed.load(AtomicOrdering::Relaxed) {
            return None;
        }

        let compaction_threshold = self.get_compaction_threshold();
        let tenant_conf = self.tenant_conf.load();
        let l0_flush_stall_threshold = tenant_conf
            .tenant_conf
            .l0_flush_stall_threshold
            .or(self.conf.default_tenant_conf.l0_flush_stall_threshold);

        // Tests sometimes set compaction_threshold=1 to generate lots of layer files, and don't
        // handle the 20-second compaction delay. Some (e.g. `test_backward_compatibility`) can't
        // easily adjust the L0 backpressure settings, so just disable stalls in this case.
        if cfg!(feature = "testing")
            && compaction_threshold == 1
            && l0_flush_stall_threshold.is_none()
        {
            return None;
        }

        let l0_flush_stall_threshold = l0_flush_stall_threshold
            .unwrap_or(DEFAULT_L0_FLUSH_STALL_FACTOR * compaction_threshold);

        // 0 disables backpressure.
        if l0_flush_stall_threshold == 0 {
            return None;
        }

        // Clamp the flush stall threshold to the compaction threshold; it doesn't make sense to
        // backpressure flushes below this.
        // TODO: the tenant config should have validation to prevent this instead.
        debug_assert!(l0_flush_stall_threshold >= compaction_threshold);
        Some(max(l0_flush_stall_threshold, compaction_threshold))
    }

    fn get_image_creation_threshold(&self) -> usize {
        let tenant_conf = self.tenant_conf.load();
        tenant_conf
            .tenant_conf
            .image_creation_threshold
            .unwrap_or(self.conf.default_tenant_conf.image_creation_threshold)
    }

    fn get_compaction_algorithm_settings(&self) -> CompactionAlgorithmSettings {
        let tenant_conf = &self.tenant_conf.load();
        tenant_conf
            .tenant_conf
            .compaction_algorithm
            .as_ref()
            .unwrap_or(&self.conf.default_tenant_conf.compaction_algorithm)
            .clone()
    }

    pub fn get_compaction_shard_ancestor(&self) -> bool {
        let tenant_conf = self.tenant_conf.load();
        tenant_conf
            .tenant_conf
            .compaction_shard_ancestor
            .unwrap_or(self.conf.default_tenant_conf.compaction_shard_ancestor)
    }

    fn get_eviction_policy(&self) -> EvictionPolicy {
        let tenant_conf = self.tenant_conf.load();
        tenant_conf
            .tenant_conf
            .eviction_policy
            .unwrap_or(self.conf.default_tenant_conf.eviction_policy)
    }

    fn get_evictions_low_residence_duration_metric_threshold(
        tenant_conf: &pageserver_api::models::TenantConfig,
        default_tenant_conf: &pageserver_api::config::TenantConfigToml,
    ) -> Duration {
        tenant_conf
            .evictions_low_residence_duration_metric_threshold
            .unwrap_or(default_tenant_conf.evictions_low_residence_duration_metric_threshold)
    }

    fn get_image_layer_creation_check_threshold(&self) -> u8 {
        let tenant_conf = self.tenant_conf.load();
        tenant_conf
            .tenant_conf
            .image_layer_creation_check_threshold
            .unwrap_or(
                self.conf
                    .default_tenant_conf
                    .image_layer_creation_check_threshold,
            )
    }

    fn get_gc_compaction_settings(&self) -> GcCompactionCombinedSettings {
        let tenant_conf = &self.tenant_conf.load();
        let gc_compaction_enabled = tenant_conf
            .tenant_conf
            .gc_compaction_enabled
            .unwrap_or(self.conf.default_tenant_conf.gc_compaction_enabled);
        let gc_compaction_verification = tenant_conf
            .tenant_conf
            .gc_compaction_verification
            .unwrap_or(self.conf.default_tenant_conf.gc_compaction_verification);
        let gc_compaction_initial_threshold_kb = tenant_conf
            .tenant_conf
            .gc_compaction_initial_threshold_kb
            .unwrap_or(
                self.conf
                    .default_tenant_conf
                    .gc_compaction_initial_threshold_kb,
            );
        let gc_compaction_ratio_percent = tenant_conf
            .tenant_conf
            .gc_compaction_ratio_percent
            .unwrap_or(self.conf.default_tenant_conf.gc_compaction_ratio_percent);
        GcCompactionCombinedSettings {
            gc_compaction_enabled,
            gc_compaction_verification,
            gc_compaction_initial_threshold_kb,
            gc_compaction_ratio_percent,
        }
    }

    fn get_image_creation_preempt_threshold(&self) -> usize {
        let tenant_conf = self.tenant_conf.load();
        tenant_conf
            .tenant_conf
            .image_creation_preempt_threshold
            .unwrap_or(
                self.conf
                    .default_tenant_conf
                    .image_creation_preempt_threshold,
            )
    }

    pub(super) fn tenant_conf_updated(&self, new_conf: &AttachedTenantConf) {
        // NB: Most tenant conf options are read by background loops, so,
        // changes will automatically be picked up.

        // The threshold is embedded in the metric. So, we need to update it.
        {
            let new_threshold = Self::get_evictions_low_residence_duration_metric_threshold(
                &new_conf.tenant_conf,
                &self.conf.default_tenant_conf,
            );

            let tenant_id_str = self.tenant_shard_id.tenant_id.to_string();
            let shard_id_str = format!("{}", self.tenant_shard_id.shard_slug());

            let timeline_id_str = self.timeline_id.to_string();

            self.remote_client.update_config(&new_conf.location);

            let mut rel_size_cache = self.rel_size_snapshot_cache.lock().unwrap();
            if let Some(new_capacity) = new_conf.tenant_conf.relsize_snapshot_cache_capacity {
                if new_capacity != rel_size_cache.capacity() {
                    rel_size_cache.set_capacity(new_capacity);
                }
            }

            self.metrics
                .evictions_with_low_residence_duration
                .write()
                .unwrap()
                .change_threshold(
                    &tenant_id_str,
                    &shard_id_str,
                    &timeline_id_str,
                    new_threshold,
                );
        }
    }

    /// Open a Timeline handle.
    ///
    /// Loads the metadata for the timeline into memory, but not the layer map.
    #[allow(clippy::too_many_arguments)]
    pub(super) fn new(
        conf: &'static PageServerConf,
        tenant_conf: Arc<ArcSwap<AttachedTenantConf>>,
        metadata: &TimelineMetadata,
        previous_heatmap: Option<PreviousHeatmap>,
        ancestor: Option<Arc<Timeline>>,
        timeline_id: TimelineId,
        tenant_shard_id: TenantShardId,
        generation: Generation,
        shard_identity: ShardIdentity,
        walredo_mgr: Option<Arc<super::WalRedoManager>>,
        resources: TimelineResources,
        pg_version: PgMajorVersion,
        state: TimelineState,
        attach_wal_lag_cooldown: Arc<OnceLock<WalLagCooldown>>,
        create_idempotency: crate::tenant::CreateTimelineIdempotency,
        gc_compaction_state: Option<GcCompactionState>,
        rel_size_v2_status: Option<RelSizeMigration>,
        cancel: CancellationToken,
    ) -> Arc<Self> {
        let disk_consistent_lsn = metadata.disk_consistent_lsn();
        let (state, _) = watch::channel(state);

        let (layer_flush_start_tx, _) = tokio::sync::watch::channel((0, disk_consistent_lsn));
        let (layer_flush_done_tx, _) = tokio::sync::watch::channel((0, Ok(())));

        let evictions_low_residence_duration_metric_threshold = {
            let loaded_tenant_conf = tenant_conf.load();
            Self::get_evictions_low_residence_duration_metric_threshold(
                &loaded_tenant_conf.tenant_conf,
                &conf.default_tenant_conf,
            )
        };

        if let Some(ancestor) = &ancestor {
            let mut ancestor_gc_info = ancestor.gc_info.write().unwrap();
            // If we construct an explicit timeline object, it's obviously not offloaded
            let is_offloaded = MaybeOffloaded::No;
            ancestor_gc_info.insert_child(timeline_id, metadata.ancestor_lsn(), is_offloaded);
        }

        let relsize_snapshot_cache_capacity = {
            let loaded_tenant_conf = tenant_conf.load();
            loaded_tenant_conf
                .tenant_conf
                .relsize_snapshot_cache_capacity
                .unwrap_or(conf.default_tenant_conf.relsize_snapshot_cache_capacity)
        };

        Arc::new_cyclic(|myself| {
            let metrics = Arc::new(TimelineMetrics::new(
                &tenant_shard_id,
                &timeline_id,
                crate::metrics::EvictionsWithLowResidenceDurationBuilder::new(
                    "mtime",
                    evictions_low_residence_duration_metric_threshold,
                ),
            ));
            let aux_file_metrics = metrics.aux_file_size_gauge.clone();

            let mut result = Timeline {
                conf,
                tenant_conf,
                myself: myself.clone(),
                timeline_id,
                tenant_shard_id,
                generation,
                shard_identity,
                pg_version,
                layers: Default::default(),
                gc_compaction_layer_update_lock: tokio::sync::RwLock::new(()),

                walredo_mgr,
                walreceiver: Mutex::new(None),

                remote_client: Arc::new(resources.remote_client),

                // initialize in-memory 'last_record_lsn' from 'disk_consistent_lsn'.
                last_record_lsn: SeqWait::new(RecordLsn {
                    last: disk_consistent_lsn,
                    prev: metadata.prev_record_lsn().unwrap_or(Lsn(0)),
                }),
                disk_consistent_lsn: AtomicLsn::new(disk_consistent_lsn.0),

                gc_compaction_state: ArcSwap::new(Arc::new(gc_compaction_state)),

                last_freeze_at: AtomicLsn::new(disk_consistent_lsn.0),
                last_freeze_ts: RwLock::new(Instant::now()),

                loaded_at: (disk_consistent_lsn, SystemTime::now()),

                ancestor_timeline: ancestor,
                ancestor_lsn: metadata.ancestor_lsn(),

                metrics,

                query_metrics: crate::metrics::SmgrQueryTimePerTimeline::new(
                    &tenant_shard_id,
                    &timeline_id,
                    resources.pagestream_throttle_metrics,
                ),

                directory_metrics: array::from_fn(|_| AtomicU64::new(0)),
                directory_metrics_inited: array::from_fn(|_| AtomicBool::new(false)),

                flush_loop_state: Mutex::new(FlushLoopState::NotStarted),

                layer_flush_start_tx,
                layer_flush_done_tx,

                write_lock: tokio::sync::Mutex::new(None),

                gc_info: std::sync::RwLock::new(GcInfo::default()),

                last_image_layer_creation_status: ArcSwap::new(Arc::new(
                    LastImageLayerCreationStatus::default(),
                )),

                applied_gc_cutoff_lsn: Rcu::new(metadata.latest_gc_cutoff_lsn()),
                initdb_lsn: metadata.initdb_lsn(),

                current_logical_size: if disk_consistent_lsn.is_valid() {
                    // we're creating timeline data with some layer files existing locally,
                    // need to recalculate timeline's logical size based on data in the layers.
                    LogicalSize::deferred_initial(disk_consistent_lsn)
                } else {
                    // we're creating timeline data without any layers existing locally,
                    // initial logical size is 0.
                    LogicalSize::empty_initial()
                },

                partitioning: GuardArcSwap::new((
                    (KeyPartitioning::new(), KeyPartitioning::new().into_sparse()),
                    Lsn(0),
                )),
                repartition_threshold: 0,
                last_image_layer_creation_check_at: AtomicLsn::new(0),
                last_image_layer_creation_check_instant: Mutex::new(None),

                last_received_wal: Mutex::new(None),
                rel_size_latest_cache: RwLock::new(HashMap::new()),
                rel_size_snapshot_cache: Mutex::new(LruCache::new(relsize_snapshot_cache_capacity)),

                download_all_remote_layers_task_info: RwLock::new(None),

                state,

                eviction_task_timeline_state: tokio::sync::Mutex::new(
                    EvictionTaskTimelineState::default(),
                ),
                delete_progress: TimelineDeleteProgress::default(),

                cancel,
                gate: Gate::default(),

                compaction_lock: tokio::sync::Mutex::default(),
                compaction_failed: AtomicBool::default(),
                l0_compaction_trigger: resources.l0_compaction_trigger,
                gc_lock: tokio::sync::Mutex::default(),

                standby_horizon: AtomicLsn::new(0),

                pagestream_throttle: resources.pagestream_throttle,

                aux_file_size_estimator: AuxFileSizeEstimator::new(aux_file_metrics),

                #[cfg(test)]
                extra_test_dense_keyspace: ArcSwap::new(Arc::new(KeySpace::default())),

                l0_flush_global_state: resources.l0_flush_global_state,

                handles: Default::default(),

                attach_wal_lag_cooldown,

                create_idempotency,

                page_trace: Default::default(),

                previous_heatmap: ArcSwapOption::from_pointee(previous_heatmap),

                heatmap_layers_downloader: Mutex::new(None),

                rel_size_v2_status: ArcSwapOption::from_pointee(rel_size_v2_status),

                wait_lsn_log_slow: tokio::sync::Semaphore::new(1),

                basebackup_cache: resources.basebackup_cache,

                feature_resolver: resources.feature_resolver,
            };

            result.repartition_threshold =
                result.get_checkpoint_distance() / REPARTITION_FREQ_IN_CHECKPOINT_DISTANCE;

            result
                .metrics
                .last_record_lsn_gauge
                .set(disk_consistent_lsn.0 as i64);
            result
        })
    }

    pub(super) fn maybe_spawn_flush_loop(self: &Arc<Self>) {
        let Ok(guard) = self.gate.enter() else {
            info!("cannot start flush loop when the timeline gate has already been closed");
            return;
        };
        let mut flush_loop_state = self.flush_loop_state.lock().unwrap();
        match *flush_loop_state {
            FlushLoopState::NotStarted => (),
            FlushLoopState::Running { .. } => {
                info!(
                    "skipping attempt to start flush_loop twice {}/{}",
                    self.tenant_shard_id, self.timeline_id
                );
                return;
            }
            FlushLoopState::Exited => {
                info!(
                    "ignoring attempt to restart exited flush_loop {}/{}",
                    self.tenant_shard_id, self.timeline_id
                );
                return;
            }
        }

        let layer_flush_start_rx = self.layer_flush_start_tx.subscribe();
        let self_clone = Arc::clone(self);

        debug!("spawning flush loop");
        *flush_loop_state = FlushLoopState::Running {
            #[cfg(test)]
            expect_initdb_optimization: false,
            #[cfg(test)]
            initdb_optimization_count: 0,
        };
        task_mgr::spawn(
            task_mgr::BACKGROUND_RUNTIME.handle(),
            task_mgr::TaskKind::LayerFlushTask,
            self.tenant_shard_id,
            Some(self.timeline_id),
            "layer flush task",
            async move {
                let _guard = guard;
                let background_ctx = RequestContext::todo_child(TaskKind::LayerFlushTask, DownloadBehavior::Error).with_scope_timeline(&self_clone);
                self_clone.flush_loop(layer_flush_start_rx, &background_ctx).await;
                let mut flush_loop_state = self_clone.flush_loop_state.lock().unwrap();
                assert!(matches!(*flush_loop_state, FlushLoopState::Running{..}));
                *flush_loop_state  = FlushLoopState::Exited;
                Ok(())
            }
            .instrument(info_span!(parent: None, "layer flush task", tenant_id = %self.tenant_shard_id.tenant_id, shard_id = %self.tenant_shard_id.shard_slug(), timeline_id = %self.timeline_id))
        );
    }

    pub(crate) fn update_gc_compaction_state(
        &self,
        gc_compaction_state: GcCompactionState,
    ) -> anyhow::Result<()> {
        self.gc_compaction_state
            .store(Arc::new(Some(gc_compaction_state.clone())));
        self.remote_client
            .schedule_index_upload_for_gc_compaction_state_update(gc_compaction_state)
    }

    pub(crate) fn update_rel_size_v2_status(
        &self,
        rel_size_v2_status: RelSizeMigration,
    ) -> anyhow::Result<()> {
        self.rel_size_v2_status
            .store(Some(Arc::new(rel_size_v2_status.clone())));
        self.remote_client
            .schedule_index_upload_for_rel_size_v2_status_update(rel_size_v2_status)
    }

    pub(crate) fn get_gc_compaction_state(&self) -> Option<GcCompactionState> {
        self.gc_compaction_state.load_full().as_ref().clone()
    }

    /// Creates and starts the wal receiver.
    ///
    /// This function is expected to be called at most once per Timeline's lifecycle
    /// when the timeline is activated.
    fn launch_wal_receiver(
        self: &Arc<Self>,
        ctx: &RequestContext,
        broker_client: BrokerClientChannel,
    ) {
        info!(
            "launching WAL receiver for timeline {} of tenant {}",
            self.timeline_id, self.tenant_shard_id
        );

        let tenant_conf = self.tenant_conf.load();
        let wal_connect_timeout = tenant_conf
            .tenant_conf
            .walreceiver_connect_timeout
            .unwrap_or(self.conf.default_tenant_conf.walreceiver_connect_timeout);
        let lagging_wal_timeout = tenant_conf
            .tenant_conf
            .lagging_wal_timeout
            .unwrap_or(self.conf.default_tenant_conf.lagging_wal_timeout);
        let max_lsn_wal_lag = tenant_conf
            .tenant_conf
            .max_lsn_wal_lag
            .unwrap_or(self.conf.default_tenant_conf.max_lsn_wal_lag);

        let mut guard = self.walreceiver.lock().unwrap();
        assert!(
            guard.is_none(),
            "multiple launches / re-launches of WAL receiver are not supported"
        );

        let protocol = PostgresClientProtocol::Interpreted {
            format: utils::postgres_client::InterpretedFormat::Protobuf,
            compression: Some(utils::postgres_client::Compression::Zstd { level: 1 }),
        };

        *guard = Some(WalReceiver::start(
            Arc::clone(self),
            WalReceiverConf {
                protocol,
                wal_connect_timeout,
                lagging_wal_timeout,
                max_lsn_wal_lag,
                auth_token: crate::config::SAFEKEEPER_AUTH_TOKEN.get().cloned(),
                availability_zone: self.conf.availability_zone.clone(),
                ingest_batch_size: self.conf.ingest_batch_size,
                validate_wal_contiguity: self.conf.validate_wal_contiguity,
            },
            broker_client,
            ctx,
        ));
    }

    /// Initialize with an empty layer map. Used when creating a new timeline.
    pub(super) fn init_empty_layer_map(&self, start_lsn: Lsn) {
        let mut layers = self.layers.try_write(LayerManagerLockHolder::Init).expect(
            "in the context where we call this function, no other task has access to the object",
        );
        layers
            .open_mut()
            .expect("in this context the LayerManager must still be open")
            .initialize_empty(Lsn(start_lsn.0));
    }

    /// Scan the timeline directory, cleanup, populate the layer map, and schedule uploads for local-only
    /// files.
    pub(super) async fn load_layer_map(
        &self,
        disk_consistent_lsn: Lsn,
        index_part: IndexPart,
    ) -> anyhow::Result<()> {
        use LayerName::*;
        use init::Decision::*;
        use init::{Discovered, DismissedLayer};

        let mut guard = self
            .layers
            .write(LayerManagerLockHolder::LoadLayerMap)
            .await;

        let timer = self.metrics.load_layer_map_histo.start_timer();

        // Scan timeline directory and create ImageLayerName and DeltaFilename
        // structs representing all files on disk
        let timeline_path = self
            .conf
            .timeline_path(&self.tenant_shard_id, &self.timeline_id);
        let conf = self.conf;
        let span = tracing::Span::current();

        // Copy to move into the task we're about to spawn
        let this = self.myself.upgrade().expect("&self method holds the arc");

        let (loaded_layers, needs_cleanup, total_physical_size) = tokio::task::spawn_blocking({
            move || {
                let _g = span.entered();
                let discovered = init::scan_timeline_dir(&timeline_path)?;
                let mut discovered_layers = Vec::with_capacity(discovered.len());
                let mut unrecognized_files = Vec::new();

                let mut path = timeline_path;

                for discovered in discovered {
                    let (name, kind) = match discovered {
                        Discovered::Layer(layer_file_name, local_metadata) => {
                            discovered_layers.push((layer_file_name, local_metadata));
                            continue;
                        }
                        Discovered::IgnoredBackup(path) => {
                            std::fs::remove_file(path)
                                .or_else(fs_ext::ignore_not_found)
                                .fatal_err("Removing .old file");
                            continue;
                        }
                        Discovered::Unknown(file_name) => {
                            // we will later error if there are any
                            unrecognized_files.push(file_name);
                            continue;
                        }
                        Discovered::Ephemeral(name) => (name, "old ephemeral file"),
                        Discovered::Temporary(name) => (name, "temporary timeline file"),
                        Discovered::TemporaryDownload(name) => (name, "temporary download"),
                    };
                    path.push(Utf8Path::new(&name));
                    init::cleanup(&path, kind)?;
                    path.pop();
                }

                if !unrecognized_files.is_empty() {
                    // assume that if there are any there are many many.
                    let n = unrecognized_files.len();
                    let first = &unrecognized_files[..n.min(10)];
                    anyhow::bail!(
                        "unrecognized files in timeline dir (total {n}), first 10: {first:?}"
                    );
                }

                let decided = init::reconcile(discovered_layers, &index_part, disk_consistent_lsn);

                let mut loaded_layers = Vec::new();
                let mut needs_cleanup = Vec::new();
                let mut total_physical_size = 0;

                for (name, decision) in decided {
                    let decision = match decision {
                        Ok(decision) => decision,
                        Err(DismissedLayer::Future { local }) => {
                            if let Some(local) = local {
                                init::cleanup_future_layer(
                                    &local.local_path,
                                    &name,
                                    disk_consistent_lsn,
                                )?;
                            }
                            needs_cleanup.push(name);
                            continue;
                        }
                        Err(DismissedLayer::LocalOnly(local)) => {
                            init::cleanup_local_only_file(&name, &local)?;
                            // this file never existed remotely, we will have to do rework
                            continue;
                        }
                        Err(DismissedLayer::BadMetadata(local)) => {
                            init::cleanup_local_file_for_remote(&local)?;
                            // this file never existed remotely, we will have to do rework
                            continue;
                        }
                    };

                    match &name {
                        Delta(d) => assert!(d.lsn_range.end <= disk_consistent_lsn + 1),
                        Image(i) => assert!(i.lsn <= disk_consistent_lsn),
                    }

                    tracing::debug!(layer=%name, ?decision, "applied");

                    let layer = match decision {
                        Resident { local, remote } => {
                            total_physical_size += local.file_size;
                            Layer::for_resident(conf, &this, local.local_path, name, remote)
                                .drop_eviction_guard()
                        }
                        Evicted(remote) => Layer::for_evicted(conf, &this, name, remote),
                    };

                    loaded_layers.push(layer);
                }
                Ok((loaded_layers, needs_cleanup, total_physical_size))
            }
        })
        .await
        .map_err(anyhow::Error::new)
        .and_then(|x| x)?;

        let num_layers = loaded_layers.len();

        guard
            .open_mut()
            .expect("layermanager must be open during init")
            .initialize_local_layers(loaded_layers, disk_consistent_lsn + 1);

        self.remote_client
            .schedule_layer_file_deletion(&needs_cleanup)?;
        self.remote_client
            .schedule_index_upload_for_file_changes()?;
        // This barrier orders above DELETEs before any later operations.
        // This is critical because code executing after the barrier might
        // create again objects with the same key that we just scheduled for deletion.
        // For example, if we just scheduled deletion of an image layer "from the future",
        // later compaction might run again and re-create the same image layer.
        // "from the future" here means an image layer whose LSN is > IndexPart::disk_consistent_lsn.
        // "same" here means same key range and LSN.
        //
        // Without a barrier between above DELETEs and the re-creation's PUTs,
        // the upload queue may execute the PUT first, then the DELETE.
        // In our example, we will end up with an IndexPart referencing a non-existent object.
        //
        // 1. a future image layer is created and uploaded
        // 2. ps restart
        // 3. the future layer from (1) is deleted during load layer map
        // 4. image layer is re-created and uploaded
        // 5. deletion queue would like to delete (1) but actually deletes (4)
        // 6. delete by name works as expected, but it now deletes the wrong (later) version
        //
        // See https://github.com/neondatabase/neon/issues/5878
        //
        // NB: generation numbers naturally protect against this because they disambiguate
        //     (1) and (4)
        // TODO: this is basically a no-op now, should we remove it?
        self.remote_client.schedule_barrier()?;
        // TenantShard::create_timeline will wait for these uploads to happen before returning, or
        // on retry.

        info!(
            "loaded layer map with {} layers at {}, total physical size: {}",
            num_layers, disk_consistent_lsn, total_physical_size
        );

        timer.stop_and_record();
        Ok(())
    }

    /// Retrieve current logical size of the timeline.
    ///
    /// The size could be lagging behind the actual number, in case
    /// the initial size calculation has not been run (gets triggered on the first size access).
    ///
    /// return size and boolean flag that shows if the size is exact
    pub(crate) fn get_current_logical_size(
        self: &Arc<Self>,
        priority: GetLogicalSizePriority,
        ctx: &RequestContext,
    ) -> logical_size::CurrentLogicalSize {
        if !self.tenant_shard_id.is_shard_zero() {
            // Logical size is only accurately maintained on shard zero: when called elsewhere, for example
            // when HTTP API is serving a GET for timeline zero, return zero
            return logical_size::CurrentLogicalSize::Approximate(logical_size::Approximate::zero());
        }

        let current_size = self.current_logical_size.current_size();
        debug!("Current size: {current_size:?}");

        match (current_size.accuracy(), priority) {
            (logical_size::Accuracy::Exact, _) => (), // nothing to do
            (logical_size::Accuracy::Approximate, GetLogicalSizePriority::Background) => {
                // background task will eventually deliver an exact value, we're in no rush
            }
            (logical_size::Accuracy::Approximate, GetLogicalSizePriority::User) => {
                // background task is not ready, but user is asking for it now;
                // => make the background task skip the line
                // (The alternative would be to calculate the size here, but,
                //  it can actually take a long time if the user has a lot of rels.
                //  And we'll inevitable need it again; So, let the background task do the work.)
                match self
                    .current_logical_size
                    .cancel_wait_for_background_loop_concurrency_limit_semaphore
                    .get()
                {
                    Some(cancel) => cancel.cancel(),
                    None => {
                        match self.current_state() {
                            TimelineState::Broken { .. } | TimelineState::Stopping => {
                                // Can happen when timeline detail endpoint is used when deletion is ongoing (or its broken).
                                // Don't make noise.
                            }
                            TimelineState::Loading => {
                                // Import does not return an activated timeline.
                                info!(
                                    "discarding priority boost for logical size calculation because timeline is not yet active"
                                );
                            }
                            TimelineState::Active => {
                                // activation should be setting the once cell
                                warn!(
                                    "unexpected: cancel_wait_for_background_loop_concurrency_limit_semaphore not set, priority-boosting of logical size calculation will not work"
                                );
                                debug_assert!(false);
                            }
                        }
                    }
                }
            }
        }

        if let CurrentLogicalSize::Approximate(_) = &current_size {
            if ctx.task_kind() == TaskKind::WalReceiverConnectionHandler {
                let first = self
                    .current_logical_size
                    .did_return_approximate_to_walreceiver
                    .compare_exchange(
                        false,
                        true,
                        AtomicOrdering::Relaxed,
                        AtomicOrdering::Relaxed,
                    )
                    .is_ok();
                if first {
                    crate::metrics::initial_logical_size::TIMELINES_WHERE_WALRECEIVER_GOT_APPROXIMATE_SIZE.inc();
                }
            }
        }

        current_size
    }

    fn spawn_initial_logical_size_computation_task(self: &Arc<Self>, ctx: &RequestContext) {
        let Some(initial_part_end) = self.current_logical_size.initial_part_end else {
            // nothing to do for freshly created timelines;
            assert_eq!(
                self.current_logical_size.current_size().accuracy(),
                logical_size::Accuracy::Exact,
            );
            self.current_logical_size.initialized.add_permits(1);
            return;
        };

        let cancel_wait_for_background_loop_concurrency_limit_semaphore = CancellationToken::new();
        let token = cancel_wait_for_background_loop_concurrency_limit_semaphore.clone();
        self.current_logical_size
            .cancel_wait_for_background_loop_concurrency_limit_semaphore.set(token)
            .expect("initial logical size calculation task must be spawned exactly once per Timeline object");

        let self_clone = Arc::clone(self);
        let background_ctx = ctx.detached_child(
            TaskKind::InitialLogicalSizeCalculation,
            DownloadBehavior::Download,
        );
        task_mgr::spawn(
            task_mgr::BACKGROUND_RUNTIME.handle(),
            task_mgr::TaskKind::InitialLogicalSizeCalculation,
            self.tenant_shard_id,
            Some(self.timeline_id),
            "initial size calculation",
            // NB: don't log errors here, task_mgr will do that.
            async move {
                self_clone
                    .initial_logical_size_calculation_task(
                        initial_part_end,
                        cancel_wait_for_background_loop_concurrency_limit_semaphore,
                        background_ctx,
                    )
                    .await;
                Ok(())
            }
            .instrument(info_span!(parent: None, "initial_size_calculation", tenant_id=%self.tenant_shard_id.tenant_id, shard_id=%self.tenant_shard_id.shard_slug(), timeline_id=%self.timeline_id)),
        );
    }

    /// # Cancellation
    ///
    /// This method is sensitive to `Timeline::cancel`.
    ///
    /// It is _not_ sensitive to task_mgr::shutdown_token().
    ///
    /// # Cancel-Safety
    ///
    /// It does Timeline IO, hence this should be polled to completion because
    /// we could be leaving in-flight IOs behind, which is safe, but annoying
    /// to reason about.
    async fn initial_logical_size_calculation_task(
        self: Arc<Self>,
        initial_part_end: Lsn,
        skip_concurrency_limiter: CancellationToken,
        background_ctx: RequestContext,
    ) {
        scopeguard::defer! {
            // Irrespective of the outcome of this operation, we should unblock anyone waiting for it.
            self.current_logical_size.initialized.add_permits(1);
        }

        let try_once = |attempt: usize| {
            let background_ctx = &background_ctx;
            let self_ref = &self;
            let skip_concurrency_limiter = &skip_concurrency_limiter;
            async move {
                let wait_for_permit = super::tasks::acquire_concurrency_permit(
                    BackgroundLoopKind::InitialLogicalSizeCalculation,
                    background_ctx,
                );

                use crate::metrics::initial_logical_size::StartCircumstances;
                let (_maybe_permit, circumstances) = tokio::select! {
                    permit = wait_for_permit => {
                        (Some(permit), StartCircumstances::AfterBackgroundTasksRateLimit)
                    }
                    _ = self_ref.cancel.cancelled() => {
                        return Err(CalculateLogicalSizeError::Cancelled);
                    }
                    () = skip_concurrency_limiter.cancelled() => {
                        // Some action that is part of a end user interaction requested logical size
                        // => break out of the rate limit
                        // TODO: ideally we'd not run on BackgroundRuntime but the requester's runtime;
                        // but then again what happens if they cancel; also, we should just be using
                        // one runtime across the entire process, so, let's leave this for now.
                        (None, StartCircumstances::SkippedConcurrencyLimiter)
                    }
                };

                let metrics_guard = if attempt == 1 {
                    crate::metrics::initial_logical_size::START_CALCULATION.first(circumstances)
                } else {
                    crate::metrics::initial_logical_size::START_CALCULATION.retry(circumstances)
                };

                let io_concurrency = IoConcurrency::spawn_from_conf(
                    self_ref.conf.get_vectored_concurrent_io,
                    self_ref
                        .gate
                        .enter()
                        .map_err(|_| CalculateLogicalSizeError::Cancelled)?,
                );

                let calculated_size = self_ref
                    .logical_size_calculation_task(
                        initial_part_end,
                        LogicalSizeCalculationCause::Initial,
                        background_ctx,
                    )
                    .await?;

                self_ref
                    .trigger_aux_file_size_computation(
                        initial_part_end,
                        background_ctx,
                        io_concurrency,
                    )
                    .await?;

                // TODO: add aux file size to logical size

                Ok((calculated_size, metrics_guard))
            }
        };

        let retrying = async {
            let mut attempt = 0;
            loop {
                attempt += 1;

                match try_once(attempt).await {
                    Ok(res) => return ControlFlow::Continue(res),
                    Err(CalculateLogicalSizeError::Cancelled) => return ControlFlow::Break(()),
                    Err(
                        e @ (CalculateLogicalSizeError::Decode(_)
                        | CalculateLogicalSizeError::PageRead(_)),
                    ) => {
                        warn!(attempt, "initial size calculation failed: {e:?}");
                        // exponential back-off doesn't make sense at these long intervals;
                        // use fixed retry interval with generous jitter instead
                        let sleep_duration = Duration::from_secs(
                            u64::try_from(
                                // 1hour base
                                (60_i64 * 60_i64)
                                    // 10min jitter
                                    + rand::thread_rng().gen_range(-10 * 60..10 * 60),
                            )
                            .expect("10min < 1hour"),
                        );
                        tokio::select! {
                            _ = tokio::time::sleep(sleep_duration) => {}
                            _ = self.cancel.cancelled() => return ControlFlow::Break(()),
                        }
                    }
                }
            }
        };

        let (calculated_size, metrics_guard) = match retrying.await {
            ControlFlow::Continue(calculated_size) => calculated_size,
            ControlFlow::Break(()) => return,
        };

        // we cannot query current_logical_size.current_size() to know the current
        // *negative* value, only truncated to u64.
        let added = self
            .current_logical_size
            .size_added_after_initial
            .load(AtomicOrdering::Relaxed);

        let sum = calculated_size.saturating_add_signed(added);

        // set the gauge value before it can be set in `update_current_logical_size`.
        self.metrics.current_logical_size_gauge.set(sum);

        self.current_logical_size
            .initial_logical_size
            .set((calculated_size, metrics_guard.calculation_result_saved()))
            .ok()
            .expect("only this task sets it");
    }

    pub(crate) fn spawn_ondemand_logical_size_calculation(
        self: &Arc<Self>,
        lsn: Lsn,
        cause: LogicalSizeCalculationCause,
        ctx: RequestContext,
    ) -> oneshot::Receiver<Result<u64, CalculateLogicalSizeError>> {
        let (sender, receiver) = oneshot::channel();
        let self_clone = Arc::clone(self);
        // XXX if our caller loses interest, i.e., ctx is cancelled,
        // we should stop the size calculation work and return an error.
        // That would require restructuring this function's API to
        // return the result directly, instead of a Receiver for the result.
        let ctx = ctx.detached_child(
            TaskKind::OndemandLogicalSizeCalculation,
            DownloadBehavior::Download,
        );
        task_mgr::spawn(
            task_mgr::BACKGROUND_RUNTIME.handle(),
            task_mgr::TaskKind::OndemandLogicalSizeCalculation,
            self.tenant_shard_id,
            Some(self.timeline_id),
            "ondemand logical size calculation",
            async move {
                let res = self_clone
                    .logical_size_calculation_task(lsn, cause, &ctx)
                    .await;
                let _ = sender.send(res).ok();
                Ok(()) // Receiver is responsible for handling errors
            }
            .in_current_span(),
        );
        receiver
    }

    #[instrument(skip_all)]
    async fn logical_size_calculation_task(
        self: &Arc<Self>,
        lsn: Lsn,
        cause: LogicalSizeCalculationCause,
        ctx: &RequestContext,
    ) -> Result<u64, CalculateLogicalSizeError> {
        crate::span::debug_assert_current_span_has_tenant_and_timeline_id();
        // We should never be calculating logical sizes on shard !=0, because these shards do not have
        // accurate relation sizes, and they do not emit consumption metrics.
        debug_assert!(self.tenant_shard_id.is_shard_zero());

        let guard = self
            .gate
            .enter()
            .map_err(|_| CalculateLogicalSizeError::Cancelled)?;

        self.calculate_logical_size(lsn, cause, &guard, ctx).await
    }

    /// Calculate the logical size of the database at the latest LSN.
    ///
    /// NOTE: counted incrementally, includes ancestors. This can be a slow operation,
    /// especially if we need to download remote layers.
    async fn calculate_logical_size(
        &self,
        up_to_lsn: Lsn,
        cause: LogicalSizeCalculationCause,
        _guard: &GateGuard,
        ctx: &RequestContext,
    ) -> Result<u64, CalculateLogicalSizeError> {
        info!(
            "Calculating logical size for timeline {} at {}",
            self.timeline_id, up_to_lsn
        );

        if let Err(()) = pausable_failpoint!("timeline-calculate-logical-size-pause", &self.cancel)
        {
            return Err(CalculateLogicalSizeError::Cancelled);
        }

        // See if we've already done the work for initial size calculation.
        // This is a short-cut for timelines that are mostly unused.
        if let Some(size) = self.current_logical_size.initialized_size(up_to_lsn) {
            return Ok(size);
        }
        let storage_time_metrics = match cause {
            LogicalSizeCalculationCause::Initial
            | LogicalSizeCalculationCause::ConsumptionMetricsSyntheticSize
            | LogicalSizeCalculationCause::TenantSizeHandler => &self.metrics.logical_size_histo,
            LogicalSizeCalculationCause::EvictionTaskImitation => {
                &self.metrics.imitate_logical_size_histo
            }
        };
        let timer = storage_time_metrics.start_timer();
        let logical_size = self
            .get_current_logical_size_non_incremental(up_to_lsn, ctx)
            .await?;
        debug!("calculated logical size: {logical_size}");
        timer.stop_and_record();
        Ok(logical_size)
    }

    /// Update current logical size, adding `delta' to the old value.
    fn update_current_logical_size(&self, delta: i64) {
        let logical_size = &self.current_logical_size;
        logical_size.increment_size(delta);

        // Also set the value in the prometheus gauge. Note that
        // there is a race condition here: if this is is called by two
        // threads concurrently, the prometheus gauge might be set to
        // one value while current_logical_size is set to the
        // other.
        match logical_size.current_size() {
            CurrentLogicalSize::Exact(ref new_current_size) => self
                .metrics
                .current_logical_size_gauge
                .set(new_current_size.into()),
            CurrentLogicalSize::Approximate(_) => {
                // don't update the gauge yet, this allows us not to update the gauge back and
                // forth between the initial size calculation task.
            }
        }
    }

    pub(crate) fn update_directory_entries_count(&self, kind: DirectoryKind, count: MetricsUpdate) {
        // TODO: this directory metrics is not correct -- we could have multiple reldirs in the system
        // for each of the database, but we only store one value, and therefore each pgdirmodification
        // would overwrite the previous value if they modify different databases.

        match count {
            MetricsUpdate::Set(count) => {
                self.directory_metrics[kind.offset()].store(count, AtomicOrdering::Relaxed);
                self.directory_metrics_inited[kind.offset()].store(true, AtomicOrdering::Relaxed);
            }
            MetricsUpdate::Add(count) => {
                // TODO: these operations are not atomic; but we only have one writer to the metrics, so
                // it's fine.
                if self.directory_metrics_inited[kind.offset()].load(AtomicOrdering::Relaxed) {
                    // The metrics has been initialized with `MetricsUpdate::Set` before, so we can add/sub
                    // the value reliably.
                    self.directory_metrics[kind.offset()].fetch_add(count, AtomicOrdering::Relaxed);
                }
                // Otherwise, ignore this update
            }
            MetricsUpdate::Sub(count) => {
                // TODO: these operations are not atomic; but we only have one writer to the metrics, so
                // it's fine.
                if self.directory_metrics_inited[kind.offset()].load(AtomicOrdering::Relaxed) {
                    // The metrics has been initialized with `MetricsUpdate::Set` before.
                    // The operation could overflow so we need to normalize the value.
                    let prev_val =
                        self.directory_metrics[kind.offset()].load(AtomicOrdering::Relaxed);
                    let res = prev_val.saturating_sub(count);
                    self.directory_metrics[kind.offset()].store(res, AtomicOrdering::Relaxed);
                }
                // Otherwise, ignore this update
            }
        };

        // TODO: remove this, there's no place in the code that updates this aux metrics.
        let aux_metric =
            self.directory_metrics[DirectoryKind::AuxFiles.offset()].load(AtomicOrdering::Relaxed);

        let sum_of_entries = self
            .directory_metrics
            .iter()
            .map(|v| v.load(AtomicOrdering::Relaxed))
            .sum();
        // Set a high general threshold and a lower threshold for the auxiliary files,
        // as we can have large numbers of relations in the db directory.
        const SUM_THRESHOLD: u64 = 5000;
        const AUX_THRESHOLD: u64 = 1000;
        if sum_of_entries >= SUM_THRESHOLD || aux_metric >= AUX_THRESHOLD {
            self.metrics
                .directory_entries_count_gauge
                .set(sum_of_entries);
        } else if let Some(metric) = Lazy::get(&self.metrics.directory_entries_count_gauge) {
            metric.set(sum_of_entries);
        }
    }

    async fn find_layer(
        &self,
        layer_name: &LayerName,
    ) -> Result<Option<Layer>, layer_manager::Shutdown> {
        let guard = self
            .layers
            .read(LayerManagerLockHolder::GetLayerMapInfo)
            .await;
        let layer = guard
            .layer_map()?
            .iter_historic_layers()
            .find(|l| &l.layer_name() == layer_name)
            .map(|found| guard.get_from_desc(&found));
        Ok(layer)
    }

    pub(super) fn should_keep_previous_heatmap(&self, new_heatmap_end_lsn: Lsn) -> bool {
        let crnt = self.previous_heatmap.load();
        match crnt.as_deref() {
            Some(PreviousHeatmap::Active { end_lsn, .. }) => match end_lsn {
                Some(crnt_end_lsn) => *crnt_end_lsn > new_heatmap_end_lsn,
                None => true,
            },
            Some(PreviousHeatmap::Obsolete) => false,
            None => false,
        }
    }

    /// The timeline heatmap is a hint to secondary locations from the primary location,
    /// indicating which layers are currently on-disk on the primary.
    ///
    /// None is returned if the Timeline is in a state where uploading a heatmap
    /// doesn't make sense, such as shutting down or initializing.  The caller
    /// should treat this as a cue to simply skip doing any heatmap uploading
    /// for this timeline.
    pub(crate) async fn generate_heatmap(&self) -> Option<HeatMapTimeline> {
        if !self.is_active() {
            return None;
        }

        let guard = self
            .layers
            .read(LayerManagerLockHolder::GenerateHeatmap)
            .await;

        // Firstly, if there's any heatmap left over from when this location
        // was a secondary, take that into account. Keep layers that are:
        // * present in the layer map
        // * visible
        // * non-resident
        // * not evicted since we read the heatmap
        //
        // Without this, a new cold, attached location would clobber the previous
        // heatamp.
        let previous_heatmap = self.previous_heatmap.load();
        let visible_non_resident = match previous_heatmap.as_deref() {
            Some(PreviousHeatmap::Active {
                heatmap, read_at, ..
            }) => Some(heatmap.all_layers().filter_map(|hl| {
                let desc: PersistentLayerDesc = hl.name.clone().into();
                let layer = guard.try_get_from_key(&desc.key())?;

                if layer.visibility() == LayerVisibilityHint::Covered {
                    return None;
                }

                if layer.is_likely_resident() {
                    return None;
                }

                if layer.last_evicted_at().happened_after(*read_at) {
                    return None;
                }

                Some((desc, hl.metadata.clone(), hl.access_time, hl.cold))
            })),
            Some(PreviousHeatmap::Obsolete) => None,
            None => None,
        };

        // Secondly, all currently visible, resident layers are included.
        let resident = guard.likely_resident_layers().filter_map(|layer| {
            match layer.visibility() {
                LayerVisibilityHint::Visible => {
                    // Layer is visible to one or more read LSNs: elegible for inclusion in layer map
                    let last_activity_ts = layer.latest_activity();
                    Some((
                        layer.layer_desc().clone(),
                        layer.metadata(),
                        last_activity_ts,
                        false, // these layers are not cold
                    ))
                }
                LayerVisibilityHint::Covered => {
                    // Layer is resident but unlikely to be read: not elegible for inclusion in heatmap.
                    None
                }
            }
        });

        let mut layers = match visible_non_resident {
            Some(non_resident) => {
                let mut non_resident = non_resident.peekable();
                if non_resident.peek().is_none() {
                    tracing::info!(timeline_id=%self.timeline_id, "Previous heatmap now obsolete");
                    self.previous_heatmap
                        .store(Some(PreviousHeatmap::Obsolete.into()));
                }

                non_resident.chain(resident).collect::<Vec<_>>()
            }
            None => resident.collect::<Vec<_>>(),
        };

        // Sort layers in order of which to download first.  For a large set of layers to download, we
        // want to prioritize those layers which are most likely to still be in the resident many minutes
        // or hours later:
        // - Cold layers go last for convenience when a human inspects the heatmap.
        // - Download L0s last, because they churn the fastest: L0s on a fast-writing tenant might
        //   only exist for a few minutes before being compacted into L1s.
        // - For L1 & image layers, download most recent LSNs first: the older the LSN, the sooner
        //   the layer is likely to be covered by an image layer during compaction.
        layers.sort_by_key(|(desc, _meta, _atime, cold)| {
            std::cmp::Reverse((
                *cold,
                !LayerMap::is_l0(&desc.key_range, desc.is_delta),
                desc.lsn_range.end,
            ))
        });

        let layers = layers
            .into_iter()
            .map(|(desc, meta, atime, cold)| {
                HeatMapLayer::new(desc.layer_name(), meta, atime, cold)
            })
            .collect();

        Some(HeatMapTimeline::new(self.timeline_id, layers))
    }

    pub(super) async fn generate_unarchival_heatmap(&self, end_lsn: Lsn) -> PreviousHeatmap {
        let guard = self
            .layers
            .read(LayerManagerLockHolder::GenerateHeatmap)
            .await;

        let now = SystemTime::now();
        let mut heatmap_layers = Vec::default();
        for vl in guard.visible_layers() {
            if vl.layer_desc().get_lsn_range().start >= end_lsn {
                continue;
            }

            let hl = HeatMapLayer {
                name: vl.layer_desc().layer_name(),
                metadata: vl.metadata(),
                access_time: now,
                cold: true,
            };
            heatmap_layers.push(hl);
        }

        tracing::info!(
            "Generating unarchival heatmap with {} layers",
            heatmap_layers.len()
        );

        let heatmap = HeatMapTimeline::new(self.timeline_id, heatmap_layers);
        PreviousHeatmap::Active {
            heatmap,
            read_at: Instant::now(),
            end_lsn: Some(end_lsn),
        }
    }

    /// Returns true if the given lsn is or was an ancestor branchpoint.
    pub(crate) fn is_ancestor_lsn(&self, lsn: Lsn) -> bool {
        // upon timeline detach, we set the ancestor_lsn to Lsn::INVALID and the store the original
        // branchpoint in the value in IndexPart::lineage
        self.ancestor_lsn == lsn
            || (self.ancestor_lsn == Lsn::INVALID
                && self.remote_client.is_previous_ancestor_lsn(lsn))
    }
}

#[derive(Clone)]
/// Type representing a query in the ([`Lsn`], [`Key`]) space.
/// In other words, a set of segments in a 2D space.
///
/// This representation has the advatange of avoiding hash map
/// allocations for uniform queries.
pub(crate) enum VersionedKeySpaceQuery {
    /// Variant for queries at a single [`Lsn`]
    Uniform { keyspace: KeySpace, lsn: Lsn },
    /// Variant for queries at multiple [`Lsn`]s
    Scattered {
        keyspaces_at_lsn: Vec<(Lsn, KeySpace)>,
    },
}

impl VersionedKeySpaceQuery {
    pub(crate) fn uniform(keyspace: KeySpace, lsn: Lsn) -> Self {
        Self::Uniform { keyspace, lsn }
    }

    pub(crate) fn scattered(keyspaces_at_lsn: Vec<(Lsn, KeySpace)>) -> Self {
        Self::Scattered { keyspaces_at_lsn }
    }

    /// Returns the most recent (largest) LSN included in the query.
    /// If any of the LSNs included in the query are invalid, returns
    /// an error instead.
    fn high_watermark_lsn(&self) -> Result<Lsn, GetVectoredError> {
        match self {
            Self::Uniform { lsn, .. } => {
                if !lsn.is_valid() {
                    return Err(GetVectoredError::InvalidLsn(*lsn));
                }

                Ok(*lsn)
            }
            Self::Scattered { keyspaces_at_lsn } => {
                let mut max_lsn = None;
                for (lsn, _keyspace) in keyspaces_at_lsn.iter() {
                    if !lsn.is_valid() {
                        return Err(GetVectoredError::InvalidLsn(*lsn));
                    }
                    max_lsn = std::cmp::max(max_lsn, Some(lsn));
                }

                if let Some(computed) = max_lsn {
                    Ok(*computed)
                } else {
                    Err(GetVectoredError::Other(anyhow!("empty input")))
                }
            }
        }
    }

    /// Returns the total keyspace being queried: the result of projecting
    /// everything in the key dimensions onto the key axis.
    fn total_keyspace(&self) -> KeySpace {
        match self {
            Self::Uniform { keyspace, .. } => keyspace.clone(),
            Self::Scattered { keyspaces_at_lsn } => keyspaces_at_lsn
                .iter()
                .map(|(_lsn, keyspace)| keyspace)
                .fold(KeySpace::default(), |mut acc, v| {
                    acc.merge(v);
                    acc
                }),
        }
    }

    /// Returns LSN for a specific key.
    ///
    /// Invariant: requested key must be part of [`Self::total_keyspace`]
    pub(super) fn map_key_to_lsn(&self, key: &Key) -> Lsn {
        match self {
            Self::Uniform { lsn, .. } => *lsn,
            Self::Scattered { keyspaces_at_lsn } => {
                keyspaces_at_lsn
                    .iter()
                    .find(|(_lsn, keyspace)| keyspace.contains(key))
                    .expect("Returned key was requested")
                    .0
            }
        }
    }

    /// Remove any parts of the query (segments) which overlap with the provided
    /// key space (also segments).
    fn remove_overlapping_with(&mut self, to_remove: &KeySpace) -> KeySpace {
        match self {
            Self::Uniform { keyspace, .. } => keyspace.remove_overlapping_with(to_remove),
            Self::Scattered { keyspaces_at_lsn } => {
                let mut removed_accum = KeySpaceRandomAccum::new();
                keyspaces_at_lsn.iter_mut().for_each(|(_lsn, keyspace)| {
                    let removed = keyspace.remove_overlapping_with(to_remove);
                    removed_accum.add_keyspace(removed);
                });

                removed_accum.to_keyspace()
            }
        }
    }

    fn is_empty(&self) -> bool {
        match self {
            Self::Uniform { keyspace, .. } => keyspace.is_empty(),
            Self::Scattered { keyspaces_at_lsn } => keyspaces_at_lsn
                .iter()
                .all(|(_lsn, keyspace)| keyspace.is_empty()),
        }
    }

    /// "Lower" the query on the LSN dimension
    fn lower(&mut self, to: Lsn) {
        match self {
            Self::Uniform { lsn, .. } => {
                // If the originally requested LSN is smaller than the starting
                // LSN of the ancestor we are descending into, we need to respect that.
                // Hence the min.
                *lsn = std::cmp::min(*lsn, to);
            }
            Self::Scattered { keyspaces_at_lsn } => {
                keyspaces_at_lsn.iter_mut().for_each(|(lsn, _keyspace)| {
                    *lsn = std::cmp::min(*lsn, to);
                });
            }
        }
    }
}

impl std::fmt::Display for VersionedKeySpaceQuery {
    fn fmt(&self, f: &mut std::fmt::Formatter<'_>) -> std::fmt::Result {
        write!(f, "[")?;

        match self {
            VersionedKeySpaceQuery::Uniform { keyspace, lsn } => {
                write!(f, "{keyspace} @ {lsn}")?;
            }
            VersionedKeySpaceQuery::Scattered { keyspaces_at_lsn } => {
                for (lsn, keyspace) in keyspaces_at_lsn.iter() {
                    write!(f, "{keyspace} @ {lsn},")?;
                }
            }
        }

        write!(f, "]")
    }
}

impl Timeline {
    #[allow(clippy::doc_lazy_continuation)]
    /// Get the data needed to reconstruct all keys in the provided keyspace
    ///
    /// The algorithm is as follows:
    /// 1.   While some keys are still not done and there's a timeline to visit:
    /// 2.   Visit the timeline (see [`Timeline::get_vectored_reconstruct_data_timeline`]:
    /// 2.1: Build the fringe for the current keyspace
    /// 2.2  Visit the newest layer from the fringe to collect all values for the range it
    ///      intersects
    /// 2.3. Pop the timeline from the fringe
    /// 2.4. If the fringe is empty, go back to 1
    async fn get_vectored_reconstruct_data(
        &self,
        mut query: VersionedKeySpaceQuery,
        reconstruct_state: &mut ValuesReconstructState,
        ctx: &RequestContext,
    ) -> Result<(), GetVectoredError> {
        let original_hwm_lsn = query.high_watermark_lsn().unwrap();

        let mut timeline_owned: Arc<Timeline>;
        let mut timeline = self;

        let missing_keyspace = loop {
            if self.cancel.is_cancelled() {
                return Err(GetVectoredError::Cancelled);
            }

            let TimelineVisitOutcome {
                completed_keyspace: completed,
                image_covered_keyspace,
            } = {
                let ctx = RequestContextBuilder::from(ctx)
                    .perf_span(|crnt_perf_span| {
                        info_span!(
                            target: PERF_TRACE_TARGET,
                            parent: crnt_perf_span,
                            "PLAN_IO_TIMELINE",
                            timeline = %timeline.timeline_id,
                            high_watermark_lsn = %query.high_watermark_lsn().unwrap(),
                        )
                    })
                    .attached_child();

                Self::get_vectored_reconstruct_data_timeline(
                    timeline,
                    &query,
                    reconstruct_state,
                    &self.cancel,
                    &ctx,
                )
                .maybe_perf_instrument(&ctx, |crnt_perf_span| crnt_perf_span.clone())
                .await?
            };

            query.remove_overlapping_with(&completed);

            // Do not descend into the ancestor timeline for aux files.
            // We don't return a blanket [`GetVectoredError::MissingKey`] to avoid
            // stalling compaction.
            query.remove_overlapping_with(&KeySpace {
                ranges: vec![NON_INHERITED_RANGE, Key::sparse_non_inherited_keyspace()],
            });

            // Keyspace is fully retrieved
            if query.is_empty() {
                break None;
            }

            let Some(ancestor_timeline) = timeline.ancestor_timeline.as_ref() else {
                // Not fully retrieved but no ancestor timeline.
                break Some(query.total_keyspace());
            };

            // Now we see if there are keys covered by the image layer but does not exist in the
            // image layer, which means that the key does not exist.

            // The block below will stop the vectored search if any of the keys encountered an image layer
            // which did not contain a snapshot for said key. Since we have already removed all completed
            // keys from `keyspace`, we expect there to be no overlap between it and the image covered key
            // space. If that's not the case, we had at least one key encounter a gap in the image layer
            // and stop the search as a result of that.
            let mut removed = query.remove_overlapping_with(&image_covered_keyspace);
            // Do not fire missing key error and end early for sparse keys. Note that we hava already removed
            // non-inherited keyspaces before, so we can safely do a full `SPARSE_RANGE` remove instead of
            // figuring out what is the inherited key range and do a fine-grained pruning.
            removed.remove_overlapping_with(&KeySpace {
                ranges: vec![SPARSE_RANGE],
            });
            if !removed.is_empty() {
                break Some(removed);
            }

            // Each key range in the original query is at some point in the LSN space.
            // When descending into the ancestor, lower all ranges in the LSN space
            // such that new changes on the parent timeline are not visible.
            query.lower(timeline.ancestor_lsn);

            let ctx = RequestContextBuilder::from(ctx)
                .perf_span(|crnt_perf_span| {
                    info_span!(
                        target: PERF_TRACE_TARGET,
                        parent: crnt_perf_span,
                        "GET_ANCESTOR",
                        timeline = %timeline.timeline_id,
                        ancestor = %ancestor_timeline.timeline_id,
                        ancestor_lsn = %timeline.ancestor_lsn
                    )
                })
                .attached_child();

            timeline_owned = timeline
                .get_ready_ancestor_timeline(ancestor_timeline, &ctx)
                .maybe_perf_instrument(&ctx, |crnt_perf_span| crnt_perf_span.clone())
                .await?;
            timeline = &*timeline_owned;
        };

        // Remove sparse keys from the keyspace so that it doesn't fire errors.
        let missing_keyspace = if let Some(missing_keyspace) = missing_keyspace {
            let mut missing_keyspace = missing_keyspace;
            missing_keyspace.remove_overlapping_with(&KeySpace {
                ranges: vec![SPARSE_RANGE],
            });
            if missing_keyspace.is_empty() {
                None
            } else {
                Some(missing_keyspace)
            }
        } else {
            None
        };

        if let Some(missing_keyspace) = missing_keyspace {
            return Err(GetVectoredError::MissingKey(Box::new(MissingKeyError {
                keyspace: missing_keyspace, /* better if we can store the full keyspace */
                shard: self.shard_identity.number,
                original_hwm_lsn,
                ancestor_lsn: Some(timeline.ancestor_lsn),
                backtrace: None,
                read_path: std::mem::take(&mut reconstruct_state.read_path),
                query: None,
            })));
        }

        Ok(())
    }

    async fn get_vectored_init_fringe(
        &self,
        query: &VersionedKeySpaceQuery,
    ) -> Result<LayerFringe, GetVectoredError> {
        let mut fringe = LayerFringe::new();
        let guard = self.layers.read(LayerManagerLockHolder::GetPage).await;

        match query {
            VersionedKeySpaceQuery::Uniform { keyspace, lsn } => {
                // LSNs requested by the compute or determined by the pageserver
                // are inclusive. Queries to the layer map use exclusive LSNs.
                // Hence, bump the value before the query - same in the other
                // match arm.
                let cont_lsn = Lsn(lsn.0 + 1);
                guard.update_search_fringe(keyspace, cont_lsn, &mut fringe)?;
            }
            VersionedKeySpaceQuery::Scattered { keyspaces_at_lsn } => {
                for (lsn, keyspace) in keyspaces_at_lsn.iter() {
                    let cont_lsn_for_keyspace = Lsn(lsn.0 + 1);
                    guard.update_search_fringe(keyspace, cont_lsn_for_keyspace, &mut fringe)?;
                }
            }
        }

        Ok(fringe)
    }

    /// Collect the reconstruct data for a keyspace from the specified timeline.
    ///
    /// Maintain a fringe [`LayerFringe`] which tracks all the layers that intersect
    /// the current keyspace. The current keyspace of the search at any given timeline
    /// is the original keyspace minus all the keys that have been completed minus
    /// any keys for which we couldn't find an intersecting layer. It's not tracked explicitly,
    /// but if you merge all the keyspaces in the fringe, you get the "current keyspace".
    ///
    /// This is basically a depth-first search visitor implementation where a vertex
    /// is the (layer, lsn range, key space) tuple. The fringe acts as the stack.
    ///
    /// At each iteration pop the top of the fringe (the layer with the highest Lsn)
    /// and get all the required reconstruct data from the layer in one go.
    ///
    /// Returns the completed keyspace and the keyspaces with image coverage. The caller
    /// decides how to deal with these two keyspaces.
    async fn get_vectored_reconstruct_data_timeline(
        timeline: &Timeline,
        query: &VersionedKeySpaceQuery,
        reconstruct_state: &mut ValuesReconstructState,
        cancel: &CancellationToken,
        ctx: &RequestContext,
    ) -> Result<TimelineVisitOutcome, GetVectoredError> {
        // Prevent GC from progressing while visiting the current timeline.
        // If we are GC-ing because a new image layer was added while traversing
        // the timeline, then it will remove layers that are required for fulfilling
        // the current get request (read-path cannot "look back" and notice the new
        // image layer).
        let _gc_cutoff_holder = timeline.get_applied_gc_cutoff_lsn();

        // See `compaction::compact_with_gc` for why we need this.
        let _guard = timeline.gc_compaction_layer_update_lock.read().await;

        // Initialize the fringe
        let mut fringe = timeline.get_vectored_init_fringe(query).await?;

        let mut completed_keyspace = KeySpace::default();
        let mut image_covered_keyspace = KeySpaceRandomAccum::new();

        while let Some((layer_to_read, keyspace_to_read, lsn_range)) = fringe.next_layer() {
            if cancel.is_cancelled() {
                return Err(GetVectoredError::Cancelled);
            }

            if let Some(ref mut read_path) = reconstruct_state.read_path {
                read_path.record_layer_visit(&layer_to_read, &keyspace_to_read, &lsn_range);
            }

            // Visit the layer and plan IOs for it
            let next_cont_lsn = lsn_range.start;
            layer_to_read
                .get_values_reconstruct_data(
                    keyspace_to_read.clone(),
                    lsn_range,
                    reconstruct_state,
                    ctx,
                )
                .await?;

            let mut unmapped_keyspace = keyspace_to_read;
            let cont_lsn = next_cont_lsn;

            reconstruct_state.on_layer_visited(&layer_to_read);

            let (keys_done_last_step, keys_with_image_coverage) =
                reconstruct_state.consume_done_keys();
            unmapped_keyspace.remove_overlapping_with(&keys_done_last_step);
            completed_keyspace.merge(&keys_done_last_step);
            if let Some(keys_with_image_coverage) = keys_with_image_coverage {
                unmapped_keyspace
                    .remove_overlapping_with(&KeySpace::single(keys_with_image_coverage.clone()));
                image_covered_keyspace.add_range(keys_with_image_coverage);
            }

            // Query the layer map for the next layers to read.
            //
            // Do not descent any further if the last layer we visited
            // completed all keys in the keyspace it inspected. This is not
            // required for correctness, but avoids visiting extra layers
            // which turns out to be a perf bottleneck in some cases.
            if !unmapped_keyspace.is_empty() {
                let guard = timeline.layers.read(LayerManagerLockHolder::GetPage).await;
                guard.update_search_fringe(&unmapped_keyspace, cont_lsn, &mut fringe)?;

                // It's safe to drop the layer map lock after planning the next round of reads.
                // The fringe keeps readable handles for the layers which are safe to read even
                // if layers were compacted or flushed.
                //
                // The more interesting consideration is: "Why is the read algorithm still correct
                // if the layer map changes while it is operating?". Doing a vectored read on a
                // timeline boils down to pushing an imaginary lsn boundary downwards for each range
                // covered by the read. The layer map tells us how to move the lsn downwards for a
                // range at *a particular point in time*. It is fine for the answer to be different
                // at two different time points.
                drop(guard);
            }
        }

        Ok(TimelineVisitOutcome {
            completed_keyspace,
            image_covered_keyspace: image_covered_keyspace.consume_keyspace(),
        })
    }

    async fn get_ready_ancestor_timeline(
        &self,
        ancestor: &Arc<Timeline>,
        ctx: &RequestContext,
    ) -> Result<Arc<Timeline>, GetReadyAncestorError> {
        // It's possible that the ancestor timeline isn't active yet, or
        // is active but hasn't yet caught up to the branch point. Wait
        // for it.
        //
        // This cannot happen while the pageserver is running normally,
        // because you cannot create a branch from a point that isn't
        // present in the pageserver yet. However, we don't wait for the
        // branch point to be uploaded to cloud storage before creating
        // a branch. I.e., the branch LSN need not be remote consistent
        // for the branching operation to succeed.
        //
        // Hence, if we try to load a tenant in such a state where
        // 1. the existence of the branch was persisted (in IndexPart and/or locally)
        // 2. but the ancestor state is behind branch_lsn because it was not yet persisted
        // then we will need to wait for the ancestor timeline to
        // re-stream WAL up to branch_lsn before we access it.
        //
        // How can a tenant get in such a state?
        // - ungraceful pageserver process exit
        // - detach+attach => this is a bug, https://github.com/neondatabase/neon/issues/4219
        //
        // NB: this could be avoided by requiring
        //   branch_lsn >= remote_consistent_lsn
        // during branch creation.
        match ancestor.wait_to_become_active(ctx).await {
            Ok(()) => {}
            Err(TimelineState::Stopping) => {
                // If an ancestor is stopping, it means the tenant is stopping: handle this the same as if this timeline was stopping.
                return Err(GetReadyAncestorError::Cancelled);
            }
            Err(state) => {
                return Err(GetReadyAncestorError::BadState {
                    timeline_id: ancestor.timeline_id,
                    state,
                });
            }
        }
        ancestor
            .wait_lsn(
                self.ancestor_lsn,
                WaitLsnWaiter::Timeline(self),
                WaitLsnTimeout::Default,
                ctx,
            )
            .await
            .map_err(|e| match e {
                e @ WaitLsnError::Timeout(_) => GetReadyAncestorError::AncestorLsnTimeout(e),
                WaitLsnError::Shutdown => GetReadyAncestorError::Cancelled,
                WaitLsnError::BadState(state) => GetReadyAncestorError::BadState {
                    timeline_id: ancestor.timeline_id,
                    state,
                },
            })?;

        Ok(ancestor.clone())
    }

    pub(crate) fn get_shard_identity(&self) -> &ShardIdentity {
        &self.shard_identity
    }

    #[inline(always)]
    pub(crate) fn shard_timeline_id(&self) -> ShardTimelineId {
        ShardTimelineId {
            shard_index: ShardIndex {
                shard_number: self.shard_identity.number,
                shard_count: self.shard_identity.count,
            },
            timeline_id: self.timeline_id,
        }
    }

    /// Returns a non-frozen open in-memory layer for ingestion.
    ///
    /// Takes a witness of timeline writer state lock being held, because it makes no sense to call
    /// this function without holding the mutex.
    async fn get_layer_for_write(
        &self,
        lsn: Lsn,
        _guard: &tokio::sync::MutexGuard<'_, Option<TimelineWriterState>>,
        ctx: &RequestContext,
    ) -> anyhow::Result<Arc<InMemoryLayer>> {
        let mut guard = self
            .layers
            .write(LayerManagerLockHolder::GetLayerForWrite)
            .await;

        let last_record_lsn = self.get_last_record_lsn();
        ensure!(
            lsn > last_record_lsn,
            "cannot modify relation after advancing last_record_lsn (incoming_lsn={}, last_record_lsn={})",
            lsn,
            last_record_lsn,
        );

        let layer = guard
            .open_mut()?
            .get_layer_for_write(
                lsn,
                self.conf,
                self.timeline_id,
                self.tenant_shard_id,
                &self.gate,
                &self.cancel,
                ctx,
            )
            .await?;
        Ok(layer)
    }

    pub(crate) fn finish_write(&self, new_lsn: Lsn) {
        assert!(new_lsn.is_aligned());

        self.metrics.last_record_lsn_gauge.set(new_lsn.0 as i64);
        self.last_record_lsn.advance(new_lsn);
    }

    /// Freeze any existing open in-memory layer and unconditionally notify the flush loop.
    ///
    /// Unconditional flush loop notification is given because in sharded cases we will want to
    /// leave an Lsn gap. Unsharded tenants do not have Lsn gaps.
    async fn freeze_inmem_layer_at(
        &self,
        at: Lsn,
        write_lock: &mut tokio::sync::MutexGuard<'_, Option<TimelineWriterState>>,
    ) -> Result<u64, FlushLayerError> {
        let frozen = {
            let mut guard = self
                .layers
                .write(LayerManagerLockHolder::TryFreezeLayer)
                .await;
            guard
                .open_mut()?
                .try_freeze_in_memory_layer(at, &self.last_freeze_at, write_lock, &self.metrics)
                .await
        };

        if frozen {
            let now = Instant::now();
            *(self.last_freeze_ts.write().unwrap()) = now;
        }

        // Increment the flush cycle counter and wake up the flush task.
        // Remember the new value, so that when we listen for the flush
        // to finish, we know when the flush that we initiated has
        // finished, instead of some other flush that was started earlier.
        let mut my_flush_request = 0;

        let flush_loop_state = { *self.flush_loop_state.lock().unwrap() };
        if !matches!(flush_loop_state, FlushLoopState::Running { .. }) {
            return Err(FlushLayerError::NotRunning(flush_loop_state));
        }

        self.layer_flush_start_tx.send_modify(|(counter, lsn)| {
            my_flush_request = *counter + 1;
            *counter = my_flush_request;
            *lsn = std::cmp::max(at, *lsn);
        });

        assert_ne!(my_flush_request, 0);

        Ok(my_flush_request)
    }

    /// Layer flusher task's main loop.
    async fn flush_loop(
        self: &Arc<Self>,
        mut layer_flush_start_rx: tokio::sync::watch::Receiver<(u64, Lsn)>,
        ctx: &RequestContext,
    ) {
        // Always notify waiters about the flush loop exiting since the loop might stop
        // when the timeline hasn't been cancelled.
        let scopeguard_rx = layer_flush_start_rx.clone();
        scopeguard::defer! {
            let (flush_counter, _) = *scopeguard_rx.borrow();
            let _ = self
                .layer_flush_done_tx
                .send_replace((flush_counter, Err(FlushLayerError::Cancelled)));
        }

        // Subscribe to L0 delta layer updates, for compaction backpressure.
        let mut watch_l0 = match self
            .layers
            .read(LayerManagerLockHolder::FlushLoop)
            .await
            .layer_map()
        {
            Ok(lm) => lm.watch_level0_deltas(),
            Err(Shutdown) => return,
        };

        info!("started flush loop");
        loop {
            tokio::select! {
                _ = self.cancel.cancelled() => {
                    info!("shutting down layer flush task due to Timeline::cancel");
                    break;
                },
                _ = layer_flush_start_rx.changed() => {}
            }
            trace!("waking up");
            let (flush_counter, frozen_to_lsn) = *layer_flush_start_rx.borrow();

            // The highest LSN to which we flushed in the loop over frozen layers
            let mut flushed_to_lsn = Lsn(0);

            let result = loop {
                if self.cancel.is_cancelled() {
                    info!("dropping out of flush loop for timeline shutdown");
                    return;
                }

                // Break to notify potential waiters as soon as we've flushed the requested LSN. If
                // more requests have arrived in the meanwhile, we'll resume flushing afterwards.
                if flushed_to_lsn >= frozen_to_lsn {
                    break Ok(());
                }

                // Fetch the next layer to flush, if any.
                let (layer, l0_count, frozen_count, frozen_size, open_layer_size) = {
                    let layers = self.layers.read(LayerManagerLockHolder::FlushLoop).await;
                    let Ok(lm) = layers.layer_map() else {
                        info!("dropping out of flush loop for timeline shutdown");
                        return;
                    };
                    let l0_count = lm.level0_deltas().len();
                    let frozen_count = lm.frozen_layers.len();
                    let frozen_size: u64 = lm
                        .frozen_layers
                        .iter()
                        .map(|l| l.estimated_in_mem_size())
                        .sum();
                    let open_layer_size: u64 = lm
                        .open_layer
                        .as_ref()
                        .map(|l| l.estimated_in_mem_size())
                        .unwrap_or(0);
                    let layer = lm.frozen_layers.front().cloned();
                    (layer, l0_count, frozen_count, frozen_size, open_layer_size)
                    // drop 'layers' lock
                };
                let Some(layer) = layer else {
                    break Ok(());
                };

                // Stall flushes to backpressure if compaction can't keep up. This is propagated up
                // to WAL ingestion by having ephemeral layer rolls wait for flushes.
                if let Some(stall_threshold) = self.get_l0_flush_stall_threshold() {
                    if l0_count >= stall_threshold {
                        warn!(
                            "stalling layer flushes for compaction backpressure at {l0_count} \
                            L0 layers ({frozen_count} frozen layers with {frozen_size} bytes, {open_layer_size} bytes in open layer)"
                        );
                        let stall_timer = self
                            .metrics
                            .flush_delay_histo
                            .start_timer()
                            .record_on_drop();
                        tokio::select! {
                            result = watch_l0.wait_for(|l0| *l0 < stall_threshold) => {
                                if let Ok(l0) = result.as_deref() {
                                    let delay = stall_timer.elapsed().as_secs_f64();
                                    info!("resuming layer flushes at {l0} L0 layers after {delay:.3}s");
                                }
                            },
                            _ = self.cancel.cancelled() => {},
                        }
                        continue; // check again
                    }
                }

                // Flush the layer.
                let flush_timer = self.metrics.flush_time_histo.start_timer();
                match self.flush_frozen_layer(layer, ctx).await {
                    Ok(layer_lsn) => flushed_to_lsn = max(flushed_to_lsn, layer_lsn),
                    Err(FlushLayerError::Cancelled) => {
                        info!("dropping out of flush loop for timeline shutdown");
                        return;
                    }
                    err @ Err(
                        FlushLayerError::NotRunning(_)
                        | FlushLayerError::Other(_)
                        | FlushLayerError::CreateImageLayersError(_),
                    ) => {
                        error!("could not flush frozen layer: {err:?}");
                        break err.map(|_| ());
                    }
                }
                let flush_duration = flush_timer.stop_and_record();

                // Notify the tenant compaction loop if L0 compaction is needed.
                let l0_count = *watch_l0.borrow();
                if l0_count >= self.get_compaction_threshold() {
                    self.l0_compaction_trigger.notify_one();
                }

                // Delay the next flush to backpressure if compaction can't keep up. We delay by the
                // flush duration such that the flush takes 2x as long. This is propagated up to WAL
                // ingestion by having ephemeral layer rolls wait for flushes.
                if let Some(delay_threshold) = self.get_l0_flush_delay_threshold() {
                    if l0_count >= delay_threshold {
                        let delay = flush_duration.as_secs_f64();
                        info!(
                            "delaying layer flush by {delay:.3}s for compaction backpressure at \
                            {l0_count} L0 layers ({frozen_count} frozen layers with {frozen_size} bytes, {open_layer_size} bytes in open layer)"
                        );
                        let _delay_timer = self
                            .metrics
                            .flush_delay_histo
                            .start_timer()
                            .record_on_drop();
                        tokio::select! {
                            _ = tokio::time::sleep(flush_duration) => {},
                            _ = watch_l0.wait_for(|l0| *l0 < delay_threshold) => {},
                            _ = self.cancel.cancelled() => {},
                        }
                    }
                }
            };

            // Unsharded tenants should never advance their LSN beyond the end of the
            // highest layer they write: such gaps between layer data and the frozen LSN
            // are only legal on sharded tenants.
            debug_assert!(
                self.shard_identity.count.count() > 1
                    || flushed_to_lsn >= frozen_to_lsn
                    || !flushed_to_lsn.is_valid()
            );

            if flushed_to_lsn < frozen_to_lsn
                && self.shard_identity.count.count() > 1
                && result.is_ok()
            {
                // If our layer flushes didn't carry disk_consistent_lsn up to the `to_lsn` advertised
                // to us via layer_flush_start_rx, then advance it here.
                //
                // This path is only taken for tenants with multiple shards: single sharded tenants should
                // never encounter a gap in the wal.
                let old_disk_consistent_lsn = self.disk_consistent_lsn.load();
                tracing::debug!(
                    "Advancing disk_consistent_lsn across layer gap {old_disk_consistent_lsn}->{frozen_to_lsn}"
                );
                if self.set_disk_consistent_lsn(frozen_to_lsn) {
                    if let Err(e) = self.schedule_uploads(frozen_to_lsn, vec![]) {
                        tracing::warn!(
                            "Failed to schedule metadata upload after updating disk_consistent_lsn: {e}"
                        );
                    }
                }
            }

            // Notify any listeners that we're done
            let _ = self
                .layer_flush_done_tx
                .send_replace((flush_counter, result));
        }
    }

    /// Waits any flush request created by [`Self::freeze_inmem_layer_at`] to complete.
    async fn wait_flush_completion(&self, request: u64) -> Result<(), FlushLayerError> {
        let mut rx = self.layer_flush_done_tx.subscribe();
        loop {
            {
                let (last_result_counter, last_result) = &*rx.borrow();
                if *last_result_counter >= request {
                    if let Err(err) = last_result {
                        // We already logged the original error in
                        // flush_loop. We cannot propagate it to the caller
                        // here, because it might not be Cloneable
                        return Err(err.clone());
                    } else {
                        return Ok(());
                    }
                }
            }
            trace!("waiting for flush to complete");
            tokio::select! {
                rx_e = rx.changed() => {
                    rx_e.map_err(|_| FlushLayerError::NotRunning(*self.flush_loop_state.lock().unwrap()))?;
                },
                // Cancellation safety: we are not leaving an I/O in-flight for the flush, we're just ignoring
                // the notification from [`flush_loop`] that it completed.
                _ = self.cancel.cancelled() => {
                    tracing::info!("Cancelled layer flush due on timeline shutdown");
                    return Ok(())
                }
            };
            trace!("done")
        }
    }

    /// Flush one frozen in-memory layer to disk, as a new delta layer.
    ///
    /// Return value is the last lsn (inclusive) of the layer that was frozen.
    #[instrument(skip_all, fields(layer=%frozen_layer))]
    async fn flush_frozen_layer(
        self: &Arc<Self>,
        frozen_layer: Arc<InMemoryLayer>,
        ctx: &RequestContext,
    ) -> Result<Lsn, FlushLayerError> {
        debug_assert_current_span_has_tenant_and_timeline_id();

        // As a special case, when we have just imported an image into the repository,
        // instead of writing out a L0 delta layer, we directly write out image layer
        // files instead. This is possible as long as *all* the data imported into the
        // repository have the same LSN.
        let lsn_range = frozen_layer.get_lsn_range();

        // Whether to directly create image layers for this flush, or flush them as delta layers
        let create_image_layer =
            lsn_range.start == self.initdb_lsn && lsn_range.end == Lsn(self.initdb_lsn.0 + 1);

        #[cfg(test)]
        {
            match &mut *self.flush_loop_state.lock().unwrap() {
                FlushLoopState::NotStarted | FlushLoopState::Exited => {
                    panic!("flush loop not running")
                }
                FlushLoopState::Running {
                    expect_initdb_optimization,
                    initdb_optimization_count,
                    ..
                } => {
                    if create_image_layer {
                        *initdb_optimization_count += 1;
                    } else {
                        assert!(!*expect_initdb_optimization, "expected initdb optimization");
                    }
                }
            }
        }

        let (layers_to_upload, delta_layer_to_add) = if create_image_layer {
            // Note: The 'ctx' in use here has DownloadBehavior::Error. We should not
            // require downloading anything during initial import.
            let ((rel_partition, metadata_partition), _lsn) = self
                .repartition(
                    self.initdb_lsn,
                    self.get_compaction_target_size(),
                    EnumSet::empty(),
                    ctx,
                )
                .await
                .map_err(|e| FlushLayerError::from_anyhow(self, e.into()))?;

            if self.cancel.is_cancelled() {
                return Err(FlushLayerError::Cancelled);
            }

            // Ensure that we have a single call to `create_image_layers` with a combined dense keyspace.
            // So that the key ranges don't overlap.
            let mut partitions = KeyPartitioning::default();
            partitions.parts.extend(rel_partition.parts);
            if !metadata_partition.parts.is_empty() {
                assert_eq!(
                    metadata_partition.parts.len(),
                    1,
                    "currently sparse keyspace should only contain a single metadata keyspace"
                );
                // Safety: create_image_layers treat sparse keyspaces differently that it does not scan
                // every single key within the keyspace, and therefore, it's safe to force converting it
                // into a dense keyspace before calling this function.
                partitions
                    .parts
                    .extend(metadata_partition.into_dense().parts);
            }

            let mut layers_to_upload = Vec::new();
            let (generated_image_layers, is_complete) = self
                .create_image_layers(
                    &partitions,
                    self.initdb_lsn,
                    ImageLayerCreationMode::Initial,
                    ctx,
                    LastImageLayerCreationStatus::Initial,
                    false, // don't yield for L0, we're flushing L0
                )
                .instrument(info_span!("create_image_layers", mode = %ImageLayerCreationMode::Initial, partition_mode = "initial", lsn = %self.initdb_lsn))
                .await?;
            debug_assert!(
                matches!(is_complete, LastImageLayerCreationStatus::Complete),
                "init image generation mode must fully cover the keyspace"
            );
            layers_to_upload.extend(generated_image_layers);

            (layers_to_upload, None)
        } else {
            // Normal case, write out a L0 delta layer file.
            // `create_delta_layer` will not modify the layer map.
            // We will remove frozen layer and add delta layer in one atomic operation later.
            let Some(layer) = self
                .create_delta_layer(&frozen_layer, None, ctx)
                .await
                .map_err(|e| FlushLayerError::from_anyhow(self, e))?
            else {
                panic!("delta layer cannot be empty if no filter is applied");
            };
            (
                // FIXME: even though we have a single image and single delta layer assumption
                // we push them to vec
                vec![layer.clone()],
                Some(layer),
            )
        };

        pausable_failpoint!("flush-layer-cancel-after-writing-layer-out-pausable");

        if self.cancel.is_cancelled() {
            return Err(FlushLayerError::Cancelled);
        }

        fail_point!("flush-layer-before-update-remote-consistent-lsn", |_| {
            Err(FlushLayerError::Other(anyhow!("failpoint").into()))
        });

        let disk_consistent_lsn = Lsn(lsn_range.end.0 - 1);

        // The new on-disk layers are now in the layer map. We can remove the
        // in-memory layer from the map now. The flushed layer is stored in
        // the mapping in `create_delta_layer`.
        {
            let mut guard = self
                .layers
                .write(LayerManagerLockHolder::FlushFrozenLayer)
                .await;

            guard.open_mut()?.finish_flush_l0_layer(
                delta_layer_to_add.as_ref(),
                &frozen_layer,
                &self.metrics,
            );

            if self.set_disk_consistent_lsn(disk_consistent_lsn) {
                // Schedule remote uploads that will reflect our new disk_consistent_lsn
                self.schedule_uploads(disk_consistent_lsn, layers_to_upload)
                    .map_err(|e| FlushLayerError::from_anyhow(self, e))?;
            }
            // release lock on 'layers'
        };

        // FIXME: between create_delta_layer and the scheduling of the upload in `update_metadata_file`,
        // a compaction can delete the file and then it won't be available for uploads any more.
        // We still schedule the upload, resulting in an error, but ideally we'd somehow avoid this
        // race situation.
        // See https://github.com/neondatabase/neon/issues/4526
        pausable_failpoint!("flush-frozen-pausable");

        // This failpoint is used by another test case `test_pageserver_recovery`.
        fail_point!("flush-frozen-exit");

        Ok(Lsn(lsn_range.end.0 - 1))
    }

    /// Return true if the value changed
    ///
    /// This function must only be used from the layer flush task.
    fn set_disk_consistent_lsn(&self, new_value: Lsn) -> bool {
        let old_value = self.disk_consistent_lsn.fetch_max(new_value);
        assert!(
            new_value >= old_value,
            "disk_consistent_lsn must be growing monotonously at runtime; current {old_value}, offered {new_value}"
        );

        self.metrics
            .disk_consistent_lsn_gauge
            .set(new_value.0 as i64);
        new_value != old_value
    }

    /// Update metadata file
    fn schedule_uploads(
        &self,
        disk_consistent_lsn: Lsn,
        layers_to_upload: impl IntoIterator<Item = ResidentLayer>,
    ) -> anyhow::Result<()> {
        // We can only save a valid 'prev_record_lsn' value on disk if we
        // flushed *all* in-memory changes to disk. We only track
        // 'prev_record_lsn' in memory for the latest processed record, so we
        // don't remember what the correct value that corresponds to some old
        // LSN is. But if we flush everything, then the value corresponding
        // current 'last_record_lsn' is correct and we can store it on disk.
        let RecordLsn {
            last: last_record_lsn,
            prev: prev_record_lsn,
        } = self.last_record_lsn.load();
        let ondisk_prev_record_lsn = if disk_consistent_lsn == last_record_lsn {
            Some(prev_record_lsn)
        } else {
            None
        };

        let update = crate::tenant::metadata::MetadataUpdate::new(
            disk_consistent_lsn,
            ondisk_prev_record_lsn,
            *self.applied_gc_cutoff_lsn.read(),
        );

        fail_point!("checkpoint-before-saving-metadata", |x| bail!(
            "{}",
            x.unwrap()
        ));

        for layer in layers_to_upload {
            self.remote_client.schedule_layer_file_upload(layer)?;
        }
        self.remote_client
            .schedule_index_upload_for_metadata_update(&update)?;

        Ok(())
    }

    pub(crate) async fn preserve_initdb_archive(&self) -> anyhow::Result<()> {
        self.remote_client
            .preserve_initdb_archive(
                &self.tenant_shard_id.tenant_id,
                &self.timeline_id,
                &self.cancel,
            )
            .await
    }

    // Write out the given frozen in-memory layer as a new L0 delta file. This L0 file will not be tracked
    // in layer map immediately. The caller is responsible to put it into the layer map.
    async fn create_delta_layer(
        self: &Arc<Self>,
        frozen_layer: &Arc<InMemoryLayer>,
        key_range: Option<Range<Key>>,
        ctx: &RequestContext,
    ) -> anyhow::Result<Option<ResidentLayer>> {
        let self_clone = Arc::clone(self);
        let frozen_layer = Arc::clone(frozen_layer);
        let ctx = ctx.attached_child();
        let work = async move {
            let Some((desc, path)) = frozen_layer
                .write_to_disk(
                    &ctx,
                    key_range,
                    self_clone.l0_flush_global_state.inner(),
                    &self_clone.gate,
                    self_clone.cancel.clone(),
                )
                .await?
            else {
                return Ok(None);
            };
            let new_delta = Layer::finish_creating(self_clone.conf, &self_clone, desc, &path)?;

            // The write_to_disk() above calls writer.finish() which already did the fsync of the inodes.
            // We just need to fsync the directory in which these inodes are linked,
            // which we know to be the timeline directory.
            //
            // We use fatal_err() below because the after write_to_disk returns with success,
            // the in-memory state of the filesystem already has the layer file in its final place,
            // and subsequent pageserver code could think it's durable while it really isn't.
            let timeline_dir = VirtualFile::open(
                &self_clone
                    .conf
                    .timeline_path(&self_clone.tenant_shard_id, &self_clone.timeline_id),
                &ctx,
            )
            .await
            .fatal_err("VirtualFile::open for timeline dir fsync");
            timeline_dir
                .sync_all()
                .await
                .fatal_err("VirtualFile::sync_all timeline dir");
            anyhow::Ok(Some(new_delta))
        };
        // Before tokio-epoll-uring, we ran write_to_disk & the sync_all inside spawn_blocking.
        // Preserve that behavior to maintain the same behavior for `virtual_file_io_engine=std-fs`.
        use crate::virtual_file::io_engine::IoEngine;
        match crate::virtual_file::io_engine::get() {
            IoEngine::NotSet => panic!("io engine not set"),
            IoEngine::StdFs => {
                let span = tracing::info_span!("blocking");
                tokio::task::spawn_blocking({
                    move || Handle::current().block_on(work.instrument(span))
                })
                .await
                .context("spawn_blocking")
                .and_then(|x| x)
            }
            #[cfg(target_os = "linux")]
            IoEngine::TokioEpollUring => work.await,
        }
    }

    async fn repartition(
        &self,
        lsn: Lsn,
        partition_size: u64,
        flags: EnumSet<CompactFlags>,
        ctx: &RequestContext,
    ) -> Result<((KeyPartitioning, SparseKeyPartitioning), Lsn), CompactionError> {
        let Ok(mut guard) = self.partitioning.try_write_guard() else {
            // NB: there are two callers, one is the compaction task, of which there is only one per struct Tenant and hence Timeline.
            // The other is the initdb optimization in flush_frozen_layer, used by `boostrap_timeline`, which runs before `.activate()`
            // and hence before the compaction task starts.
            return Err(CompactionError::Other(anyhow!(
                "repartition() called concurrently"
            )));
        };
        let ((dense_partition, sparse_partition), partition_lsn) = &*guard.read();
        if lsn < *partition_lsn {
            return Err(CompactionError::Other(anyhow!(
                "repartition() called with LSN going backwards, this should not happen"
            )));
        }

        let distance = lsn.0 - partition_lsn.0;
        if *partition_lsn != Lsn(0)
            && distance <= self.repartition_threshold
            && !flags.contains(CompactFlags::ForceRepartition)
        {
            debug!(
                distance,
                threshold = self.repartition_threshold,
                "no repartitioning needed"
            );
            return Ok((
                (dense_partition.clone(), sparse_partition.clone()),
                *partition_lsn,
            ));
        }

        let (dense_ks, sparse_ks) = self.collect_keyspace(lsn, ctx).await?;
        let dense_partitioning = dense_ks.partition(
            &self.shard_identity,
            partition_size,
            postgres_ffi::BLCKSZ as u64,
        );
        let sparse_partitioning = SparseKeyPartitioning {
            parts: vec![sparse_ks],
        }; // no partitioning for metadata keys for now
        let result = ((dense_partitioning, sparse_partitioning), lsn);
        guard.write(result.clone());
        Ok(result)
    }

    // Is it time to create a new image layer for the given partition? True if we want to generate.
    async fn time_for_new_image_layer(&self, partition: &KeySpace, lsn: Lsn) -> bool {
        let threshold = self.get_image_creation_threshold();

        let guard = self.layers.read(LayerManagerLockHolder::Compaction).await;
        let Ok(layers) = guard.layer_map() else {
            return false;
        };

        let mut max_deltas = 0;
        for part_range in &partition.ranges {
            let image_coverage = layers.image_coverage(part_range, lsn);
            for (img_range, last_img) in image_coverage {
                let img_lsn = if let Some(last_img) = last_img {
                    last_img.get_lsn_range().end
                } else {
                    Lsn(0)
                };
                // Let's consider an example:
                //
                // delta layer with LSN range 71-81
                // delta layer with LSN range 81-91
                // delta layer with LSN range 91-101
                // image layer at LSN 100
                //
                // If 'lsn' is still 100, i.e. no new WAL has been processed since the last image layer,
                // there's no need to create a new one. We check this case explicitly, to avoid passing
                // a bogus range to count_deltas below, with start > end. It's even possible that there
                // are some delta layers *later* than current 'lsn', if more WAL was processed and flushed
                // after we read last_record_lsn, which is passed here in the 'lsn' argument.
                if img_lsn < lsn {
                    let num_deltas =
                        layers.count_deltas(&img_range, &(img_lsn..lsn), Some(threshold));

                    max_deltas = max_deltas.max(num_deltas);
                    if num_deltas >= threshold {
                        debug!(
                            "key range {}-{}, has {} deltas on this timeline in LSN range {}..{}",
                            img_range.start, img_range.end, num_deltas, img_lsn, lsn
                        );
                        return true;
                    }
                }
            }
        }

        debug!(
            max_deltas,
            "none of the partitioned ranges had >= {threshold} deltas"
        );
        false
    }

    /// Create image layers for Postgres data. Assumes the caller passes a partition that is not too large,
    /// so that at most one image layer will be produced from this function.
    #[allow(clippy::too_many_arguments)]
    async fn create_image_layer_for_rel_blocks(
        self: &Arc<Self>,
        partition: &KeySpace,
        mut image_layer_writer: ImageLayerWriter,
        lsn: Lsn,
        ctx: &RequestContext,
        img_range: Range<Key>,
        io_concurrency: IoConcurrency,
        progress: Option<(usize, usize)>,
    ) -> Result<ImageLayerCreationOutcome, CreateImageLayersError> {
        let mut wrote_keys = false;

        let mut key_request_accum = KeySpaceAccum::new();
        for range in &partition.ranges {
            let mut key = range.start;
            while key < range.end {
                // Decide whether to retain this key: usually we do, but sharded tenants may
                // need to drop keys that don't belong to them.  If we retain the key, add it
                // to `key_request_accum` for later issuing a vectored get
                if self.shard_identity.is_key_disposable(&key) {
                    debug!(
                        "Dropping key {} during compaction (it belongs on shard {:?})",
                        key,
                        self.shard_identity.get_shard_number(&key)
                    );
                } else {
                    key_request_accum.add_key(key);
                }

                let last_key_in_range = key.next() == range.end;
                key = key.next();

                // Maybe flush `key_rest_accum`
                if key_request_accum.raw_size() >= self.conf.max_get_vectored_keys.get() as u64
                    || (last_key_in_range && key_request_accum.raw_size() > 0)
                {
                    let query =
                        VersionedKeySpaceQuery::uniform(key_request_accum.consume_keyspace(), lsn);

                    let results = self
                        .get_vectored(query, io_concurrency.clone(), ctx)
                        .await?;

                    if self.cancel.is_cancelled() {
                        return Err(CreateImageLayersError::Cancelled);
                    }

                    for (img_key, img) in results {
                        let img = match img {
                            Ok(img) => img,
                            Err(err) => {
                                // If we fail to reconstruct a VM or FSM page, we can zero the
                                // page without losing any actual user data. That seems better
                                // than failing repeatedly and getting stuck.
                                //
                                // We had a bug at one point, where we truncated the FSM and VM
                                // in the pageserver, but the Postgres didn't know about that
                                // and continued to generate incremental WAL records for pages
                                // that didn't exist in the pageserver. Trying to replay those
                                // WAL records failed to find the previous image of the page.
                                // This special case allows us to recover from that situation.
                                // See https://github.com/neondatabase/neon/issues/2601.
                                //
                                // Unfortunately we cannot do this for the main fork, or for
                                // any metadata keys, keys, as that would lead to actual data
                                // loss.
                                if img_key.is_rel_fsm_block_key() || img_key.is_rel_vm_block_key() {
                                    warn!(
                                        "could not reconstruct FSM or VM key {img_key}, filling with zeros: {err:?}"
                                    );
                                    ZERO_PAGE.clone()
                                } else {
                                    return Err(CreateImageLayersError::from(err));
                                }
                            }
                        };

                        // Write all the keys we just read into our new image layer.
                        image_layer_writer.put_image(img_key, img, ctx).await?;
                        wrote_keys = true;
                    }
                }
            }
        }

        let progress_report = progress
            .map(|(idx, total)| format!("({idx}/{total}) "))
            .unwrap_or_default();
        if wrote_keys {
            // Normal path: we have written some data into the new image layer for this
            // partition, so flush it to disk.
            info!(
                "{} produced image layer for rel {}",
                progress_report,
                ImageLayerName {
                    key_range: img_range.clone(),
                    lsn
                },
            );
            Ok(ImageLayerCreationOutcome::Generated {
                unfinished_image_layer: image_layer_writer,
            })
        } else {
            tracing::debug!(
                "{} no data in range {}-{}",
                progress_report,
                img_range.start,
                img_range.end
            );
            Ok(ImageLayerCreationOutcome::Empty)
        }
    }

    /// Create an image layer for metadata keys. This function produces one image layer for all metadata
    /// keys for now. Because metadata keys cannot exceed basebackup size limit, the image layer for it
    /// would not be too large to fit in a single image layer.
    ///
    /// Creating image layers for metadata keys are different from relational keys. Firstly, instead of
    /// iterating each key and get an image for each of them, we do a `vectored_get` scan over the sparse
    /// keyspace to get all images in one run. Secondly, we use a different image layer generation metrics
    /// for metadata keys than relational keys, which is the number of delta files visited during the scan.
    #[allow(clippy::too_many_arguments)]
    async fn create_image_layer_for_metadata_keys(
        self: &Arc<Self>,
        partition: &KeySpace,
        mut image_layer_writer: ImageLayerWriter,
        lsn: Lsn,
        ctx: &RequestContext,
        img_range: Range<Key>,
        mode: ImageLayerCreationMode,
        io_concurrency: IoConcurrency,
    ) -> Result<ImageLayerCreationOutcome, CreateImageLayersError> {
        // Metadata keys image layer creation.
        let mut reconstruct_state = ValuesReconstructState::new(io_concurrency);
        let begin = Instant::now();
        // Directly use `get_vectored_impl` to skip the max_vectored_read_key limit check. Note that the keyspace should
        // not contain too many keys, otherwise this takes a lot of memory.
        let data = self
            .get_vectored_impl(
                VersionedKeySpaceQuery::uniform(partition.clone(), lsn),
                &mut reconstruct_state,
                ctx,
            )
            .await?;
        let (data, total_kb_retrieved, total_keys_retrieved) = {
            let mut new_data = BTreeMap::new();
            let mut total_kb_retrieved = 0;
            let mut total_keys_retrieved = 0;
            for (k, v) in data {
                let v = v?;
                total_kb_retrieved += KEY_SIZE + v.len();
                total_keys_retrieved += 1;
                new_data.insert(k, v);
            }
            (new_data, total_kb_retrieved / 1024, total_keys_retrieved)
        };
        let delta_files_accessed = reconstruct_state.get_delta_layers_visited();
        let elapsed = begin.elapsed();

        let trigger_generation = delta_files_accessed as usize >= MAX_AUX_FILE_V2_DELTAS;
        info!(
            "metadata key compaction: trigger_generation={trigger_generation}, delta_files_accessed={delta_files_accessed}, total_kb_retrieved={total_kb_retrieved}, total_keys_retrieved={total_keys_retrieved}, read_time={}s",
            elapsed.as_secs_f64()
        );

        if !trigger_generation && mode == ImageLayerCreationMode::Try {
            return Ok(ImageLayerCreationOutcome::Skip);
        }
        if self.cancel.is_cancelled() {
            return Err(CreateImageLayersError::Cancelled);
        }
        let mut wrote_any_image = false;
        for (k, v) in data {
            if v.is_empty() {
                // the key has been deleted, it does not need an image
                // in metadata keyspace, an empty image == tombstone
                continue;
            }
            wrote_any_image = true;

            // No need to handle sharding b/c metadata keys are always on the 0-th shard.

            // TODO: split image layers to avoid too large layer files. Too large image files are not handled
            // on the normal data path either.
            image_layer_writer.put_image(k, v, ctx).await?;
        }

        if wrote_any_image {
            // Normal path: we have written some data into the new image layer for this
            // partition, so flush it to disk.
            info!(
                "created image layer for metadata {}",
                ImageLayerName {
                    key_range: img_range.clone(),
                    lsn
                }
            );
            Ok(ImageLayerCreationOutcome::Generated {
                unfinished_image_layer: image_layer_writer,
            })
        } else {
            tracing::debug!("no data in range {}-{}", img_range.start, img_range.end);
            Ok(ImageLayerCreationOutcome::Empty)
        }
    }

    /// Predicate function which indicates whether we should check if new image layers
    /// are required. Since checking if new image layers are required is expensive in
    /// terms of CPU, we only do it in the following cases:
    /// 1. If the timeline has ingested sufficient WAL to justify the cost
    /// 2. If enough time has passed since the last check:
    ///     1. For large tenants, we wish to perform the check more often since they
    ///        suffer from the lack of image layers
    ///     2. For small tenants (that can mostly fit in RAM), we use a much longer interval
    fn should_check_if_image_layers_required(self: &Arc<Timeline>, lsn: Lsn) -> bool {
        const LARGE_TENANT_THRESHOLD: u64 = 2 * 1024 * 1024 * 1024;

        let last_checks_at = self.last_image_layer_creation_check_at.load();
        let distance = lsn
            .checked_sub(last_checks_at)
            .expect("Attempt to compact with LSN going backwards");
        let min_distance =
            self.get_image_layer_creation_check_threshold() as u64 * self.get_checkpoint_distance();

        let distance_based_decision = distance.0 >= min_distance;

        let mut time_based_decision = false;
        let mut last_check_instant = self.last_image_layer_creation_check_instant.lock().unwrap();
        if let CurrentLogicalSize::Exact(logical_size) = self.current_logical_size.current_size() {
            let check_required_after = if Into::<u64>::into(&logical_size) >= LARGE_TENANT_THRESHOLD
            {
                self.get_checkpoint_timeout()
            } else {
                Duration::from_secs(3600 * 48)
            };

            time_based_decision = match *last_check_instant {
                Some(last_check) => {
                    let elapsed = last_check.elapsed();
                    elapsed >= check_required_after
                }
                None => true,
            };
        }

        // Do the expensive delta layer counting only if this timeline has ingested sufficient
        // WAL since the last check or a checkpoint timeout interval has elapsed since the last
        // check.
        let decision = distance_based_decision || time_based_decision;

        if decision {
            self.last_image_layer_creation_check_at.store(lsn);
            *last_check_instant = Some(Instant::now());
        }

        decision
    }

    /// Returns the image layers generated and an enum indicating whether the process is fully completed.
    /// true = we have generate all image layers, false = we preempt the process for L0 compaction.
    ///
    /// `partition_mode` is only for logging purpose and is not used anywhere in this function.
    async fn create_image_layers(
        self: &Arc<Timeline>,
        partitioning: &KeyPartitioning,
        lsn: Lsn,
        mode: ImageLayerCreationMode,
        ctx: &RequestContext,
        last_status: LastImageLayerCreationStatus,
        yield_for_l0: bool,
    ) -> Result<(Vec<ResidentLayer>, LastImageLayerCreationStatus), CreateImageLayersError> {
        let timer = self.metrics.create_images_time_histo.start_timer();

        if partitioning.parts.is_empty() {
            warn!("no partitions to create image layers for");
            return Ok((vec![], LastImageLayerCreationStatus::Complete));
        }

        // We need to avoid holes between generated image layers.
        // Otherwise LayerMap::image_layer_exists will return false if key range of some layer is covered by more than one
        // image layer with hole between them. In this case such layer can not be utilized by GC.
        //
        // How such hole between partitions can appear?
        // if we have relation with relid=1 and size 100 and relation with relid=2 with size 200 then result of
        // KeySpace::partition may contain partitions <100000000..100000099> and <200000000..200000199>.
        // If there is delta layer <100000000..300000000> then it never be garbage collected because
        // image layers  <100000000..100000099> and <200000000..200000199> are not completely covering it.
        let mut start = Key::MIN;

        let check_for_image_layers =
            if let LastImageLayerCreationStatus::Incomplete { last_key } = last_status {
                info!(
                    "resuming image layer creation: last_status=incomplete, continue from {}",
                    last_key
                );
                true
            } else {
                self.should_check_if_image_layers_required(lsn)
            };

        let mut batch_image_writer = BatchLayerWriter::new(self.conf);

        let mut all_generated = true;

        let mut partition_processed = 0;
        let mut total_partitions = partitioning.parts.len();
        let mut last_partition_processed = None;
        let mut partition_parts = partitioning.parts.clone();

        if let LastImageLayerCreationStatus::Incomplete { last_key } = last_status {
            // We need to skip the partitions that have already been processed.
            let mut found = false;
            for (i, partition) in partition_parts.iter().enumerate() {
                if last_key <= partition.end().unwrap() {
                    // ```plain
                    // |------|--------|----------|------|
                    //              ^last_key
                    //                    ^start from this partition
                    // ```
                    // Why `i+1` instead of `i`?
                    // It is possible that the user did some writes after the previous image layer creation attempt so that
                    // a relation grows in size, and the last_key is now in the middle of the partition. In this case, we
                    // still want to skip this partition, so that we can make progress and avoid generating image layers over
                    // the same partition. Doing a mod to ensure we don't end up with an empty vec.
                    if i + 1 >= total_partitions {
                        // In general, this case should not happen -- if last_key is on the last partition, the previous
                        // iteration of image layer creation should return a complete status.
                        break; // with found=false
                    }
                    partition_parts = partition_parts.split_off(i + 1); // Remove the first i + 1 elements
                    total_partitions = partition_parts.len();
                    // Update the start key to the partition start.
                    start = partition_parts[0].start().unwrap();
                    found = true;
                    break;
                }
            }
            if !found {
                // Last key is within the last partition, or larger than all partitions.
                return Ok((vec![], LastImageLayerCreationStatus::Complete));
            }
        }

        let total = partition_parts.len();
        for (idx, partition) in partition_parts.iter().enumerate() {
            if self.cancel.is_cancelled() {
                return Err(CreateImageLayersError::Cancelled);
            }
            partition_processed += 1;
            let img_range = start..partition.ranges.last().unwrap().end;
            let compact_metadata = partition.overlaps(&Key::metadata_key_range());
            if compact_metadata {
                for range in &partition.ranges {
                    assert!(
                        range.start.field1 >= METADATA_KEY_BEGIN_PREFIX
                            && range.end.field1 <= METADATA_KEY_END_PREFIX,
                        "metadata keys must be partitioned separately"
                    );
                }
                if mode == ImageLayerCreationMode::Try && !check_for_image_layers {
                    // Skip compaction if there are not enough updates. Metadata compaction will do a scan and
                    // might mess up with evictions.
                    start = img_range.end;
                    continue;
                }
                // For initial and force modes, we always generate image layers for metadata keys.
            } else if let ImageLayerCreationMode::Try = mode {
                // check_for_image_layers = false -> skip
                // check_for_image_layers = true -> check time_for_new_image_layer -> skip/generate
                if !check_for_image_layers || !self.time_for_new_image_layer(partition, lsn).await {
                    start = img_range.end;
                    continue;
                }
            }
            if let ImageLayerCreationMode::Force = mode {
                // When forced to create image layers, we might try and create them where they already
                // exist.  This mode is only used in tests/debug.
                let layers = self.layers.read(LayerManagerLockHolder::Compaction).await;
                if layers.contains_key(&PersistentLayerKey {
                    key_range: img_range.clone(),
                    lsn_range: PersistentLayerDesc::image_layer_lsn_range(lsn),
                    is_delta: false,
                }) {
                    // TODO: this can be processed with the BatchLayerWriter::finish_with_discard
                    // in the future.
                    tracing::info!(
                        "Skipping image layer at {lsn} {}..{}, already exists",
                        img_range.start,
                        img_range.end
                    );
                    start = img_range.end;
                    continue;
                }
            }

            let image_layer_writer = ImageLayerWriter::new(
                self.conf,
                self.timeline_id,
                self.tenant_shard_id,
                &img_range,
                lsn,
                &self.gate,
                self.cancel.clone(),
                ctx,
            )
            .await
            .map_err(CreateImageLayersError::Other)?;

            fail_point!("image-layer-writer-fail-before-finish", |_| {
                Err(CreateImageLayersError::Other(anyhow::anyhow!(
                    "failpoint image-layer-writer-fail-before-finish"
                )))
            });

            let io_concurrency = IoConcurrency::spawn_from_conf(
                self.conf.get_vectored_concurrent_io,
                self.gate
                    .enter()
                    .map_err(|_| CreateImageLayersError::Cancelled)?,
            );

            let outcome = if !compact_metadata {
                self.create_image_layer_for_rel_blocks(
                    partition,
                    image_layer_writer,
                    lsn,
                    ctx,
                    img_range.clone(),
                    io_concurrency,
                    Some((idx, total)),
                )
                .await?
            } else {
                self.create_image_layer_for_metadata_keys(
                    partition,
                    image_layer_writer,
                    lsn,
                    ctx,
                    img_range.clone(),
                    mode,
                    io_concurrency,
                )
                .await?
            };
            match outcome {
                ImageLayerCreationOutcome::Empty => {
                    // No data in this partition, so we don't need to create an image layer (for now).
                    // The next image layer should cover this key range, so we don't advance the `start`
                    // key.
                }
                ImageLayerCreationOutcome::Generated {
                    unfinished_image_layer,
                } => {
                    batch_image_writer.add_unfinished_image_writer(
                        unfinished_image_layer,
                        img_range.clone(),
                        lsn,
                    );
                    // The next image layer should be generated right after this one.
                    start = img_range.end;
                }
                ImageLayerCreationOutcome::Skip => {
                    // We don't need to create an image layer for this partition.
                    // The next image layer should NOT cover this range, otherwise
                    // the keyspace becomes empty (reads don't go past image layers).
                    start = img_range.end;
                }
            }

            if let ImageLayerCreationMode::Try = mode {
                // We have at least made some progress
                if yield_for_l0 && batch_image_writer.pending_layer_num() >= 1 {
                    // The `Try` mode is currently only used on the compaction path. We want to avoid
                    // image layer generation taking too long time and blocking L0 compaction. So in this
                    // mode, we also inspect the current number of L0 layers and skip image layer generation
                    // if there are too many of them.
                    let image_preempt_threshold = self.get_image_creation_preempt_threshold()
                        * self.get_compaction_threshold();
                    // TODO: currently we do not respect `get_image_creation_preempt_threshold` and always yield
                    // when there is a single timeline with more than L0 threshold L0 layers. As long as the
                    // `get_image_creation_preempt_threshold` is set to a value greater than 0, we will yield for L0 compaction.
                    if image_preempt_threshold != 0 {
                        let should_yield = self
                            .l0_compaction_trigger
                            .notified()
                            .now_or_never()
                            .is_some();
                        if should_yield {
                            tracing::info!(
                                "preempt image layer generation at {lsn} when processing partition {}..{}: too many L0 layers",
                                partition.start().unwrap(),
                                partition.end().unwrap()
                            );
                            last_partition_processed = Some(partition.clone());
                            all_generated = false;
                            break;
                        }
                    }
                }
            }
        }

        let image_layers = batch_image_writer
            .finish(self, ctx)
            .await
            .map_err(CreateImageLayersError::Other)?;

        let mut guard = self.layers.write(LayerManagerLockHolder::Compaction).await;

        // FIXME: we could add the images to be uploaded *before* returning from here, but right
        // now they are being scheduled outside of write lock; current way is inconsistent with
        // compaction lock order.
        guard
            .open_mut()?
            .track_new_image_layers(&image_layers, &self.metrics);
        drop_layer_manager_wlock(guard);
        let duration = timer.stop_and_record();

        // Creating image layers may have caused some previously visible layers to be covered
        if !image_layers.is_empty() {
            self.update_layer_visibility().await?;
        }

        let total_layer_size = image_layers
            .iter()
            .map(|l| l.metadata().file_size)
            .sum::<u64>();

        if !image_layers.is_empty() {
            info!(
                "created {} image layers ({} bytes) in {}s, processed {} out of {} partitions",
                image_layers.len(),
                total_layer_size,
                duration.as_secs_f64(),
                partition_processed,
                total_partitions
            );
        }

        Ok((
            image_layers,
            if all_generated {
                LastImageLayerCreationStatus::Complete
            } else {
                LastImageLayerCreationStatus::Incomplete {
                    last_key: if let Some(last_partition_processed) = last_partition_processed {
                        last_partition_processed.end().unwrap_or(Key::MIN)
                    } else {
                        // This branch should be unreachable, but in case it happens, we can just return the start key.
                        Key::MIN
                    },
                }
            },
        ))
    }

    /// Wait until the background initial logical size calculation is complete, or
    /// this Timeline is shut down.  Calling this function will cause the initial
    /// logical size calculation to skip waiting for the background jobs barrier.
    pub(crate) async fn await_initial_logical_size(self: Arc<Self>) {
        if !self.shard_identity.is_shard_zero() {
            // We don't populate logical size on shard >0: skip waiting for it.
            return;
        }

        if self.remote_client.is_deleting() {
            // The timeline was created in a deletion-resume state, we don't expect logical size to be populated
            return;
        }

        if self.current_logical_size.current_size().is_exact() {
            // root timelines are initialized with exact count, but never start the background
            // calculation
            return;
        }

        if self.cancel.is_cancelled() {
            // We already requested stopping the tenant, so we cannot wait for the logical size
            // calculation to complete given the task might have been already cancelled.
            return;
        }

        if let Some(await_bg_cancel) = self
            .current_logical_size
            .cancel_wait_for_background_loop_concurrency_limit_semaphore
            .get()
        {
            await_bg_cancel.cancel();
        } else {
            // We should not wait if we were not able to explicitly instruct
            // the logical size cancellation to skip the concurrency limit semaphore.
            // TODO: this is an unexpected case.  We should restructure so that it
            // can't happen.
            tracing::warn!(
                "await_initial_logical_size: can't get semaphore cancel token, skipping"
            );
            debug_assert!(false);
        }

        tokio::select!(
            _ = self.current_logical_size.initialized.acquire() => {},
            _ = self.cancel.cancelled() => {}
        )
    }

    /// Detach this timeline from its ancestor by copying all of ancestors layers as this
    /// Timelines layers up to the ancestor_lsn.
    ///
    /// Requires a timeline that:
    /// - has an ancestor to detach from
    /// - the ancestor does not have an ancestor -- follows from the original RFC limitations, not
    ///   a technical requirement
    ///
    /// After the operation has been started, it cannot be canceled. Upon restart it needs to be
    /// polled again until completion.
    ///
    /// During the operation all timelines sharing the data with this timeline will be reparented
    /// from our ancestor to be branches of this timeline.
    pub(crate) async fn prepare_to_detach_from_ancestor(
        self: &Arc<Timeline>,
        tenant: &crate::tenant::TenantShard,
        options: detach_ancestor::Options,
        behavior: DetachBehavior,
        ctx: &RequestContext,
    ) -> Result<detach_ancestor::Progress, detach_ancestor::Error> {
        detach_ancestor::prepare(self, tenant, behavior, options, ctx).await
    }

    /// Second step of detach from ancestor; detaches the `self` from it's current ancestor and
    /// reparents any reparentable children of previous ancestor.
    ///
    /// This method is to be called while holding the TenantManager's tenant slot, so during this
    /// method we cannot be deleted nor can any timeline be deleted. After this method returns
    /// successfully, tenant must be reloaded.
    ///
    /// Final step will be to [`Self::complete_detaching_timeline_ancestor`] after optionally
    /// resetting the tenant.
    pub(crate) async fn detach_from_ancestor_and_reparent(
        self: &Arc<Timeline>,
        tenant: &crate::tenant::TenantShard,
        prepared: detach_ancestor::PreparedTimelineDetach,
        ancestor_timeline_id: TimelineId,
        ancestor_lsn: Lsn,
        behavior: DetachBehavior,
        ctx: &RequestContext,
    ) -> Result<detach_ancestor::DetachingAndReparenting, detach_ancestor::Error> {
        detach_ancestor::detach_and_reparent(
            self,
            tenant,
            prepared,
            ancestor_timeline_id,
            ancestor_lsn,
            behavior,
            ctx,
        )
        .await
    }

    /// Final step which unblocks the GC.
    ///
    /// The tenant must've been reset if ancestry was modified previously (in tenant manager).
    pub(crate) async fn complete_detaching_timeline_ancestor(
        self: &Arc<Timeline>,
        tenant: &crate::tenant::TenantShard,
        attempt: detach_ancestor::Attempt,
        ctx: &RequestContext,
    ) -> Result<(), detach_ancestor::Error> {
        detach_ancestor::complete(self, tenant, attempt, ctx).await
    }
}

impl Drop for Timeline {
    fn drop(&mut self) {
        if let Some(ancestor) = &self.ancestor_timeline {
            // This lock should never be poisoned, but in case it is we do a .map() instead of
            // an unwrap(), to avoid panicking in a destructor and thereby aborting the process.
            if let Ok(mut gc_info) = ancestor.gc_info.write() {
                if !gc_info.remove_child_not_offloaded(self.timeline_id) {
                    tracing::error!(tenant_id = %self.tenant_shard_id.tenant_id, shard_id = %self.tenant_shard_id.shard_slug(), timeline_id = %self.timeline_id,
                        "Couldn't remove retain_lsn entry from timeline's parent on drop: already removed");
                }
            }
        }
        info!(
            "Timeline {} for tenant {} is being dropped",
            self.timeline_id, self.tenant_shard_id.tenant_id
        );
    }
}

/// Top-level failure to compact.
#[derive(Debug, thiserror::Error)]
pub(crate) enum CompactionError {
    #[error("The timeline or pageserver is shutting down")]
    ShuttingDown,
    /// Compaction cannot be done right now; page reconstruction and so on.
    #[error("Failed to collect keyspace: {0}")]
    CollectKeySpaceError(#[from] CollectKeySpaceError),
    #[error(transparent)]
    Other(anyhow::Error),
    #[error("Compaction already running: {0}")]
    AlreadyRunning(&'static str),
}

/// Whether [`CompactionError::is_cancel`] should inspect the
/// [`CompactionError::Other`] anyhow Error's root cause for
/// typical causes of cancellation.
pub(crate) enum CheckOtherForCancel {
    No,
    Yes,
}

impl CompactionError {
    /// Errors that can be ignored, i.e., cancel and shutdown.
    pub fn is_cancel(&self, check_other: CheckOtherForCancel) -> bool {
        if matches!(
            self,
            Self::ShuttingDown
                | Self::AlreadyRunning(_) // XXX why do we treat AlreadyRunning as cancel?
                | Self::CollectKeySpaceError(CollectKeySpaceError::Cancelled)
                | Self::CollectKeySpaceError(CollectKeySpaceError::PageRead(
                    PageReconstructError::Cancelled
                ))
<<<<<<< HEAD
                | Self::Offload(OffloadError::Cancelled)
        ) {
            return true;
        }

        let root_cause = match &check_other {
            CheckOtherForCancel::No => return false,
            CheckOtherForCancel::Yes => {
                if let Self::Other(other) = self {
                    other.root_cause()
                } else {
                    return false;
                }
            }
        };

        let upload_queue = root_cause
            .downcast_ref::<NotInitialized>()
            .is_some_and(|e| e.is_stopping());
        let timeline = root_cause
            .downcast_ref::<PageReconstructError>()
            .is_some_and(|e| e.is_stopping());
        let buffered_writer_flush_task_canelled = root_cause
            .downcast_ref::<FlushTaskError>()
            .is_some_and(|e| e.is_cancel());
        let write_blob_cancelled = root_cause
            .downcast_ref::<WriteBlobError>()
            .is_some_and(|e| e.is_cancel());
        let gate_closed = root_cause
            .downcast_ref::<GateError>()
            .is_some_and(|e| e.is_cancel());
        upload_queue
            || timeline
            || buffered_writer_flush_task_canelled
            || write_blob_cancelled
            || gate_closed
=======
        )
>>>>>>> 3ff50689
    }

    /// Critical errors that indicate data corruption.
    pub fn is_critical(&self) -> bool {
        matches!(
            self,
            Self::CollectKeySpaceError(
                CollectKeySpaceError::Decode(_)
                    | CollectKeySpaceError::PageRead(
                        PageReconstructError::MissingKey(_) | PageReconstructError::WalRedo(_),
                    )
            )
        )
    }
}

impl From<super::upload_queue::NotInitialized> for CompactionError {
    fn from(value: super::upload_queue::NotInitialized) -> Self {
        match value {
            super::upload_queue::NotInitialized::Uninitialized => {
                CompactionError::Other(anyhow::anyhow!(value))
            }
            super::upload_queue::NotInitialized::ShuttingDown
            | super::upload_queue::NotInitialized::Stopped => CompactionError::ShuttingDown,
        }
    }
}

impl From<super::storage_layer::layer::DownloadError> for CompactionError {
    fn from(e: super::storage_layer::layer::DownloadError) -> Self {
        match e {
            super::storage_layer::layer::DownloadError::TimelineShutdown
            | super::storage_layer::layer::DownloadError::DownloadCancelled => {
                CompactionError::ShuttingDown
            }
            super::storage_layer::layer::DownloadError::ContextAndConfigReallyDeniesDownloads
            | super::storage_layer::layer::DownloadError::DownloadRequired
            | super::storage_layer::layer::DownloadError::NotFile(_)
            | super::storage_layer::layer::DownloadError::DownloadFailed
            | super::storage_layer::layer::DownloadError::PreStatFailed(_) => {
                CompactionError::Other(anyhow::anyhow!(e))
            }
            #[cfg(test)]
            super::storage_layer::layer::DownloadError::Failpoint(_) => {
                CompactionError::Other(anyhow::anyhow!(e))
            }
        }
    }
}

impl From<layer_manager::Shutdown> for CompactionError {
    fn from(_: layer_manager::Shutdown) -> Self {
        CompactionError::ShuttingDown
    }
}

impl From<super::storage_layer::errors::PutError> for CompactionError {
    fn from(e: super::storage_layer::errors::PutError) -> Self {
        if e.is_cancel() {
            CompactionError::ShuttingDown
        } else {
            CompactionError::Other(e.into_anyhow())
        }
    }
}

#[serde_as]
#[derive(serde::Serialize)]
struct RecordedDuration(#[serde_as(as = "serde_with::DurationMicroSeconds")] Duration);

#[derive(Default)]
enum DurationRecorder {
    #[default]
    NotStarted,
    Recorded(RecordedDuration, tokio::time::Instant),
}

impl DurationRecorder {
    fn till_now(&self) -> DurationRecorder {
        match self {
            DurationRecorder::NotStarted => {
                panic!("must only call on recorded measurements")
            }
            DurationRecorder::Recorded(_, ended) => {
                let now = tokio::time::Instant::now();
                DurationRecorder::Recorded(RecordedDuration(now - *ended), now)
            }
        }
    }
    fn into_recorded(self) -> Option<RecordedDuration> {
        match self {
            DurationRecorder::NotStarted => None,
            DurationRecorder::Recorded(recorded, _) => Some(recorded),
        }
    }
}

/// Descriptor for a delta layer used in testing infra. The start/end key/lsn range of the
/// delta layer might be different from the min/max key/lsn in the delta layer. Therefore,
/// the layer descriptor requires the user to provide the ranges, which should cover all
/// keys specified in the `data` field.
#[cfg(test)]
#[derive(Clone)]
pub struct DeltaLayerTestDesc {
    pub lsn_range: Range<Lsn>,
    pub key_range: Range<Key>,
    pub data: Vec<(Key, Lsn, Value)>,
}

#[cfg(test)]
#[derive(Clone)]
pub struct InMemoryLayerTestDesc {
    pub lsn_range: Range<Lsn>,
    pub data: Vec<(Key, Lsn, Value)>,
    pub is_open: bool,
}

#[cfg(test)]
impl DeltaLayerTestDesc {
    pub fn new(lsn_range: Range<Lsn>, key_range: Range<Key>, data: Vec<(Key, Lsn, Value)>) -> Self {
        Self {
            lsn_range,
            key_range,
            data,
        }
    }

    pub fn new_with_inferred_key_range(
        lsn_range: Range<Lsn>,
        data: Vec<(Key, Lsn, Value)>,
    ) -> Self {
        let key_min = data.iter().map(|(key, _, _)| key).min().unwrap();
        let key_max = data.iter().map(|(key, _, _)| key).max().unwrap();
        Self {
            key_range: (*key_min)..(key_max.next()),
            lsn_range,
            data,
        }
    }

    pub(crate) fn layer_name(&self) -> LayerName {
        LayerName::Delta(super::storage_layer::DeltaLayerName {
            key_range: self.key_range.clone(),
            lsn_range: self.lsn_range.clone(),
        })
    }
}

impl Timeline {
    async fn finish_compact_batch(
        self: &Arc<Self>,
        new_deltas: &[ResidentLayer],
        new_images: &[ResidentLayer],
        layers_to_remove: &[Layer],
    ) -> Result<(), CompactionError> {
        let mut guard = tokio::select! {
            guard = self.layers.write(LayerManagerLockHolder::Compaction) => guard,
            _ = self.cancel.cancelled() => {
                return Err(CompactionError::ShuttingDown);
            }
        };

        let mut duplicated_layers = HashSet::new();

        let mut insert_layers = Vec::with_capacity(new_deltas.len());

        for l in new_deltas {
            if guard.contains(l.as_ref()) {
                // expected in tests
                tracing::error!(layer=%l, "duplicated L1 layer");

                // good ways to cause a duplicate: we repeatedly error after taking the writelock
                // `guard`  on self.layers. as of writing this, there are no error returns except
                // for compact_level0_phase1 creating an L0, which does not happen in practice
                // because we have not implemented L0 => L0 compaction.
                duplicated_layers.insert(l.layer_desc().key());
            } else if LayerMap::is_l0(&l.layer_desc().key_range, l.layer_desc().is_delta) {
                return Err(CompactionError::Other(anyhow::anyhow!(
                    "compaction generates a L0 layer file as output, which will cause infinite compaction."
                )));
            } else {
                insert_layers.push(l.clone());
            }
        }

        // only remove those inputs which were not outputs
        let remove_layers: Vec<Layer> = layers_to_remove
            .iter()
            .filter(|l| !duplicated_layers.contains(&l.layer_desc().key()))
            .cloned()
            .collect();

        if !new_images.is_empty() {
            guard
                .open_mut()?
                .track_new_image_layers(new_images, &self.metrics);
        }

        guard
            .open_mut()?
            .finish_compact_l0(&remove_layers, &insert_layers, &self.metrics);

        self.remote_client
            .schedule_compaction_update(&remove_layers, new_deltas)?;

        drop_layer_manager_wlock(guard);

        Ok(())
    }

    async fn rewrite_layers(
        self: &Arc<Self>,
        mut replace_layers: Vec<(Layer, ResidentLayer)>,
        mut drop_layers: Vec<Layer>,
    ) -> Result<(), CompactionError> {
        let mut guard = self.layers.write(LayerManagerLockHolder::Compaction).await;

        // Trim our lists in case our caller (compaction) raced with someone else (GC) removing layers: we want
        // to avoid double-removing, and avoid rewriting something that was removed.
        replace_layers.retain(|(l, _)| guard.contains(l));
        drop_layers.retain(|l| guard.contains(l));

        guard
            .open_mut()?
            .rewrite_layers(&replace_layers, &drop_layers, &self.metrics);

        let upload_layers: Vec<_> = replace_layers.into_iter().map(|r| r.1).collect();

        self.remote_client
            .schedule_compaction_update(&drop_layers, &upload_layers)?;

        Ok(())
    }

    /// Schedules the uploads of the given image layers
    fn upload_new_image_layers(
        self: &Arc<Self>,
        new_images: impl IntoIterator<Item = ResidentLayer>,
    ) -> Result<(), super::upload_queue::NotInitialized> {
        for layer in new_images {
            self.remote_client.schedule_layer_file_upload(layer)?;
        }
        // should any new image layer been created, not uploading index_part will
        // result in a mismatch between remote_physical_size and layermap calculated
        // size, which will fail some tests, but should not be an issue otherwise.
        self.remote_client
            .schedule_index_upload_for_file_changes()?;
        Ok(())
    }

    async fn find_gc_time_cutoff(
        &self,
        now: SystemTime,
        pitr: Duration,
        cancel: &CancellationToken,
        ctx: &RequestContext,
    ) -> Result<Option<Lsn>, PageReconstructError> {
        debug_assert_current_span_has_tenant_and_timeline_id();
        if self.shard_identity.is_shard_zero() {
            // Shard Zero has SLRU data and can calculate the PITR time -> LSN mapping itself
            let time_range = if pitr == Duration::ZERO {
                humantime::parse_duration(DEFAULT_PITR_INTERVAL).expect("constant is invalid")
            } else {
                pitr
            };

            // If PITR is so large or `now` is so small that this underflows, we will retain no history (highly unexpected case)
            let time_cutoff = now.checked_sub(time_range).unwrap_or(now);
            let timestamp = to_pg_timestamp(time_cutoff);

            let time_cutoff = match self.find_lsn_for_timestamp(timestamp, cancel, ctx).await? {
                LsnForTimestamp::Present(lsn) => Some(lsn),
                LsnForTimestamp::Future(lsn) => {
                    // The timestamp is in the future. That sounds impossible,
                    // but what it really means is that there hasn't been
                    // any commits since the cutoff timestamp.
                    //
                    // In this case we should use the LSN of the most recent commit,
                    // which is implicitly the last LSN in the log.
                    debug!("future({})", lsn);
                    Some(self.get_last_record_lsn())
                }
                LsnForTimestamp::Past(lsn) => {
                    debug!("past({})", lsn);
                    None
                }
                LsnForTimestamp::NoData(lsn) => {
                    debug!("nodata({})", lsn);
                    None
                }
            };
            Ok(time_cutoff)
        } else {
            // Shards other than shard zero cannot do timestamp->lsn lookups, and must instead learn their GC cutoff
            // from shard zero's index.  The index doesn't explicitly tell us the time cutoff, but we may assume that
            // the point up to which shard zero's last_gc_cutoff has advanced will either be the time cutoff, or a
            // space cutoff that we would also have respected ourselves.
            match self
                .remote_client
                .download_foreign_index(ShardNumber(0), cancel)
                .await
            {
                Ok((index_part, index_generation, _index_mtime)) => {
                    tracing::info!(
                        "GC loaded shard zero metadata (gen {index_generation:?}): latest_gc_cutoff_lsn: {}",
                        index_part.metadata.latest_gc_cutoff_lsn()
                    );
                    Ok(Some(index_part.metadata.latest_gc_cutoff_lsn()))
                }
                Err(DownloadError::NotFound) => {
                    // This is unexpected, because during timeline creations shard zero persists to remote
                    // storage before other shards are called, and during timeline deletion non-zeroth shards are
                    // deleted before the zeroth one.  However, it should be harmless: if we somehow end up in this
                    // state, then shard zero should _eventually_ write an index when it GCs.
                    tracing::warn!("GC couldn't find shard zero's index for timeline");
                    Ok(None)
                }
                Err(e) => {
                    // TODO: this function should return a different error type than page reconstruct error
                    Err(PageReconstructError::Other(anyhow::anyhow!(e)))
                }
            }

            // TODO: after reading shard zero's GC cutoff, we should validate its generation with the storage
            // controller.  Otherwise, it is possible that we see the GC cutoff go backwards while shard zero
            // is going through a migration if we read the old location's index and it has GC'd ahead of the
            // new location.  This is legal in principle, but problematic in practice because it might result
            // in a timeline creation succeeding on shard zero ('s new location) but then failing on other shards
            // because they have GC'd past the branch point.
        }
    }

    /// Find the Lsns above which layer files need to be retained on
    /// garbage collection.
    ///
    /// We calculate two cutoffs, one based on time and one based on WAL size.  `pitr`
    /// controls the time cutoff (or ZERO to disable time-based retention), and `space_cutoff` controls
    /// the space-based retention.
    ///
    /// This function doesn't simply to calculate time & space based retention: it treats time-based
    /// retention as authoritative if enabled, and falls back to space-based retention if calculating
    /// the LSN for a time point isn't possible.  Therefore the GcCutoffs::horizon in the response might
    /// be different to the `space_cutoff` input.  Callers should treat the min() of the two cutoffs
    /// in the response as the GC cutoff point for the timeline.
    #[instrument(skip_all, fields(timeline_id=%self.timeline_id))]
    pub(super) async fn find_gc_cutoffs(
        &self,
        now: SystemTime,
        space_cutoff: Lsn,
        pitr: Duration,
        cancel: &CancellationToken,
        ctx: &RequestContext,
    ) -> Result<GcCutoffs, PageReconstructError> {
        let _timer = self
            .metrics
            .find_gc_cutoffs_histo
            .start_timer()
            .record_on_drop();

        pausable_failpoint!("Timeline::find_gc_cutoffs-pausable");

        if cfg!(test) && pitr == Duration::ZERO {
            // Unit tests which specify zero PITR interval expect to avoid doing any I/O for timestamp lookup
            return Ok(GcCutoffs {
                time: Some(self.get_last_record_lsn()),
                space: space_cutoff,
            });
        }

        // Calculate a time-based limit on how much to retain:
        // - if PITR interval is set, then this is our cutoff.
        // - if PITR interval is not set, then we do a lookup
        //   based on DEFAULT_PITR_INTERVAL, so that size-based retention does not result in keeping history around permanently on idle databases.
        let time_cutoff = self.find_gc_time_cutoff(now, pitr, cancel, ctx).await?;

        Ok(match (pitr, time_cutoff) {
            (Duration::ZERO, Some(time_cutoff)) => {
                // PITR is not set. Retain the size-based limit, or the default time retention,
                // whichever requires less data.
                GcCutoffs {
                    time: Some(self.get_last_record_lsn()),
                    space: std::cmp::max(time_cutoff, space_cutoff),
                }
            }
            (Duration::ZERO, None) => {
                // PITR is not set, and time lookup failed
                GcCutoffs {
                    time: Some(self.get_last_record_lsn()),
                    space: space_cutoff,
                }
            }
            (_, None) => {
                // PITR interval is set & we didn't look up a timestamp successfully.  Conservatively assume PITR
                // cannot advance beyond what was already GC'd, and respect space-based retention
                GcCutoffs {
                    time: Some(*self.get_applied_gc_cutoff_lsn()),
                    space: space_cutoff,
                }
            }
            (_, Some(time_cutoff)) => {
                // PITR interval is set and we looked up timestamp successfully.  Ignore
                // size based retention and make time cutoff authoritative
                GcCutoffs {
                    time: Some(time_cutoff),
                    space: time_cutoff,
                }
            }
        })
    }

    /// Garbage collect layer files on a timeline that are no longer needed.
    ///
    /// Currently, we don't make any attempt at removing unneeded page versions
    /// within a layer file. We can only remove the whole file if it's fully
    /// obsolete.
    pub(super) async fn gc(&self) -> Result<GcResult, GcError> {
        // this is most likely the background tasks, but it might be the spawned task from
        // immediate_gc
        let _g = tokio::select! {
            guard = self.gc_lock.lock() => guard,
            _ = self.cancel.cancelled() => return Ok(GcResult::default()),
        };
        let timer = self.metrics.garbage_collect_histo.start_timer();

        fail_point!("before-timeline-gc");

        // Is the timeline being deleted?
        if self.is_stopping() {
            return Err(GcError::TimelineCancelled);
        }

        let (space_cutoff, time_cutoff, retain_lsns, max_lsn_with_valid_lease) = {
            let gc_info = self.gc_info.read().unwrap();

            let space_cutoff = min(gc_info.cutoffs.space, self.get_disk_consistent_lsn());
            let time_cutoff = gc_info.cutoffs.time;
            let retain_lsns = gc_info
                .retain_lsns
                .iter()
                .map(|(lsn, _child_id, _is_offloaded)| *lsn)
                .collect();

            // Gets the maximum LSN that holds the valid lease.
            //
            // Caveat: `refresh_gc_info` is in charged of updating the lease map.
            // Here, we do not check for stale leases again.
            let max_lsn_with_valid_lease = gc_info.leases.last_key_value().map(|(lsn, _)| *lsn);

            (
                space_cutoff,
                time_cutoff,
                retain_lsns,
                max_lsn_with_valid_lease,
            )
        };

        let mut new_gc_cutoff = space_cutoff.min(time_cutoff.unwrap_or_default());
        let standby_horizon = self.standby_horizon.load();
        // Hold GC for the standby, but as a safety guard do it only within some
        // reasonable lag.
        if standby_horizon != Lsn::INVALID {
            if let Some(standby_lag) = new_gc_cutoff.checked_sub(standby_horizon) {
                const MAX_ALLOWED_STANDBY_LAG: u64 = 10u64 << 30; // 10 GB
                if standby_lag.0 < MAX_ALLOWED_STANDBY_LAG {
                    new_gc_cutoff = Lsn::min(standby_horizon, new_gc_cutoff);
                    trace!("holding off GC for standby apply LSN {}", standby_horizon);
                } else {
                    warn!(
                        "standby is lagging for more than {}MB, not holding gc for it",
                        MAX_ALLOWED_STANDBY_LAG / 1024 / 1024
                    )
                }
            }
        }

        // Reset standby horizon to ignore it if it is not updated till next GC.
        // It is an easy way to unset it when standby disappears without adding
        // more conf options.
        self.standby_horizon.store(Lsn::INVALID);
        self.metrics
            .standby_horizon_gauge
            .set(Lsn::INVALID.0 as i64);

        let res = self
            .gc_timeline(
                space_cutoff,
                time_cutoff,
                retain_lsns,
                max_lsn_with_valid_lease,
                new_gc_cutoff,
            )
            .instrument(
                info_span!("gc_timeline", timeline_id = %self.timeline_id, cutoff = %new_gc_cutoff),
            )
            .await?;

        // only record successes
        timer.stop_and_record();

        Ok(res)
    }

    async fn gc_timeline(
        &self,
        space_cutoff: Lsn,
        time_cutoff: Option<Lsn>, // None if uninitialized
        retain_lsns: Vec<Lsn>,
        max_lsn_with_valid_lease: Option<Lsn>,
        new_gc_cutoff: Lsn,
    ) -> Result<GcResult, GcError> {
        // FIXME: if there is an ongoing detach_from_ancestor, we should just skip gc

        let now = SystemTime::now();
        let mut result: GcResult = GcResult::default();

        // Nothing to GC. Return early.
        let latest_gc_cutoff = *self.get_applied_gc_cutoff_lsn();
        if latest_gc_cutoff >= new_gc_cutoff {
            info!(
                "Nothing to GC: new_gc_cutoff_lsn {new_gc_cutoff}, latest_gc_cutoff_lsn {latest_gc_cutoff}",
            );
            return Ok(result);
        }

        let Some(time_cutoff) = time_cutoff else {
            // The GC cutoff should have been computed by now, but let's be defensive.
            info!("Nothing to GC: time_cutoff not yet computed");
            return Ok(result);
        };

        // We need to ensure that no one tries to read page versions or create
        // branches at a point before latest_gc_cutoff_lsn. See branch_timeline()
        // for details. This will block until the old value is no longer in use.
        //
        // The GC cutoff should only ever move forwards.
        let waitlist = {
            let write_guard = self.applied_gc_cutoff_lsn.lock_for_write();
            if *write_guard > new_gc_cutoff {
                return Err(GcError::BadLsn {
                    why: format!(
                        "Cannot move GC cutoff LSN backwards (was {}, new {})",
                        *write_guard, new_gc_cutoff
                    ),
                });
            }

            write_guard.store_and_unlock(new_gc_cutoff)
        };
        waitlist.wait().await;

        info!("GC starting");

        debug!("retain_lsns: {:?}", retain_lsns);

        let max_retain_lsn = retain_lsns.iter().max();

        // Scan all layers in the timeline (remote or on-disk).
        //
        // Garbage collect the layer if all conditions are satisfied:
        // 1. it is older than cutoff LSN;
        // 2. it is older than PITR interval;
        // 3. it doesn't need to be retained for 'retain_lsns';
        // 4. it does not need to be kept for LSNs holding valid leases.
        // 5. newer on-disk image layers cover the layer's whole key range
        let layers_to_remove = {
            let mut layers_to_remove = Vec::new();

            let guard = self
                .layers
                .read(LayerManagerLockHolder::GarbageCollection)
                .await;
            let layers = guard.layer_map()?;
            'outer: for l in layers.iter_historic_layers() {
                result.layers_total += 1;

                // 1. Is it newer than GC horizon cutoff point?
                if l.get_lsn_range().end > space_cutoff {
                    debug!(
                        "keeping {} because it's newer than space_cutoff {}",
                        l.layer_name(),
                        space_cutoff,
                    );
                    result.layers_needed_by_cutoff += 1;
                    continue 'outer;
                }

                // 2. It is newer than PiTR cutoff point?
                if l.get_lsn_range().end > time_cutoff {
                    debug!(
                        "keeping {} because it's newer than time_cutoff {}",
                        l.layer_name(),
                        time_cutoff,
                    );
                    result.layers_needed_by_pitr += 1;
                    continue 'outer;
                }

                // 3. Is it needed by a child branch?
                // NOTE With that we would keep data that
                // might be referenced by child branches forever.
                // We can track this in child timeline GC and delete parent layers when
                // they are no longer needed. This might be complicated with long inheritance chains.
                if let Some(retain_lsn) = max_retain_lsn {
                    // start_lsn is inclusive
                    if &l.get_lsn_range().start <= retain_lsn {
                        debug!(
                            "keeping {} because it's still might be referenced by child branch forked at {} is_dropped: xx is_incremental: {}",
                            l.layer_name(),
                            retain_lsn,
                            l.is_incremental(),
                        );
                        result.layers_needed_by_branches += 1;
                        continue 'outer;
                    }
                }

                // 4. Is there a valid lease that requires us to keep this layer?
                if let Some(lsn) = &max_lsn_with_valid_lease {
                    // keep if layer start <= any of the lease
                    if &l.get_lsn_range().start <= lsn {
                        debug!(
                            "keeping {} because there is a valid lease preventing GC at {}",
                            l.layer_name(),
                            lsn,
                        );
                        result.layers_needed_by_leases += 1;
                        continue 'outer;
                    }
                }

                // 5. Is there a later on-disk layer for this relation?
                //
                // The end-LSN is exclusive, while disk_consistent_lsn is
                // inclusive. For example, if disk_consistent_lsn is 100, it is
                // OK for a delta layer to have end LSN 101, but if the end LSN
                // is 102, then it might not have been fully flushed to disk
                // before crash.
                //
                // For example, imagine that the following layers exist:
                //
                // 1000      - image (A)
                // 1000-2000 - delta (B)
                // 2000      - image (C)
                // 2000-3000 - delta (D)
                // 3000      - image (E)
                //
                // If GC horizon is at 2500, we can remove layers A and B, but
                // we cannot remove C, even though it's older than 2500, because
                // the delta layer 2000-3000 depends on it.
                if !layers
                    .image_layer_exists(&l.get_key_range(), &(l.get_lsn_range().end..new_gc_cutoff))
                {
                    debug!("keeping {} because it is the latest layer", l.layer_name());
                    result.layers_not_updated += 1;
                    continue 'outer;
                }

                // We didn't find any reason to keep this file, so remove it.
                info!(
                    "garbage collecting {} is_dropped: xx is_incremental: {}",
                    l.layer_name(),
                    l.is_incremental(),
                );
                layers_to_remove.push(l);
            }

            layers_to_remove
        };

        if !layers_to_remove.is_empty() {
            // Persist the new GC cutoff value before we actually remove anything.
            // This unconditionally schedules also an index_part.json update, even though, we will
            // be doing one a bit later with the unlinked gc'd layers.
            let disk_consistent_lsn = self.disk_consistent_lsn.load();
            self.schedule_uploads(disk_consistent_lsn, None)
                .map_err(|e| {
                    if self.cancel.is_cancelled() {
                        GcError::TimelineCancelled
                    } else {
                        GcError::Remote(e)
                    }
                })?;

            let mut guard = self
                .layers
                .write(LayerManagerLockHolder::GarbageCollection)
                .await;

            let gc_layers = layers_to_remove
                .iter()
                .flat_map(|desc| guard.try_get_from_key(&desc.key()).cloned())
                .collect::<Vec<Layer>>();

            result.layers_removed = gc_layers.len() as u64;

            self.remote_client.schedule_gc_update(&gc_layers)?;
            guard.open_mut()?.finish_gc_timeline(&gc_layers);

            #[cfg(feature = "testing")]
            {
                result.doomed_layers = gc_layers;
            }
        }

        info!(
            "GC completed removing {} layers, cutoff {}",
            result.layers_removed, new_gc_cutoff
        );

        result.elapsed = now.elapsed().unwrap_or(Duration::ZERO);
        Ok(result)
    }

    /// Reconstruct a value, using the given base image and WAL records in 'data'.
    async fn reconstruct_value(
        &self,
        key: Key,
        request_lsn: Lsn,
        mut data: ValueReconstructState,
        redo_attempt_type: RedoAttemptType,
    ) -> Result<Bytes, PageReconstructError> {
        // Perform WAL redo if needed
        data.records.reverse();

        let fire_critical_error = match redo_attempt_type {
            RedoAttemptType::ReadPage => true,
            RedoAttemptType::LegacyCompaction => true,
            RedoAttemptType::GcCompaction => false,
        };

        // If we have a page image, and no WAL, we're all set
        if data.records.is_empty() {
            if let Some((img_lsn, img)) = &data.img {
                trace!(
                    "found page image for key {} at {}, no WAL redo required, req LSN {}",
                    key, img_lsn, request_lsn,
                );
                Ok(img.clone())
            } else {
                Err(PageReconstructError::from(anyhow!(
                    "base image for {key} at {request_lsn} not found"
                )))
            }
        } else {
            // We need to do WAL redo.
            //
            // If we don't have a base image, then the oldest WAL record better initialize
            // the page
            if data.img.is_none() && !data.records.first().unwrap().1.will_init() {
                Err(PageReconstructError::from(anyhow!(
                    "Base image for {} at {} not found, but got {} WAL records",
                    key,
                    request_lsn,
                    data.records.len()
                )))
            } else {
                if data.img.is_some() {
                    trace!(
                        "found {} WAL records and a base image for {} at {}, performing WAL redo",
                        data.records.len(),
                        key,
                        request_lsn
                    );
                } else {
                    trace!(
                        "found {} WAL records that will init the page for {} at {}, performing WAL redo",
                        data.records.len(),
                        key,
                        request_lsn
                    );
                };
                let res = self
                    .walredo_mgr
                    .as_ref()
                    .context("timeline has no walredo manager")
                    .map_err(PageReconstructError::WalRedo)?
                    .request_redo(
                        key,
                        request_lsn,
                        data.img,
                        data.records,
                        self.pg_version,
                        redo_attempt_type,
                    )
                    .await;
                let img = match res {
                    Ok(img) => img,
                    Err(walredo::Error::Cancelled) => return Err(PageReconstructError::Cancelled),
                    Err(walredo::Error::Other(err)) => {
                        if fire_critical_error {
                            critical_timeline!(
                                self.tenant_shard_id,
                                self.timeline_id,
                                "walredo failure during page reconstruction: {err:?}"
                            );
                        }
                        return Err(PageReconstructError::WalRedo(
                            err.context("reconstruct a page image"),
                        ));
                    }
                };
                Ok(img)
            }
        }
    }

    pub(crate) async fn spawn_download_all_remote_layers(
        self: Arc<Self>,
        request: DownloadRemoteLayersTaskSpawnRequest,
        ctx: &RequestContext,
    ) -> Result<DownloadRemoteLayersTaskInfo, DownloadRemoteLayersTaskInfo> {
        use pageserver_api::models::DownloadRemoteLayersTaskState;

        // this is not really needed anymore; it has tests which really check the return value from
        // http api. it would be better not to maintain this anymore.

        let mut status_guard = self.download_all_remote_layers_task_info.write().unwrap();
        if let Some(st) = &*status_guard {
            match &st.state {
                DownloadRemoteLayersTaskState::Running => {
                    return Err(st.clone());
                }
                DownloadRemoteLayersTaskState::ShutDown
                | DownloadRemoteLayersTaskState::Completed => {
                    *status_guard = None;
                }
            }
        }

        let self_clone = Arc::clone(&self);
        let task_ctx = ctx.detached_child(
            TaskKind::DownloadAllRemoteLayers,
            DownloadBehavior::Download,
        );
        let task_id = task_mgr::spawn(
            task_mgr::BACKGROUND_RUNTIME.handle(),
            task_mgr::TaskKind::DownloadAllRemoteLayers,
            self.tenant_shard_id,
            Some(self.timeline_id),
            "download all remote layers task",
            async move {
                self_clone.download_all_remote_layers(request, &task_ctx).await;
                let mut status_guard = self_clone.download_all_remote_layers_task_info.write().unwrap();
                 match &mut *status_guard {
                    None => {
                        warn!("tasks status is supposed to be Some(), since we are running");
                    }
                    Some(st) => {
                        let exp_task_id = format!("{}", task_mgr::current_task_id().unwrap());
                        if st.task_id != exp_task_id {
                            warn!("task id changed while we were still running, expecting {} but have {}", exp_task_id, st.task_id);
                        } else {
                            st.state = DownloadRemoteLayersTaskState::Completed;
                        }
                    }
                };
                Ok(())
            }
            .instrument(info_span!(parent: None, "download_all_remote_layers", tenant_id = %self.tenant_shard_id.tenant_id, shard_id = %self.tenant_shard_id.shard_slug(), timeline_id = %self.timeline_id))
        );

        let initial_info = DownloadRemoteLayersTaskInfo {
            task_id: format!("{task_id}"),
            state: DownloadRemoteLayersTaskState::Running,
            total_layer_count: 0,
            successful_download_count: 0,
            failed_download_count: 0,
        };
        *status_guard = Some(initial_info.clone());

        Ok(initial_info)
    }

    async fn download_all_remote_layers(
        self: &Arc<Self>,
        request: DownloadRemoteLayersTaskSpawnRequest,
        ctx: &RequestContext,
    ) {
        use pageserver_api::models::DownloadRemoteLayersTaskState;

        let remaining = {
            let guard = self
                .layers
                .read(LayerManagerLockHolder::GetLayerMapInfo)
                .await;
            let Ok(lm) = guard.layer_map() else {
                // technically here we could look into iterating accessible layers, but downloading
                // all layers of a shutdown timeline makes no sense regardless.
                tracing::info!("attempted to download all layers of shutdown timeline");
                return;
            };
            lm.iter_historic_layers()
                .map(|desc| guard.get_from_desc(&desc))
                .collect::<Vec<_>>()
        };
        let total_layer_count = remaining.len();

        macro_rules! lock_status {
            ($st:ident) => {
                let mut st = self.download_all_remote_layers_task_info.write().unwrap();
                let st = st
                    .as_mut()
                    .expect("this function is only called after the task has been spawned");
                assert_eq!(
                    st.task_id,
                    format!(
                        "{}",
                        task_mgr::current_task_id().expect("we run inside a task_mgr task")
                    )
                );
                let $st = st;
            };
        }

        {
            lock_status!(st);
            st.total_layer_count = total_layer_count as u64;
        }

        let mut remaining = remaining.into_iter();
        let mut have_remaining = true;
        let mut js = tokio::task::JoinSet::new();

        let cancel = task_mgr::shutdown_token();

        let limit = request.max_concurrent_downloads;

        loop {
            while js.len() < limit.get() && have_remaining && !cancel.is_cancelled() {
                let Some(next) = remaining.next() else {
                    have_remaining = false;
                    break;
                };

                let span = tracing::info_span!("download", layer = %next);

                let ctx = ctx.attached_child();
                js.spawn(
                    async move {
                        let res = next.download(&ctx).await;
                        (next, res)
                    }
                    .instrument(span),
                );
            }

            while let Some(res) = js.join_next().await {
                match res {
                    Ok((_, Ok(_))) => {
                        lock_status!(st);
                        st.successful_download_count += 1;
                    }
                    Ok((layer, Err(e))) => {
                        tracing::error!(%layer, "download failed: {e:#}");
                        lock_status!(st);
                        st.failed_download_count += 1;
                    }
                    Err(je) if je.is_cancelled() => unreachable!("not used here"),
                    Err(je) if je.is_panic() => {
                        lock_status!(st);
                        st.failed_download_count += 1;
                    }
                    Err(je) => tracing::warn!("unknown joinerror: {je:?}"),
                }
            }

            if js.is_empty() && (!have_remaining || cancel.is_cancelled()) {
                break;
            }
        }

        {
            lock_status!(st);
            st.state = DownloadRemoteLayersTaskState::Completed;
        }
    }

    pub(crate) fn get_download_all_remote_layers_task_info(
        &self,
    ) -> Option<DownloadRemoteLayersTaskInfo> {
        self.download_all_remote_layers_task_info
            .read()
            .unwrap()
            .clone()
    }
}

impl Timeline {
    /// Returns non-remote layers for eviction.
    pub(crate) async fn get_local_layers_for_disk_usage_eviction(&self) -> DiskUsageEvictionInfo {
        let guard = self.layers.read(LayerManagerLockHolder::Eviction).await;
        let mut max_layer_size: Option<u64> = None;

        let resident_layers = guard
            .likely_resident_layers()
            .map(|layer| {
                let file_size = layer.layer_desc().file_size;
                max_layer_size = max_layer_size.map_or(Some(file_size), |m| Some(m.max(file_size)));

                let last_activity_ts = layer.latest_activity();

                EvictionCandidate {
                    layer: layer.to_owned().into(),
                    last_activity_ts,
                    relative_last_activity: finite_f32::FiniteF32::ZERO,
                    visibility: layer.visibility(),
                }
            })
            .collect();

        DiskUsageEvictionInfo {
            max_layer_size,
            resident_layers,
        }
    }

    pub(crate) fn get_shard_index(&self) -> ShardIndex {
        ShardIndex {
            shard_number: self.tenant_shard_id.shard_number,
            shard_count: self.tenant_shard_id.shard_count,
        }
    }

    /// Persistently blocks gc for `Manual` reason.
    ///
    /// Returns true if no such block existed before, false otherwise.
    pub(crate) async fn block_gc(&self, tenant: &super::TenantShard) -> anyhow::Result<bool> {
        use crate::tenant::remote_timeline_client::index::GcBlockingReason;
        assert_eq!(self.tenant_shard_id, tenant.tenant_shard_id);
        tenant.gc_block.insert(self, GcBlockingReason::Manual).await
    }

    /// Persistently unblocks gc for `Manual` reason.
    pub(crate) async fn unblock_gc(&self, tenant: &super::TenantShard) -> anyhow::Result<()> {
        use crate::tenant::remote_timeline_client::index::GcBlockingReason;
        assert_eq!(self.tenant_shard_id, tenant.tenant_shard_id);
        tenant.gc_block.remove(self, GcBlockingReason::Manual).await
    }

    #[cfg(test)]
    pub(super) fn force_advance_lsn(self: &Arc<Timeline>, new_lsn: Lsn) {
        self.last_record_lsn.advance(new_lsn);
    }

    #[cfg(test)]
    pub(super) fn force_set_disk_consistent_lsn(&self, new_value: Lsn) {
        self.disk_consistent_lsn.store(new_value);
    }

    /// Force create an image layer and place it into the layer map.
    ///
    /// DO NOT use this function directly. Use [`TenantShard::branch_timeline_test_with_layers`]
    /// or [`TenantShard::create_test_timeline_with_layers`] to ensure all these layers are
    /// placed into the layer map in one run AND be validated.
    #[cfg(test)]
    pub(super) async fn force_create_image_layer(
        self: &Arc<Timeline>,
        lsn: Lsn,
        mut images: Vec<(Key, Bytes)>,
        check_start_lsn: Option<Lsn>,
        ctx: &RequestContext,
    ) -> anyhow::Result<()> {
        let last_record_lsn = self.get_last_record_lsn();
        assert!(
            lsn <= last_record_lsn,
            "advance last record lsn before inserting a layer, lsn={lsn}, last_record_lsn={last_record_lsn}"
        );
        if let Some(check_start_lsn) = check_start_lsn {
            assert!(lsn >= check_start_lsn);
        }
        images.sort_unstable_by(|(ka, _), (kb, _)| ka.cmp(kb));
        let min_key = *images.first().map(|(k, _)| k).unwrap();
        let end_key = images.last().map(|(k, _)| k).unwrap().next();
        let mut image_layer_writer = ImageLayerWriter::new(
            self.conf,
            self.timeline_id,
            self.tenant_shard_id,
            &(min_key..end_key),
            lsn,
            &self.gate,
            self.cancel.clone(),
            ctx,
        )
        .await?;
        for (key, img) in images {
            image_layer_writer.put_image(key, img, ctx).await?;
        }
        let (desc, path) = image_layer_writer.finish(ctx).await?;
        let image_layer = Layer::finish_creating(self.conf, self, desc, &path)?;
        info!("force created image layer {}", image_layer.local_path());
        {
            let mut guard = self.layers.write(LayerManagerLockHolder::Testing).await;
            guard
                .open_mut()
                .unwrap()
                .force_insert_layer(image_layer.clone());
        }

        // Update remote_timeline_client state to reflect existence of this layer
        self.remote_client
            .schedule_layer_file_upload(image_layer)
            .unwrap();

        Ok(())
    }

    /// Force create a delta layer and place it into the layer map.
    ///
    /// DO NOT use this function directly. Use [`TenantShard::branch_timeline_test_with_layers`]
    /// or [`TenantShard::create_test_timeline_with_layers`] to ensure all these layers are
    /// placed into the layer map in one run AND be validated.
    #[cfg(test)]
    pub(super) async fn force_create_delta_layer(
        self: &Arc<Timeline>,
        mut deltas: DeltaLayerTestDesc,
        check_start_lsn: Option<Lsn>,
        ctx: &RequestContext,
    ) -> anyhow::Result<()> {
        let last_record_lsn = self.get_last_record_lsn();
        deltas
            .data
            .sort_unstable_by(|(ka, la, _), (kb, lb, _)| (ka, la).cmp(&(kb, lb)));
        assert!(deltas.data.first().unwrap().0 >= deltas.key_range.start);
        assert!(deltas.data.last().unwrap().0 < deltas.key_range.end);
        for (_, lsn, _) in &deltas.data {
            assert!(deltas.lsn_range.start <= *lsn && *lsn < deltas.lsn_range.end);
        }
        assert!(
            deltas.lsn_range.end <= last_record_lsn,
            "advance last record lsn before inserting a layer, end_lsn={}, last_record_lsn={}",
            deltas.lsn_range.end,
            last_record_lsn
        );
        if let Some(check_start_lsn) = check_start_lsn {
            assert!(deltas.lsn_range.start >= check_start_lsn);
        }
        let mut delta_layer_writer = DeltaLayerWriter::new(
            self.conf,
            self.timeline_id,
            self.tenant_shard_id,
            deltas.key_range.start,
            deltas.lsn_range,
            &self.gate,
            self.cancel.clone(),
            ctx,
        )
        .await?;
        for (key, lsn, val) in deltas.data {
            delta_layer_writer.put_value(key, lsn, val, ctx).await?;
        }
        let (desc, path) = delta_layer_writer.finish(deltas.key_range.end, ctx).await?;
        let delta_layer = Layer::finish_creating(self.conf, self, desc, &path)?;
        info!("force created delta layer {}", delta_layer.local_path());
        {
            let mut guard = self.layers.write(LayerManagerLockHolder::Testing).await;
            guard
                .open_mut()
                .unwrap()
                .force_insert_layer(delta_layer.clone());
        }

        // Update remote_timeline_client state to reflect existence of this layer
        self.remote_client
            .schedule_layer_file_upload(delta_layer)
            .unwrap();

        Ok(())
    }

    /// Force create an in-memory layer and place them into the layer map.
    #[cfg(test)]
    pub(super) async fn force_create_in_memory_layer(
        self: &Arc<Timeline>,
        mut in_memory: InMemoryLayerTestDesc,
        check_start_lsn: Option<Lsn>,
        ctx: &RequestContext,
    ) -> anyhow::Result<()> {
        use utils::bin_ser::BeSer;

        // Validate LSNs
        if let Some(check_start_lsn) = check_start_lsn {
            assert!(in_memory.lsn_range.start >= check_start_lsn);
        }

        let last_record_lsn = self.get_last_record_lsn();
        let layer_end_lsn = if in_memory.is_open {
            in_memory
                .data
                .iter()
                .map(|(_key, lsn, _value)| lsn)
                .max()
                .cloned()
        } else {
            Some(in_memory.lsn_range.end)
        };

        if let Some(end) = layer_end_lsn {
            assert!(
                end <= last_record_lsn,
                "advance last record lsn before inserting a layer, end_lsn={end}, last_record_lsn={last_record_lsn}",
            );
        }

        in_memory.data.iter().for_each(|(_key, lsn, _value)| {
            assert!(*lsn >= in_memory.lsn_range.start);
            assert!(*lsn < in_memory.lsn_range.end);
        });

        // Build the batch
        in_memory
            .data
            .sort_unstable_by(|(ka, la, _), (kb, lb, _)| (ka, la).cmp(&(kb, lb)));

        let data = in_memory
            .data
            .into_iter()
            .map(|(key, lsn, value)| {
                let value_size = value.serialized_size().unwrap() as usize;
                (key.to_compact(), lsn, value_size, value)
            })
            .collect::<Vec<_>>();

        let batch = SerializedValueBatch::from_values(data);

        // Create the in-memory layer and write the batch into it
        let layer = InMemoryLayer::create(
            self.conf,
            self.timeline_id,
            self.tenant_shard_id,
            in_memory.lsn_range.start,
            &self.gate,
            // TODO: if we ever use this function in production code, we need to pass the real cancellation token
            &CancellationToken::new(),
            ctx,
        )
        .await
        .unwrap();

        layer.put_batch(batch, ctx).await.unwrap();
        if !in_memory.is_open {
            layer.freeze(in_memory.lsn_range.end).await;
        }

        info!("force created in-memory layer {:?}", in_memory.lsn_range);

        // Link the layer to the layer map
        {
            let mut guard = self.layers.write(LayerManagerLockHolder::Testing).await;
            let layer_map = guard.open_mut().unwrap();
            layer_map.force_insert_in_memory_layer(Arc::new(layer));
        }

        Ok(())
    }

    /// Return all keys at the LSN in the image layers
    #[cfg(test)]
    pub(crate) async fn inspect_image_layers(
        self: &Arc<Timeline>,
        lsn: Lsn,
        ctx: &RequestContext,
        io_concurrency: IoConcurrency,
    ) -> anyhow::Result<Vec<(Key, Bytes)>> {
        let mut all_data = Vec::new();
        let guard = self.layers.read(LayerManagerLockHolder::Testing).await;
        for layer in guard.layer_map()?.iter_historic_layers() {
            if !layer.is_delta() && layer.image_layer_lsn() == lsn {
                let layer = guard.get_from_desc(&layer);
                let mut reconstruct_data = ValuesReconstructState::new(io_concurrency.clone());
                layer
                    .get_values_reconstruct_data(
                        KeySpace::single(Key::MIN..Key::MAX),
                        lsn..Lsn(lsn.0 + 1),
                        &mut reconstruct_data,
                        ctx,
                    )
                    .await?;
                for (k, v) in std::mem::take(&mut reconstruct_data.keys) {
                    let v = v.collect_pending_ios().await?;
                    all_data.push((k, v.img.unwrap().1));
                }
            }
        }
        all_data.sort();
        Ok(all_data)
    }

    /// Get all historic layer descriptors in the layer map
    #[cfg(test)]
    pub(crate) async fn inspect_historic_layers(
        self: &Arc<Timeline>,
    ) -> anyhow::Result<Vec<super::storage_layer::PersistentLayerKey>> {
        let mut layers = Vec::new();
        let guard = self.layers.read(LayerManagerLockHolder::Testing).await;
        for layer in guard.layer_map()?.iter_historic_layers() {
            layers.push(layer.key());
        }
        Ok(layers)
    }

    #[cfg(test)]
    pub(crate) fn add_extra_test_dense_keyspace(&self, ks: KeySpace) {
        let mut keyspace = self.extra_test_dense_keyspace.load().as_ref().clone();
        keyspace.merge(&ks);
        self.extra_test_dense_keyspace.store(Arc::new(keyspace));
    }
}

/// Tracking writes ingestion does to a particular in-memory layer.
///
/// Cleared upon freezing a layer.
pub(crate) struct TimelineWriterState {
    open_layer: Arc<InMemoryLayer>,
    current_size: u64,
    // Previous Lsn which passed through
    prev_lsn: Option<Lsn>,
    // Largest Lsn which passed through the current writer
    max_lsn: Option<Lsn>,
    // Cached details of the last freeze. Avoids going trough the atomic/lock on every put.
    cached_last_freeze_at: Lsn,
}

impl TimelineWriterState {
    fn new(open_layer: Arc<InMemoryLayer>, current_size: u64, last_freeze_at: Lsn) -> Self {
        Self {
            open_layer,
            current_size,
            prev_lsn: None,
            max_lsn: None,
            cached_last_freeze_at: last_freeze_at,
        }
    }
}

/// Various functions to mutate the timeline.
// TODO Currently, Deref is used to allow easy access to read methods from this trait.
// This is probably considered a bad practice in Rust and should be fixed eventually,
// but will cause large code changes.
pub(crate) struct TimelineWriter<'a> {
    tl: &'a Timeline,
    write_guard: tokio::sync::MutexGuard<'a, Option<TimelineWriterState>>,
}

impl Deref for TimelineWriter<'_> {
    type Target = Timeline;

    fn deref(&self) -> &Self::Target {
        self.tl
    }
}

#[derive(PartialEq)]
enum OpenLayerAction {
    Roll,
    Open,
    None,
}

impl TimelineWriter<'_> {
    async fn handle_open_layer_action(
        &mut self,
        at: Lsn,
        action: OpenLayerAction,
        ctx: &RequestContext,
    ) -> anyhow::Result<&Arc<InMemoryLayer>> {
        match action {
            OpenLayerAction::Roll => {
                let freeze_at = self.write_guard.as_ref().unwrap().max_lsn.unwrap();
                self.roll_layer(freeze_at).await?;
                self.open_layer(at, ctx).await?;
            }
            OpenLayerAction::Open => self.open_layer(at, ctx).await?,
            OpenLayerAction::None => {
                assert!(self.write_guard.is_some());
            }
        }

        Ok(&self.write_guard.as_ref().unwrap().open_layer)
    }

    async fn open_layer(&mut self, at: Lsn, ctx: &RequestContext) -> anyhow::Result<()> {
        let layer = self
            .tl
            .get_layer_for_write(at, &self.write_guard, ctx)
            .await?;
        let initial_size = layer.len();

        let last_freeze_at = self.last_freeze_at.load();
        self.write_guard.replace(TimelineWriterState::new(
            layer,
            initial_size,
            last_freeze_at,
        ));

        Ok(())
    }

    async fn roll_layer(&mut self, freeze_at: Lsn) -> Result<(), FlushLayerError> {
        let current_size = self.write_guard.as_ref().unwrap().current_size;

        // If layer flushes are backpressured due to compaction not keeping up, wait for the flush
        // to propagate the backpressure up into WAL ingestion.
        let l0_count = self
            .tl
            .layers
            .read(LayerManagerLockHolder::GetLayerMapInfo)
            .await
            .layer_map()?
            .level0_deltas()
            .len();
        let wait_thresholds = [
            self.get_l0_flush_delay_threshold(),
            self.get_l0_flush_stall_threshold(),
        ];
        let wait_threshold = wait_thresholds.into_iter().flatten().min();

        // self.write_guard will be taken by the freezing
        let flush_id = self
            .tl
            .freeze_inmem_layer_at(freeze_at, &mut self.write_guard)
            .await?;

        assert!(self.write_guard.is_none());

        if let Some(wait_threshold) = wait_threshold {
            if l0_count >= wait_threshold {
                debug!(
                    "layer roll waiting for flush due to compaction backpressure at {l0_count} L0 layers"
                );
                self.tl.wait_flush_completion(flush_id).await?;
            }
        }

        if current_size >= self.get_checkpoint_distance() * 2 {
            warn!("Flushed oversized open layer with size {}", current_size)
        }

        Ok(())
    }

    fn get_open_layer_action(&self, lsn: Lsn, new_value_size: u64) -> OpenLayerAction {
        let state = &*self.write_guard;
        let Some(state) = &state else {
            return OpenLayerAction::Open;
        };

        #[cfg(feature = "testing")]
        if state.cached_last_freeze_at < self.tl.last_freeze_at.load() {
            // this check and assertion are not really needed because
            // LayerManager::try_freeze_in_memory_layer will always clear out the
            // TimelineWriterState if something is frozen. however, we can advance last_freeze_at when there
            // is no TimelineWriterState.
            assert!(
                state.open_layer.end_lsn.get().is_some(),
                "our open_layer must be outdated"
            );

            // this would be a memory leak waiting to happen because the in-memory layer always has
            // an index
            panic!("BUG: TimelineWriterState held on to frozen in-memory layer.");
        }

        if state.prev_lsn == Some(lsn) {
            // Rolling mid LSN is not supported by [downstream code].
            // Hence, only roll at LSN boundaries.
            //
            // [downstream code]: https://github.com/neondatabase/neon/pull/7993#discussion_r1633345422
            return OpenLayerAction::None;
        }

        if state.current_size == 0 {
            // Don't roll empty layers
            return OpenLayerAction::None;
        }

        if self.tl.should_roll(
            state.current_size,
            state.current_size + new_value_size,
            self.get_checkpoint_distance(),
            lsn,
            state.cached_last_freeze_at,
            state.open_layer.get_opened_at(),
        ) {
            OpenLayerAction::Roll
        } else {
            OpenLayerAction::None
        }
    }

    /// Put a batch of keys at the specified Lsns.
    pub(crate) async fn put_batch(
        &mut self,
        batch: SerializedValueBatch,
        ctx: &RequestContext,
    ) -> anyhow::Result<()> {
        if !batch.has_data() {
            return Ok(());
        }

        // In debug builds, assert that we don't write any keys that don't belong to this shard.
        // We don't assert this in release builds, since key ownership policies may change over
        // time. Stray keys will be removed during compaction.
        if cfg!(debug_assertions) {
            for metadata in &batch.metadata {
                if let ValueMeta::Serialized(metadata) = metadata {
                    let key = Key::from_compact(metadata.key);
                    assert!(
                        self.shard_identity.is_key_local(&key)
                            || self.shard_identity.is_key_global(&key),
                        "key {key} does not belong on shard {}",
                        self.shard_identity.shard_index()
                    );
                }
            }
        }

        let batch_max_lsn = batch.max_lsn;
        let buf_size: u64 = batch.buffer_size() as u64;

        let action = self.get_open_layer_action(batch_max_lsn, buf_size);
        let layer = self
            .handle_open_layer_action(batch_max_lsn, action, ctx)
            .await?;

        let res = layer.put_batch(batch, ctx).await;

        if res.is_ok() {
            // Update the current size only when the entire write was ok.
            // In case of failures, we may have had partial writes which
            // render the size tracking out of sync. That's ok because
            // the checkpoint distance should be significantly smaller
            // than the S3 single shot upload limit of 5GiB.
            let state = self.write_guard.as_mut().unwrap();

            state.current_size += buf_size;
            state.prev_lsn = Some(batch_max_lsn);
            state.max_lsn = std::cmp::max(state.max_lsn, Some(batch_max_lsn));
        }

        res
    }

    #[cfg(test)]
    /// Test helper, for tests that would like to poke individual values without composing a batch
    pub(crate) async fn put(
        &mut self,
        key: Key,
        lsn: Lsn,
        value: &Value,
        ctx: &RequestContext,
    ) -> anyhow::Result<()> {
        use utils::bin_ser::BeSer;
        if !key.is_valid_key_on_write_path() {
            bail!(
                "the request contains data not supported by pageserver at TimelineWriter::put: {}",
                key
            );
        }
        let val_ser_size = value.serialized_size().unwrap() as usize;
        let batch = SerializedValueBatch::from_values(vec![(
            key.to_compact(),
            lsn,
            val_ser_size,
            value.clone(),
        )]);

        self.put_batch(batch, ctx).await
    }

    pub(crate) async fn delete_batch(
        &mut self,
        batch: &[(Range<Key>, Lsn)],
        ctx: &RequestContext,
    ) -> anyhow::Result<()> {
        if let Some((_, lsn)) = batch.first() {
            let action = self.get_open_layer_action(*lsn, 0);
            let layer = self.handle_open_layer_action(*lsn, action, ctx).await?;
            layer.put_tombstones(batch).await?;
        }

        Ok(())
    }

    /// Track the end of the latest digested WAL record.
    /// Remember the (end of) last valid WAL record remembered in the timeline.
    ///
    /// Call this after you have finished writing all the WAL up to 'lsn'.
    ///
    /// 'lsn' must be aligned. This wakes up any wait_lsn() callers waiting for
    /// the 'lsn' or anything older. The previous last record LSN is stored alongside
    /// the latest and can be read.
    pub(crate) fn finish_write(&self, new_lsn: Lsn) {
        self.tl.finish_write(new_lsn);
    }

    pub(crate) fn update_current_logical_size(&self, delta: i64) {
        self.tl.update_current_logical_size(delta)
    }
}

// We need TimelineWriter to be send in upcoming conversion of
// Timeline::layers to tokio::sync::RwLock.
#[test]
fn is_send() {
    fn _assert_send<T: Send>() {}
    _assert_send::<TimelineWriter<'_>>();
}

#[cfg(test)]
mod tests {
    use std::sync::Arc;

    use pageserver_api::key::Key;
    use postgres_ffi::PgMajorVersion;
    use std::iter::Iterator;
    use tracing::Instrument;
    use utils::id::TimelineId;
    use utils::lsn::Lsn;
    use wal_decoder::models::value::Value;

    use super::HeatMapTimeline;
    use crate::context::RequestContextBuilder;
    use crate::tenant::harness::{TenantHarness, test_img};
    use crate::tenant::layer_map::LayerMap;
    use crate::tenant::storage_layer::{Layer, LayerName, LayerVisibilityHint};
    use crate::tenant::timeline::layer_manager::LayerManagerLockHolder;
    use crate::tenant::timeline::{DeltaLayerTestDesc, EvictionError};
    use crate::tenant::{PreviousHeatmap, Timeline};

    fn assert_heatmaps_have_same_layers(lhs: &HeatMapTimeline, rhs: &HeatMapTimeline) {
        assert_eq!(lhs.all_layers().count(), rhs.all_layers().count());
        let lhs_rhs = lhs.all_layers().zip(rhs.all_layers());
        for (l, r) in lhs_rhs {
            assert_eq!(l.name, r.name);
            assert_eq!(l.metadata, r.metadata);
        }
    }

    #[tokio::test]
    async fn test_heatmap_generation() {
        let harness = TenantHarness::create("heatmap_generation").await.unwrap();

        let covered_delta = DeltaLayerTestDesc::new_with_inferred_key_range(
            Lsn(0x10)..Lsn(0x20),
            vec![(
                Key::from_hex("620000000033333333444444445500000000").unwrap(),
                Lsn(0x11),
                Value::Image(test_img("foo")),
            )],
        );
        let visible_delta = DeltaLayerTestDesc::new_with_inferred_key_range(
            Lsn(0x10)..Lsn(0x20),
            vec![(
                Key::from_hex("720000000033333333444444445500000000").unwrap(),
                Lsn(0x11),
                Value::Image(test_img("foo")),
            )],
        );
        let l0_delta = DeltaLayerTestDesc::new(
            Lsn(0x20)..Lsn(0x30),
            Key::from_hex("000000000000000000000000000000000000").unwrap()
                ..Key::from_hex("FFFFFFFFFFFFFFFFFFFFFFFFFFFFFFFFFFFF").unwrap(),
            vec![(
                Key::from_hex("720000000033333333444444445500000000").unwrap(),
                Lsn(0x25),
                Value::Image(test_img("foo")),
            )],
        );
        let delta_layers = vec![
            covered_delta.clone(),
            visible_delta.clone(),
            l0_delta.clone(),
        ];

        let image_layer = (
            Lsn(0x40),
            vec![(
                Key::from_hex("620000000033333333444444445500000000").unwrap(),
                test_img("bar"),
            )],
        );
        let image_layers = vec![image_layer];

        let (tenant, ctx) = harness.load().await;
        let timeline = tenant
            .create_test_timeline_with_layers(
                TimelineId::generate(),
                Lsn(0x10),
                PgMajorVersion::PG14,
                &ctx,
                Vec::new(), // in-memory layers
                delta_layers,
                image_layers,
                Lsn(0x100),
            )
            .await
            .unwrap();
        let ctx = &ctx.with_scope_timeline(&timeline);

        // Layer visibility is an input to heatmap generation, so refresh it first
        timeline.update_layer_visibility().await.unwrap();

        let heatmap = timeline
            .generate_heatmap()
            .await
            .expect("Infallible while timeline is not shut down");

        assert_eq!(heatmap.timeline_id, timeline.timeline_id);

        // L0 should come last
        let heatmap_layers = heatmap.all_layers().collect::<Vec<_>>();
        assert_eq!(heatmap_layers.last().unwrap().name, l0_delta.layer_name());

        let mut last_lsn = Lsn::MAX;
        for layer in heatmap_layers {
            // Covered layer should be omitted
            assert!(layer.name != covered_delta.layer_name());

            let layer_lsn = match &layer.name {
                LayerName::Delta(d) => d.lsn_range.end,
                LayerName::Image(i) => i.lsn,
            };

            // Apart from L0s, newest Layers should come first
            if !LayerMap::is_l0(layer.name.key_range(), layer.name.is_delta()) {
                assert!(layer_lsn <= last_lsn);
                last_lsn = layer_lsn;
            }
        }

        // Evict all the layers and stash the old heatmap in the timeline.
        // This simulates a migration to a cold secondary location.

        let guard = timeline.layers.read(LayerManagerLockHolder::Testing).await;
        let mut all_layers = Vec::new();
        let forever = std::time::Duration::from_secs(120);
        for layer in guard.likely_resident_layers() {
            all_layers.push(layer.clone());
            layer.evict_and_wait(forever).await.unwrap();
        }
        drop(guard);

        timeline
            .previous_heatmap
            .store(Some(Arc::new(PreviousHeatmap::Active {
                heatmap: heatmap.clone(),
                read_at: std::time::Instant::now(),
                end_lsn: None,
            })));

        // Generate a new heatmap and assert that it contains the same layers as the old one.
        let post_migration_heatmap = timeline.generate_heatmap().await.unwrap();
        assert_heatmaps_have_same_layers(&heatmap, &post_migration_heatmap);

        // Download each layer one by one. Generate the heatmap at each step and check
        // that it's stable.
        for layer in all_layers {
            if layer.visibility() == LayerVisibilityHint::Covered {
                continue;
            }

            eprintln!("Downloading {layer} and re-generating heatmap");

            let ctx = &RequestContextBuilder::from(ctx)
                .download_behavior(crate::context::DownloadBehavior::Download)
                .attached_child();

            let _resident = layer
                .download_and_keep_resident(ctx)
                .instrument(tracing::info_span!(
                    parent: None,
                    "download_layer",
                    tenant_id = %timeline.tenant_shard_id.tenant_id,
                    shard_id = %timeline.tenant_shard_id.shard_slug(),
                    timeline_id = %timeline.timeline_id
                ))
                .await
                .unwrap();

            let post_download_heatmap = timeline.generate_heatmap().await.unwrap();
            assert_heatmaps_have_same_layers(&heatmap, &post_download_heatmap);
        }

        // Everything from the post-migration heatmap is now resident.
        // Check that we drop it from memory.
        assert!(matches!(
            timeline.previous_heatmap.load().as_deref(),
            Some(PreviousHeatmap::Obsolete)
        ));
    }

    #[tokio::test]
    async fn test_previous_heatmap_obsoletion() {
        let harness = TenantHarness::create("heatmap_previous_heatmap_obsoletion")
            .await
            .unwrap();

        let l0_delta = DeltaLayerTestDesc::new(
            Lsn(0x20)..Lsn(0x30),
            Key::from_hex("000000000000000000000000000000000000").unwrap()
                ..Key::from_hex("FFFFFFFFFFFFFFFFFFFFFFFFFFFFFFFFFFFF").unwrap(),
            vec![(
                Key::from_hex("720000000033333333444444445500000000").unwrap(),
                Lsn(0x25),
                Value::Image(test_img("foo")),
            )],
        );

        let image_layer = (
            Lsn(0x40),
            vec![(
                Key::from_hex("620000000033333333444444445500000000").unwrap(),
                test_img("bar"),
            )],
        );

        let delta_layers = vec![l0_delta];
        let image_layers = vec![image_layer];

        let (tenant, ctx) = harness.load().await;
        let timeline = tenant
            .create_test_timeline_with_layers(
                TimelineId::generate(),
                Lsn(0x10),
                PgMajorVersion::PG14,
                &ctx,
                Vec::new(), // in-memory layers
                delta_layers,
                image_layers,
                Lsn(0x100),
            )
            .await
            .unwrap();

        // Layer visibility is an input to heatmap generation, so refresh it first
        timeline.update_layer_visibility().await.unwrap();

        let heatmap = timeline
            .generate_heatmap()
            .await
            .expect("Infallible while timeline is not shut down");

        // Both layers should be in the heatmap
        assert!(heatmap.all_layers().count() > 0);

        // Now simulate a migration.
        timeline
            .previous_heatmap
            .store(Some(Arc::new(PreviousHeatmap::Active {
                heatmap: heatmap.clone(),
                read_at: std::time::Instant::now(),
                end_lsn: None,
            })));

        // Evict all the layers in the previous heatmap
        let guard = timeline.layers.read(LayerManagerLockHolder::Testing).await;
        let forever = std::time::Duration::from_secs(120);
        for layer in guard.likely_resident_layers() {
            layer.evict_and_wait(forever).await.unwrap();
        }
        drop(guard);

        // Generate a new heatmap and check that the previous heatmap
        // has been marked obsolete.
        let post_eviction_heatmap = timeline
            .generate_heatmap()
            .await
            .expect("Infallible while timeline is not shut down");

        assert_eq!(post_eviction_heatmap.all_layers().count(), 0);
        assert!(matches!(
            timeline.previous_heatmap.load().as_deref(),
            Some(PreviousHeatmap::Obsolete)
        ));
    }

    #[tokio::test]
    async fn two_layer_eviction_attempts_at_the_same_time() {
        let harness = TenantHarness::create("two_layer_eviction_attempts_at_the_same_time")
            .await
            .unwrap();

        let (tenant, ctx) = harness.load().await;
        let timeline = tenant
            .create_test_timeline(
                TimelineId::generate(),
                Lsn(0x10),
                PgMajorVersion::PG14,
                &ctx,
            )
            .await
            .unwrap();

        let layer = find_some_layer(&timeline).await;
        let layer = layer
            .keep_resident()
            .await
            .expect("no download => no downloading errors")
            .drop_eviction_guard();

        let forever = std::time::Duration::from_secs(120);

        let first = layer.evict_and_wait(forever);
        let second = layer.evict_and_wait(forever);

        let (first, second) = tokio::join!(first, second);

        let res = layer.keep_resident().await;
        assert!(res.is_none(), "{res:?}");

        match (first, second) {
            (Ok(()), Ok(())) => {
                // because there are no more timeline locks being taken on eviction path, we can
                // witness all three outcomes here.
            }
            (Ok(()), Err(EvictionError::NotFound)) | (Err(EvictionError::NotFound), Ok(())) => {
                // if one completes before the other, this is fine just as well.
            }
            other => unreachable!("unexpected {:?}", other),
        }
    }

    async fn find_some_layer(timeline: &Timeline) -> Layer {
        let layers = timeline
            .layers
            .read(LayerManagerLockHolder::GetLayerMapInfo)
            .await;
        let desc = layers
            .layer_map()
            .unwrap()
            .iter_historic_layers()
            .next()
            .expect("must find one layer to evict");

        layers.get_from_desc(&desc)
    }
}<|MERGE_RESOLUTION|>--- conflicted
+++ resolved
@@ -76,13 +76,8 @@
 use utils::rate_limit::RateLimit;
 use utils::seqwait::SeqWait;
 use utils::simple_rcu::{Rcu, RcuReadGuard};
-<<<<<<< HEAD
 use utils::sync::gate::{Gate, GateError, GateGuard};
-use utils::{completion, critical, fs_ext, pausable_failpoint};
-=======
-use utils::sync::gate::{Gate, GateGuard};
 use utils::{completion, critical_timeline, fs_ext, pausable_failpoint};
->>>>>>> 3ff50689
 #[cfg(test)]
 use wal_decoder::models::value::Value;
 use wal_decoder::serialized_batch::{SerializedValueBatch, ValueMeta};
@@ -6049,8 +6044,6 @@
                 | Self::CollectKeySpaceError(CollectKeySpaceError::PageRead(
                     PageReconstructError::Cancelled
                 ))
-<<<<<<< HEAD
-                | Self::Offload(OffloadError::Cancelled)
         ) {
             return true;
         }
@@ -6086,9 +6079,6 @@
             || buffered_writer_flush_task_canelled
             || write_blob_cancelled
             || gate_closed
-=======
-        )
->>>>>>> 3ff50689
     }
 
     /// Critical errors that indicate data corruption.
