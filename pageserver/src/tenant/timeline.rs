pub(crate) mod analysis;
pub(crate) mod compaction;
pub mod delete;
pub(crate) mod detach_ancestor;
mod eviction_task;
pub(crate) mod handle;
mod heatmap_layers_downloader;
pub(crate) mod import_pgdata;
mod init;
pub mod layer_manager;
pub(crate) mod logical_size;
pub mod offload;
pub mod span;
pub mod uninit;
mod walreceiver;

use std::array;
use std::cmp::{max, min};
use std::collections::btree_map::Entry;
use std::collections::{BTreeMap, HashMap, HashSet};
use std::ops::{ControlFlow, Deref, Range};
use std::sync::atomic::{AtomicBool, AtomicU64, Ordering as AtomicOrdering};
use std::sync::{Arc, Mutex, OnceLock, RwLock, Weak};
use std::time::{Duration, Instant, SystemTime};

use anyhow::{Context, Result, anyhow, bail, ensure};
use arc_swap::{ArcSwap, ArcSwapOption};
use bytes::Bytes;
use camino::Utf8Path;
use chrono::{DateTime, Utc};
use compaction::{CompactionOutcome, GcCompactionCombinedSettings};
use enumset::EnumSet;
use fail::fail_point;
use futures::stream::FuturesUnordered;
use futures::{FutureExt, StreamExt};
use handle::ShardTimelineId;
use layer_manager::Shutdown;
use offload::OffloadError;
use once_cell::sync::Lazy;
use pageserver_api::config::tenant_conf_defaults::DEFAULT_PITR_INTERVAL;
use pageserver_api::key::{
    KEY_SIZE, Key, METADATA_KEY_BEGIN_PREFIX, METADATA_KEY_END_PREFIX, NON_INHERITED_RANGE,
    SPARSE_RANGE,
};
use pageserver_api::keyspace::{KeySpaceAccum, KeySpaceRandomAccum, SparseKeyPartitioning};
use pageserver_api::models::{
    CompactKeyRange, CompactLsnRange, CompactionAlgorithm, CompactionAlgorithmSettings,
    DownloadRemoteLayersTaskInfo, DownloadRemoteLayersTaskSpawnRequest, EvictionPolicy,
    InMemoryLayerInfo, LayerMapInfo, LsnLease, PageTraceEvent, TimelineState,
};
use pageserver_api::reltag::{BlockNumber, RelTag};
use pageserver_api::shard::{ShardIdentity, ShardIndex, ShardNumber, TenantShardId};
#[cfg(test)]
use pageserver_api::value::Value;
use postgres_connection::PgConnectionConfig;
use postgres_ffi::v14::xlog_utils;
use postgres_ffi::{WAL_SEGMENT_SIZE, to_pg_timestamp};
use rand::Rng;
use remote_storage::DownloadError;
use serde_with::serde_as;
use storage_broker::BrokerClientChannel;
use tokio::runtime::Handle;
use tokio::sync::mpsc::Sender;
use tokio::sync::{Notify, oneshot, watch};
use tokio_util::sync::CancellationToken;
use tracing::*;
use utils::generation::Generation;
use utils::guard_arc_swap::GuardArcSwap;
use utils::id::TimelineId;
use utils::lsn::{AtomicLsn, Lsn, RecordLsn};
use utils::postgres_client::PostgresClientProtocol;
use utils::rate_limit::RateLimit;
use utils::seqwait::SeqWait;
use utils::simple_rcu::{Rcu, RcuReadGuard};
use utils::sync::gate::{Gate, GateGuard};
use utils::{completion, critical, fs_ext, pausable_failpoint};
use wal_decoder::serialized_batch::{SerializedValueBatch, ValueMeta};

use self::delete::DeleteTimelineFlow;
pub(super) use self::eviction_task::EvictionTaskTenantState;
use self::eviction_task::EvictionTaskTimelineState;
use self::layer_manager::LayerManager;
use self::logical_size::LogicalSize;
use self::walreceiver::{WalReceiver, WalReceiverConf};
use super::config::TenantConf;
use super::remote_timeline_client::index::{GcCompactionState, IndexPart};
use super::remote_timeline_client::{RemoteTimelineClient, WaitCompletionError};
use super::secondary::heatmap::HeatMapLayer;
use super::storage_layer::{LayerFringe, LayerVisibilityHint, ReadableLayer};
use super::upload_queue::NotInitialized;
use super::{
    AttachedTenantConf, GcError, HeatMapTimeline, MaybeOffloaded,
    debug_assert_current_span_has_tenant_and_timeline_id,
};
use crate::aux_file::AuxFileSizeEstimator;
use crate::config::PageServerConf;
use crate::context::{DownloadBehavior, RequestContext};
use crate::disk_usage_eviction_task::{DiskUsageEvictionInfo, EvictionCandidate, finite_f32};
use crate::keyspace::{KeyPartitioning, KeySpace};
use crate::l0_flush::{self, L0FlushGlobalState};
use crate::metrics::{
    DELTAS_PER_READ_GLOBAL, LAYERS_PER_READ_GLOBAL, ScanLatencyOngoingRecording, TimelineMetrics,
};
use crate::page_service::TenantManagerTypes;
use crate::pgdatadir_mapping::{
    CalculateLogicalSizeError, CollectKeySpaceError, DirectoryKind, LsnForTimestamp,
    MAX_AUX_FILE_V2_DELTAS, MetricsUpdate,
};
use crate::task_mgr::TaskKind;
use crate::tenant::config::{AttachmentMode, TenantConfOpt};
use crate::tenant::gc_result::GcResult;
use crate::tenant::layer_map::{LayerMap, SearchResult};
use crate::tenant::metadata::TimelineMetadata;
use crate::tenant::storage_layer::delta_layer::DeltaEntry;
use crate::tenant::storage_layer::inmemory_layer::IndexEntry;
use crate::tenant::storage_layer::{
    AsLayerDesc, BatchLayerWriter, DeltaLayerWriter, EvictionError, ImageLayerName,
    ImageLayerWriter, InMemoryLayer, IoConcurrency, Layer, LayerAccessStatsReset, LayerName,
    PersistentLayerDesc, PersistentLayerKey, ResidentLayer, ValueReconstructSituation,
    ValueReconstructState, ValuesReconstructState,
};
use crate::tenant::tasks::BackgroundLoopKind;
use crate::tenant::timeline::logical_size::CurrentLogicalSize;
use crate::virtual_file::{MaybeFatalIo, VirtualFile};
use crate::walingest::WalLagCooldown;
use crate::{ZERO_PAGE, task_mgr, walredo};

#[derive(Debug, PartialEq, Eq, Clone, Copy)]
pub(crate) enum FlushLoopState {
    NotStarted,
    Running {
        #[cfg(test)]
        expect_initdb_optimization: bool,
        #[cfg(test)]
        initdb_optimization_count: usize,
    },
    Exited,
}

#[derive(Debug, Copy, Clone, PartialEq, Eq)]
pub enum ImageLayerCreationMode {
    /// Try to create image layers based on `time_for_new_image_layer`. Used in compaction code path.
    Try,
    /// Force creating the image layers if possible. For now, no image layers will be created
    /// for metadata keys. Used in compaction code path with force flag enabled.
    Force,
    /// Initial ingestion of the data, and no data should be dropped in this function. This
    /// means that no metadata keys should be included in the partitions. Used in flush frozen layer
    /// code path.
    Initial,
}

#[derive(Clone, Debug, Default)]
pub enum LastImageLayerCreationStatus {
    Incomplete {
        /// The last key of the partition (exclusive) that was processed in the last
        /// image layer creation attempt. We will continue from this key in the next
        /// attempt.
        last_key: Key,
    },
    Complete,
    #[default]
    Initial,
}

impl std::fmt::Display for ImageLayerCreationMode {
    fn fmt(&self, f: &mut std::fmt::Formatter<'_>) -> std::fmt::Result {
        write!(f, "{:?}", self)
    }
}

/// Temporary function for immutable storage state refactor, ensures we are dropping mutex guard instead of other things.
/// Can be removed after all refactors are done.
fn drop_rlock<T>(rlock: tokio::sync::RwLockReadGuard<T>) {
    drop(rlock)
}

/// Temporary function for immutable storage state refactor, ensures we are dropping mutex guard instead of other things.
/// Can be removed after all refactors are done.
fn drop_wlock<T>(rlock: tokio::sync::RwLockWriteGuard<'_, T>) {
    drop(rlock)
}

/// The outward-facing resources required to build a Timeline
pub struct TimelineResources {
    pub remote_client: RemoteTimelineClient,
    pub pagestream_throttle: Arc<crate::tenant::throttle::Throttle>,
    pub pagestream_throttle_metrics: Arc<crate::metrics::tenant_throttling::Pagestream>,
    pub l0_compaction_trigger: Arc<Notify>,
    pub l0_flush_global_state: l0_flush::L0FlushGlobalState,
}

/// The relation size cache caches relation sizes at the end of the timeline. It speeds up WAL
/// ingestion considerably, because WAL ingestion needs to check on most records if the record
/// implicitly extends the relation.  At startup, `complete_as_of` is initialized to the current end
/// of the timeline (disk_consistent_lsn).  It's used on reads of relation sizes to check if the
/// value can be used to also update the cache, see [`Timeline::update_cached_rel_size`].
pub(crate) struct RelSizeCache {
    pub(crate) complete_as_of: Lsn,
    pub(crate) map: HashMap<RelTag, (Lsn, BlockNumber)>,
}

pub struct Timeline {
    pub(crate) conf: &'static PageServerConf,
    tenant_conf: Arc<ArcSwap<AttachedTenantConf>>,

    myself: Weak<Self>,

    pub(crate) tenant_shard_id: TenantShardId,
    pub timeline_id: TimelineId,

    /// The generation of the tenant that instantiated us: this is used for safety when writing remote objects.
    /// Never changes for the lifetime of this [`Timeline`] object.
    ///
    /// This duplicates the generation stored in LocationConf, but that structure is mutable:
    /// this copy enforces the invariant that generatio doesn't change during a Tenant's lifetime.
    pub(crate) generation: Generation,

    /// The detailed sharding information from our parent Tenant.  This enables us to map keys
    /// to shards, and is constant through the lifetime of this Timeline.
    shard_identity: ShardIdentity,

    pub pg_version: u32,

    /// The tuple has two elements.
    /// 1. `LayerFileManager` keeps track of the various physical representations of the layer files (inmem, local, remote).
    /// 2. `LayerMap`, the acceleration data structure for `get_reconstruct_data`.
    ///
    /// `LayerMap` maps out the `(PAGE,LSN) / (KEY,LSN)` space, which is composed of `(KeyRange, LsnRange)` rectangles.
    /// We describe these rectangles through the `PersistentLayerDesc` struct.
    ///
    /// When we want to reconstruct a page, we first find the `PersistentLayerDesc`'s that we need for page reconstruction,
    /// using `LayerMap`. Then, we use `LayerFileManager` to get the `PersistentLayer`'s that correspond to the
    /// `PersistentLayerDesc`'s.
    ///
    /// Hence, it's important to keep things coherent. The `LayerFileManager` must always have an entry for all
    /// `PersistentLayerDesc`'s in the `LayerMap`. If it doesn't, `LayerFileManager::get_from_desc` will panic at
    /// runtime, e.g., during page reconstruction.
    ///
    /// In the future, we'll be able to split up the tuple of LayerMap and `LayerFileManager`,
    /// so that e.g. on-demand-download/eviction, and layer spreading, can operate just on `LayerFileManager`.
    pub(crate) layers: tokio::sync::RwLock<LayerManager>,

    last_freeze_at: AtomicLsn,
    // Atomic would be more appropriate here.
    last_freeze_ts: RwLock<Instant>,

    pub(crate) standby_horizon: AtomicLsn,

    // WAL redo manager. `None` only for broken tenants.
    walredo_mgr: Option<Arc<super::WalRedoManager>>,

    /// Remote storage client.
    /// See [`remote_timeline_client`](super::remote_timeline_client) module comment for details.
    pub(crate) remote_client: Arc<RemoteTimelineClient>,

    // What page versions do we hold in the repository? If we get a
    // request > last_record_lsn, we need to wait until we receive all
    // the WAL up to the request. The SeqWait provides functions for
    // that. TODO: If we get a request for an old LSN, such that the
    // versions have already been garbage collected away, we should
    // throw an error, but we don't track that currently.
    //
    // last_record_lsn.load().last points to the end of last processed WAL record.
    //
    // We also remember the starting point of the previous record in
    // 'last_record_lsn.load().prev'. It's used to set the xl_prev pointer of the
    // first WAL record when the node is started up. But here, we just
    // keep track of it.
    last_record_lsn: SeqWait<RecordLsn, Lsn>,

    // All WAL records have been processed and stored durably on files on
    // local disk, up to this LSN. On crash and restart, we need to re-process
    // the WAL starting from this point.
    //
    // Some later WAL records might have been processed and also flushed to disk
    // already, so don't be surprised to see some, but there's no guarantee on
    // them yet.
    disk_consistent_lsn: AtomicLsn,

    // Parent timeline that this timeline was branched from, and the LSN
    // of the branch point.
    ancestor_timeline: Option<Arc<Timeline>>,
    ancestor_lsn: Lsn,

    // The LSN of gc-compaction that was last applied to this timeline.
    gc_compaction_state: ArcSwap<Option<GcCompactionState>>,

    pub(crate) metrics: TimelineMetrics,

    // `Timeline` doesn't write these metrics itself, but it manages the lifetime.  Code
    // in `crate::page_service` writes these metrics.
    pub(crate) query_metrics: crate::metrics::SmgrQueryTimePerTimeline,

    directory_metrics_inited: [AtomicBool; DirectoryKind::KINDS_NUM],
    directory_metrics: [AtomicU64; DirectoryKind::KINDS_NUM],

    /// Ensures layers aren't frozen by checkpointer between
    /// [`Timeline::get_layer_for_write`] and layer reads.
    /// Locked automatically by [`TimelineWriter`] and checkpointer.
    /// Must always be acquired before the layer map/individual layer lock
    /// to avoid deadlock.
    ///
    /// The state is cleared upon freezing.
    write_lock: tokio::sync::Mutex<Option<TimelineWriterState>>,

    /// Used to avoid multiple `flush_loop` tasks running
    pub(super) flush_loop_state: Mutex<FlushLoopState>,

    /// layer_flush_start_tx can be used to wake up the layer-flushing task.
    /// - The u64 value is a counter, incremented every time a new flush cycle is requested.
    ///   The flush cycle counter is sent back on the layer_flush_done channel when
    ///   the flush finishes. You can use that to wait for the flush to finish.
    /// - The LSN is updated to max() of its current value and the latest disk_consistent_lsn
    ///   read by whoever sends an update
    layer_flush_start_tx: tokio::sync::watch::Sender<(u64, Lsn)>,
    /// to be notified when layer flushing has finished, subscribe to the layer_flush_done channel
    layer_flush_done_tx: tokio::sync::watch::Sender<(u64, Result<(), FlushLayerError>)>,

    // The LSN at which we have executed GC: whereas [`Self::gc_info`] records the LSN at which
    // we _intend_ to GC (i.e. the PITR cutoff), this LSN records where we actually last did it.
    // Because PITR interval is mutable, it's possible for this LSN to be earlier or later than
    // the planned GC cutoff.
    pub applied_gc_cutoff_lsn: Rcu<Lsn>,

    pub(crate) gc_compaction_layer_update_lock: tokio::sync::RwLock<()>,

    // List of child timelines and their branch points. This is needed to avoid
    // garbage collecting data that is still needed by the child timelines.
    pub(crate) gc_info: std::sync::RwLock<GcInfo>,

    pub(crate) last_image_layer_creation_status: ArcSwap<LastImageLayerCreationStatus>,

    // It may change across major versions so for simplicity
    // keep it after running initdb for a timeline.
    // It is needed in checks when we want to error on some operations
    // when they are requested for pre-initdb lsn.
    // It can be unified with latest_gc_cutoff_lsn under some "first_valid_lsn",
    // though let's keep them both for better error visibility.
    pub initdb_lsn: Lsn,

    /// The repartitioning result. Allows a single writer and multiple readers.
    pub(crate) partitioning: GuardArcSwap<((KeyPartitioning, SparseKeyPartitioning), Lsn)>,

    /// Configuration: how often should the partitioning be recalculated.
    repartition_threshold: u64,

    last_image_layer_creation_check_at: AtomicLsn,
    last_image_layer_creation_check_instant: std::sync::Mutex<Option<Instant>>,

    /// Current logical size of the "datadir", at the last LSN.
    current_logical_size: LogicalSize,

    /// Information about the last processed message by the WAL receiver,
    /// or None if WAL receiver has not received anything for this timeline
    /// yet.
    pub last_received_wal: Mutex<Option<WalReceiverInfo>>,
    pub walreceiver: Mutex<Option<WalReceiver>>,

    /// Relation size cache
    pub(crate) rel_size_cache: RwLock<RelSizeCache>,

    download_all_remote_layers_task_info: RwLock<Option<DownloadRemoteLayersTaskInfo>>,

    state: watch::Sender<TimelineState>,

    /// Prevent two tasks from deleting the timeline at the same time. If held, the
    /// timeline is being deleted. If 'true', the timeline has already been deleted.
    pub delete_progress: TimelineDeleteProgress,

    eviction_task_timeline_state: tokio::sync::Mutex<EvictionTaskTimelineState>,

    /// Load or creation time information about the disk_consistent_lsn and when the loading
    /// happened. Used for consumption metrics.
    pub(crate) loaded_at: (Lsn, SystemTime),

    /// Gate to prevent shutdown completing while I/O is still happening to this timeline's data
    pub(crate) gate: Gate,

    /// Cancellation token scoped to this timeline: anything doing long-running work relating
    /// to the timeline should drop out when this token fires.
    pub(crate) cancel: CancellationToken,

    /// Make sure we only have one running compaction at a time in tests.
    ///
    /// Must only be taken in two places:
    /// - [`Timeline::compact`] (this file)
    /// - [`delete::delete_local_timeline_directory`]
    ///
    /// Timeline deletion will acquire both compaction and gc locks in whatever order.
    compaction_lock: tokio::sync::Mutex<()>,

    /// If true, the last compaction failed.
    compaction_failed: AtomicBool,

    /// Notifies the tenant compaction loop that there is pending L0 compaction work.
    l0_compaction_trigger: Arc<Notify>,

    /// Make sure we only have one running gc at a time.
    ///
    /// Must only be taken in two places:
    /// - [`Timeline::gc`] (this file)
    /// - [`delete::delete_local_timeline_directory`]
    ///
    /// Timeline deletion will acquire both compaction and gc locks in whatever order.
    gc_lock: tokio::sync::Mutex<()>,

    /// Cloned from [`super::Tenant::pagestream_throttle`] on construction.
    pub(crate) pagestream_throttle: Arc<crate::tenant::throttle::Throttle>,

    /// Size estimator for aux file v2
    pub(crate) aux_file_size_estimator: AuxFileSizeEstimator,

    /// Some test cases directly place keys into the timeline without actually modifying the directory
    /// keys (i.e., DB_DIR). The test cases creating such keys will put the keyspaces here, so that
    /// these keys won't get garbage-collected during compaction/GC. This field only modifies the dense
    /// keyspace return value of `collect_keyspace`. For sparse keyspaces, use AUX keys for testing, and
    /// in the future, add `extra_test_sparse_keyspace` if necessary.
    #[cfg(test)]
    pub(crate) extra_test_dense_keyspace: ArcSwap<KeySpace>,

    pub(crate) l0_flush_global_state: L0FlushGlobalState,

    pub(crate) handles: handle::PerTimelineState<TenantManagerTypes>,

    pub(crate) attach_wal_lag_cooldown: Arc<OnceLock<WalLagCooldown>>,

    /// Cf. [`crate::tenant::CreateTimelineIdempotency`].
    pub(crate) create_idempotency: crate::tenant::CreateTimelineIdempotency,

    /// If Some, collects GetPage metadata for an ongoing PageTrace.
    pub(crate) page_trace: ArcSwapOption<Sender<PageTraceEvent>>,

    pub(super) previous_heatmap: ArcSwapOption<PreviousHeatmap>,

    /// May host a background Tokio task which downloads all the layers from the current
    /// heatmap on demand.
    heatmap_layers_downloader: Mutex<Option<heatmap_layers_downloader::HeatmapLayersDownloader>>,
}

pub(crate) enum PreviousHeatmap {
    Active {
        heatmap: HeatMapTimeline,
        read_at: std::time::Instant,
    },
    Obsolete,
}

pub type TimelineDeleteProgress = Arc<tokio::sync::Mutex<DeleteTimelineFlow>>;

pub struct WalReceiverInfo {
    pub wal_source_connconf: PgConnectionConfig,
    pub last_received_msg_lsn: Lsn,
    pub last_received_msg_ts: u128,
}

/// Information about how much history needs to be retained, needed by
/// Garbage Collection.
#[derive(Default)]
pub(crate) struct GcInfo {
    /// Specific LSNs that are needed.
    ///
    /// Currently, this includes all points where child branches have
    /// been forked off from. In the future, could also include
    /// explicit user-defined snapshot points.
    pub(crate) retain_lsns: Vec<(Lsn, TimelineId, MaybeOffloaded)>,

    /// The cutoff coordinates, which are combined by selecting the minimum.
    pub(crate) cutoffs: GcCutoffs,

    /// Leases granted to particular LSNs.
    pub(crate) leases: BTreeMap<Lsn, LsnLease>,

    /// Whether our branch point is within our ancestor's PITR interval (for cost estimation)
    pub(crate) within_ancestor_pitr: bool,
}

impl GcInfo {
    pub(crate) fn min_cutoff(&self) -> Lsn {
        self.cutoffs.select_min()
    }

    pub(super) fn insert_child(
        &mut self,
        child_id: TimelineId,
        child_lsn: Lsn,
        is_offloaded: MaybeOffloaded,
    ) {
        self.retain_lsns.push((child_lsn, child_id, is_offloaded));
        self.retain_lsns.sort_by_key(|i| i.0);
    }

    pub(super) fn remove_child_maybe_offloaded(
        &mut self,
        child_id: TimelineId,
        maybe_offloaded: MaybeOffloaded,
    ) -> bool {
        // Remove at most one element. Needed for correctness if there is two live `Timeline` objects referencing
        // the same timeline. Shouldn't but maybe can occur when Arc's live longer than intended.
        let mut removed = false;
        self.retain_lsns.retain(|i| {
            if removed {
                return true;
            }
            let remove = i.1 == child_id && i.2 == maybe_offloaded;
            removed |= remove;
            !remove
        });
        removed
    }

    pub(super) fn remove_child_not_offloaded(&mut self, child_id: TimelineId) -> bool {
        self.remove_child_maybe_offloaded(child_id, MaybeOffloaded::No)
    }

    pub(super) fn remove_child_offloaded(&mut self, child_id: TimelineId) -> bool {
        self.remove_child_maybe_offloaded(child_id, MaybeOffloaded::Yes)
    }
    pub(crate) fn lsn_covered_by_lease(&self, lsn: Lsn) -> bool {
        self.leases.contains_key(&lsn)
    }
}

/// The `GcInfo` component describing which Lsns need to be retained.  Functionally, this
/// is a single number (the oldest LSN which we must retain), but it internally distinguishes
/// between time-based and space-based retention for observability and consumption metrics purposes.
#[derive(Debug, Clone)]
pub(crate) struct GcCutoffs {
    /// Calculated from the [`TenantConf::gc_horizon`], this LSN indicates how much
    /// history we must keep to retain a specified number of bytes of WAL.
    pub(crate) space: Lsn,

    /// Calculated from [`TenantConf::pitr_interval`], this LSN indicates how much
    /// history we must keep to enable reading back at least the PITR interval duration.
    pub(crate) time: Lsn,
}

impl Default for GcCutoffs {
    fn default() -> Self {
        Self {
            space: Lsn::INVALID,
            time: Lsn::INVALID,
        }
    }
}

impl GcCutoffs {
    fn select_min(&self) -> Lsn {
        std::cmp::min(self.space, self.time)
    }
}

pub(crate) struct TimelineVisitOutcome {
    completed_keyspace: KeySpace,
    image_covered_keyspace: KeySpace,
}

/// An error happened in a get() operation.
#[derive(thiserror::Error, Debug)]
pub(crate) enum PageReconstructError {
    #[error(transparent)]
    Other(anyhow::Error),

    #[error("Ancestor LSN wait error: {0}")]
    AncestorLsnTimeout(WaitLsnError),

    #[error("timeline shutting down")]
    Cancelled,

    /// An error happened replaying WAL records
    #[error(transparent)]
    WalRedo(anyhow::Error),

    #[error("{0}")]
    MissingKey(MissingKeyError),
}

impl From<anyhow::Error> for PageReconstructError {
    fn from(value: anyhow::Error) -> Self {
        // with walingest.rs many PageReconstructError are wrapped in as anyhow::Error
        match value.downcast::<PageReconstructError>() {
            Ok(pre) => pre,
            Err(other) => PageReconstructError::Other(other),
        }
    }
}

impl From<utils::bin_ser::DeserializeError> for PageReconstructError {
    fn from(value: utils::bin_ser::DeserializeError) -> Self {
        PageReconstructError::Other(anyhow::Error::new(value).context("deserialization failure"))
    }
}

impl From<layer_manager::Shutdown> for PageReconstructError {
    fn from(_: layer_manager::Shutdown) -> Self {
        PageReconstructError::Cancelled
    }
}

impl GetVectoredError {
    #[cfg(test)]
    pub(crate) fn is_missing_key_error(&self) -> bool {
        matches!(self, Self::MissingKey(_))
    }
}

impl From<layer_manager::Shutdown> for GetVectoredError {
    fn from(_: layer_manager::Shutdown) -> Self {
        GetVectoredError::Cancelled
    }
}

/// A layer identifier when used in the [`ReadPath`] structure. This enum is for observability purposes
/// only and not used by the "real read path".
pub enum ReadPathLayerId {
    PersistentLayer(PersistentLayerKey),
    InMemoryLayer(Range<Lsn>),
}

impl std::fmt::Display for ReadPathLayerId {
    fn fmt(&self, f: &mut std::fmt::Formatter<'_>) -> std::fmt::Result {
        match self {
            ReadPathLayerId::PersistentLayer(key) => write!(f, "{}", key),
            ReadPathLayerId::InMemoryLayer(range) => {
                write!(f, "in-mem {}..{}", range.start, range.end)
            }
        }
    }
}
pub struct ReadPath {
    keyspace: KeySpace,
    lsn: Lsn,
    path: Vec<(ReadPathLayerId, KeySpace, Range<Lsn>)>,
}

impl ReadPath {
    pub fn new(keyspace: KeySpace, lsn: Lsn) -> Self {
        Self {
            keyspace,
            lsn,
            path: Vec::new(),
        }
    }

    pub fn record_layer_visit(
        &mut self,
        layer_to_read: &ReadableLayer,
        keyspace_to_read: &KeySpace,
        lsn_range: &Range<Lsn>,
    ) {
        let id = match layer_to_read {
            ReadableLayer::PersistentLayer(layer) => {
                ReadPathLayerId::PersistentLayer(layer.layer_desc().key())
            }
            ReadableLayer::InMemoryLayer(layer) => {
                ReadPathLayerId::InMemoryLayer(layer.get_lsn_range())
            }
        };
        self.path
            .push((id, keyspace_to_read.clone(), lsn_range.clone()));
    }
}

impl std::fmt::Display for ReadPath {
    fn fmt(&self, f: &mut std::fmt::Formatter<'_>) -> std::fmt::Result {
        writeln!(f, "Read path for {} at lsn {}:", self.keyspace, self.lsn)?;
        for (idx, (layer_id, keyspace, lsn_range)) in self.path.iter().enumerate() {
            writeln!(
                f,
                "{}: {} {}..{} {}",
                idx, layer_id, lsn_range.start, lsn_range.end, keyspace
            )?;
        }
        Ok(())
    }
}

#[derive(thiserror::Error)]
pub struct MissingKeyError {
    key: Key,
    shard: ShardNumber,
    cont_lsn: Lsn,
    request_lsn: Lsn,
    ancestor_lsn: Option<Lsn>,
    /// Debug information about the read path if there's an error
    read_path: Option<ReadPath>,
    backtrace: Option<std::backtrace::Backtrace>,
}

impl std::fmt::Debug for MissingKeyError {
    fn fmt(&self, f: &mut std::fmt::Formatter<'_>) -> std::fmt::Result {
        write!(f, "{}", self)
    }
}

impl std::fmt::Display for MissingKeyError {
    fn fmt(&self, f: &mut std::fmt::Formatter<'_>) -> std::fmt::Result {
        write!(
            f,
            "could not find data for key {} (shard {:?}) at LSN {}, request LSN {}",
            self.key, self.shard, self.cont_lsn, self.request_lsn
        )?;

        if let Some(ref ancestor_lsn) = self.ancestor_lsn {
            write!(f, ", ancestor {}", ancestor_lsn)?;
        }

        if let Some(ref read_path) = self.read_path {
            write!(f, "\n{}", read_path)?;
        }

        if let Some(ref backtrace) = self.backtrace {
            write!(f, "\n{}", backtrace)?;
        }

        Ok(())
    }
}

impl PageReconstructError {
    /// Returns true if this error indicates a tenant/timeline shutdown alike situation
    pub(crate) fn is_stopping(&self) -> bool {
        use PageReconstructError::*;
        match self {
            Cancelled => true,
            Other(_) | AncestorLsnTimeout(_) | WalRedo(_) | MissingKey(_) => false,
        }
    }
}

#[derive(thiserror::Error, Debug)]
pub(crate) enum CreateImageLayersError {
    #[error("timeline shutting down")]
    Cancelled,

    #[error("read failed")]
    GetVectoredError(#[source] GetVectoredError),

    #[error("reconstruction failed")]
    PageReconstructError(#[source] PageReconstructError),

    #[error(transparent)]
    Other(#[from] anyhow::Error),
}

impl From<layer_manager::Shutdown> for CreateImageLayersError {
    fn from(_: layer_manager::Shutdown) -> Self {
        CreateImageLayersError::Cancelled
    }
}

#[derive(thiserror::Error, Debug, Clone)]
pub(crate) enum FlushLayerError {
    /// Timeline cancellation token was cancelled
    #[error("timeline shutting down")]
    Cancelled,

    /// We tried to flush a layer while the Timeline is in an unexpected state
    #[error("cannot flush frozen layers when flush_loop is not running, state is {0:?}")]
    NotRunning(FlushLoopState),

    // Arc<> the following non-clonable error types: we must be Clone-able because the flush error is propagated from the flush
    // loop via a watch channel, where we can only borrow it.
    #[error("create image layers (shared)")]
    CreateImageLayersError(Arc<CreateImageLayersError>),

    #[error("other (shared)")]
    Other(#[from] Arc<anyhow::Error>),
}

impl FlushLayerError {
    // When crossing from generic anyhow errors to this error type, we explicitly check
    // for timeline cancellation to avoid logging inoffensive shutdown errors as warn/err.
    fn from_anyhow(timeline: &Timeline, err: anyhow::Error) -> Self {
        let cancelled = timeline.cancel.is_cancelled()
            // The upload queue might have been shut down before the official cancellation of the timeline.
            || err
                .downcast_ref::<NotInitialized>()
                .map(NotInitialized::is_stopping)
                .unwrap_or_default();
        if cancelled {
            Self::Cancelled
        } else {
            Self::Other(Arc::new(err))
        }
    }
}

impl From<layer_manager::Shutdown> for FlushLayerError {
    fn from(_: layer_manager::Shutdown) -> Self {
        FlushLayerError::Cancelled
    }
}

#[derive(thiserror::Error, Debug)]
pub(crate) enum GetVectoredError {
    #[error("timeline shutting down")]
    Cancelled,

    #[error("requested too many keys: {0} > {}", Timeline::MAX_GET_VECTORED_KEYS)]
    Oversized(u64),

    #[error("requested at invalid LSN: {0}")]
    InvalidLsn(Lsn),

    #[error("requested key not found: {0}")]
    MissingKey(MissingKeyError),

    #[error("ancestry walk")]
    GetReadyAncestorError(#[source] GetReadyAncestorError),

    #[error(transparent)]
    Other(#[from] anyhow::Error),
}

impl From<GetReadyAncestorError> for GetVectoredError {
    fn from(value: GetReadyAncestorError) -> Self {
        use GetReadyAncestorError::*;
        match value {
            Cancelled => GetVectoredError::Cancelled,
            AncestorLsnTimeout(_) | BadState { .. } => {
                GetVectoredError::GetReadyAncestorError(value)
            }
        }
    }
}

#[derive(thiserror::Error, Debug)]
pub(crate) enum GetReadyAncestorError {
    #[error("ancestor LSN wait error")]
    AncestorLsnTimeout(#[from] WaitLsnError),

    #[error("bad state on timeline {timeline_id}: {state:?}")]
    BadState {
        timeline_id: TimelineId,
        state: TimelineState,
    },

    #[error("cancelled")]
    Cancelled,
}

#[derive(Clone, Copy)]
pub enum LogicalSizeCalculationCause {
    Initial,
    ConsumptionMetricsSyntheticSize,
    EvictionTaskImitation,
    TenantSizeHandler,
}

pub enum GetLogicalSizePriority {
    User,
    Background,
}

#[derive(Debug, enumset::EnumSetType)]
pub(crate) enum CompactFlags {
    ForceRepartition,
    ForceImageLayerCreation,
    ForceL0Compaction,
    OnlyL0Compaction,
    EnhancedGcBottomMostCompaction,
    DryRun,
    /// Disables compaction yielding e.g. due to high L0 count. This is set e.g. when requesting
    /// compaction via HTTP API.
    NoYield,
}

#[serde_with::serde_as]
#[derive(Debug, Clone, serde::Deserialize)]
pub(crate) struct CompactRequest {
    pub compact_key_range: Option<CompactKeyRange>,
    pub compact_lsn_range: Option<CompactLsnRange>,
    /// Whether the compaction job should be scheduled.
    #[serde(default)]
    pub scheduled: bool,
    /// Whether the compaction job should be split across key ranges.
    #[serde(default)]
    pub sub_compaction: bool,
    /// Max job size for each subcompaction job.
    pub sub_compaction_max_job_size_mb: Option<u64>,
}

#[derive(Debug, Clone, Default)]
pub(crate) struct CompactOptions {
    pub flags: EnumSet<CompactFlags>,
    /// If set, the compaction will only compact the key range specified by this option.
    /// This option is only used by GC compaction. For the full explanation, see [`compaction::GcCompactJob`].
    pub compact_key_range: Option<CompactKeyRange>,
    /// If set, the compaction will only compact the LSN within this value.
    /// This option is only used by GC compaction. For the full explanation, see [`compaction::GcCompactJob`].
    pub compact_lsn_range: Option<CompactLsnRange>,
    /// Enable sub-compaction (split compaction job across key ranges).
    /// This option is only used by GC compaction.
    pub sub_compaction: bool,
    /// Set job size for the GC compaction.
    /// This option is only used by GC compaction.
    pub sub_compaction_max_job_size_mb: Option<u64>,
}

impl std::fmt::Debug for Timeline {
    fn fmt(&self, f: &mut std::fmt::Formatter) -> std::fmt::Result {
        write!(f, "Timeline<{}>", self.timeline_id)
    }
}

#[derive(thiserror::Error, Debug)]
pub(crate) enum WaitLsnError {
    // Called on a timeline which is shutting down
    #[error("Shutdown")]
    Shutdown,

    // Called on an timeline not in active state or shutting down
    #[error("Bad timeline state: {0:?}")]
    BadState(TimelineState),

    // Timeout expired while waiting for LSN to catch up with goal.
    #[error("{0}")]
    Timeout(String),
}

// The impls below achieve cancellation mapping for errors.
// Perhaps there's a way of achieving this with less cruft.

impl From<CreateImageLayersError> for CompactionError {
    fn from(e: CreateImageLayersError) -> Self {
        match e {
            CreateImageLayersError::Cancelled => CompactionError::ShuttingDown,
            CreateImageLayersError::Other(e) => {
                CompactionError::Other(e.context("create image layers"))
            }
            _ => CompactionError::Other(e.into()),
        }
    }
}

impl From<CreateImageLayersError> for FlushLayerError {
    fn from(e: CreateImageLayersError) -> Self {
        match e {
            CreateImageLayersError::Cancelled => FlushLayerError::Cancelled,
            any => FlushLayerError::CreateImageLayersError(Arc::new(any)),
        }
    }
}

impl From<PageReconstructError> for CreateImageLayersError {
    fn from(e: PageReconstructError) -> Self {
        match e {
            PageReconstructError::Cancelled => CreateImageLayersError::Cancelled,
            _ => CreateImageLayersError::PageReconstructError(e),
        }
    }
}

impl From<GetVectoredError> for CreateImageLayersError {
    fn from(e: GetVectoredError) -> Self {
        match e {
            GetVectoredError::Cancelled => CreateImageLayersError::Cancelled,
            _ => CreateImageLayersError::GetVectoredError(e),
        }
    }
}

impl From<GetVectoredError> for PageReconstructError {
    fn from(e: GetVectoredError) -> Self {
        match e {
            GetVectoredError::Cancelled => PageReconstructError::Cancelled,
            GetVectoredError::InvalidLsn(_) => PageReconstructError::Other(anyhow!("Invalid LSN")),
            err @ GetVectoredError::Oversized(_) => PageReconstructError::Other(err.into()),
            GetVectoredError::MissingKey(err) => PageReconstructError::MissingKey(err),
            GetVectoredError::GetReadyAncestorError(err) => PageReconstructError::from(err),
            GetVectoredError::Other(err) => PageReconstructError::Other(err),
        }
    }
}

impl From<GetReadyAncestorError> for PageReconstructError {
    fn from(e: GetReadyAncestorError) -> Self {
        use GetReadyAncestorError::*;
        match e {
            AncestorLsnTimeout(wait_err) => PageReconstructError::AncestorLsnTimeout(wait_err),
            bad_state @ BadState { .. } => PageReconstructError::Other(anyhow::anyhow!(bad_state)),
            Cancelled => PageReconstructError::Cancelled,
        }
    }
}

pub(crate) enum WaitLsnTimeout {
    Custom(Duration),
    // Use the [`PageServerConf::wait_lsn_timeout`] default
    Default,
}

pub(crate) enum WaitLsnWaiter<'a> {
    Timeline(&'a Timeline),
    Tenant,
    PageService,
    HttpEndpoint,
}

/// Argument to [`Timeline::shutdown`].
#[derive(Debug, Clone, Copy)]
pub(crate) enum ShutdownMode {
    /// Graceful shutdown, may do a lot of I/O as we flush any open layers to disk and then
    /// also to remote storage.  This method can easily take multiple seconds for a busy timeline.
    ///
    /// While we are flushing, we continue to accept read I/O for LSNs ingested before
    /// the call to [`Timeline::shutdown`].
    FreezeAndFlush,
    /// Only flush the layers to the remote storage without freezing any open layers. Flush the deletion
    /// queue. This is the mode used by ancestor detach and any other operations that reloads a tenant
    /// but not increasing the generation number. Note that this mode cannot be used at tenant shutdown,
    /// as flushing the deletion queue at that time will cause shutdown-in-progress errors.
    Reload,
    /// Shut down immediately, without waiting for any open layers to flush.
    Hard,
}

enum ImageLayerCreationOutcome {
    /// We generated an image layer
    Generated {
        unfinished_image_layer: ImageLayerWriter,
    },
    /// The key range is empty
    Empty,
    /// (Only used in metadata image layer creation), after reading the metadata keys, we decide to skip
    /// the image layer creation.
    Skip,
}

/// Public interface functions
impl Timeline {
    /// Get the LSN where this branch was created
    pub(crate) fn get_ancestor_lsn(&self) -> Lsn {
        self.ancestor_lsn
    }

    /// Get the ancestor's timeline id
    pub(crate) fn get_ancestor_timeline_id(&self) -> Option<TimelineId> {
        self.ancestor_timeline
            .as_ref()
            .map(|ancestor| ancestor.timeline_id)
    }

    /// Get the ancestor timeline
    pub(crate) fn ancestor_timeline(&self) -> Option<&Arc<Timeline>> {
        self.ancestor_timeline.as_ref()
    }

    /// Get the bytes written since the PITR cutoff on this branch, and
    /// whether this branch's ancestor_lsn is within its parent's PITR.
    pub(crate) fn get_pitr_history_stats(&self) -> (u64, bool) {
        let gc_info = self.gc_info.read().unwrap();
        let history = self
            .get_last_record_lsn()
            .checked_sub(gc_info.cutoffs.time)
            .unwrap_or(Lsn(0))
            .0;
        (history, gc_info.within_ancestor_pitr)
    }

    /// Read timeline's GC cutoff: this is the LSN at which GC has started to happen
    pub(crate) fn get_applied_gc_cutoff_lsn(&self) -> RcuReadGuard<Lsn> {
        self.applied_gc_cutoff_lsn.read()
    }

    /// Read timeline's planned GC cutoff: this is the logical end of history that users
    /// are allowed to read (based on configured PITR), even if physically we have more history.
    pub(crate) fn get_gc_cutoff_lsn(&self) -> Lsn {
        self.gc_info.read().unwrap().cutoffs.time
    }

    /// Look up given page version.
    ///
    /// If a remote layer file is needed, it is downloaded as part of this
    /// call.
    ///
    /// This method enforces [`Self::pagestream_throttle`] internally.
    ///
    /// NOTE: It is considered an error to 'get' a key that doesn't exist. The
    /// abstraction above this needs to store suitable metadata to track what
    /// data exists with what keys, in separate metadata entries. If a
    /// non-existent key is requested, we may incorrectly return a value from
    /// an ancestor branch, for example, or waste a lot of cycles chasing the
    /// non-existing key.
    ///
    /// # Cancel-Safety
    ///
    /// This method is cancellation-safe.
    #[inline(always)]
    pub(crate) async fn get(
        &self,
        key: Key,
        lsn: Lsn,
        ctx: &RequestContext,
    ) -> Result<Bytes, PageReconstructError> {
        if !lsn.is_valid() {
            return Err(PageReconstructError::Other(anyhow::anyhow!("Invalid LSN")));
        }

        // This check is debug-only because of the cost of hashing, and because it's a double-check: we
        // already checked the key against the shard_identity when looking up the Timeline from
        // page_service.
        debug_assert!(!self.shard_identity.is_key_disposable(&key));

        let keyspace = KeySpace {
            ranges: vec![key..key.next()],
        };

        let mut reconstruct_state = ValuesReconstructState::new(IoConcurrency::sequential());

        let vectored_res = self
            .get_vectored_impl(keyspace.clone(), lsn, &mut reconstruct_state, ctx)
            .await;

        let key_value = vectored_res?.pop_first();
        match key_value {
            Some((got_key, value)) => {
                if got_key != key {
                    error!(
                        "Expected {}, but singular vectored get returned {}",
                        key, got_key
                    );
                    Err(PageReconstructError::Other(anyhow!(
                        "Singular vectored get returned wrong key"
                    )))
                } else {
                    value
                }
            }
            None => Err(PageReconstructError::MissingKey(MissingKeyError {
                key,
                shard: self.shard_identity.get_shard_number(&key),
                cont_lsn: Lsn(0),
                request_lsn: lsn,
                ancestor_lsn: None,
                backtrace: None,
                read_path: None,
            })),
        }
    }

    pub(crate) const MAX_GET_VECTORED_KEYS: u64 = 32;
    pub(crate) const LAYERS_VISITED_WARN_THRESHOLD: u32 = 100;

    /// Look up multiple page versions at a given LSN
    ///
    /// This naive implementation will be replaced with a more efficient one
    /// which actually vectorizes the read path.
    pub(crate) async fn get_vectored(
        &self,
        keyspace: KeySpace,
        lsn: Lsn,
        io_concurrency: super::storage_layer::IoConcurrency,
        ctx: &RequestContext,
    ) -> Result<BTreeMap<Key, Result<Bytes, PageReconstructError>>, GetVectoredError> {
        if !lsn.is_valid() {
            return Err(GetVectoredError::InvalidLsn(lsn));
        }

        let key_count = keyspace.total_raw_size().try_into().unwrap();
        if key_count > Timeline::MAX_GET_VECTORED_KEYS {
            return Err(GetVectoredError::Oversized(key_count));
        }

        for range in &keyspace.ranges {
            let mut key = range.start;
            while key != range.end {
                assert!(!self.shard_identity.is_key_disposable(&key));
                key = key.next();
            }
        }

        trace!(
            "get vectored request for {:?}@{} from task kind {:?}",
            keyspace,
            lsn,
            ctx.task_kind(),
        );

        let start = crate::metrics::GET_VECTORED_LATENCY
            .for_task_kind(ctx.task_kind())
            .map(|metric| (metric, Instant::now()));

        let res = self
            .get_vectored_impl(
                keyspace.clone(),
                lsn,
                &mut ValuesReconstructState::new(io_concurrency),
                ctx,
            )
            .await;

        if let Some((metric, start)) = start {
            let elapsed = start.elapsed();
            metric.observe(elapsed.as_secs_f64());
        }

        res
    }

    /// Scan the keyspace and return all existing key-values in the keyspace. This currently uses vectored
    /// get underlying. Normal vectored get would throw an error when a key in the keyspace is not found
    /// during the search, but for the scan interface, it returns all existing key-value pairs, and does
    /// not expect each single key in the key space will be found. The semantics is closer to the RocksDB
    /// scan iterator interface. We could optimize this interface later to avoid some checks in the vectored
    /// get path to maintain and split the probing and to-be-probe keyspace. We also need to ensure that
    /// the scan operation will not cause OOM in the future.
    pub(crate) async fn scan(
        &self,
        keyspace: KeySpace,
        lsn: Lsn,
        ctx: &RequestContext,
        io_concurrency: super::storage_layer::IoConcurrency,
    ) -> Result<BTreeMap<Key, Result<Bytes, PageReconstructError>>, GetVectoredError> {
        if !lsn.is_valid() {
            return Err(GetVectoredError::InvalidLsn(lsn));
        }

        trace!(
            "key-value scan request for {:?}@{} from task kind {:?}",
            keyspace,
            lsn,
            ctx.task_kind()
        );

        // We should generalize this into Keyspace::contains in the future.
        for range in &keyspace.ranges {
            if range.start.field1 < METADATA_KEY_BEGIN_PREFIX
                || range.end.field1 > METADATA_KEY_END_PREFIX
            {
                return Err(GetVectoredError::Other(anyhow::anyhow!(
                    "only metadata keyspace can be scanned"
                )));
            }
        }

        let start = crate::metrics::SCAN_LATENCY
            .for_task_kind(ctx.task_kind())
            .map(ScanLatencyOngoingRecording::start_recording);

        let vectored_res = self
            .get_vectored_impl(
                keyspace.clone(),
                lsn,
                &mut ValuesReconstructState::new(io_concurrency),
                ctx,
            )
            .await;

        if let Some(recording) = start {
            recording.observe();
        }

        vectored_res
    }

    pub(super) async fn get_vectored_impl(
        &self,
        keyspace: KeySpace,
        lsn: Lsn,
        reconstruct_state: &mut ValuesReconstructState,
        ctx: &RequestContext,
    ) -> Result<BTreeMap<Key, Result<Bytes, PageReconstructError>>, GetVectoredError> {
        let read_path = if self.conf.enable_read_path_debugging || ctx.read_path_debug() {
            Some(ReadPath::new(keyspace.clone(), lsn))
        } else {
            None
        };
        reconstruct_state.read_path = read_path;

        let traversal_res: Result<(), _> = self
            .get_vectored_reconstruct_data(keyspace.clone(), lsn, reconstruct_state, ctx)
            .await;
        if let Err(err) = traversal_res {
            // Wait for all the spawned IOs to complete.
            // See comments on `spawn_io` inside `storage_layer` for more details.
            let mut collect_futs = std::mem::take(&mut reconstruct_state.keys)
                .into_values()
                .map(|state| state.collect_pending_ios())
                .collect::<FuturesUnordered<_>>();
            while collect_futs.next().await.is_some() {}
            return Err(err);
        };

        let layers_visited = reconstruct_state.get_layers_visited();

        let futs = FuturesUnordered::new();
        for (key, state) in std::mem::take(&mut reconstruct_state.keys) {
            futs.push({
                let walredo_self = self.myself.upgrade().expect("&self method holds the arc");
                async move {
                    assert_eq!(state.situation, ValueReconstructSituation::Complete);

                    let converted = match state.collect_pending_ios().await {
                        Ok(ok) => ok,
                        Err(err) => {
                            return (key, Err(err));
                        }
                    };
                    DELTAS_PER_READ_GLOBAL.observe(converted.num_deltas() as f64);

                    // The walredo module expects the records to be descending in terms of Lsn.
                    // And we submit the IOs in that order, so, there shuold be no need to sort here.
                    debug_assert!(
                        converted
                            .records
                            .is_sorted_by_key(|(lsn, _)| std::cmp::Reverse(*lsn)),
                        "{converted:?}"
                    );

                    (
                        key,
                        walredo_self.reconstruct_value(key, lsn, converted).await,
                    )
                }
            });
        }

        let results = futs
            .collect::<BTreeMap<Key, Result<Bytes, PageReconstructError>>>()
            .await;

        // For aux file keys (v1 or v2) the vectored read path does not return an error
        // when they're missing. Instead they are omitted from the resulting btree
        // (this is a requirement, not a bug). Skip updating the metric in these cases
        // to avoid infinite results.
        if !results.is_empty() {
            // Record the total number of layers visited towards each key in the batch. While some
            // layers may not intersect with a given read, and the cost of layer visits are
            // amortized across the batch, each visited layer contributes directly to the observed
            // latency for every read in the batch, which is what we care about.
            if layers_visited >= Self::LAYERS_VISITED_WARN_THRESHOLD {
                static LOG_PACER: Lazy<Mutex<RateLimit>> =
                    Lazy::new(|| Mutex::new(RateLimit::new(Duration::from_secs(60))));
                LOG_PACER.lock().unwrap().call(|| {
                    let num_keys = keyspace.total_raw_size();
                    let num_pages = results.len();
                    tracing::info!(
                      shard_id = %self.tenant_shard_id.shard_slug(),
                      lsn = %lsn,
                      "Vectored read for {keyspace} visited {layers_visited} layers. Returned {num_pages}/{num_keys} pages.",
                    );
                });
            }

            for _ in &results {
                self.metrics.layers_per_read.observe(layers_visited as f64);
                LAYERS_PER_READ_GLOBAL.observe(layers_visited as f64);
            }
        }

        Ok(results)
    }

    /// Get last or prev record separately. Same as get_last_record_rlsn().last/prev.
    pub(crate) fn get_last_record_lsn(&self) -> Lsn {
        self.last_record_lsn.load().last
    }

    pub(crate) fn get_prev_record_lsn(&self) -> Lsn {
        self.last_record_lsn.load().prev
    }

    /// Atomically get both last and prev.
    pub(crate) fn get_last_record_rlsn(&self) -> RecordLsn {
        self.last_record_lsn.load()
    }

    /// Subscribe to callers of wait_lsn(). The value of the channel is None if there are no
    /// wait_lsn() calls in progress, and Some(Lsn) if there is an active waiter for wait_lsn().
    pub(crate) fn subscribe_for_wait_lsn_updates(&self) -> watch::Receiver<Option<Lsn>> {
        self.last_record_lsn.status_receiver()
    }

    pub(crate) fn get_disk_consistent_lsn(&self) -> Lsn {
        self.disk_consistent_lsn.load()
    }

    /// remote_consistent_lsn from the perspective of the tenant's current generation,
    /// not validated with control plane yet.
    /// See [`Self::get_remote_consistent_lsn_visible`].
    pub(crate) fn get_remote_consistent_lsn_projected(&self) -> Option<Lsn> {
        self.remote_client.remote_consistent_lsn_projected()
    }

    /// remote_consistent_lsn which the tenant is guaranteed not to go backward from,
    /// i.e. a value of remote_consistent_lsn_projected which has undergone
    /// generation validation in the deletion queue.
    pub(crate) fn get_remote_consistent_lsn_visible(&self) -> Option<Lsn> {
        self.remote_client.remote_consistent_lsn_visible()
    }

    /// The sum of the file size of all historic layers in the layer map.
    /// This method makes no distinction between local and remote layers.
    /// Hence, the result **does not represent local filesystem usage**.
    pub(crate) async fn layer_size_sum(&self) -> u64 {
        let guard = self.layers.read().await;
        guard.layer_size_sum()
    }

    pub(crate) fn resident_physical_size(&self) -> u64 {
        self.metrics.resident_physical_size_get()
    }

    pub(crate) fn get_directory_metrics(&self) -> [u64; DirectoryKind::KINDS_NUM] {
        array::from_fn(|idx| self.directory_metrics[idx].load(AtomicOrdering::Relaxed))
    }

    ///
    /// Wait until WAL has been received and processed up to this LSN.
    ///
    /// You should call this before any of the other get_* or list_* functions. Calling
    /// those functions with an LSN that has been processed yet is an error.
    ///
    pub(crate) async fn wait_lsn(
        &self,
        lsn: Lsn,
        who_is_waiting: WaitLsnWaiter<'_>,
        timeout: WaitLsnTimeout,
        ctx: &RequestContext, /* Prepare for use by cancellation */
    ) -> Result<(), WaitLsnError> {
        let state = self.current_state();
        if self.cancel.is_cancelled() || matches!(state, TimelineState::Stopping) {
            return Err(WaitLsnError::Shutdown);
        } else if !matches!(state, TimelineState::Active) {
            return Err(WaitLsnError::BadState(state));
        }

        if cfg!(debug_assertions) {
            match ctx.task_kind() {
                TaskKind::WalReceiverManager
                | TaskKind::WalReceiverConnectionHandler
                | TaskKind::WalReceiverConnectionPoller => {
                    let is_myself = match who_is_waiting {
                        WaitLsnWaiter::Timeline(waiter) => {
                            Weak::ptr_eq(&waiter.myself, &self.myself)
                        }
                        WaitLsnWaiter::Tenant
                        | WaitLsnWaiter::PageService
                        | WaitLsnWaiter::HttpEndpoint => unreachable!(
                            "tenant or page_service context are not expected to have task kind {:?}",
                            ctx.task_kind()
                        ),
                    };
                    if is_myself {
                        if let Err(current) = self.last_record_lsn.would_wait_for(lsn) {
                            // walingest is the only one that can advance last_record_lsn; it should make sure to never reach here
                            panic!(
                                "this timeline's walingest task is calling wait_lsn({lsn}) but we only have last_record_lsn={current}; would deadlock"
                            );
                        }
                    } else {
                        // if another  timeline's  is waiting for us, there's no deadlock risk because
                        // our walreceiver task can make progress independent of theirs
                    }
                }
                _ => {}
            }
        }

        let timeout = match timeout {
            WaitLsnTimeout::Custom(t) => t,
            WaitLsnTimeout::Default => self.conf.wait_lsn_timeout,
        };

        let _timer = crate::metrics::WAIT_LSN_TIME.start_timer();

        match self.last_record_lsn.wait_for_timeout(lsn, timeout).await {
            Ok(()) => Ok(()),
            Err(e) => {
                use utils::seqwait::SeqWaitError::*;
                match e {
                    Shutdown => Err(WaitLsnError::Shutdown),
                    Timeout => {
                        // don't count the time spent waiting for lock below, and also in walreceiver.status(), towards the wait_lsn_time_histo
                        drop(_timer);
                        let walreceiver_status = self.walreceiver_status();
                        Err(WaitLsnError::Timeout(format!(
                            "Timed out while waiting for WAL record at LSN {} to arrive, last_record_lsn {} disk consistent LSN={}, WalReceiver status: {}",
                            lsn,
                            self.get_last_record_lsn(),
                            self.get_disk_consistent_lsn(),
                            walreceiver_status,
                        )))
                    }
                }
            }
        }
    }

    pub(crate) fn walreceiver_status(&self) -> String {
        match &*self.walreceiver.lock().unwrap() {
            None => "stopping or stopped".to_string(),
            Some(walreceiver) => match walreceiver.status() {
                Some(status) => status.to_human_readable_string(),
                None => "Not active".to_string(),
            },
        }
    }

    /// Check that it is valid to request operations with that lsn.
    pub(crate) fn check_lsn_is_in_scope(
        &self,
        lsn: Lsn,
        latest_gc_cutoff_lsn: &RcuReadGuard<Lsn>,
    ) -> anyhow::Result<()> {
        ensure!(
            lsn >= **latest_gc_cutoff_lsn,
            "LSN {} is earlier than latest GC cutoff {} (we might've already garbage collected needed data)",
            lsn,
            **latest_gc_cutoff_lsn,
        );
        Ok(())
    }

    /// Initializes an LSN lease. The function will return an error if the requested LSN is less than the `latest_gc_cutoff_lsn`.
    pub(crate) fn init_lsn_lease(
        &self,
        lsn: Lsn,
        length: Duration,
        ctx: &RequestContext,
    ) -> anyhow::Result<LsnLease> {
        self.make_lsn_lease(lsn, length, true, ctx)
    }

    /// Renews a lease at a particular LSN. The requested LSN is not validated against the `latest_gc_cutoff_lsn` when we are in the grace period.
    pub(crate) fn renew_lsn_lease(
        &self,
        lsn: Lsn,
        length: Duration,
        ctx: &RequestContext,
    ) -> anyhow::Result<LsnLease> {
        self.make_lsn_lease(lsn, length, false, ctx)
    }

    /// Obtains a temporary lease blocking garbage collection for the given LSN.
    ///
    /// If we are in `AttachedSingle` mode and is not blocked by the lsn lease deadline, this function will error
    /// if the requesting LSN is less than the `latest_gc_cutoff_lsn` and there is no existing request present.
    ///
    /// If there is an existing lease in the map, the lease will be renewed only if the request extends the lease.
    /// The returned lease is therefore the maximum between the existing lease and the requesting lease.
    fn make_lsn_lease(
        &self,
        lsn: Lsn,
        length: Duration,
        init: bool,
        _ctx: &RequestContext,
    ) -> anyhow::Result<LsnLease> {
        let lease = {
            // Normalize the requested LSN to be aligned, and move to the first record
            // if it points to the beginning of the page (header).
            let lsn = xlog_utils::normalize_lsn(lsn, WAL_SEGMENT_SIZE);

            let mut gc_info = self.gc_info.write().unwrap();
            let planned_cutoff = gc_info.min_cutoff();

            let valid_until = SystemTime::now() + length;

            let entry = gc_info.leases.entry(lsn);

            match entry {
                Entry::Occupied(mut occupied) => {
                    let existing_lease = occupied.get_mut();
                    if valid_until > existing_lease.valid_until {
                        existing_lease.valid_until = valid_until;
                        let dt: DateTime<Utc> = valid_until.into();
                        info!("lease extended to {}", dt);
                    } else {
                        let dt: DateTime<Utc> = existing_lease.valid_until.into();
                        info!("existing lease covers greater length, valid until {}", dt);
                    }

                    existing_lease.clone()
                }
                Entry::Vacant(vacant) => {
                    // Reject already GC-ed LSN if we are in AttachedSingle and
                    // not blocked by the lsn lease deadline.
                    let validate = {
                        let conf = self.tenant_conf.load();
                        conf.location.attach_mode == AttachmentMode::Single
                            && !conf.is_gc_blocked_by_lsn_lease_deadline()
                    };

                    if init || validate {
                        let latest_gc_cutoff_lsn = self.get_applied_gc_cutoff_lsn();
                        if lsn < *latest_gc_cutoff_lsn {
                            bail!(
                                "tried to request an lsn lease for an lsn below the latest gc cutoff. requested at {} gc cutoff {}",
                                lsn,
                                *latest_gc_cutoff_lsn
                            );
                        }
                        if lsn < planned_cutoff {
                            bail!(
                                "tried to request an lsn lease for an lsn below the planned gc cutoff. requested at {} planned gc cutoff {}",
                                lsn,
                                planned_cutoff
                            );
                        }
                    }

                    let dt: DateTime<Utc> = valid_until.into();
                    info!("lease created, valid until {}", dt);
                    vacant.insert(LsnLease { valid_until }).clone()
                }
            }
        };

        Ok(lease)
    }

    /// Freeze the current open in-memory layer. It will be written to disk on next iteration.
    /// Returns the flush request ID which can be awaited with wait_flush_completion().
    #[instrument(skip(self), fields(tenant_id=%self.tenant_shard_id.tenant_id, shard_id=%self.tenant_shard_id.shard_slug(), timeline_id=%self.timeline_id))]
    pub(crate) async fn freeze(&self) -> Result<u64, FlushLayerError> {
        self.freeze0().await
    }

    /// Freeze and flush the open in-memory layer, waiting for it to be written to disk.
    #[instrument(skip(self), fields(tenant_id=%self.tenant_shard_id.tenant_id, shard_id=%self.tenant_shard_id.shard_slug(), timeline_id=%self.timeline_id))]
    pub(crate) async fn freeze_and_flush(&self) -> Result<(), FlushLayerError> {
        self.freeze_and_flush0().await
    }

    /// Freeze the current open in-memory layer. It will be written to disk on next iteration.
    /// Returns the flush request ID which can be awaited with wait_flush_completion().
    pub(crate) async fn freeze0(&self) -> Result<u64, FlushLayerError> {
        let mut g = self.write_lock.lock().await;
        let to_lsn = self.get_last_record_lsn();
        self.freeze_inmem_layer_at(to_lsn, &mut g).await
    }

    // This exists to provide a non-span creating version of `freeze_and_flush` we can call without
    // polluting the span hierarchy.
    pub(crate) async fn freeze_and_flush0(&self) -> Result<(), FlushLayerError> {
        let token = self.freeze0().await?;
        self.wait_flush_completion(token).await
    }

    // Check if an open ephemeral layer should be closed: this provides
    // background enforcement of checkpoint interval if there is no active WAL receiver, to avoid keeping
    // an ephemeral layer open forever when idle.  It also freezes layers if the global limit on
    // ephemeral layer bytes has been breached.
    pub(super) async fn maybe_freeze_ephemeral_layer(&self) {
        let Ok(mut write_guard) = self.write_lock.try_lock() else {
            // If the write lock is held, there is an active wal receiver: rolling open layers
            // is their responsibility while they hold this lock.
            return;
        };

        // FIXME: why not early exit? because before #7927 the state would had been cleared every
        // time, and this was missed.
        // if write_guard.is_none() { return; }

        let Ok(layers_guard) = self.layers.try_read() else {
            // Don't block if the layer lock is busy
            return;
        };

        let Ok(lm) = layers_guard.layer_map() else {
            return;
        };

        let Some(open_layer) = &lm.open_layer else {
            // If there is no open layer, we have no layer freezing to do.  However, we might need to generate
            // some updates to disk_consistent_lsn and remote_consistent_lsn, in case we ingested some WAL regions
            // that didn't result in writes to this shard.

            // Must not hold the layers lock while waiting for a flush.
            drop(layers_guard);

            let last_record_lsn = self.get_last_record_lsn();
            let disk_consistent_lsn = self.get_disk_consistent_lsn();
            if last_record_lsn > disk_consistent_lsn {
                // We have no open layer, but disk_consistent_lsn is behind the last record: this indicates
                // we are a sharded tenant and have skipped some WAL
                let last_freeze_ts = *self.last_freeze_ts.read().unwrap();
                if last_freeze_ts.elapsed() >= self.get_checkpoint_timeout() {
                    // Only do this if have been layer-less longer than get_checkpoint_timeout, so that a shard
                    // without any data ingested (yet) doesn't write a remote index as soon as it
                    // sees its LSN advance: we only do this if we've been layer-less
                    // for some time.
                    tracing::debug!(
                        "Advancing disk_consistent_lsn past WAL ingest gap {} -> {}",
                        disk_consistent_lsn,
                        last_record_lsn
                    );

                    // The flush loop will update remote consistent LSN as well as disk consistent LSN.
                    // We know there is no open layer, so we can request freezing without actually
                    // freezing anything. This is true even if we have dropped the layers_guard, we
                    // still hold the write_guard.
                    let _ = async {
                        let token = self
                            .freeze_inmem_layer_at(last_record_lsn, &mut write_guard)
                            .await?;
                        self.wait_flush_completion(token).await
                    }
                    .await;
                }
            }

            return;
        };

        let Some(current_size) = open_layer.try_len() else {
            // Unexpected: since we hold the write guard, nobody else should be writing to this layer, so
            // read lock to get size should always succeed.
            tracing::warn!("Lock conflict while reading size of open layer");
            return;
        };

        let current_lsn = self.get_last_record_lsn();

        let checkpoint_distance_override = open_layer.tick().await;

        if let Some(size_override) = checkpoint_distance_override {
            if current_size > size_override {
                // This is not harmful, but it only happens in relatively rare cases where
                // time-based checkpoints are not happening fast enough to keep the amount of
                // ephemeral data within configured limits.  It's a sign of stress on the system.
                tracing::info!(
                    "Early-rolling open layer at size {current_size} (limit {size_override}) due to dirty data pressure"
                );
            }
        }

        let checkpoint_distance =
            checkpoint_distance_override.unwrap_or(self.get_checkpoint_distance());

        if self.should_roll(
            current_size,
            current_size,
            checkpoint_distance,
            self.get_last_record_lsn(),
            self.last_freeze_at.load(),
            open_layer.get_opened_at(),
        ) {
            match open_layer.info() {
                InMemoryLayerInfo::Frozen { lsn_start, lsn_end } => {
                    // We may reach this point if the layer was already frozen by not yet flushed: flushing
                    // happens asynchronously in the background.
                    tracing::debug!(
                        "Not freezing open layer, it's already frozen ({lsn_start}..{lsn_end})"
                    );
                }
                InMemoryLayerInfo::Open { .. } => {
                    // Upgrade to a write lock and freeze the layer
                    drop(layers_guard);
                    let res = self
                        .freeze_inmem_layer_at(current_lsn, &mut write_guard)
                        .await;

                    if let Err(e) = res {
                        tracing::info!(
                            "failed to flush frozen layer after background freeze: {e:#}"
                        );
                    }
                }
            }
        }
    }

    /// Checks if the internal state of the timeline is consistent with it being able to be offloaded.
    ///
    /// This is neccessary but not sufficient for offloading of the timeline as it might have
    /// child timelines that are not offloaded yet.
    pub(crate) fn can_offload(&self) -> (bool, &'static str) {
        if self.remote_client.is_archived() != Some(true) {
            return (false, "the timeline is not archived");
        }
        if !self.remote_client.no_pending_work() {
            // if the remote client is still processing some work, we can't offload
            return (false, "the upload queue is not drained yet");
        }

        (true, "ok")
    }

    /// Outermost timeline compaction operation; downloads needed layers. Returns whether we have pending
    /// compaction tasks.
    pub(crate) async fn compact(
        self: &Arc<Self>,
        cancel: &CancellationToken,
        flags: EnumSet<CompactFlags>,
        ctx: &RequestContext,
    ) -> Result<CompactionOutcome, CompactionError> {
        self.compact_with_options(
            cancel,
            CompactOptions {
                flags,
                compact_key_range: None,
                compact_lsn_range: None,
                sub_compaction: false,
                sub_compaction_max_job_size_mb: None,
            },
            ctx,
        )
        .await
    }

    /// Outermost timeline compaction operation; downloads needed layers.
    ///
    /// NB: the cancellation token is usually from a background task, but can also come from a
    /// request task.
    pub(crate) async fn compact_with_options(
        self: &Arc<Self>,
        cancel: &CancellationToken,
        options: CompactOptions,
        ctx: &RequestContext,
    ) -> Result<CompactionOutcome, CompactionError> {
        // Acquire the compaction lock and task semaphore.
        //
        // L0-only compaction uses a separate semaphore (if enabled) to make sure it isn't starved
        // out by other background tasks (including image compaction). We request this via
        // `BackgroundLoopKind::L0Compaction`.
        //
        // If this is a regular compaction pass, and L0-only compaction is enabled in the config,
        // then we should yield for immediate L0 compaction if necessary while we're waiting for the
        // background task semaphore. There's no point yielding otherwise, since we'd just end up
        // right back here.
        let is_l0_only = options.flags.contains(CompactFlags::OnlyL0Compaction);
        let semaphore_kind = match is_l0_only && self.get_compaction_l0_semaphore() {
            true => BackgroundLoopKind::L0Compaction,
            false => BackgroundLoopKind::Compaction,
        };
        let yield_for_l0 = !is_l0_only
            && self.get_compaction_l0_first()
            && !options.flags.contains(CompactFlags::NoYield);

        let acquire = async move {
            let guard = self.compaction_lock.lock().await;
            let permit = super::tasks::acquire_concurrency_permit(semaphore_kind, ctx).await;
            (guard, permit)
        };

        let (_guard, _permit) = tokio::select! {
            (guard, permit) = acquire => (guard, permit),
            _ = self.l0_compaction_trigger.notified(), if yield_for_l0 => {
                return Ok(CompactionOutcome::YieldForL0);
            }
            _ = self.cancel.cancelled() => return Ok(CompactionOutcome::Skipped),
            _ = cancel.cancelled() => return Ok(CompactionOutcome::Skipped),
        };

        let last_record_lsn = self.get_last_record_lsn();

        // Last record Lsn could be zero in case the timeline was just created
        if !last_record_lsn.is_valid() {
            warn!(
                "Skipping compaction for potentially just initialized timeline, it has invalid last record lsn: {last_record_lsn}"
            );
            return Ok(CompactionOutcome::Skipped);
        }

        let result = match self.get_compaction_algorithm_settings().kind {
            CompactionAlgorithm::Tiered => {
                self.compact_tiered(cancel, ctx).await?;
                Ok(CompactionOutcome::Done)
            }
            CompactionAlgorithm::Legacy => self.compact_legacy(cancel, options, ctx).await,
        };

        // Signal compaction failure to avoid L0 flush stalls when it's broken.
        match result {
            Ok(_) => self.compaction_failed.store(false, AtomicOrdering::Relaxed),
            Err(CompactionError::Other(_)) | Err(CompactionError::CollectKeySpaceError(_)) => {
                self.compaction_failed.store(true, AtomicOrdering::Relaxed)
            }
            // Don't change the current value on offload failure or shutdown. We don't want to
            // abruptly stall nor resume L0 flushes in these cases.
            Err(CompactionError::Offload(_)) => {}
            Err(CompactionError::ShuttingDown) => {}
            Err(CompactionError::AlreadyRunning(_)) => {}
        };

        result
    }

    /// Mutate the timeline with a [`TimelineWriter`].
    pub(crate) async fn writer(&self) -> TimelineWriter<'_> {
        TimelineWriter {
            tl: self,
            write_guard: self.write_lock.lock().await,
        }
    }

    pub(crate) fn activate(
        self: &Arc<Self>,
        parent: Arc<crate::tenant::Tenant>,
        broker_client: BrokerClientChannel,
        background_jobs_can_start: Option<&completion::Barrier>,
        ctx: &RequestContext,
    ) {
        if self.tenant_shard_id.is_shard_zero() {
            // Logical size is only maintained accurately on shard zero.
            self.spawn_initial_logical_size_computation_task(ctx);
        }
        self.launch_wal_receiver(ctx, broker_client);
        self.set_state(TimelineState::Active);
        self.launch_eviction_task(parent, background_jobs_can_start);
    }

    /// After this function returns, there are no timeline-scoped tasks are left running.
    ///
    /// The preferred pattern for is:
    /// - in any spawned tasks, keep Timeline::guard open + Timeline::cancel / child token
    /// - if early shutdown (not just cancellation) of a sub-tree of tasks is required,
    ///   go the extra mile and keep track of JoinHandles
    /// - Keep track of JoinHandles using a passed-down `Arc<Mutex<Option<JoinSet>>>` or similar,
    ///   instead of spawning directly on a runtime. It is a more composable / testable pattern.
    ///
    /// For legacy reasons, we still have multiple tasks spawned using
    /// `task_mgr::spawn(X, Some(tenant_id), Some(timeline_id))`.
    /// We refer to these as "timeline-scoped task_mgr tasks".
    /// Some of these tasks are already sensitive to Timeline::cancel while others are
    /// not sensitive to Timeline::cancel and instead respect [`task_mgr::shutdown_token`]
    /// or [`task_mgr::shutdown_watcher`].
    /// We want to gradually convert the code base away from these.
    ///
    /// Here is an inventory of timeline-scoped task_mgr tasks that are still sensitive to
    /// `task_mgr::shutdown_{token,watcher}` (there are also tenant-scoped and global-scoped
    /// ones that aren't mentioned here):
    /// - [`TaskKind::TimelineDeletionWorker`]
    ///    - NB: also used for tenant deletion
    /// - [`TaskKind::RemoteUploadTask`]`
    /// - [`TaskKind::InitialLogicalSizeCalculation`]
    /// - [`TaskKind::DownloadAllRemoteLayers`] (can we get rid of it?)
    // Inventory of timeline-scoped task_mgr tasks that use spawn but aren't sensitive:
    /// - [`TaskKind::Eviction`]
    /// - [`TaskKind::LayerFlushTask`]
    /// - [`TaskKind::OndemandLogicalSizeCalculation`]
    /// - [`TaskKind::GarbageCollector`] (immediate_gc is timeline-scoped)
    pub(crate) async fn shutdown(&self, mode: ShutdownMode) {
        debug_assert_current_span_has_tenant_and_timeline_id();

        // Regardless of whether we're going to try_freeze_and_flush
        // or not, stop ingesting any more data. Walreceiver only provides
        // cancellation but no "wait until gone", because it uses the Timeline::gate.
        // So, only after the self.gate.close() below will we know for sure that
        // no walreceiver tasks are left.
        // For `try_freeze_and_flush=true`, this means that we might still be ingesting
        // data during the call to `self.freeze_and_flush()` below.
        // That's not ideal, but, we don't have the concept of a ChildGuard,
        // which is what we'd need to properly model early shutdown of the walreceiver
        // task sub-tree before the other Timeline task sub-trees.
        let walreceiver = self.walreceiver.lock().unwrap().take();
        tracing::debug!(
            is_some = walreceiver.is_some(),
            "Waiting for WalReceiverManager..."
        );
        if let Some(walreceiver) = walreceiver {
            walreceiver.cancel();
        }
        // ... and inform any waiters for newer LSNs that there won't be any.
        self.last_record_lsn.shutdown();

        if let ShutdownMode::FreezeAndFlush = mode {
            let do_flush = if let Some((open, frozen)) = self
                .layers
                .read()
                .await
                .layer_map()
                .map(|lm| (lm.open_layer.is_some(), lm.frozen_layers.len()))
                .ok()
                .filter(|(open, frozen)| *open || *frozen > 0)
            {
                if self.remote_client.is_archived() == Some(true) {
                    // No point flushing on shutdown for an archived timeline: it is not important
                    // to have it nice and fresh after our restart, and trying to flush here might
                    // race with trying to offload it (which also stops the flush loop)
                    false
                } else {
                    tracing::info!(?open, frozen, "flushing and freezing on shutdown");
                    true
                }
            } else {
                // this is double-shutdown, it'll be a no-op
                true
            };

            // we shut down walreceiver above, so, we won't add anything more
            // to the InMemoryLayer; freeze it and wait for all frozen layers
            // to reach the disk & upload queue, then shut the upload queue and
            // wait for it to drain.
            if do_flush {
                match self.freeze_and_flush().await {
                    Ok(_) => {
                        // drain the upload queue
                        // if we did not wait for completion here, it might be our shutdown process
                        // didn't wait for remote uploads to complete at all, as new tasks can forever
                        // be spawned.
                        //
                        // what is problematic is the shutting down of RemoteTimelineClient, because
                        // obviously it does not make sense to stop while we wait for it, but what
                        // about corner cases like s3 suddenly hanging up?
                        self.remote_client.shutdown().await;
                    }
                    Err(FlushLayerError::Cancelled) => {
                        // this is likely the second shutdown, ignore silently.
                        // TODO: this can be removed once https://github.com/neondatabase/neon/issues/5080
                        debug_assert!(self.cancel.is_cancelled());
                    }
                    Err(e) => {
                        // Non-fatal.  Shutdown is infallible.  Failures to flush just mean that
                        // we have some extra WAL replay to do next time the timeline starts.
                        warn!("failed to freeze and flush: {e:#}");
                    }
                }

                // `self.remote_client.shutdown().await` above should have already flushed everything from the queue, but
                // we also do a final check here to ensure that the queue is empty.
                if !self.remote_client.no_pending_work() {
                    warn!(
                        "still have pending work in remote upload queue, but continuing shutting down anyways"
                    );
                }
            }
        }

        if let ShutdownMode::Reload = mode {
            // drain the upload queue
            self.remote_client.shutdown().await;
            if !self.remote_client.no_pending_work() {
                warn!(
                    "still have pending work in remote upload queue, but continuing shutting down anyways"
                );
            }
        }

        // Signal any subscribers to our cancellation token to drop out
        tracing::debug!("Cancelling CancellationToken");
        self.cancel.cancel();

        // If we have a background task downloading heatmap layers stop it.
        // The background downloads are sensitive to timeline cancellation (done above),
        // so the drain will be immediate.
        self.stop_and_drain_heatmap_layers_download().await;

        // Ensure Prevent new page service requests from starting.
        self.handles.shutdown();

        // Transition the remote_client into a state where it's only useful for timeline deletion.
        // (The deletion use case is why we can't just hook up remote_client to Self::cancel).)
        self.remote_client.stop();

        // As documented in remote_client.stop()'s doc comment, it's our responsibility
        // to shut down the upload queue tasks.
        // TODO: fix that, task management should be encapsulated inside remote_client.
        task_mgr::shutdown_tasks(
            Some(TaskKind::RemoteUploadTask),
            Some(self.tenant_shard_id),
            Some(self.timeline_id),
        )
        .await;

        // TODO: work toward making this a no-op. See this function's doc comment for more context.
        tracing::debug!("Waiting for tasks...");
        task_mgr::shutdown_tasks(None, Some(self.tenant_shard_id), Some(self.timeline_id)).await;

        {
            // Allow any remaining in-memory layers to do cleanup -- until that, they hold the gate
            // open.
            let mut write_guard = self.write_lock.lock().await;
            self.layers.write().await.shutdown(&mut write_guard);
        }

        // Finally wait until any gate-holders are complete.
        //
        // TODO: once above shutdown_tasks is a no-op, we can close the gate before calling shutdown_tasks
        // and use a TBD variant of shutdown_tasks that asserts that there were no tasks left.
        self.gate.close().await;

        self.metrics.shutdown();
    }

    pub(crate) fn set_state(&self, new_state: TimelineState) {
        match (self.current_state(), new_state) {
            (equal_state_1, equal_state_2) if equal_state_1 == equal_state_2 => {
                info!("Ignoring new state, equal to the existing one: {equal_state_2:?}");
            }
            (st, TimelineState::Loading) => {
                error!("ignoring transition from {st:?} into Loading state");
            }
            (TimelineState::Broken { .. }, new_state) => {
                error!("Ignoring state update {new_state:?} for broken timeline");
            }
            (TimelineState::Stopping, TimelineState::Active) => {
                error!("Not activating a Stopping timeline");
            }
            (_, new_state) => {
                self.state.send_replace(new_state);
            }
        }
    }

    pub(crate) fn set_broken(&self, reason: String) {
        let backtrace_str: String = format!("{}", std::backtrace::Backtrace::force_capture());
        let broken_state = TimelineState::Broken {
            reason,
            backtrace: backtrace_str,
        };
        self.set_state(broken_state);

        // Although the Broken state is not equivalent to shutdown() (shutdown will be called
        // later when this tenant is detach or the process shuts down), firing the cancellation token
        // here avoids the need for other tasks to watch for the Broken state explicitly.
        self.cancel.cancel();
    }

    pub(crate) fn current_state(&self) -> TimelineState {
        self.state.borrow().clone()
    }

    pub(crate) fn is_broken(&self) -> bool {
        matches!(&*self.state.borrow(), TimelineState::Broken { .. })
    }

    pub(crate) fn is_active(&self) -> bool {
        self.current_state() == TimelineState::Active
    }

    pub(crate) fn is_archived(&self) -> Option<bool> {
        self.remote_client.is_archived()
    }

    pub(crate) fn is_stopping(&self) -> bool {
        self.current_state() == TimelineState::Stopping
    }

    pub(crate) fn subscribe_for_state_updates(&self) -> watch::Receiver<TimelineState> {
        self.state.subscribe()
    }

    pub(crate) async fn wait_to_become_active(
        &self,
        _ctx: &RequestContext, // Prepare for use by cancellation
    ) -> Result<(), TimelineState> {
        let mut receiver = self.state.subscribe();
        loop {
            let current_state = receiver.borrow().clone();
            match current_state {
                TimelineState::Loading => {
                    receiver
                        .changed()
                        .await
                        .expect("holding a reference to self");
                }
                TimelineState::Active { .. } => {
                    return Ok(());
                }
                TimelineState::Broken { .. } | TimelineState::Stopping => {
                    // There's no chance the timeline can transition back into ::Active
                    return Err(current_state);
                }
            }
        }
    }

    pub(crate) async fn layer_map_info(
        &self,
        reset: LayerAccessStatsReset,
    ) -> Result<LayerMapInfo, layer_manager::Shutdown> {
        let guard = self.layers.read().await;
        let layer_map = guard.layer_map()?;
        let mut in_memory_layers = Vec::with_capacity(layer_map.frozen_layers.len() + 1);
        if let Some(open_layer) = &layer_map.open_layer {
            in_memory_layers.push(open_layer.info());
        }
        for frozen_layer in &layer_map.frozen_layers {
            in_memory_layers.push(frozen_layer.info());
        }

        let historic_layers = layer_map
            .iter_historic_layers()
            .map(|desc| guard.get_from_desc(&desc).info(reset))
            .collect();

        Ok(LayerMapInfo {
            in_memory_layers,
            historic_layers,
        })
    }

    #[instrument(skip_all, fields(tenant_id = %self.tenant_shard_id.tenant_id, shard_id = %self.tenant_shard_id.shard_slug(), timeline_id = %self.timeline_id))]
    pub(crate) async fn download_layer(
        &self,
        layer_file_name: &LayerName,
        ctx: &RequestContext,
    ) -> Result<Option<bool>, super::storage_layer::layer::DownloadError> {
        let Some(layer) = self
            .find_layer(layer_file_name)
            .await
            .map_err(|e| match e {
                layer_manager::Shutdown => {
                    super::storage_layer::layer::DownloadError::TimelineShutdown
                }
            })?
        else {
            return Ok(None);
        };

        layer.download(ctx).await?;

        Ok(Some(true))
    }

    /// Evict just one layer.
    ///
    /// Returns `Ok(None)` in the case where the layer could not be found by its `layer_file_name`.
    pub(crate) async fn evict_layer(
        &self,
        layer_file_name: &LayerName,
    ) -> anyhow::Result<Option<bool>> {
        let _gate = self
            .gate
            .enter()
            .map_err(|_| anyhow::anyhow!("Shutting down"))?;

        let Some(local_layer) = self.find_layer(layer_file_name).await? else {
            return Ok(None);
        };

        // curl has this by default
        let timeout = std::time::Duration::from_secs(120);

        match local_layer.evict_and_wait(timeout).await {
            Ok(()) => Ok(Some(true)),
            Err(EvictionError::NotFound) => Ok(Some(false)),
            Err(EvictionError::Downloaded) => Ok(Some(false)),
            Err(EvictionError::Timeout) => Ok(Some(false)),
        }
    }

    fn should_roll(
        &self,
        layer_size: u64,
        projected_layer_size: u64,
        checkpoint_distance: u64,
        projected_lsn: Lsn,
        last_freeze_at: Lsn,
        opened_at: Instant,
    ) -> bool {
        let distance = projected_lsn.widening_sub(last_freeze_at);

        // Rolling the open layer can be triggered by:
        // 1. The distance from the last LSN we rolled at. This bounds the amount of WAL that
        //    the safekeepers need to store.  For sharded tenants, we multiply by shard count to
        //    account for how writes are distributed across shards: we expect each node to consume
        //    1/count of the LSN on average.
        // 2. The size of the currently open layer.
        // 3. The time since the last roll. It helps safekeepers to regard pageserver as caught
        //    up and suspend activity.
        if distance >= checkpoint_distance as i128 * self.shard_identity.count.count() as i128 {
            info!(
                "Will roll layer at {} with layer size {} due to LSN distance ({})",
                projected_lsn, layer_size, distance
            );

            true
        } else if projected_layer_size >= checkpoint_distance {
            // NB: this check is relied upon by:
            let _ = IndexEntry::validate_checkpoint_distance;
            info!(
                "Will roll layer at {} with layer size {} due to layer size ({})",
                projected_lsn, layer_size, projected_layer_size
            );

            true
        } else if distance > 0 && opened_at.elapsed() >= self.get_checkpoint_timeout() {
            info!(
                "Will roll layer at {} with layer size {} due to time since first write to the layer ({:?})",
                projected_lsn,
                layer_size,
                opened_at.elapsed()
            );

            true
        } else {
            false
        }
    }
}

/// Number of times we will compute partition within a checkpoint distance.
const REPARTITION_FREQ_IN_CHECKPOINT_DISTANCE: u64 = 10;

// Private functions
impl Timeline {
    pub(crate) fn get_lsn_lease_length(&self) -> Duration {
        let tenant_conf = self.tenant_conf.load();
        tenant_conf
            .tenant_conf
            .lsn_lease_length
            .unwrap_or(self.conf.default_tenant_conf.lsn_lease_length)
    }

    pub(crate) fn get_lsn_lease_length_for_ts(&self) -> Duration {
        let tenant_conf = self.tenant_conf.load();
        tenant_conf
            .tenant_conf
            .lsn_lease_length_for_ts
            .unwrap_or(self.conf.default_tenant_conf.lsn_lease_length_for_ts)
    }

    pub(crate) fn is_gc_blocked_by_lsn_lease_deadline(&self) -> bool {
        let tenant_conf = self.tenant_conf.load();
        tenant_conf.is_gc_blocked_by_lsn_lease_deadline()
    }

    pub(crate) fn get_lazy_slru_download(&self) -> bool {
        let tenant_conf = self.tenant_conf.load();
        tenant_conf
            .tenant_conf
            .lazy_slru_download
            .unwrap_or(self.conf.default_tenant_conf.lazy_slru_download)
    }

    fn get_checkpoint_distance(&self) -> u64 {
        let tenant_conf = self.tenant_conf.load();
        tenant_conf
            .tenant_conf
            .checkpoint_distance
            .unwrap_or(self.conf.default_tenant_conf.checkpoint_distance)
    }

    fn get_checkpoint_timeout(&self) -> Duration {
        let tenant_conf = self.tenant_conf.load();
        tenant_conf
            .tenant_conf
            .checkpoint_timeout
            .unwrap_or(self.conf.default_tenant_conf.checkpoint_timeout)
    }

    fn get_compaction_period(&self) -> Duration {
        let tenant_conf = self.tenant_conf.load().tenant_conf.clone();
        tenant_conf
            .compaction_period
            .unwrap_or(self.conf.default_tenant_conf.compaction_period)
    }

    fn get_compaction_target_size(&self) -> u64 {
        let tenant_conf = self.tenant_conf.load();
        tenant_conf
            .tenant_conf
            .compaction_target_size
            .unwrap_or(self.conf.default_tenant_conf.compaction_target_size)
    }

    fn get_compaction_threshold(&self) -> usize {
        let tenant_conf = self.tenant_conf.load();
        tenant_conf
            .tenant_conf
            .compaction_threshold
            .unwrap_or(self.conf.default_tenant_conf.compaction_threshold)
    }

    pub(crate) fn get_rel_size_v2_enabled(&self) -> bool {
        let tenant_conf = self.tenant_conf.load();
        tenant_conf
            .tenant_conf
            .rel_size_v2_enabled
            .unwrap_or(self.conf.default_tenant_conf.rel_size_v2_enabled)
    }

    fn get_compaction_upper_limit(&self) -> usize {
        let tenant_conf = self.tenant_conf.load();
        tenant_conf
            .tenant_conf
            .compaction_upper_limit
            .unwrap_or(self.conf.default_tenant_conf.compaction_upper_limit)
    }

    pub fn get_compaction_l0_first(&self) -> bool {
        let tenant_conf = self.tenant_conf.load().tenant_conf.clone();
        tenant_conf
            .compaction_l0_first
            .unwrap_or(self.conf.default_tenant_conf.compaction_l0_first)
    }

    pub fn get_compaction_l0_semaphore(&self) -> bool {
        let tenant_conf = self.tenant_conf.load().tenant_conf.clone();
        tenant_conf
            .compaction_l0_semaphore
            .unwrap_or(self.conf.default_tenant_conf.compaction_l0_semaphore)
    }

    fn get_l0_flush_delay_threshold(&self) -> Option<usize> {
        // Disable L0 flushes by default. This and compaction needs further tuning.
        const DEFAULT_L0_FLUSH_DELAY_FACTOR: usize = 0; // TODO: default to e.g. 3

        // If compaction is disabled, don't delay.
        if self.get_compaction_period() == Duration::ZERO {
            return None;
        }

        let compaction_threshold = self.get_compaction_threshold();
        let tenant_conf = self.tenant_conf.load();
        let l0_flush_delay_threshold = tenant_conf
            .tenant_conf
            .l0_flush_delay_threshold
            .or(self.conf.default_tenant_conf.l0_flush_delay_threshold)
            .unwrap_or(DEFAULT_L0_FLUSH_DELAY_FACTOR * compaction_threshold);

        // 0 disables backpressure.
        if l0_flush_delay_threshold == 0 {
            return None;
        }

        // Clamp the flush delay threshold to the compaction threshold; it doesn't make sense to
        // backpressure flushes below this.
        // TODO: the tenant config should have validation to prevent this instead.
        debug_assert!(l0_flush_delay_threshold >= compaction_threshold);
        Some(max(l0_flush_delay_threshold, compaction_threshold))
    }

    fn get_l0_flush_stall_threshold(&self) -> Option<usize> {
        // Disable L0 stalls by default. In ingest benchmarks, we see image compaction take >10
        // minutes, blocking L0 compaction, and we can't stall L0 flushes for that long.
        const DEFAULT_L0_FLUSH_STALL_FACTOR: usize = 0; // TODO: default to e.g. 5

        // If compaction is disabled, don't stall.
        if self.get_compaction_period() == Duration::ZERO {
            return None;
        }

        // If compaction is failing, don't stall and try to keep the tenant alive. This may not be a
        // good idea: read amp can grow unbounded, leading to terrible performance, and we may take
        // on unbounded compaction debt that can take a long time to fix once compaction comes back
        // online. At least we'll delay flushes, slowing down the growth and buying some time.
        if self.compaction_failed.load(AtomicOrdering::Relaxed) {
            return None;
        }

        let compaction_threshold = self.get_compaction_threshold();
        let tenant_conf = self.tenant_conf.load();
        let l0_flush_stall_threshold = tenant_conf
            .tenant_conf
            .l0_flush_stall_threshold
            .or(self.conf.default_tenant_conf.l0_flush_stall_threshold);

        // Tests sometimes set compaction_threshold=1 to generate lots of layer files, and don't
        // handle the 20-second compaction delay. Some (e.g. `test_backward_compatibility`) can't
        // easily adjust the L0 backpressure settings, so just disable stalls in this case.
        if cfg!(feature = "testing")
            && compaction_threshold == 1
            && l0_flush_stall_threshold.is_none()
        {
            return None;
        }

        let l0_flush_stall_threshold = l0_flush_stall_threshold
            .unwrap_or(DEFAULT_L0_FLUSH_STALL_FACTOR * compaction_threshold);

        // 0 disables backpressure.
        if l0_flush_stall_threshold == 0 {
            return None;
        }

        // Clamp the flush stall threshold to the compaction threshold; it doesn't make sense to
        // backpressure flushes below this.
        // TODO: the tenant config should have validation to prevent this instead.
        debug_assert!(l0_flush_stall_threshold >= compaction_threshold);
        Some(max(l0_flush_stall_threshold, compaction_threshold))
    }

    fn get_l0_flush_wait_upload(&self) -> bool {
        let tenant_conf = self.tenant_conf.load();
        tenant_conf
            .tenant_conf
            .l0_flush_wait_upload
            .unwrap_or(self.conf.default_tenant_conf.l0_flush_wait_upload)
    }

    fn get_image_creation_threshold(&self) -> usize {
        let tenant_conf = self.tenant_conf.load();
        tenant_conf
            .tenant_conf
            .image_creation_threshold
            .unwrap_or(self.conf.default_tenant_conf.image_creation_threshold)
    }

    fn get_compaction_algorithm_settings(&self) -> CompactionAlgorithmSettings {
        let tenant_conf = &self.tenant_conf.load();
        tenant_conf
            .tenant_conf
            .compaction_algorithm
            .as_ref()
            .unwrap_or(&self.conf.default_tenant_conf.compaction_algorithm)
            .clone()
    }

    fn get_eviction_policy(&self) -> EvictionPolicy {
        let tenant_conf = self.tenant_conf.load();
        tenant_conf
            .tenant_conf
            .eviction_policy
            .unwrap_or(self.conf.default_tenant_conf.eviction_policy)
    }

    fn get_evictions_low_residence_duration_metric_threshold(
        tenant_conf: &TenantConfOpt,
        default_tenant_conf: &TenantConf,
    ) -> Duration {
        tenant_conf
            .evictions_low_residence_duration_metric_threshold
            .unwrap_or(default_tenant_conf.evictions_low_residence_duration_metric_threshold)
    }

    fn get_image_layer_creation_check_threshold(&self) -> u8 {
        let tenant_conf = self.tenant_conf.load();
        tenant_conf
            .tenant_conf
            .image_layer_creation_check_threshold
            .unwrap_or(
                self.conf
                    .default_tenant_conf
                    .image_layer_creation_check_threshold,
            )
    }

    fn get_gc_compaction_settings(&self) -> GcCompactionCombinedSettings {
        let tenant_conf = &self.tenant_conf.load();
        let gc_compaction_enabled = tenant_conf
            .tenant_conf
            .gc_compaction_enabled
            .unwrap_or(self.conf.default_tenant_conf.gc_compaction_enabled);
        let gc_compaction_initial_threshold_kb = tenant_conf
            .tenant_conf
            .gc_compaction_initial_threshold_kb
            .unwrap_or(
                self.conf
                    .default_tenant_conf
                    .gc_compaction_initial_threshold_kb,
            );
        let gc_compaction_ratio_percent = tenant_conf
            .tenant_conf
            .gc_compaction_ratio_percent
            .unwrap_or(self.conf.default_tenant_conf.gc_compaction_ratio_percent);
        GcCompactionCombinedSettings {
            gc_compaction_enabled,
            gc_compaction_initial_threshold_kb,
            gc_compaction_ratio_percent,
        }
    }

    fn get_image_creation_preempt_threshold(&self) -> usize {
        let tenant_conf = self.tenant_conf.load();
        tenant_conf
            .tenant_conf
            .image_creation_preempt_threshold
            .unwrap_or(
                self.conf
                    .default_tenant_conf
                    .image_creation_preempt_threshold,
            )
    }

    /// Resolve the effective WAL receiver protocol to use for this tenant.
    ///
    /// Priority order is:
    /// 1. Tenant config override
    /// 2. Default value for tenant config override
    /// 3. Pageserver config override
    /// 4. Pageserver config default
    pub fn resolve_wal_receiver_protocol(&self) -> PostgresClientProtocol {
        let tenant_conf = self.tenant_conf.load().tenant_conf.clone();
        tenant_conf
            .wal_receiver_protocol_override
            .or(self.conf.default_tenant_conf.wal_receiver_protocol_override)
            .unwrap_or(self.conf.wal_receiver_protocol)
    }

    pub(super) fn tenant_conf_updated(&self, new_conf: &AttachedTenantConf) {
        // NB: Most tenant conf options are read by background loops, so,
        // changes will automatically be picked up.

        // The threshold is embedded in the metric. So, we need to update it.
        {
            let new_threshold = Self::get_evictions_low_residence_duration_metric_threshold(
                &new_conf.tenant_conf,
                &self.conf.default_tenant_conf,
            );

            let tenant_id_str = self.tenant_shard_id.tenant_id.to_string();
            let shard_id_str = format!("{}", self.tenant_shard_id.shard_slug());

            let timeline_id_str = self.timeline_id.to_string();

            self.remote_client.update_config(&new_conf.location);

            self.metrics
                .evictions_with_low_residence_duration
                .write()
                .unwrap()
                .change_threshold(
                    &tenant_id_str,
                    &shard_id_str,
                    &timeline_id_str,
                    new_threshold,
                );
        }
    }

    /// Open a Timeline handle.
    ///
    /// Loads the metadata for the timeline into memory, but not the layer map.
    #[allow(clippy::too_many_arguments)]
    pub(super) fn new(
        conf: &'static PageServerConf,
        tenant_conf: Arc<ArcSwap<AttachedTenantConf>>,
        metadata: &TimelineMetadata,
        previous_heatmap: Option<PreviousHeatmap>,
        ancestor: Option<Arc<Timeline>>,
        timeline_id: TimelineId,
        tenant_shard_id: TenantShardId,
        generation: Generation,
        shard_identity: ShardIdentity,
        walredo_mgr: Option<Arc<super::WalRedoManager>>,
        resources: TimelineResources,
        pg_version: u32,
        state: TimelineState,
        attach_wal_lag_cooldown: Arc<OnceLock<WalLagCooldown>>,
        create_idempotency: crate::tenant::CreateTimelineIdempotency,
        gc_compaction_state: Option<GcCompactionState>,
        cancel: CancellationToken,
    ) -> Arc<Self> {
        let disk_consistent_lsn = metadata.disk_consistent_lsn();
        let (state, _) = watch::channel(state);

        let (layer_flush_start_tx, _) = tokio::sync::watch::channel((0, disk_consistent_lsn));
        let (layer_flush_done_tx, _) = tokio::sync::watch::channel((0, Ok(())));

        let evictions_low_residence_duration_metric_threshold = {
            let loaded_tenant_conf = tenant_conf.load();
            Self::get_evictions_low_residence_duration_metric_threshold(
                &loaded_tenant_conf.tenant_conf,
                &conf.default_tenant_conf,
            )
        };

        if let Some(ancestor) = &ancestor {
            let mut ancestor_gc_info = ancestor.gc_info.write().unwrap();
            // If we construct an explicit timeline object, it's obviously not offloaded
            let is_offloaded = MaybeOffloaded::No;
            ancestor_gc_info.insert_child(timeline_id, metadata.ancestor_lsn(), is_offloaded);
        }

        Arc::new_cyclic(|myself| {
            let metrics = TimelineMetrics::new(
                &tenant_shard_id,
                &timeline_id,
                crate::metrics::EvictionsWithLowResidenceDurationBuilder::new(
                    "mtime",
                    evictions_low_residence_duration_metric_threshold,
                ),
            );
            let aux_file_metrics = metrics.aux_file_size_gauge.clone();

            let mut result = Timeline {
                conf,
                tenant_conf,
                myself: myself.clone(),
                timeline_id,
                tenant_shard_id,
                generation,
                shard_identity,
                pg_version,
                layers: Default::default(),
                gc_compaction_layer_update_lock: tokio::sync::RwLock::new(()),

                walredo_mgr,
                walreceiver: Mutex::new(None),

                remote_client: Arc::new(resources.remote_client),

                // initialize in-memory 'last_record_lsn' from 'disk_consistent_lsn'.
                last_record_lsn: SeqWait::new(RecordLsn {
                    last: disk_consistent_lsn,
                    prev: metadata.prev_record_lsn().unwrap_or(Lsn(0)),
                }),
                disk_consistent_lsn: AtomicLsn::new(disk_consistent_lsn.0),

                gc_compaction_state: ArcSwap::new(Arc::new(gc_compaction_state)),

                last_freeze_at: AtomicLsn::new(disk_consistent_lsn.0),
                last_freeze_ts: RwLock::new(Instant::now()),

                loaded_at: (disk_consistent_lsn, SystemTime::now()),

                ancestor_timeline: ancestor,
                ancestor_lsn: metadata.ancestor_lsn(),

                metrics,

                query_metrics: crate::metrics::SmgrQueryTimePerTimeline::new(
                    &tenant_shard_id,
                    &timeline_id,
                    resources.pagestream_throttle_metrics,
                ),

                directory_metrics: array::from_fn(|_| AtomicU64::new(0)),
                directory_metrics_inited: array::from_fn(|_| AtomicBool::new(false)),

                flush_loop_state: Mutex::new(FlushLoopState::NotStarted),

                layer_flush_start_tx,
                layer_flush_done_tx,

                write_lock: tokio::sync::Mutex::new(None),

                gc_info: std::sync::RwLock::new(GcInfo::default()),

                last_image_layer_creation_status: ArcSwap::new(Arc::new(
                    LastImageLayerCreationStatus::default(),
                )),

                applied_gc_cutoff_lsn: Rcu::new(metadata.latest_gc_cutoff_lsn()),
                initdb_lsn: metadata.initdb_lsn(),

                current_logical_size: if disk_consistent_lsn.is_valid() {
                    // we're creating timeline data with some layer files existing locally,
                    // need to recalculate timeline's logical size based on data in the layers.
                    LogicalSize::deferred_initial(disk_consistent_lsn)
                } else {
                    // we're creating timeline data without any layers existing locally,
                    // initial logical size is 0.
                    LogicalSize::empty_initial()
                },

                partitioning: GuardArcSwap::new((
                    (KeyPartitioning::new(), KeyPartitioning::new().into_sparse()),
                    Lsn(0),
                )),
                repartition_threshold: 0,
                last_image_layer_creation_check_at: AtomicLsn::new(0),
                last_image_layer_creation_check_instant: Mutex::new(None),

                last_received_wal: Mutex::new(None),
                rel_size_cache: RwLock::new(RelSizeCache {
                    complete_as_of: disk_consistent_lsn,
                    map: HashMap::new(),
                }),

                download_all_remote_layers_task_info: RwLock::new(None),

                state,

                eviction_task_timeline_state: tokio::sync::Mutex::new(
                    EvictionTaskTimelineState::default(),
                ),
                delete_progress: TimelineDeleteProgress::default(),

                cancel,
                gate: Gate::default(),

                compaction_lock: tokio::sync::Mutex::default(),
                compaction_failed: AtomicBool::default(),
                l0_compaction_trigger: resources.l0_compaction_trigger,
                gc_lock: tokio::sync::Mutex::default(),

                standby_horizon: AtomicLsn::new(0),

                pagestream_throttle: resources.pagestream_throttle,

                aux_file_size_estimator: AuxFileSizeEstimator::new(aux_file_metrics),

                #[cfg(test)]
                extra_test_dense_keyspace: ArcSwap::new(Arc::new(KeySpace::default())),

                l0_flush_global_state: resources.l0_flush_global_state,

                handles: Default::default(),

                attach_wal_lag_cooldown,

                create_idempotency,

                page_trace: Default::default(),

                previous_heatmap: ArcSwapOption::from_pointee(previous_heatmap),

                heatmap_layers_downloader: Mutex::new(None),
            };

            result.repartition_threshold =
                result.get_checkpoint_distance() / REPARTITION_FREQ_IN_CHECKPOINT_DISTANCE;

            result
                .metrics
                .last_record_lsn_gauge
                .set(disk_consistent_lsn.0 as i64);
            result
        })
    }

    pub(super) fn maybe_spawn_flush_loop(self: &Arc<Self>) {
        let Ok(guard) = self.gate.enter() else {
            info!("cannot start flush loop when the timeline gate has already been closed");
            return;
        };
        let mut flush_loop_state = self.flush_loop_state.lock().unwrap();
        match *flush_loop_state {
            FlushLoopState::NotStarted => (),
            FlushLoopState::Running { .. } => {
                info!(
                    "skipping attempt to start flush_loop twice {}/{}",
                    self.tenant_shard_id, self.timeline_id
                );
                return;
            }
            FlushLoopState::Exited => {
                info!(
                    "ignoring attempt to restart exited flush_loop {}/{}",
                    self.tenant_shard_id, self.timeline_id
                );
                return;
            }
        }

        let layer_flush_start_rx = self.layer_flush_start_tx.subscribe();
        let self_clone = Arc::clone(self);

        debug!("spawning flush loop");
        *flush_loop_state = FlushLoopState::Running {
            #[cfg(test)]
            expect_initdb_optimization: false,
            #[cfg(test)]
            initdb_optimization_count: 0,
        };
        task_mgr::spawn(
            task_mgr::BACKGROUND_RUNTIME.handle(),
            task_mgr::TaskKind::LayerFlushTask,
            self.tenant_shard_id,
            Some(self.timeline_id),
            "layer flush task",
            async move {
                let _guard = guard;
                let background_ctx = RequestContext::todo_child(TaskKind::LayerFlushTask, DownloadBehavior::Error).with_scope_timeline(&self_clone);
                self_clone.flush_loop(layer_flush_start_rx, &background_ctx).await;
                let mut flush_loop_state = self_clone.flush_loop_state.lock().unwrap();
                assert!(matches!(*flush_loop_state, FlushLoopState::Running{..}));
                *flush_loop_state  = FlushLoopState::Exited;
                Ok(())
            }
            .instrument(info_span!(parent: None, "layer flush task", tenant_id = %self.tenant_shard_id.tenant_id, shard_id = %self.tenant_shard_id.shard_slug(), timeline_id = %self.timeline_id))
        );
    }

    pub(crate) fn update_gc_compaction_state(
        &self,
        gc_compaction_state: GcCompactionState,
    ) -> anyhow::Result<()> {
        self.gc_compaction_state
            .store(Arc::new(Some(gc_compaction_state.clone())));
        self.remote_client
            .schedule_index_upload_for_gc_compaction_state_update(gc_compaction_state)
    }

    pub(crate) fn get_gc_compaction_state(&self) -> Option<GcCompactionState> {
        self.gc_compaction_state.load_full().as_ref().clone()
    }

    /// Creates and starts the wal receiver.
    ///
    /// This function is expected to be called at most once per Timeline's lifecycle
    /// when the timeline is activated.
    fn launch_wal_receiver(
        self: &Arc<Self>,
        ctx: &RequestContext,
        broker_client: BrokerClientChannel,
    ) {
        info!(
            "launching WAL receiver for timeline {} of tenant {}",
            self.timeline_id, self.tenant_shard_id
        );

        let tenant_conf = self.tenant_conf.load();
        let wal_connect_timeout = tenant_conf
            .tenant_conf
            .walreceiver_connect_timeout
            .unwrap_or(self.conf.default_tenant_conf.walreceiver_connect_timeout);
        let lagging_wal_timeout = tenant_conf
            .tenant_conf
            .lagging_wal_timeout
            .unwrap_or(self.conf.default_tenant_conf.lagging_wal_timeout);
        let max_lsn_wal_lag = tenant_conf
            .tenant_conf
            .max_lsn_wal_lag
            .unwrap_or(self.conf.default_tenant_conf.max_lsn_wal_lag);

        let mut guard = self.walreceiver.lock().unwrap();
        assert!(
            guard.is_none(),
            "multiple launches / re-launches of WAL receiver are not supported"
        );
        *guard = Some(WalReceiver::start(
            Arc::clone(self),
            WalReceiverConf {
                protocol: self.resolve_wal_receiver_protocol(),
                wal_connect_timeout,
                lagging_wal_timeout,
                max_lsn_wal_lag,
                auth_token: crate::config::SAFEKEEPER_AUTH_TOKEN.get().cloned(),
                availability_zone: self.conf.availability_zone.clone(),
                ingest_batch_size: self.conf.ingest_batch_size,
                validate_wal_contiguity: self.conf.validate_wal_contiguity,
            },
            broker_client,
            ctx,
        ));
    }

    /// Initialize with an empty layer map. Used when creating a new timeline.
    pub(super) fn init_empty_layer_map(&self, start_lsn: Lsn) {
        let mut layers = self.layers.try_write().expect(
            "in the context where we call this function, no other task has access to the object",
        );
        layers
            .open_mut()
            .expect("in this context the LayerManager must still be open")
            .initialize_empty(Lsn(start_lsn.0));
    }

    /// Scan the timeline directory, cleanup, populate the layer map, and schedule uploads for local-only
    /// files.
    pub(super) async fn load_layer_map(
        &self,
        disk_consistent_lsn: Lsn,
        index_part: IndexPart,
    ) -> anyhow::Result<()> {
        use LayerName::*;
        use init::Decision::*;
        use init::{Discovered, DismissedLayer};

        let mut guard = self.layers.write().await;

        let timer = self.metrics.load_layer_map_histo.start_timer();

        // Scan timeline directory and create ImageLayerName and DeltaFilename
        // structs representing all files on disk
        let timeline_path = self
            .conf
            .timeline_path(&self.tenant_shard_id, &self.timeline_id);
        let conf = self.conf;
        let span = tracing::Span::current();

        // Copy to move into the task we're about to spawn
        let this = self.myself.upgrade().expect("&self method holds the arc");

        let (loaded_layers, needs_cleanup, total_physical_size) = tokio::task::spawn_blocking({
            move || {
                let _g = span.entered();
                let discovered = init::scan_timeline_dir(&timeline_path)?;
                let mut discovered_layers = Vec::with_capacity(discovered.len());
                let mut unrecognized_files = Vec::new();

                let mut path = timeline_path;

                for discovered in discovered {
                    let (name, kind) = match discovered {
                        Discovered::Layer(layer_file_name, local_metadata) => {
                            discovered_layers.push((layer_file_name, local_metadata));
                            continue;
                        }
                        Discovered::IgnoredBackup(path) => {
                            std::fs::remove_file(path)
                                .or_else(fs_ext::ignore_not_found)
                                .fatal_err("Removing .old file");
                            continue;
                        }
                        Discovered::Unknown(file_name) => {
                            // we will later error if there are any
                            unrecognized_files.push(file_name);
                            continue;
                        }
                        Discovered::Ephemeral(name) => (name, "old ephemeral file"),
                        Discovered::Temporary(name) => (name, "temporary timeline file"),
                        Discovered::TemporaryDownload(name) => (name, "temporary download"),
                    };
                    path.push(Utf8Path::new(&name));
                    init::cleanup(&path, kind)?;
                    path.pop();
                }

                if !unrecognized_files.is_empty() {
                    // assume that if there are any there are many many.
                    let n = unrecognized_files.len();
                    let first = &unrecognized_files[..n.min(10)];
                    anyhow::bail!(
                        "unrecognized files in timeline dir (total {n}), first 10: {first:?}"
                    );
                }

                let decided = init::reconcile(discovered_layers, &index_part, disk_consistent_lsn);

                let mut loaded_layers = Vec::new();
                let mut needs_cleanup = Vec::new();
                let mut total_physical_size = 0;

                for (name, decision) in decided {
                    let decision = match decision {
                        Ok(decision) => decision,
                        Err(DismissedLayer::Future { local }) => {
                            if let Some(local) = local {
                                init::cleanup_future_layer(
                                    &local.local_path,
                                    &name,
                                    disk_consistent_lsn,
                                )?;
                            }
                            needs_cleanup.push(name);
                            continue;
                        }
                        Err(DismissedLayer::LocalOnly(local)) => {
                            init::cleanup_local_only_file(&name, &local)?;
                            // this file never existed remotely, we will have to do rework
                            continue;
                        }
                        Err(DismissedLayer::BadMetadata(local)) => {
                            init::cleanup_local_file_for_remote(&local)?;
                            // this file never existed remotely, we will have to do rework
                            continue;
                        }
                    };

                    match &name {
                        Delta(d) => assert!(d.lsn_range.end <= disk_consistent_lsn + 1),
                        Image(i) => assert!(i.lsn <= disk_consistent_lsn),
                    }

                    tracing::debug!(layer=%name, ?decision, "applied");

                    let layer = match decision {
                        Resident { local, remote } => {
                            total_physical_size += local.file_size;
                            Layer::for_resident(conf, &this, local.local_path, name, remote)
                                .drop_eviction_guard()
                        }
                        Evicted(remote) => Layer::for_evicted(conf, &this, name, remote),
                    };

                    loaded_layers.push(layer);
                }
                Ok((loaded_layers, needs_cleanup, total_physical_size))
            }
        })
        .await
        .map_err(anyhow::Error::new)
        .and_then(|x| x)?;

        let num_layers = loaded_layers.len();

        guard
            .open_mut()
            .expect("layermanager must be open during init")
            .initialize_local_layers(loaded_layers, disk_consistent_lsn + 1);

        self.remote_client
            .schedule_layer_file_deletion(&needs_cleanup)?;
        self.remote_client
            .schedule_index_upload_for_file_changes()?;
        // This barrier orders above DELETEs before any later operations.
        // This is critical because code executing after the barrier might
        // create again objects with the same key that we just scheduled for deletion.
        // For example, if we just scheduled deletion of an image layer "from the future",
        // later compaction might run again and re-create the same image layer.
        // "from the future" here means an image layer whose LSN is > IndexPart::disk_consistent_lsn.
        // "same" here means same key range and LSN.
        //
        // Without a barrier between above DELETEs and the re-creation's PUTs,
        // the upload queue may execute the PUT first, then the DELETE.
        // In our example, we will end up with an IndexPart referencing a non-existent object.
        //
        // 1. a future image layer is created and uploaded
        // 2. ps restart
        // 3. the future layer from (1) is deleted during load layer map
        // 4. image layer is re-created and uploaded
        // 5. deletion queue would like to delete (1) but actually deletes (4)
        // 6. delete by name works as expected, but it now deletes the wrong (later) version
        //
        // See https://github.com/neondatabase/neon/issues/5878
        //
        // NB: generation numbers naturally protect against this because they disambiguate
        //     (1) and (4)
        // TODO: this is basically a no-op now, should we remove it?
        self.remote_client.schedule_barrier()?;
        // Tenant::create_timeline will wait for these uploads to happen before returning, or
        // on retry.

        // Now that we have the full layer map, we may calculate the visibility of layers within it (a global scan)
        drop(guard); // drop write lock, update_layer_visibility will take a read lock.
        self.update_layer_visibility().await?;

        info!(
            "loaded layer map with {} layers at {}, total physical size: {}",
            num_layers, disk_consistent_lsn, total_physical_size
        );

        timer.stop_and_record();
        Ok(())
    }

    /// Retrieve current logical size of the timeline.
    ///
    /// The size could be lagging behind the actual number, in case
    /// the initial size calculation has not been run (gets triggered on the first size access).
    ///
    /// return size and boolean flag that shows if the size is exact
    pub(crate) fn get_current_logical_size(
        self: &Arc<Self>,
        priority: GetLogicalSizePriority,
        ctx: &RequestContext,
    ) -> logical_size::CurrentLogicalSize {
        if !self.tenant_shard_id.is_shard_zero() {
            // Logical size is only accurately maintained on shard zero: when called elsewhere, for example
            // when HTTP API is serving a GET for timeline zero, return zero
            return logical_size::CurrentLogicalSize::Approximate(logical_size::Approximate::zero());
        }

        let current_size = self.current_logical_size.current_size();
        debug!("Current size: {current_size:?}");

        match (current_size.accuracy(), priority) {
            (logical_size::Accuracy::Exact, _) => (), // nothing to do
            (logical_size::Accuracy::Approximate, GetLogicalSizePriority::Background) => {
                // background task will eventually deliver an exact value, we're in no rush
            }
            (logical_size::Accuracy::Approximate, GetLogicalSizePriority::User) => {
                // background task is not ready, but user is asking for it now;
                // => make the background task skip the line
                // (The alternative would be to calculate the size here, but,
                //  it can actually take a long time if the user has a lot of rels.
                //  And we'll inevitable need it again; So, let the background task do the work.)
                match self
                    .current_logical_size
                    .cancel_wait_for_background_loop_concurrency_limit_semaphore
                    .get()
                {
                    Some(cancel) => cancel.cancel(),
                    None => {
                        match self.current_state() {
                            TimelineState::Broken { .. } | TimelineState::Stopping => {
                                // Can happen when timeline detail endpoint is used when deletion is ongoing (or its broken).
                                // Don't make noise.
                            }
                            TimelineState::Loading => {
                                // Import does not return an activated timeline.
                                info!(
                                    "discarding priority boost for logical size calculation because timeline is not yet active"
                                );
                            }
                            TimelineState::Active => {
                                // activation should be setting the once cell
                                warn!(
                                    "unexpected: cancel_wait_for_background_loop_concurrency_limit_semaphore not set, priority-boosting of logical size calculation will not work"
                                );
                                debug_assert!(false);
                            }
                        }
                    }
                }
            }
        }

        if let CurrentLogicalSize::Approximate(_) = &current_size {
            if ctx.task_kind() == TaskKind::WalReceiverConnectionHandler {
                let first = self
                    .current_logical_size
                    .did_return_approximate_to_walreceiver
                    .compare_exchange(
                        false,
                        true,
                        AtomicOrdering::Relaxed,
                        AtomicOrdering::Relaxed,
                    )
                    .is_ok();
                if first {
                    crate::metrics::initial_logical_size::TIMELINES_WHERE_WALRECEIVER_GOT_APPROXIMATE_SIZE.inc();
                }
            }
        }

        current_size
    }

    fn spawn_initial_logical_size_computation_task(self: &Arc<Self>, ctx: &RequestContext) {
        let Some(initial_part_end) = self.current_logical_size.initial_part_end else {
            // nothing to do for freshly created timelines;
            assert_eq!(
                self.current_logical_size.current_size().accuracy(),
                logical_size::Accuracy::Exact,
            );
            self.current_logical_size.initialized.add_permits(1);
            return;
        };

        let cancel_wait_for_background_loop_concurrency_limit_semaphore = CancellationToken::new();
        let token = cancel_wait_for_background_loop_concurrency_limit_semaphore.clone();
        self.current_logical_size
            .cancel_wait_for_background_loop_concurrency_limit_semaphore.set(token)
            .expect("initial logical size calculation task must be spawned exactly once per Timeline object");

        let self_clone = Arc::clone(self);
        let background_ctx = ctx.detached_child(
            TaskKind::InitialLogicalSizeCalculation,
            DownloadBehavior::Download,
        );
        task_mgr::spawn(
            task_mgr::BACKGROUND_RUNTIME.handle(),
            task_mgr::TaskKind::InitialLogicalSizeCalculation,
            self.tenant_shard_id,
            Some(self.timeline_id),
            "initial size calculation",
            // NB: don't log errors here, task_mgr will do that.
            async move {
                self_clone
                    .initial_logical_size_calculation_task(
                        initial_part_end,
                        cancel_wait_for_background_loop_concurrency_limit_semaphore,
                        background_ctx,
                    )
                    .await;
                Ok(())
            }
            .instrument(info_span!(parent: None, "initial_size_calculation", tenant_id=%self.tenant_shard_id.tenant_id, shard_id=%self.tenant_shard_id.shard_slug(), timeline_id=%self.timeline_id)),
        );
    }

    /// # Cancellation
    ///
    /// This method is sensitive to `Timeline::cancel`.
    ///
    /// It is _not_ sensitive to task_mgr::shutdown_token().
    ///
    /// # Cancel-Safety
    ///
    /// It does Timeline IO, hence this should be polled to completion because
    /// we could be leaving in-flight IOs behind, which is safe, but annoying
    /// to reason about.
    async fn initial_logical_size_calculation_task(
        self: Arc<Self>,
        initial_part_end: Lsn,
        skip_concurrency_limiter: CancellationToken,
        background_ctx: RequestContext,
    ) {
        scopeguard::defer! {
            // Irrespective of the outcome of this operation, we should unblock anyone waiting for it.
            self.current_logical_size.initialized.add_permits(1);
        }

        let try_once = |attempt: usize| {
            let background_ctx = &background_ctx;
            let self_ref = &self;
            let skip_concurrency_limiter = &skip_concurrency_limiter;
            async move {
                let wait_for_permit = super::tasks::acquire_concurrency_permit(
                    BackgroundLoopKind::InitialLogicalSizeCalculation,
                    background_ctx,
                );

                use crate::metrics::initial_logical_size::StartCircumstances;
                let (_maybe_permit, circumstances) = tokio::select! {
                    permit = wait_for_permit => {
                        (Some(permit), StartCircumstances::AfterBackgroundTasksRateLimit)
                    }
                    _ = self_ref.cancel.cancelled() => {
                        return Err(CalculateLogicalSizeError::Cancelled);
                    }
                    () = skip_concurrency_limiter.cancelled() => {
                        // Some action that is part of a end user interaction requested logical size
                        // => break out of the rate limit
                        // TODO: ideally we'd not run on BackgroundRuntime but the requester's runtime;
                        // but then again what happens if they cancel; also, we should just be using
                        // one runtime across the entire process, so, let's leave this for now.
                        (None, StartCircumstances::SkippedConcurrencyLimiter)
                    }
                };

                let metrics_guard = if attempt == 1 {
                    crate::metrics::initial_logical_size::START_CALCULATION.first(circumstances)
                } else {
                    crate::metrics::initial_logical_size::START_CALCULATION.retry(circumstances)
                };

                let io_concurrency = IoConcurrency::spawn_from_conf(
                    self_ref.conf,
                    self_ref
                        .gate
                        .enter()
                        .map_err(|_| CalculateLogicalSizeError::Cancelled)?,
                );

                let calculated_size = self_ref
                    .logical_size_calculation_task(
                        initial_part_end,
                        LogicalSizeCalculationCause::Initial,
                        background_ctx,
                    )
                    .await?;

                self_ref
                    .trigger_aux_file_size_computation(
                        initial_part_end,
                        background_ctx,
                        io_concurrency,
                    )
                    .await?;

                // TODO: add aux file size to logical size

                Ok((calculated_size, metrics_guard))
            }
        };

        let retrying = async {
            let mut attempt = 0;
            loop {
                attempt += 1;

                match try_once(attempt).await {
                    Ok(res) => return ControlFlow::Continue(res),
                    Err(CalculateLogicalSizeError::Cancelled) => return ControlFlow::Break(()),
                    Err(
                        e @ (CalculateLogicalSizeError::Decode(_)
                        | CalculateLogicalSizeError::PageRead(_)),
                    ) => {
                        warn!(attempt, "initial size calculation failed: {e:?}");
                        // exponential back-off doesn't make sense at these long intervals;
                        // use fixed retry interval with generous jitter instead
                        let sleep_duration = Duration::from_secs(
                            u64::try_from(
                                // 1hour base
                                (60_i64 * 60_i64)
                                    // 10min jitter
                                    + rand::thread_rng().gen_range(-10 * 60..10 * 60),
                            )
                            .expect("10min < 1hour"),
                        );
                        tokio::select! {
                            _ = tokio::time::sleep(sleep_duration) => {}
                            _ = self.cancel.cancelled() => return ControlFlow::Break(()),
                        }
                    }
                }
            }
        };

        let (calculated_size, metrics_guard) = match retrying.await {
            ControlFlow::Continue(calculated_size) => calculated_size,
            ControlFlow::Break(()) => return,
        };

        // we cannot query current_logical_size.current_size() to know the current
        // *negative* value, only truncated to u64.
        let added = self
            .current_logical_size
            .size_added_after_initial
            .load(AtomicOrdering::Relaxed);

        let sum = calculated_size.saturating_add_signed(added);

        // set the gauge value before it can be set in `update_current_logical_size`.
        self.metrics.current_logical_size_gauge.set(sum);

        self.current_logical_size
            .initial_logical_size
            .set((calculated_size, metrics_guard.calculation_result_saved()))
            .ok()
            .expect("only this task sets it");
    }

    pub(crate) fn spawn_ondemand_logical_size_calculation(
        self: &Arc<Self>,
        lsn: Lsn,
        cause: LogicalSizeCalculationCause,
        ctx: RequestContext,
    ) -> oneshot::Receiver<Result<u64, CalculateLogicalSizeError>> {
        let (sender, receiver) = oneshot::channel();
        let self_clone = Arc::clone(self);
        // XXX if our caller loses interest, i.e., ctx is cancelled,
        // we should stop the size calculation work and return an error.
        // That would require restructuring this function's API to
        // return the result directly, instead of a Receiver for the result.
        let ctx = ctx.detached_child(
            TaskKind::OndemandLogicalSizeCalculation,
            DownloadBehavior::Download,
        );
        task_mgr::spawn(
            task_mgr::BACKGROUND_RUNTIME.handle(),
            task_mgr::TaskKind::OndemandLogicalSizeCalculation,
            self.tenant_shard_id,
            Some(self.timeline_id),
            "ondemand logical size calculation",
            async move {
                let res = self_clone
                    .logical_size_calculation_task(lsn, cause, &ctx)
                    .await;
                let _ = sender.send(res).ok();
                Ok(()) // Receiver is responsible for handling errors
            }
            .in_current_span(),
        );
        receiver
    }

    #[instrument(skip_all)]
    async fn logical_size_calculation_task(
        self: &Arc<Self>,
        lsn: Lsn,
        cause: LogicalSizeCalculationCause,
        ctx: &RequestContext,
    ) -> Result<u64, CalculateLogicalSizeError> {
        crate::span::debug_assert_current_span_has_tenant_and_timeline_id();
        // We should never be calculating logical sizes on shard !=0, because these shards do not have
        // accurate relation sizes, and they do not emit consumption metrics.
        debug_assert!(self.tenant_shard_id.is_shard_zero());

        let guard = self
            .gate
            .enter()
            .map_err(|_| CalculateLogicalSizeError::Cancelled)?;

        self.calculate_logical_size(lsn, cause, &guard, ctx).await
    }

    /// Calculate the logical size of the database at the latest LSN.
    ///
    /// NOTE: counted incrementally, includes ancestors. This can be a slow operation,
    /// especially if we need to download remote layers.
    async fn calculate_logical_size(
        &self,
        up_to_lsn: Lsn,
        cause: LogicalSizeCalculationCause,
        _guard: &GateGuard,
        ctx: &RequestContext,
    ) -> Result<u64, CalculateLogicalSizeError> {
        info!(
            "Calculating logical size for timeline {} at {}",
            self.timeline_id, up_to_lsn
        );

        if let Err(()) = pausable_failpoint!("timeline-calculate-logical-size-pause", &self.cancel)
        {
            return Err(CalculateLogicalSizeError::Cancelled);
        }

        // See if we've already done the work for initial size calculation.
        // This is a short-cut for timelines that are mostly unused.
        if let Some(size) = self.current_logical_size.initialized_size(up_to_lsn) {
            return Ok(size);
        }
        let storage_time_metrics = match cause {
            LogicalSizeCalculationCause::Initial
            | LogicalSizeCalculationCause::ConsumptionMetricsSyntheticSize
            | LogicalSizeCalculationCause::TenantSizeHandler => &self.metrics.logical_size_histo,
            LogicalSizeCalculationCause::EvictionTaskImitation => {
                &self.metrics.imitate_logical_size_histo
            }
        };
        let timer = storage_time_metrics.start_timer();
        let logical_size = self
            .get_current_logical_size_non_incremental(up_to_lsn, ctx)
            .await?;
        debug!("calculated logical size: {logical_size}");
        timer.stop_and_record();
        Ok(logical_size)
    }

    /// Update current logical size, adding `delta' to the old value.
    fn update_current_logical_size(&self, delta: i64) {
        let logical_size = &self.current_logical_size;
        logical_size.increment_size(delta);

        // Also set the value in the prometheus gauge. Note that
        // there is a race condition here: if this is is called by two
        // threads concurrently, the prometheus gauge might be set to
        // one value while current_logical_size is set to the
        // other.
        match logical_size.current_size() {
            CurrentLogicalSize::Exact(ref new_current_size) => self
                .metrics
                .current_logical_size_gauge
                .set(new_current_size.into()),
            CurrentLogicalSize::Approximate(_) => {
                // don't update the gauge yet, this allows us not to update the gauge back and
                // forth between the initial size calculation task.
            }
        }
    }

    pub(crate) fn update_directory_entries_count(&self, kind: DirectoryKind, count: MetricsUpdate) {
        // TODO: this directory metrics is not correct -- we could have multiple reldirs in the system
        // for each of the database, but we only store one value, and therefore each pgdirmodification
        // would overwrite the previous value if they modify different databases.

        match count {
            MetricsUpdate::Set(count) => {
                self.directory_metrics[kind.offset()].store(count, AtomicOrdering::Relaxed);
                self.directory_metrics_inited[kind.offset()].store(true, AtomicOrdering::Relaxed);
            }
            MetricsUpdate::Add(count) => {
                // TODO: these operations are not atomic; but we only have one writer to the metrics, so
                // it's fine.
                if self.directory_metrics_inited[kind.offset()].load(AtomicOrdering::Relaxed) {
                    // The metrics has been initialized with `MetricsUpdate::Set` before, so we can add/sub
                    // the value reliably.
                    self.directory_metrics[kind.offset()].fetch_add(count, AtomicOrdering::Relaxed);
                }
                // Otherwise, ignore this update
            }
            MetricsUpdate::Sub(count) => {
                // TODO: these operations are not atomic; but we only have one writer to the metrics, so
                // it's fine.
                if self.directory_metrics_inited[kind.offset()].load(AtomicOrdering::Relaxed) {
                    // The metrics has been initialized with `MetricsUpdate::Set` before.
                    // The operation could overflow so we need to normalize the value.
                    let prev_val =
                        self.directory_metrics[kind.offset()].load(AtomicOrdering::Relaxed);
                    let res = prev_val.saturating_sub(count);
                    self.directory_metrics[kind.offset()].store(res, AtomicOrdering::Relaxed);
                }
                // Otherwise, ignore this update
            }
        };

        // TODO: remove this, there's no place in the code that updates this aux metrics.
        let aux_metric =
            self.directory_metrics[DirectoryKind::AuxFiles.offset()].load(AtomicOrdering::Relaxed);

        let sum_of_entries = self
            .directory_metrics
            .iter()
            .map(|v| v.load(AtomicOrdering::Relaxed))
            .sum();
        // Set a high general threshold and a lower threshold for the auxiliary files,
        // as we can have large numbers of relations in the db directory.
        const SUM_THRESHOLD: u64 = 5000;
        const AUX_THRESHOLD: u64 = 1000;
        if sum_of_entries >= SUM_THRESHOLD || aux_metric >= AUX_THRESHOLD {
            self.metrics
                .directory_entries_count_gauge
                .set(sum_of_entries);
        } else if let Some(metric) = Lazy::get(&self.metrics.directory_entries_count_gauge) {
            metric.set(sum_of_entries);
        }
    }

    async fn find_layer(
        &self,
        layer_name: &LayerName,
    ) -> Result<Option<Layer>, layer_manager::Shutdown> {
        let guard = self.layers.read().await;
        let layer = guard
            .layer_map()?
            .iter_historic_layers()
            .find(|l| &l.layer_name() == layer_name)
            .map(|found| guard.get_from_desc(&found));
        Ok(layer)
    }

    pub(super) fn is_previous_heatmap_active(&self) -> bool {
        self.previous_heatmap
            .load()
            .as_ref()
            .map(|prev| matches!(**prev, PreviousHeatmap::Active { .. }))
            .unwrap_or(false)
    }

    /// The timeline heatmap is a hint to secondary locations from the primary location,
    /// indicating which layers are currently on-disk on the primary.
    ///
    /// None is returned if the Timeline is in a state where uploading a heatmap
    /// doesn't make sense, such as shutting down or initializing.  The caller
    /// should treat this as a cue to simply skip doing any heatmap uploading
    /// for this timeline.
    pub(crate) async fn generate_heatmap(&self) -> Option<HeatMapTimeline> {
        if !self.is_active() {
            return None;
        }

        let guard = self.layers.read().await;

        // Firstly, if there's any heatmap left over from when this location
        // was a secondary, take that into account. Keep layers that are:
        // * present in the layer map
        // * visible
        // * non-resident
        // * not evicted since we read the heatmap
        //
        // Without this, a new cold, attached location would clobber the previous
        // heatamp.
        let previous_heatmap = self.previous_heatmap.load();
        let visible_non_resident = match previous_heatmap.as_deref() {
            Some(PreviousHeatmap::Active { heatmap, read_at }) => {
                Some(heatmap.layers.iter().filter_map(|hl| {
                    let desc: PersistentLayerDesc = hl.name.clone().into();
                    let layer = guard.try_get_from_key(&desc.key())?;

                    if layer.visibility() == LayerVisibilityHint::Covered {
                        return None;
                    }

                    if layer.is_likely_resident() {
                        return None;
                    }

                    if layer.last_evicted_at().happened_after(*read_at) {
                        return None;
                    }

                    Some((desc, hl.metadata.clone(), hl.access_time))
                }))
            }
            Some(PreviousHeatmap::Obsolete) => None,
            None => None,
        };

        // Secondly, all currently visible, resident layers are included.
        let resident = guard.likely_resident_layers().filter_map(|layer| {
            match layer.visibility() {
                LayerVisibilityHint::Visible => {
                    // Layer is visible to one or more read LSNs: elegible for inclusion in layer map
                    let last_activity_ts = layer.latest_activity();
                    Some((
                        layer.layer_desc().clone(),
                        layer.metadata(),
                        last_activity_ts,
                    ))
                }
                LayerVisibilityHint::Covered => {
                    // Layer is resident but unlikely to be read: not elegible for inclusion in heatmap.
                    None
                }
            }
        });

        let mut layers = match visible_non_resident {
            Some(non_resident) => {
                let mut non_resident = non_resident.peekable();
                if non_resident.peek().is_none() {
                    tracing::info!(timeline_id=%self.timeline_id, "Previous heatmap now obsolete");
                    self.previous_heatmap
                        .store(Some(PreviousHeatmap::Obsolete.into()));
                }

                non_resident.chain(resident).collect::<Vec<_>>()
            }
            None => resident.collect::<Vec<_>>(),
        };

        // Sort layers in order of which to download first.  For a large set of layers to download, we
        // want to prioritize those layers which are most likely to still be in the resident many minutes
        // or hours later:
        // - Download L0s last, because they churn the fastest: L0s on a fast-writing tenant might
        //   only exist for a few minutes before being compacted into L1s.
        // - For L1 & image layers, download most recent LSNs first: the older the LSN, the sooner
        //   the layer is likely to be covered by an image layer during compaction.
        layers.sort_by_key(|(desc, _meta, _atime)| {
            std::cmp::Reverse((
                !LayerMap::is_l0(&desc.key_range, desc.is_delta),
                desc.lsn_range.end,
            ))
        });

        let layers = layers
            .into_iter()
            .map(|(desc, meta, atime)| HeatMapLayer::new(desc.layer_name(), meta, atime))
            .collect();

        Some(HeatMapTimeline::new(self.timeline_id, layers))
    }

    pub(super) async fn generate_unarchival_heatmap(&self, end_lsn: Lsn) -> PreviousHeatmap {
        let guard = self.layers.read().await;

        let now = SystemTime::now();
        let mut heatmap_layers = Vec::default();
        for vl in guard.visible_layers() {
            if vl.layer_desc().get_lsn_range().start >= end_lsn {
                continue;
            }

            let hl = HeatMapLayer {
                name: vl.layer_desc().layer_name(),
                metadata: vl.metadata(),
                access_time: now,
            };
            heatmap_layers.push(hl);
        }

        tracing::info!(
            "Generating unarchival heatmap with {} layers",
            heatmap_layers.len()
        );

        let heatmap = HeatMapTimeline::new(self.timeline_id, heatmap_layers);
        PreviousHeatmap::Active {
            heatmap,
            read_at: Instant::now(),
        }
    }

    /// Returns true if the given lsn is or was an ancestor branchpoint.
    pub(crate) fn is_ancestor_lsn(&self, lsn: Lsn) -> bool {
        // upon timeline detach, we set the ancestor_lsn to Lsn::INVALID and the store the original
        // branchpoint in the value in IndexPart::lineage
        self.ancestor_lsn == lsn
            || (self.ancestor_lsn == Lsn::INVALID
                && self.remote_client.is_previous_ancestor_lsn(lsn))
    }
}

impl Timeline {
    #[allow(clippy::doc_lazy_continuation)]
    /// Get the data needed to reconstruct all keys in the provided keyspace
    ///
    /// The algorithm is as follows:
    /// 1.   While some keys are still not done and there's a timeline to visit:
    /// 2.   Visit the timeline (see [`Timeline::get_vectored_reconstruct_data_timeline`]:
    /// 2.1: Build the fringe for the current keyspace
    /// 2.2  Visit the newest layer from the fringe to collect all values for the range it
    ///      intersects
    /// 2.3. Pop the timeline from the fringe
    /// 2.4. If the fringe is empty, go back to 1
    async fn get_vectored_reconstruct_data(
        &self,
        mut keyspace: KeySpace,
        request_lsn: Lsn,
        reconstruct_state: &mut ValuesReconstructState,
        ctx: &RequestContext,
    ) -> Result<(), GetVectoredError> {
        let mut timeline_owned: Arc<Timeline>;
        let mut timeline = self;

        let mut cont_lsn = Lsn(request_lsn.0 + 1);

        let missing_keyspace = loop {
            if self.cancel.is_cancelled() {
                return Err(GetVectoredError::Cancelled);
            }

            let TimelineVisitOutcome {
                completed_keyspace: completed,
                image_covered_keyspace,
            } = Self::get_vectored_reconstruct_data_timeline(
                timeline,
                keyspace.clone(),
                cont_lsn,
                reconstruct_state,
                &self.cancel,
                ctx,
            )
            .await?;

            keyspace.remove_overlapping_with(&completed);

            // Do not descend into the ancestor timeline for aux files.
            // We don't return a blanket [`GetVectoredError::MissingKey`] to avoid
            // stalling compaction.
            keyspace.remove_overlapping_with(&KeySpace {
                ranges: vec![NON_INHERITED_RANGE, Key::sparse_non_inherited_keyspace()],
            });

            // Keyspace is fully retrieved
            if keyspace.is_empty() {
                break None;
            }

            let Some(ancestor_timeline) = timeline.ancestor_timeline.as_ref() else {
                // Not fully retrieved but no ancestor timeline.
                break Some(keyspace);
            };

            // Now we see if there are keys covered by the image layer but does not exist in the
            // image layer, which means that the key does not exist.

            // The block below will stop the vectored search if any of the keys encountered an image layer
            // which did not contain a snapshot for said key. Since we have already removed all completed
            // keys from `keyspace`, we expect there to be no overlap between it and the image covered key
            // space. If that's not the case, we had at least one key encounter a gap in the image layer
            // and stop the search as a result of that.
            let mut removed = keyspace.remove_overlapping_with(&image_covered_keyspace);
            // Do not fire missing key error and end early for sparse keys. Note that we hava already removed
            // non-inherited keyspaces before, so we can safely do a full `SPARSE_RANGE` remove instead of
            // figuring out what is the inherited key range and do a fine-grained pruning.
            removed.remove_overlapping_with(&KeySpace {
                ranges: vec![SPARSE_RANGE],
            });
            if !removed.is_empty() {
                break Some(removed);
            }
            // If we reached this point, `remove_overlapping_with` should not have made any change to the
            // keyspace.

            // Take the min to avoid reconstructing a page with data newer than request Lsn.
            cont_lsn = std::cmp::min(Lsn(request_lsn.0 + 1), Lsn(timeline.ancestor_lsn.0 + 1));
            timeline_owned = timeline
                .get_ready_ancestor_timeline(ancestor_timeline, ctx)
                .await?;
            timeline = &*timeline_owned;
        };

        // Remove sparse keys from the keyspace so that it doesn't fire errors.
        let missing_keyspace = if let Some(missing_keyspace) = missing_keyspace {
            let mut missing_keyspace = missing_keyspace;
            missing_keyspace.remove_overlapping_with(&KeySpace {
                ranges: vec![SPARSE_RANGE],
            });
            if missing_keyspace.is_empty() {
                None
            } else {
                Some(missing_keyspace)
            }
        } else {
            None
        };

        if let Some(missing_keyspace) = missing_keyspace {
            return Err(GetVectoredError::MissingKey(MissingKeyError {
                key: missing_keyspace.start().unwrap(), /* better if we can store the full keyspace */
                shard: self
                    .shard_identity
                    .get_shard_number(&missing_keyspace.start().unwrap()),
                cont_lsn,
                request_lsn,
                ancestor_lsn: Some(timeline.ancestor_lsn),
                backtrace: None,
                read_path: std::mem::take(&mut reconstruct_state.read_path),
            }));
        }

        Ok(())
    }

    /// Collect the reconstruct data for a keyspace from the specified timeline.
    ///
    /// Maintain a fringe [`LayerFringe`] which tracks all the layers that intersect
    /// the current keyspace. The current keyspace of the search at any given timeline
    /// is the original keyspace minus all the keys that have been completed minus
    /// any keys for which we couldn't find an intersecting layer. It's not tracked explicitly,
    /// but if you merge all the keyspaces in the fringe, you get the "current keyspace".
    ///
    /// This is basically a depth-first search visitor implementation where a vertex
    /// is the (layer, lsn range, key space) tuple. The fringe acts as the stack.
    ///
    /// At each iteration pop the top of the fringe (the layer with the highest Lsn)
    /// and get all the required reconstruct data from the layer in one go.
    ///
    /// Returns the completed keyspace and the keyspaces with image coverage. The caller
    /// decides how to deal with these two keyspaces.
    async fn get_vectored_reconstruct_data_timeline(
        timeline: &Timeline,
        keyspace: KeySpace,
        mut cont_lsn: Lsn,
        reconstruct_state: &mut ValuesReconstructState,
        cancel: &CancellationToken,
        ctx: &RequestContext,
    ) -> Result<TimelineVisitOutcome, GetVectoredError> {
        let mut unmapped_keyspace = keyspace.clone();
        let mut fringe = LayerFringe::new();

        let mut completed_keyspace = KeySpace::default();
        let mut image_covered_keyspace = KeySpaceRandomAccum::new();

        // Prevent GC from progressing while visiting the current timeline.
        // If we are GC-ing because a new image layer was added while traversing
        // the timeline, then it will remove layers that are required for fulfilling
        // the current get request (read-path cannot "look back" and notice the new
        // image layer).
        let _gc_cutoff_holder = timeline.get_applied_gc_cutoff_lsn();

        // See `compaction::compact_with_gc` for why we need this.
        let _guard = timeline.gc_compaction_layer_update_lock.read().await;

        loop {
            if cancel.is_cancelled() {
                return Err(GetVectoredError::Cancelled);
            }

            let (keys_done_last_step, keys_with_image_coverage) =
                reconstruct_state.consume_done_keys();
            unmapped_keyspace.remove_overlapping_with(&keys_done_last_step);
            completed_keyspace.merge(&keys_done_last_step);
            if let Some(keys_with_image_coverage) = keys_with_image_coverage {
                unmapped_keyspace
                    .remove_overlapping_with(&KeySpace::single(keys_with_image_coverage.clone()));
                image_covered_keyspace.add_range(keys_with_image_coverage);
            }

            // Do not descent any further if the last layer we visited
            // completed all keys in the keyspace it inspected. This is not
            // required for correctness, but avoids visiting extra layers
            // which turns out to be a perf bottleneck in some cases.
            if !unmapped_keyspace.is_empty() {
                let guard = timeline.layers.read().await;
                let layers = guard.layer_map()?;

                let in_memory_layer = layers.find_in_memory_layer(|l| {
                    let start_lsn = l.get_lsn_range().start;
                    cont_lsn > start_lsn
                });

                match in_memory_layer {
                    Some(l) => {
                        let lsn_range = l.get_lsn_range().start..cont_lsn;
                        fringe.update(
                            ReadableLayer::InMemoryLayer(l),
                            unmapped_keyspace.clone(),
                            lsn_range,
                        );
                    }
                    None => {
                        for range in unmapped_keyspace.ranges.iter() {
                            let results = layers.range_search(range.clone(), cont_lsn);

                            results
                                .found
                                .into_iter()
                                .map(|(SearchResult { layer, lsn_floor }, keyspace_accum)| {
                                    (
                                        ReadableLayer::PersistentLayer(guard.get_from_desc(&layer)),
                                        keyspace_accum.to_keyspace(),
                                        lsn_floor..cont_lsn,
                                    )
                                })
                                .for_each(|(layer, keyspace, lsn_range)| {
                                    fringe.update(layer, keyspace, lsn_range)
                                });
                        }
                    }
                }

                // It's safe to drop the layer map lock after planning the next round of reads.
                // The fringe keeps readable handles for the layers which are safe to read even
                // if layers were compacted or flushed.
                //
                // The more interesting consideration is: "Why is the read algorithm still correct
                // if the layer map changes while it is operating?". Doing a vectored read on a
                // timeline boils down to pushing an imaginary lsn boundary downwards for each range
                // covered by the read. The layer map tells us how to move the lsn downwards for a
                // range at *a particular point in time*. It is fine for the answer to be different
                // at two different time points.
                drop(guard);
            }

            if let Some((layer_to_read, keyspace_to_read, lsn_range)) = fringe.next_layer() {
                if let Some(ref mut read_path) = reconstruct_state.read_path {
                    read_path.record_layer_visit(&layer_to_read, &keyspace_to_read, &lsn_range);
                }
                let next_cont_lsn = lsn_range.start;
                layer_to_read
                    .get_values_reconstruct_data(
                        keyspace_to_read.clone(),
                        lsn_range,
                        reconstruct_state,
                        ctx,
                    )
                    .await?;

                unmapped_keyspace = keyspace_to_read;
                cont_lsn = next_cont_lsn;

                reconstruct_state.on_layer_visited(&layer_to_read);
            } else {
                break;
            }
        }

        Ok(TimelineVisitOutcome {
            completed_keyspace,
            image_covered_keyspace: image_covered_keyspace.consume_keyspace(),
        })
    }

    async fn get_ready_ancestor_timeline(
        &self,
        ancestor: &Arc<Timeline>,
        ctx: &RequestContext,
    ) -> Result<Arc<Timeline>, GetReadyAncestorError> {
        // It's possible that the ancestor timeline isn't active yet, or
        // is active but hasn't yet caught up to the branch point. Wait
        // for it.
        //
        // This cannot happen while the pageserver is running normally,
        // because you cannot create a branch from a point that isn't
        // present in the pageserver yet. However, we don't wait for the
        // branch point to be uploaded to cloud storage before creating
        // a branch. I.e., the branch LSN need not be remote consistent
        // for the branching operation to succeed.
        //
        // Hence, if we try to load a tenant in such a state where
        // 1. the existence of the branch was persisted (in IndexPart and/or locally)
        // 2. but the ancestor state is behind branch_lsn because it was not yet persisted
        // then we will need to wait for the ancestor timeline to
        // re-stream WAL up to branch_lsn before we access it.
        //
        // How can a tenant get in such a state?
        // - ungraceful pageserver process exit
        // - detach+attach => this is a bug, https://github.com/neondatabase/neon/issues/4219
        //
        // NB: this could be avoided by requiring
        //   branch_lsn >= remote_consistent_lsn
        // during branch creation.
        match ancestor.wait_to_become_active(ctx).await {
            Ok(()) => {}
            Err(TimelineState::Stopping) => {
                // If an ancestor is stopping, it means the tenant is stopping: handle this the same as if this timeline was stopping.
                return Err(GetReadyAncestorError::Cancelled);
            }
            Err(state) => {
                return Err(GetReadyAncestorError::BadState {
                    timeline_id: ancestor.timeline_id,
                    state,
                });
            }
        }
        ancestor
            .wait_lsn(
                self.ancestor_lsn,
                WaitLsnWaiter::Timeline(self),
                WaitLsnTimeout::Default,
                ctx,
            )
            .await
            .map_err(|e| match e {
                e @ WaitLsnError::Timeout(_) => GetReadyAncestorError::AncestorLsnTimeout(e),
                WaitLsnError::Shutdown => GetReadyAncestorError::Cancelled,
                WaitLsnError::BadState(state) => GetReadyAncestorError::BadState {
                    timeline_id: ancestor.timeline_id,
                    state,
                },
            })?;

        Ok(ancestor.clone())
    }

    pub(crate) fn get_shard_identity(&self) -> &ShardIdentity {
        &self.shard_identity
    }

    #[inline(always)]
    pub(crate) fn shard_timeline_id(&self) -> ShardTimelineId {
        ShardTimelineId {
            shard_index: ShardIndex {
                shard_number: self.shard_identity.number,
                shard_count: self.shard_identity.count,
            },
            timeline_id: self.timeline_id,
        }
    }

    /// Returns a non-frozen open in-memory layer for ingestion.
    ///
    /// Takes a witness of timeline writer state lock being held, because it makes no sense to call
    /// this function without holding the mutex.
    async fn get_layer_for_write(
        &self,
        lsn: Lsn,
        _guard: &tokio::sync::MutexGuard<'_, Option<TimelineWriterState>>,
        ctx: &RequestContext,
    ) -> anyhow::Result<Arc<InMemoryLayer>> {
        let mut guard = self.layers.write().await;

        let last_record_lsn = self.get_last_record_lsn();
        ensure!(
            lsn > last_record_lsn,
            "cannot modify relation after advancing last_record_lsn (incoming_lsn={}, last_record_lsn={})",
            lsn,
            last_record_lsn,
        );

        let layer = guard
            .open_mut()?
            .get_layer_for_write(
                lsn,
                self.conf,
                self.timeline_id,
                self.tenant_shard_id,
                &self.gate,
                ctx,
            )
            .await?;
        Ok(layer)
    }

    pub(crate) fn finish_write(&self, new_lsn: Lsn) {
        assert!(new_lsn.is_aligned());

        self.metrics.last_record_lsn_gauge.set(new_lsn.0 as i64);
        self.last_record_lsn.advance(new_lsn);
    }

    /// Freeze any existing open in-memory layer and unconditionally notify the flush loop.
    ///
    /// Unconditional flush loop notification is given because in sharded cases we will want to
    /// leave an Lsn gap. Unsharded tenants do not have Lsn gaps.
    async fn freeze_inmem_layer_at(
        &self,
        at: Lsn,
        write_lock: &mut tokio::sync::MutexGuard<'_, Option<TimelineWriterState>>,
    ) -> Result<u64, FlushLayerError> {
        let frozen = {
            let mut guard = self.layers.write().await;
            guard
                .open_mut()?
                .try_freeze_in_memory_layer(at, &self.last_freeze_at, write_lock, &self.metrics)
                .await
        };

        if frozen {
            let now = Instant::now();
            *(self.last_freeze_ts.write().unwrap()) = now;
        }

        // Increment the flush cycle counter and wake up the flush task.
        // Remember the new value, so that when we listen for the flush
        // to finish, we know when the flush that we initiated has
        // finished, instead of some other flush that was started earlier.
        let mut my_flush_request = 0;

        let flush_loop_state = { *self.flush_loop_state.lock().unwrap() };
        if !matches!(flush_loop_state, FlushLoopState::Running { .. }) {
            return Err(FlushLayerError::NotRunning(flush_loop_state));
        }

        self.layer_flush_start_tx.send_modify(|(counter, lsn)| {
            my_flush_request = *counter + 1;
            *counter = my_flush_request;
            *lsn = std::cmp::max(at, *lsn);
        });

        assert_ne!(my_flush_request, 0);

        Ok(my_flush_request)
    }

    /// Layer flusher task's main loop.
    async fn flush_loop(
        self: &Arc<Self>,
        mut layer_flush_start_rx: tokio::sync::watch::Receiver<(u64, Lsn)>,
        ctx: &RequestContext,
    ) {
        // Subscribe to L0 delta layer updates, for compaction backpressure.
        let mut watch_l0 = match self.layers.read().await.layer_map() {
            Ok(lm) => lm.watch_level0_deltas(),
            Err(Shutdown) => return,
        };

        info!("started flush loop");
        loop {
            tokio::select! {
                _ = self.cancel.cancelled() => {
                    info!("shutting down layer flush task due to Timeline::cancel");
                    break;
                },
                _ = layer_flush_start_rx.changed() => {}
            }
            trace!("waking up");
            let (flush_counter, frozen_to_lsn) = *layer_flush_start_rx.borrow();

            // The highest LSN to which we flushed in the loop over frozen layers
            let mut flushed_to_lsn = Lsn(0);

            let result = loop {
                if self.cancel.is_cancelled() {
                    info!("dropping out of flush loop for timeline shutdown");
                    // Note: we do not bother transmitting into [`layer_flush_done_tx`], because
                    // anyone waiting on that will respect self.cancel as well: they will stop
                    // waiting at the same time we as drop out of this loop.
                    return;
                }

                // Break to notify potential waiters as soon as we've flushed the requested LSN. If
                // more requests have arrived in the meanwhile, we'll resume flushing afterwards.
                if flushed_to_lsn >= frozen_to_lsn {
                    break Ok(());
                }

                // Fetch the next layer to flush, if any.
                let (layer, l0_count, frozen_count, frozen_size) = {
                    let layers = self.layers.read().await;
                    let Ok(lm) = layers.layer_map() else {
                        info!("dropping out of flush loop for timeline shutdown");
                        return;
                    };
                    let l0_count = lm.level0_deltas().len();
                    let frozen_count = lm.frozen_layers.len();
                    let frozen_size: u64 = lm
                        .frozen_layers
                        .iter()
                        .map(|l| l.estimated_in_mem_size())
                        .sum();
                    let layer = lm.frozen_layers.front().cloned();
                    (layer, l0_count, frozen_count, frozen_size)
                    // drop 'layers' lock
                };
                let Some(layer) = layer else {
                    break Ok(());
                };

                // Stall flushes to backpressure if compaction can't keep up. This is propagated up
                // to WAL ingestion by having ephemeral layer rolls wait for flushes.
                //
                // NB: the compaction loop only checks `compaction_threshold` every 20 seconds, so
                // we can end up stalling before compaction even starts. Consider making it more
                // responsive (e.g. via `watch_level0_deltas`).
                if let Some(stall_threshold) = self.get_l0_flush_stall_threshold() {
                    if l0_count >= stall_threshold {
                        warn!(
                            "stalling layer flushes for compaction backpressure at {l0_count} \
                            L0 layers ({frozen_count} frozen layers with {frozen_size} bytes)"
                        );
                        let stall_timer = self
                            .metrics
                            .flush_delay_histo
                            .start_timer()
                            .record_on_drop();
                        tokio::select! {
                            result = watch_l0.wait_for(|l0| *l0 < stall_threshold) => {
                                if let Ok(l0) = result.as_deref() {
                                    let delay = stall_timer.elapsed().as_secs_f64();
                                    info!("resuming layer flushes at {l0} L0 layers after {delay:.3}s");
                                }
                            },
                            _ = self.cancel.cancelled() => {},
                        }
                        continue; // check again
                    }
                }

                // Flush the layer.
                let flush_timer = self.metrics.flush_time_histo.start_timer();
                match self.flush_frozen_layer(layer, ctx).await {
                    Ok(layer_lsn) => flushed_to_lsn = max(flushed_to_lsn, layer_lsn),
                    Err(FlushLayerError::Cancelled) => {
                        info!("dropping out of flush loop for timeline shutdown");
                        return;
                    }
                    err @ Err(
                        FlushLayerError::NotRunning(_)
                        | FlushLayerError::Other(_)
                        | FlushLayerError::CreateImageLayersError(_),
                    ) => {
                        error!("could not flush frozen layer: {err:?}");
                        break err.map(|_| ());
                    }
                }
                let flush_duration = flush_timer.stop_and_record();

                // Notify the tenant compaction loop if L0 compaction is needed.
                let l0_count = *watch_l0.borrow();
                if l0_count >= self.get_compaction_threshold() {
                    self.l0_compaction_trigger.notify_one();
                }

                // Delay the next flush to backpressure if compaction can't keep up. We delay by the
                // flush duration such that the flush takes 2x as long. This is propagated up to WAL
                // ingestion by having ephemeral layer rolls wait for flushes.
                if let Some(delay_threshold) = self.get_l0_flush_delay_threshold() {
                    if l0_count >= delay_threshold {
                        let delay = flush_duration.as_secs_f64();
                        info!(
                            "delaying layer flush by {delay:.3}s for compaction backpressure at \
                            {l0_count} L0 layers ({frozen_count} frozen layers with {frozen_size} bytes)"
                        );
                        let _delay_timer = self
                            .metrics
                            .flush_delay_histo
                            .start_timer()
                            .record_on_drop();
                        tokio::select! {
                            _ = tokio::time::sleep(flush_duration) => {},
                            _ = watch_l0.wait_for(|l0| *l0 < delay_threshold) => {},
                            _ = self.cancel.cancelled() => {},
                        }
                    }
                }
            };

            // Unsharded tenants should never advance their LSN beyond the end of the
            // highest layer they write: such gaps between layer data and the frozen LSN
            // are only legal on sharded tenants.
            debug_assert!(
                self.shard_identity.count.count() > 1
                    || flushed_to_lsn >= frozen_to_lsn
                    || !flushed_to_lsn.is_valid()
            );

            if flushed_to_lsn < frozen_to_lsn && self.shard_identity.count.count() > 1 {
                // If our layer flushes didn't carry disk_consistent_lsn up to the `to_lsn` advertised
                // to us via layer_flush_start_rx, then advance it here.
                //
                // This path is only taken for tenants with multiple shards: single sharded tenants should
                // never encounter a gap in the wal.
                let old_disk_consistent_lsn = self.disk_consistent_lsn.load();
                tracing::debug!(
                    "Advancing disk_consistent_lsn across layer gap {old_disk_consistent_lsn}->{frozen_to_lsn}"
                );
                if self.set_disk_consistent_lsn(frozen_to_lsn) {
                    if let Err(e) = self.schedule_uploads(frozen_to_lsn, vec![]) {
                        tracing::warn!(
                            "Failed to schedule metadata upload after updating disk_consistent_lsn: {e}"
                        );
                    }
                }
            }

            // Notify any listeners that we're done
            let _ = self
                .layer_flush_done_tx
                .send_replace((flush_counter, result));
        }
    }

    /// Waits any flush request created by [`Self::freeze_inmem_layer_at`] to complete.
    async fn wait_flush_completion(&self, request: u64) -> Result<(), FlushLayerError> {
        let mut rx = self.layer_flush_done_tx.subscribe();
        loop {
            {
                let (last_result_counter, last_result) = &*rx.borrow();
                if *last_result_counter >= request {
                    if let Err(err) = last_result {
                        // We already logged the original error in
                        // flush_loop. We cannot propagate it to the caller
                        // here, because it might not be Cloneable
                        return Err(err.clone());
                    } else {
                        return Ok(());
                    }
                }
            }
            trace!("waiting for flush to complete");
            tokio::select! {
                rx_e = rx.changed() => {
                    rx_e.map_err(|_| FlushLayerError::NotRunning(*self.flush_loop_state.lock().unwrap()))?;
                },
                // Cancellation safety: we are not leaving an I/O in-flight for the flush, we're just ignoring
                // the notification from [`flush_loop`] that it completed.
                _ = self.cancel.cancelled() => {
                    tracing::info!("Cancelled layer flush due on timeline shutdown");
                    return Ok(())
                }
            };
            trace!("done")
        }
    }

    /// Flush one frozen in-memory layer to disk, as a new delta layer.
    ///
    /// Return value is the last lsn (inclusive) of the layer that was frozen.
    #[instrument(skip_all, fields(layer=%frozen_layer))]
    async fn flush_frozen_layer(
        self: &Arc<Self>,
        frozen_layer: Arc<InMemoryLayer>,
        ctx: &RequestContext,
    ) -> Result<Lsn, FlushLayerError> {
        debug_assert_current_span_has_tenant_and_timeline_id();

        // As a special case, when we have just imported an image into the repository,
        // instead of writing out a L0 delta layer, we directly write out image layer
        // files instead. This is possible as long as *all* the data imported into the
        // repository have the same LSN.
        let lsn_range = frozen_layer.get_lsn_range();

        // Whether to directly create image layers for this flush, or flush them as delta layers
        let create_image_layer =
            lsn_range.start == self.initdb_lsn && lsn_range.end == Lsn(self.initdb_lsn.0 + 1);

        #[cfg(test)]
        {
            match &mut *self.flush_loop_state.lock().unwrap() {
                FlushLoopState::NotStarted | FlushLoopState::Exited => {
                    panic!("flush loop not running")
                }
                FlushLoopState::Running {
                    expect_initdb_optimization,
                    initdb_optimization_count,
                    ..
                } => {
                    if create_image_layer {
                        *initdb_optimization_count += 1;
                    } else {
                        assert!(!*expect_initdb_optimization, "expected initdb optimization");
                    }
                }
            }
        }

        let (layers_to_upload, delta_layer_to_add) = if create_image_layer {
            // Note: The 'ctx' in use here has DownloadBehavior::Error. We should not
            // require downloading anything during initial import.
            let ((rel_partition, metadata_partition), _lsn) = self
                .repartition(
                    self.initdb_lsn,
                    self.get_compaction_target_size(),
                    EnumSet::empty(),
                    ctx,
                )
                .await
                .map_err(|e| FlushLayerError::from_anyhow(self, e.into()))?;

            if self.cancel.is_cancelled() {
                return Err(FlushLayerError::Cancelled);
            }

            // Ensure that we have a single call to `create_image_layers` with a combined dense keyspace.
            // So that the key ranges don't overlap.
            let mut partitions = KeyPartitioning::default();
            partitions.parts.extend(rel_partition.parts);
            if !metadata_partition.parts.is_empty() {
                assert_eq!(
                    metadata_partition.parts.len(),
                    1,
                    "currently sparse keyspace should only contain a single metadata keyspace"
                );
                // Safety: create_image_layers treat sparse keyspaces differently that it does not scan
                // every single key within the keyspace, and therefore, it's safe to force converting it
                // into a dense keyspace before calling this function.
                partitions
                    .parts
                    .extend(metadata_partition.into_dense().parts);
            }

            let mut layers_to_upload = Vec::new();
            let (generated_image_layers, is_complete) = self
                .create_image_layers(
                    &partitions,
                    self.initdb_lsn,
                    ImageLayerCreationMode::Initial,
                    ctx,
                    LastImageLayerCreationStatus::Initial,
                    false, // don't yield for L0, we're flushing L0
                )
                .await?;
            debug_assert!(
                matches!(is_complete, LastImageLayerCreationStatus::Complete),
                "init image generation mode must fully cover the keyspace"
            );
            layers_to_upload.extend(generated_image_layers);

            (layers_to_upload, None)
        } else {
            // Normal case, write out a L0 delta layer file.
            // `create_delta_layer` will not modify the layer map.
            // We will remove frozen layer and add delta layer in one atomic operation later.
            let Some(layer) = self
                .create_delta_layer(&frozen_layer, None, ctx)
                .await
                .map_err(|e| FlushLayerError::from_anyhow(self, e))?
            else {
                panic!("delta layer cannot be empty if no filter is applied");
            };
            (
                // FIXME: even though we have a single image and single delta layer assumption
                // we push them to vec
                vec![layer.clone()],
                Some(layer),
            )
        };

        pausable_failpoint!("flush-layer-cancel-after-writing-layer-out-pausable");

        if self.cancel.is_cancelled() {
            return Err(FlushLayerError::Cancelled);
        }

        let disk_consistent_lsn = Lsn(lsn_range.end.0 - 1);

        // The new on-disk layers are now in the layer map. We can remove the
        // in-memory layer from the map now. The flushed layer is stored in
        // the mapping in `create_delta_layer`.
        {
            let mut guard = self.layers.write().await;

            guard.open_mut()?.finish_flush_l0_layer(
                delta_layer_to_add.as_ref(),
                &frozen_layer,
                &self.metrics,
            );

            if self.set_disk_consistent_lsn(disk_consistent_lsn) {
                // Schedule remote uploads that will reflect our new disk_consistent_lsn
                self.schedule_uploads(disk_consistent_lsn, layers_to_upload)
                    .map_err(|e| FlushLayerError::from_anyhow(self, e))?;
            }
            // release lock on 'layers'
        };

        // Backpressure mechanism: wait with continuation of the flush loop until we have uploaded all layer files.
        // This makes us refuse ingest until the new layers have been persisted to the remote
        // TODO: remove this, and rely on l0_flush_{delay,stall}_threshold instead.
        if self.get_l0_flush_wait_upload() {
            let start = Instant::now();
            self.remote_client
                .wait_completion()
                .await
                .map_err(|e| match e {
                    WaitCompletionError::UploadQueueShutDownOrStopped
                    | WaitCompletionError::NotInitialized(
                        NotInitialized::ShuttingDown | NotInitialized::Stopped,
                    ) => FlushLayerError::Cancelled,
                    WaitCompletionError::NotInitialized(NotInitialized::Uninitialized) => {
                        FlushLayerError::Other(anyhow!(e).into())
                    }
                })?;
            let duration = start.elapsed().as_secs_f64();
            self.metrics.flush_wait_upload_time_gauge_add(duration);
        }

        // FIXME: between create_delta_layer and the scheduling of the upload in `update_metadata_file`,
        // a compaction can delete the file and then it won't be available for uploads any more.
        // We still schedule the upload, resulting in an error, but ideally we'd somehow avoid this
        // race situation.
        // See https://github.com/neondatabase/neon/issues/4526
        pausable_failpoint!("flush-frozen-pausable");

        // This failpoint is used by another test case `test_pageserver_recovery`.
        fail_point!("flush-frozen-exit");

        Ok(Lsn(lsn_range.end.0 - 1))
    }

    /// Return true if the value changed
    ///
    /// This function must only be used from the layer flush task.
    fn set_disk_consistent_lsn(&self, new_value: Lsn) -> bool {
        let old_value = self.disk_consistent_lsn.fetch_max(new_value);
        assert!(
            new_value >= old_value,
            "disk_consistent_lsn must be growing monotonously at runtime; current {old_value}, offered {new_value}"
        );

        self.metrics
            .disk_consistent_lsn_gauge
            .set(new_value.0 as i64);
        new_value != old_value
    }

    /// Update metadata file
    fn schedule_uploads(
        &self,
        disk_consistent_lsn: Lsn,
        layers_to_upload: impl IntoIterator<Item = ResidentLayer>,
    ) -> anyhow::Result<()> {
        // We can only save a valid 'prev_record_lsn' value on disk if we
        // flushed *all* in-memory changes to disk. We only track
        // 'prev_record_lsn' in memory for the latest processed record, so we
        // don't remember what the correct value that corresponds to some old
        // LSN is. But if we flush everything, then the value corresponding
        // current 'last_record_lsn' is correct and we can store it on disk.
        let RecordLsn {
            last: last_record_lsn,
            prev: prev_record_lsn,
        } = self.last_record_lsn.load();
        let ondisk_prev_record_lsn = if disk_consistent_lsn == last_record_lsn {
            Some(prev_record_lsn)
        } else {
            None
        };

        let update = crate::tenant::metadata::MetadataUpdate::new(
            disk_consistent_lsn,
            ondisk_prev_record_lsn,
            *self.applied_gc_cutoff_lsn.read(),
        );

        fail_point!("checkpoint-before-saving-metadata", |x| bail!(
            "{}",
            x.unwrap()
        ));

        for layer in layers_to_upload {
            self.remote_client.schedule_layer_file_upload(layer)?;
        }
        self.remote_client
            .schedule_index_upload_for_metadata_update(&update)?;

        Ok(())
    }

    pub(crate) async fn preserve_initdb_archive(&self) -> anyhow::Result<()> {
        self.remote_client
            .preserve_initdb_archive(
                &self.tenant_shard_id.tenant_id,
                &self.timeline_id,
                &self.cancel,
            )
            .await
    }

    // Write out the given frozen in-memory layer as a new L0 delta file. This L0 file will not be tracked
    // in layer map immediately. The caller is responsible to put it into the layer map.
    async fn create_delta_layer(
        self: &Arc<Self>,
        frozen_layer: &Arc<InMemoryLayer>,
        key_range: Option<Range<Key>>,
        ctx: &RequestContext,
    ) -> anyhow::Result<Option<ResidentLayer>> {
        let self_clone = Arc::clone(self);
        let frozen_layer = Arc::clone(frozen_layer);
        let ctx = ctx.attached_child();
        let work = async move {
            let Some((desc, path)) = frozen_layer
                .write_to_disk(&ctx, key_range, self_clone.l0_flush_global_state.inner())
                .await?
            else {
                return Ok(None);
            };
            let new_delta = Layer::finish_creating(self_clone.conf, &self_clone, desc, &path)?;

            // The write_to_disk() above calls writer.finish() which already did the fsync of the inodes.
            // We just need to fsync the directory in which these inodes are linked,
            // which we know to be the timeline directory.
            //
            // We use fatal_err() below because the after write_to_disk returns with success,
            // the in-memory state of the filesystem already has the layer file in its final place,
            // and subsequent pageserver code could think it's durable while it really isn't.
            let timeline_dir = VirtualFile::open(
                &self_clone
                    .conf
                    .timeline_path(&self_clone.tenant_shard_id, &self_clone.timeline_id),
                &ctx,
            )
            .await
            .fatal_err("VirtualFile::open for timeline dir fsync");
            timeline_dir
                .sync_all()
                .await
                .fatal_err("VirtualFile::sync_all timeline dir");
            anyhow::Ok(Some(new_delta))
        };
        // Before tokio-epoll-uring, we ran write_to_disk & the sync_all inside spawn_blocking.
        // Preserve that behavior to maintain the same behavior for `virtual_file_io_engine=std-fs`.
        use crate::virtual_file::io_engine::IoEngine;
        match crate::virtual_file::io_engine::get() {
            IoEngine::NotSet => panic!("io engine not set"),
            IoEngine::StdFs => {
                let span = tracing::info_span!("blocking");
                tokio::task::spawn_blocking({
                    move || Handle::current().block_on(work.instrument(span))
                })
                .await
                .context("spawn_blocking")
                .and_then(|x| x)
            }
            #[cfg(target_os = "linux")]
            IoEngine::TokioEpollUring => work.await,
        }
    }

    async fn repartition(
        &self,
        lsn: Lsn,
        partition_size: u64,
        flags: EnumSet<CompactFlags>,
        ctx: &RequestContext,
    ) -> Result<((KeyPartitioning, SparseKeyPartitioning), Lsn), CompactionError> {
        let Ok(mut guard) = self.partitioning.try_write_guard() else {
            // NB: there are two callers, one is the compaction task, of which there is only one per struct Tenant and hence Timeline.
            // The other is the initdb optimization in flush_frozen_layer, used by `boostrap_timeline`, which runs before `.activate()`
            // and hence before the compaction task starts.
            return Err(CompactionError::Other(anyhow!(
                "repartition() called concurrently"
            )));
        };
        let ((dense_partition, sparse_partition), partition_lsn) = &*guard.read();
        if lsn < *partition_lsn {
            return Err(CompactionError::Other(anyhow!(
                "repartition() called with LSN going backwards, this should not happen"
            )));
        }

        let distance = lsn.0 - partition_lsn.0;
        if *partition_lsn != Lsn(0)
            && distance <= self.repartition_threshold
            && !flags.contains(CompactFlags::ForceRepartition)
        {
            debug!(
                distance,
                threshold = self.repartition_threshold,
                "no repartitioning needed"
            );
            return Ok((
                (dense_partition.clone(), sparse_partition.clone()),
                *partition_lsn,
            ));
        }

        let (dense_ks, sparse_ks) = self
            .collect_keyspace(lsn, ctx)
            .await
            .map_err(CompactionError::CollectKeySpaceError)?;
        let dense_partitioning = dense_ks.partition(&self.shard_identity, partition_size);
        let sparse_partitioning = SparseKeyPartitioning {
            parts: vec![sparse_ks],
        }; // no partitioning for metadata keys for now
        let result = ((dense_partitioning, sparse_partitioning), lsn);
        guard.write(result.clone());
        Ok(result)
    }

    // Is it time to create a new image layer for the given partition? True if we want to generate.
    async fn time_for_new_image_layer(&self, partition: &KeySpace, lsn: Lsn) -> bool {
        let threshold = self.get_image_creation_threshold();

        let guard = self.layers.read().await;
        let Ok(layers) = guard.layer_map() else {
            return false;
        };

        let mut max_deltas = 0;
        for part_range in &partition.ranges {
            let image_coverage = layers.image_coverage(part_range, lsn);
            for (img_range, last_img) in image_coverage {
                let img_lsn = if let Some(last_img) = last_img {
                    last_img.get_lsn_range().end
                } else {
                    Lsn(0)
                };
                // Let's consider an example:
                //
                // delta layer with LSN range 71-81
                // delta layer with LSN range 81-91
                // delta layer with LSN range 91-101
                // image layer at LSN 100
                //
                // If 'lsn' is still 100, i.e. no new WAL has been processed since the last image layer,
                // there's no need to create a new one. We check this case explicitly, to avoid passing
                // a bogus range to count_deltas below, with start > end. It's even possible that there
                // are some delta layers *later* than current 'lsn', if more WAL was processed and flushed
                // after we read last_record_lsn, which is passed here in the 'lsn' argument.
                if img_lsn < lsn {
                    let num_deltas =
                        layers.count_deltas(&img_range, &(img_lsn..lsn), Some(threshold));

                    max_deltas = max_deltas.max(num_deltas);
                    if num_deltas >= threshold {
                        debug!(
                            "key range {}-{}, has {} deltas on this timeline in LSN range {}..{}",
                            img_range.start, img_range.end, num_deltas, img_lsn, lsn
                        );
                        return true;
                    }
                }
            }
        }

        debug!(
            max_deltas,
            "none of the partitioned ranges had >= {threshold} deltas"
        );
        false
    }

    /// Create image layers for Postgres data. Assumes the caller passes a partition that is not too large,
    /// so that at most one image layer will be produced from this function.
    #[allow(clippy::too_many_arguments)]
    async fn create_image_layer_for_rel_blocks(
        self: &Arc<Self>,
        partition: &KeySpace,
        mut image_layer_writer: ImageLayerWriter,
        lsn: Lsn,
        ctx: &RequestContext,
        img_range: Range<Key>,
        io_concurrency: IoConcurrency,
    ) -> Result<ImageLayerCreationOutcome, CreateImageLayersError> {
        let mut wrote_keys = false;

        let mut key_request_accum = KeySpaceAccum::new();
        for range in &partition.ranges {
            let mut key = range.start;
            while key < range.end {
                // Decide whether to retain this key: usually we do, but sharded tenants may
                // need to drop keys that don't belong to them.  If we retain the key, add it
                // to `key_request_accum` for later issuing a vectored get
                if self.shard_identity.is_key_disposable(&key) {
                    debug!(
                        "Dropping key {} during compaction (it belongs on shard {:?})",
                        key,
                        self.shard_identity.get_shard_number(&key)
                    );
                } else {
                    key_request_accum.add_key(key);
                }

                let last_key_in_range = key.next() == range.end;
                key = key.next();

                // Maybe flush `key_rest_accum`
                if key_request_accum.raw_size() >= Timeline::MAX_GET_VECTORED_KEYS
                    || (last_key_in_range && key_request_accum.raw_size() > 0)
                {
                    let results = self
                        .get_vectored(
                            key_request_accum.consume_keyspace(),
                            lsn,
                            io_concurrency.clone(),
                            ctx,
                        )
                        .await?;

                    if self.cancel.is_cancelled() {
                        return Err(CreateImageLayersError::Cancelled);
                    }

                    for (img_key, img) in results {
                        let img = match img {
                            Ok(img) => img,
                            Err(err) => {
                                // If we fail to reconstruct a VM or FSM page, we can zero the
                                // page without losing any actual user data. That seems better
                                // than failing repeatedly and getting stuck.
                                //
                                // We had a bug at one point, where we truncated the FSM and VM
                                // in the pageserver, but the Postgres didn't know about that
                                // and continued to generate incremental WAL records for pages
                                // that didn't exist in the pageserver. Trying to replay those
                                // WAL records failed to find the previous image of the page.
                                // This special case allows us to recover from that situation.
                                // See https://github.com/neondatabase/neon/issues/2601.
                                //
                                // Unfortunately we cannot do this for the main fork, or for
                                // any metadata keys, keys, as that would lead to actual data
                                // loss.
                                if img_key.is_rel_fsm_block_key() || img_key.is_rel_vm_block_key() {
                                    warn!(
                                        "could not reconstruct FSM or VM key {img_key}, filling with zeros: {err:?}"
                                    );
                                    ZERO_PAGE.clone()
                                } else {
                                    return Err(CreateImageLayersError::from(err));
                                }
                            }
                        };

                        // Write all the keys we just read into our new image layer.
                        image_layer_writer.put_image(img_key, img, ctx).await?;
                        wrote_keys = true;
                    }
                }
            }
        }

        if wrote_keys {
            // Normal path: we have written some data into the new image layer for this
            // partition, so flush it to disk.
            info!(
                "produced image layer for rel {}",
                ImageLayerName {
                    key_range: img_range.clone(),
                    lsn
                },
            );
            Ok(ImageLayerCreationOutcome::Generated {
                unfinished_image_layer: image_layer_writer,
            })
        } else {
            tracing::debug!("no data in range {}-{}", img_range.start, img_range.end);
            Ok(ImageLayerCreationOutcome::Empty)
        }
    }

    /// Create an image layer for metadata keys. This function produces one image layer for all metadata
    /// keys for now. Because metadata keys cannot exceed basebackup size limit, the image layer for it
    /// would not be too large to fit in a single image layer.
    ///
    /// Creating image layers for metadata keys are different from relational keys. Firstly, instead of
    /// iterating each key and get an image for each of them, we do a `vectored_get` scan over the sparse
    /// keyspace to get all images in one run. Secondly, we use a different image layer generation metrics
    /// for metadata keys than relational keys, which is the number of delta files visited during the scan.
    #[allow(clippy::too_many_arguments)]
    async fn create_image_layer_for_metadata_keys(
        self: &Arc<Self>,
        partition: &KeySpace,
        mut image_layer_writer: ImageLayerWriter,
        lsn: Lsn,
        ctx: &RequestContext,
        img_range: Range<Key>,
        mode: ImageLayerCreationMode,
        io_concurrency: IoConcurrency,
    ) -> Result<ImageLayerCreationOutcome, CreateImageLayersError> {
        // Metadata keys image layer creation.
        let mut reconstruct_state = ValuesReconstructState::new(io_concurrency);
        let begin = Instant::now();
        // Directly use `get_vectored_impl` to skip the max_vectored_read_key limit check. Note that the keyspace should
        // not contain too many keys, otherwise this takes a lot of memory.
        let data = self
            .get_vectored_impl(partition.clone(), lsn, &mut reconstruct_state, ctx)
            .await?;
        let (data, total_kb_retrieved, total_keys_retrieved) = {
            let mut new_data = BTreeMap::new();
            let mut total_kb_retrieved = 0;
            let mut total_keys_retrieved = 0;
            for (k, v) in data {
                let v = v?;
                total_kb_retrieved += KEY_SIZE + v.len();
                total_keys_retrieved += 1;
                new_data.insert(k, v);
            }
            (new_data, total_kb_retrieved / 1024, total_keys_retrieved)
        };
        let delta_files_accessed = reconstruct_state.get_delta_layers_visited();
        let elapsed = begin.elapsed();

        let trigger_generation = delta_files_accessed as usize >= MAX_AUX_FILE_V2_DELTAS;
        info!(
            "metadata key compaction: trigger_generation={trigger_generation}, delta_files_accessed={delta_files_accessed}, total_kb_retrieved={total_kb_retrieved}, total_keys_retrieved={total_keys_retrieved}, read_time={}s",
            elapsed.as_secs_f64()
        );

        if !trigger_generation && mode == ImageLayerCreationMode::Try {
            return Ok(ImageLayerCreationOutcome::Skip);
        }
        if self.cancel.is_cancelled() {
            return Err(CreateImageLayersError::Cancelled);
        }
        let mut wrote_any_image = false;
        for (k, v) in data {
            if v.is_empty() {
                // the key has been deleted, it does not need an image
                // in metadata keyspace, an empty image == tombstone
                continue;
            }
            wrote_any_image = true;

            // No need to handle sharding b/c metadata keys are always on the 0-th shard.

            // TODO: split image layers to avoid too large layer files. Too large image files are not handled
            // on the normal data path either.
            image_layer_writer.put_image(k, v, ctx).await?;
        }

        if wrote_any_image {
            // Normal path: we have written some data into the new image layer for this
            // partition, so flush it to disk.
            info!(
                "created image layer for metadata {}",
                ImageLayerName {
                    key_range: img_range.clone(),
                    lsn
                }
            );
            Ok(ImageLayerCreationOutcome::Generated {
                unfinished_image_layer: image_layer_writer,
            })
        } else {
            tracing::debug!("no data in range {}-{}", img_range.start, img_range.end);
            Ok(ImageLayerCreationOutcome::Empty)
        }
    }

    /// Predicate function which indicates whether we should check if new image layers
    /// are required. Since checking if new image layers are required is expensive in
    /// terms of CPU, we only do it in the following cases:
    /// 1. If the timeline has ingested sufficient WAL to justify the cost
    /// 2. If enough time has passed since the last check:
    ///     1. For large tenants, we wish to perform the check more often since they
    ///        suffer from the lack of image layers
    ///     2. For small tenants (that can mostly fit in RAM), we use a much longer interval
    fn should_check_if_image_layers_required(self: &Arc<Timeline>, lsn: Lsn) -> bool {
        const LARGE_TENANT_THRESHOLD: u64 = 2 * 1024 * 1024 * 1024;

        let last_checks_at = self.last_image_layer_creation_check_at.load();
        let distance = lsn
            .checked_sub(last_checks_at)
            .expect("Attempt to compact with LSN going backwards");
        let min_distance =
            self.get_image_layer_creation_check_threshold() as u64 * self.get_checkpoint_distance();

        let distance_based_decision = distance.0 >= min_distance;

        let mut time_based_decision = false;
        let mut last_check_instant = self.last_image_layer_creation_check_instant.lock().unwrap();
        if let CurrentLogicalSize::Exact(logical_size) = self.current_logical_size.current_size() {
            let check_required_after = if Into::<u64>::into(&logical_size) >= LARGE_TENANT_THRESHOLD
            {
                self.get_checkpoint_timeout()
            } else {
                Duration::from_secs(3600 * 48)
            };

            time_based_decision = match *last_check_instant {
                Some(last_check) => {
                    let elapsed = last_check.elapsed();
                    elapsed >= check_required_after
                }
                None => true,
            };
        }

        // Do the expensive delta layer counting only if this timeline has ingested sufficient
        // WAL since the last check or a checkpoint timeout interval has elapsed since the last
        // check.
        let decision = distance_based_decision || time_based_decision;

        if decision {
            self.last_image_layer_creation_check_at.store(lsn);
            *last_check_instant = Some(Instant::now());
        }

        decision
    }

    /// Returns the image layers generated and an enum indicating whether the process is fully completed.
    /// true = we have generate all image layers, false = we preempt the process for L0 compaction.
    #[tracing::instrument(skip_all, fields(%lsn, %mode))]
    async fn create_image_layers(
        self: &Arc<Timeline>,
        partitioning: &KeyPartitioning,
        lsn: Lsn,
        mode: ImageLayerCreationMode,
        ctx: &RequestContext,
        last_status: LastImageLayerCreationStatus,
        yield_for_l0: bool,
    ) -> Result<(Vec<ResidentLayer>, LastImageLayerCreationStatus), CreateImageLayersError> {
        let timer = self.metrics.create_images_time_histo.start_timer();

        if partitioning.parts.is_empty() {
            warn!("no partitions to create image layers for");
            return Ok((vec![], LastImageLayerCreationStatus::Complete));
        }

        // We need to avoid holes between generated image layers.
        // Otherwise LayerMap::image_layer_exists will return false if key range of some layer is covered by more than one
        // image layer with hole between them. In this case such layer can not be utilized by GC.
        //
        // How such hole between partitions can appear?
        // if we have relation with relid=1 and size 100 and relation with relid=2 with size 200 then result of
        // KeySpace::partition may contain partitions <100000000..100000099> and <200000000..200000199>.
        // If there is delta layer <100000000..300000000> then it never be garbage collected because
        // image layers  <100000000..100000099> and <200000000..200000199> are not completely covering it.
        let mut start = Key::MIN;

        let check_for_image_layers =
            if let LastImageLayerCreationStatus::Incomplete { last_key } = last_status {
                info!(
                    "resuming image layer creation: last_status=incomplete, continue from {}",
                    last_key
                );
                true
            } else {
                self.should_check_if_image_layers_required(lsn)
            };

        let mut batch_image_writer = BatchLayerWriter::new(self.conf).await?;

        let mut all_generated = true;

        let mut partition_processed = 0;
        let mut total_partitions = partitioning.parts.len();
        let mut last_partition_processed = None;
        let mut partition_parts = partitioning.parts.clone();

        if let LastImageLayerCreationStatus::Incomplete { last_key } = last_status {
            // We need to skip the partitions that have already been processed.
            let mut found = false;
            for (i, partition) in partition_parts.iter().enumerate() {
                if last_key <= partition.end().unwrap() {
                    // ```plain
                    // |------|--------|----------|------|
                    //              ^last_key
                    //                    ^start from this partition
                    // ```
                    // Why `i+1` instead of `i`?
                    // It is possible that the user did some writes after the previous image layer creation attempt so that
                    // a relation grows in size, and the last_key is now in the middle of the partition. In this case, we
                    // still want to skip this partition, so that we can make progress and avoid generating image layers over
                    // the same partition. Doing a mod to ensure we don't end up with an empty vec.
                    if i + 1 >= total_partitions {
                        // In general, this case should not happen -- if last_key is on the last partition, the previous
                        // iteration of image layer creation should return a complete status.
                        break; // with found=false
                    }
                    partition_parts = partition_parts.split_off(i + 1); // Remove the first i + 1 elements
                    total_partitions = partition_parts.len();
                    // Update the start key to the partition start.
                    start = partition_parts[0].start().unwrap();
                    found = true;
                    break;
                }
            }
            if !found {
                // Last key is within the last partition, or larger than all partitions.
                return Ok((vec![], LastImageLayerCreationStatus::Complete));
            }
        }

        for partition in partition_parts.iter() {
            if self.cancel.is_cancelled() {
                return Err(CreateImageLayersError::Cancelled);
            }
            partition_processed += 1;
            let img_range = start..partition.ranges.last().unwrap().end;
            let compact_metadata = partition.overlaps(&Key::metadata_key_range());
            if compact_metadata {
                for range in &partition.ranges {
                    assert!(
                        range.start.field1 >= METADATA_KEY_BEGIN_PREFIX
                            && range.end.field1 <= METADATA_KEY_END_PREFIX,
                        "metadata keys must be partitioned separately"
                    );
                }
                if mode == ImageLayerCreationMode::Try && !check_for_image_layers {
                    // Skip compaction if there are not enough updates. Metadata compaction will do a scan and
                    // might mess up with evictions.
                    start = img_range.end;
                    continue;
                }
                // For initial and force modes, we always generate image layers for metadata keys.
            } else if let ImageLayerCreationMode::Try = mode {
                // check_for_image_layers = false -> skip
                // check_for_image_layers = true -> check time_for_new_image_layer -> skip/generate
                if !check_for_image_layers || !self.time_for_new_image_layer(partition, lsn).await {
                    start = img_range.end;
                    continue;
                }
            }
            if let ImageLayerCreationMode::Force = mode {
                // When forced to create image layers, we might try and create them where they already
                // exist.  This mode is only used in tests/debug.
                let layers = self.layers.read().await;
                if layers.contains_key(&PersistentLayerKey {
                    key_range: img_range.clone(),
                    lsn_range: PersistentLayerDesc::image_layer_lsn_range(lsn),
                    is_delta: false,
                }) {
                    // TODO: this can be processed with the BatchLayerWriter::finish_with_discard
                    // in the future.
                    tracing::info!(
                        "Skipping image layer at {lsn} {}..{}, already exists",
                        img_range.start,
                        img_range.end
                    );
                    start = img_range.end;
                    continue;
                }
            }

            let image_layer_writer = ImageLayerWriter::new(
                self.conf,
                self.timeline_id,
                self.tenant_shard_id,
                &img_range,
                lsn,
                ctx,
            )
            .await?;

            fail_point!("image-layer-writer-fail-before-finish", |_| {
                Err(CreateImageLayersError::Other(anyhow::anyhow!(
                    "failpoint image-layer-writer-fail-before-finish"
                )))
            });

            let io_concurrency = IoConcurrency::spawn_from_conf(
                self.conf,
                self.gate
                    .enter()
                    .map_err(|_| CreateImageLayersError::Cancelled)?,
            );

            let outcome = if !compact_metadata {
                self.create_image_layer_for_rel_blocks(
                    partition,
                    image_layer_writer,
                    lsn,
                    ctx,
                    img_range.clone(),
                    io_concurrency,
                )
                .await?
            } else {
                self.create_image_layer_for_metadata_keys(
                    partition,
                    image_layer_writer,
                    lsn,
                    ctx,
                    img_range.clone(),
                    mode,
                    io_concurrency,
                )
                .await?
            };
            match outcome {
                ImageLayerCreationOutcome::Empty => {
                    // No data in this partition, so we don't need to create an image layer (for now).
                    // The next image layer should cover this key range, so we don't advance the `start`
                    // key.
                }
                ImageLayerCreationOutcome::Generated {
                    unfinished_image_layer,
                } => {
                    batch_image_writer.add_unfinished_image_writer(
                        unfinished_image_layer,
                        img_range.clone(),
                        lsn,
                    );
                    // The next image layer should be generated right after this one.
                    start = img_range.end;
                }
                ImageLayerCreationOutcome::Skip => {
                    // We don't need to create an image layer for this partition.
                    // The next image layer should NOT cover this range, otherwise
                    // the keyspace becomes empty (reads don't go past image layers).
                    start = img_range.end;
                }
            }

            if let ImageLayerCreationMode::Try = mode {
                // We have at least made some progress
                if yield_for_l0 && batch_image_writer.pending_layer_num() >= 1 {
                    // The `Try` mode is currently only used on the compaction path. We want to avoid
                    // image layer generation taking too long time and blocking L0 compaction. So in this
                    // mode, we also inspect the current number of L0 layers and skip image layer generation
                    // if there are too many of them.
                    let image_preempt_threshold = self.get_image_creation_preempt_threshold()
                        * self.get_compaction_threshold();
                    // TODO: currently we do not respect `get_image_creation_preempt_threshold` and always yield
                    // when there is a single timeline with more than L0 threshold L0 layers. As long as the
                    // `get_image_creation_preempt_threshold` is set to a value greater than 0, we will yield for L0 compaction.
                    if image_preempt_threshold != 0 {
                        let should_yield = self
                            .l0_compaction_trigger
                            .notified()
                            .now_or_never()
                            .is_some();
                        if should_yield {
                            tracing::info!(
                                "preempt image layer generation at {lsn} when processing partition {}..{}: too many L0 layers",
                                partition.start().unwrap(),
                                partition.end().unwrap()
                            );
                            last_partition_processed = Some(partition.clone());
                            all_generated = false;
                            break;
                        }
                    }
                }
            }
        }

        let image_layers = batch_image_writer.finish(self, ctx).await?;

        let mut guard = self.layers.write().await;

        // FIXME: we could add the images to be uploaded *before* returning from here, but right
        // now they are being scheduled outside of write lock; current way is inconsistent with
        // compaction lock order.
        guard
            .open_mut()?
            .track_new_image_layers(&image_layers, &self.metrics);
        drop_wlock(guard);
        let duration = timer.stop_and_record();

        // Creating image layers may have caused some previously visible layers to be covered
        if !image_layers.is_empty() {
            self.update_layer_visibility().await?;
        }

        let total_layer_size = image_layers
            .iter()
            .map(|l| l.metadata().file_size)
            .sum::<u64>();

        if !image_layers.is_empty() {
            info!(
                "created {} image layers ({} bytes) in {}s, processed {} out of {} partitions",
                image_layers.len(),
                total_layer_size,
                duration.as_secs_f64(),
                partition_processed,
                total_partitions
            );
        }

        Ok((
            image_layers,
            if all_generated {
                LastImageLayerCreationStatus::Complete
            } else {
                LastImageLayerCreationStatus::Incomplete {
                    last_key: if let Some(last_partition_processed) = last_partition_processed {
                        last_partition_processed.end().unwrap_or(Key::MIN)
                    } else {
                        // This branch should be unreachable, but in case it happens, we can just return the start key.
                        Key::MIN
                    },
                }
            },
        ))
    }

    /// Wait until the background initial logical size calculation is complete, or
    /// this Timeline is shut down.  Calling this function will cause the initial
    /// logical size calculation to skip waiting for the background jobs barrier.
    pub(crate) async fn await_initial_logical_size(self: Arc<Self>) {
        if !self.shard_identity.is_shard_zero() {
            // We don't populate logical size on shard >0: skip waiting for it.
            return;
        }

        if self.remote_client.is_deleting() {
            // The timeline was created in a deletion-resume state, we don't expect logical size to be populated
            return;
        }

        if self.current_logical_size.current_size().is_exact() {
            // root timelines are initialized with exact count, but never start the background
            // calculation
            return;
        }

        if let Some(await_bg_cancel) = self
            .current_logical_size
            .cancel_wait_for_background_loop_concurrency_limit_semaphore
            .get()
        {
            await_bg_cancel.cancel();
        } else {
            // We should not wait if we were not able to explicitly instruct
            // the logical size cancellation to skip the concurrency limit semaphore.
            // TODO: this is an unexpected case.  We should restructure so that it
            // can't happen.
            tracing::warn!(
                "await_initial_logical_size: can't get semaphore cancel token, skipping"
            );
            debug_assert!(false);
        }

        tokio::select!(
            _ = self.current_logical_size.initialized.acquire() => {},
            _ = self.cancel.cancelled() => {}
        )
    }

    /// Detach this timeline from its ancestor by copying all of ancestors layers as this
    /// Timelines layers up to the ancestor_lsn.
    ///
    /// Requires a timeline that:
    /// - has an ancestor to detach from
    /// - the ancestor does not have an ancestor -- follows from the original RFC limitations, not
    ///   a technical requirement
    ///
    /// After the operation has been started, it cannot be canceled. Upon restart it needs to be
    /// polled again until completion.
    ///
    /// During the operation all timelines sharing the data with this timeline will be reparented
    /// from our ancestor to be branches of this timeline.
    pub(crate) async fn prepare_to_detach_from_ancestor(
        self: &Arc<Timeline>,
        tenant: &crate::tenant::Tenant,
        options: detach_ancestor::Options,
        ctx: &RequestContext,
    ) -> Result<detach_ancestor::Progress, detach_ancestor::Error> {
        detach_ancestor::prepare(self, tenant, options, ctx).await
    }

    /// Second step of detach from ancestor; detaches the `self` from it's current ancestor and
    /// reparents any reparentable children of previous ancestor.
    ///
    /// This method is to be called while holding the TenantManager's tenant slot, so during this
    /// method we cannot be deleted nor can any timeline be deleted. After this method returns
    /// successfully, tenant must be reloaded.
    ///
    /// Final step will be to [`Self::complete_detaching_timeline_ancestor`] after optionally
    /// resetting the tenant.
    pub(crate) async fn detach_from_ancestor_and_reparent(
        self: &Arc<Timeline>,
        tenant: &crate::tenant::Tenant,
        prepared: detach_ancestor::PreparedTimelineDetach,
        ctx: &RequestContext,
    ) -> Result<detach_ancestor::DetachingAndReparenting, detach_ancestor::Error> {
        detach_ancestor::detach_and_reparent(self, tenant, prepared, ctx).await
    }

    /// Final step which unblocks the GC.
    ///
    /// The tenant must've been reset if ancestry was modified previously (in tenant manager).
    pub(crate) async fn complete_detaching_timeline_ancestor(
        self: &Arc<Timeline>,
        tenant: &crate::tenant::Tenant,
        attempt: detach_ancestor::Attempt,
        ctx: &RequestContext,
    ) -> Result<(), detach_ancestor::Error> {
        detach_ancestor::complete(self, tenant, attempt, ctx).await
    }
}

impl Drop for Timeline {
    fn drop(&mut self) {
        if let Some(ancestor) = &self.ancestor_timeline {
            // This lock should never be poisoned, but in case it is we do a .map() instead of
            // an unwrap(), to avoid panicking in a destructor and thereby aborting the process.
            if let Ok(mut gc_info) = ancestor.gc_info.write() {
                if !gc_info.remove_child_not_offloaded(self.timeline_id) {
                    tracing::error!(tenant_id = %self.tenant_shard_id.tenant_id, shard_id = %self.tenant_shard_id.shard_slug(), timeline_id = %self.timeline_id,
                        "Couldn't remove retain_lsn entry from offloaded timeline's parent: already removed");
                }
            }
        }
        info!(
            "Timeline {} for tenant {} is being dropped",
            self.timeline_id, self.tenant_shard_id.tenant_id
        );
    }
}

/// Top-level failure to compact.
#[derive(Debug, thiserror::Error)]
pub(crate) enum CompactionError {
    #[error("The timeline or pageserver is shutting down")]
    ShuttingDown,
    /// Compaction tried to offload a timeline and failed
    #[error("Failed to offload timeline: {0}")]
    Offload(OffloadError),
    /// Compaction cannot be done right now; page reconstruction and so on.
    #[error("Failed to collect keyspace: {0}")]
    CollectKeySpaceError(CollectKeySpaceError),
    #[error(transparent)]
    Other(anyhow::Error),
    #[error("Compaction already running: {0}")]
    AlreadyRunning(&'static str),
}

impl From<OffloadError> for CompactionError {
    fn from(e: OffloadError) -> Self {
        match e {
            OffloadError::Cancelled => Self::ShuttingDown,
            _ => Self::Offload(e),
        }
    }
}

impl From<CollectKeySpaceError> for CompactionError {
    fn from(err: CollectKeySpaceError) -> Self {
        match err {
            CollectKeySpaceError::Cancelled
            | CollectKeySpaceError::PageRead(PageReconstructError::Cancelled) => {
                CompactionError::ShuttingDown
            }
            e => CompactionError::Other(e.into()),
        }
    }
}

impl From<super::upload_queue::NotInitialized> for CompactionError {
    fn from(value: super::upload_queue::NotInitialized) -> Self {
        match value {
            super::upload_queue::NotInitialized::Uninitialized => {
                CompactionError::Other(anyhow::anyhow!(value))
            }
            super::upload_queue::NotInitialized::ShuttingDown
            | super::upload_queue::NotInitialized::Stopped => CompactionError::ShuttingDown,
        }
    }
}

impl From<super::storage_layer::layer::DownloadError> for CompactionError {
    fn from(e: super::storage_layer::layer::DownloadError) -> Self {
        match e {
            super::storage_layer::layer::DownloadError::TimelineShutdown
            | super::storage_layer::layer::DownloadError::DownloadCancelled => {
                CompactionError::ShuttingDown
            }
            super::storage_layer::layer::DownloadError::ContextAndConfigReallyDeniesDownloads
            | super::storage_layer::layer::DownloadError::DownloadRequired
            | super::storage_layer::layer::DownloadError::NotFile(_)
            | super::storage_layer::layer::DownloadError::DownloadFailed
            | super::storage_layer::layer::DownloadError::PreStatFailed(_) => {
                CompactionError::Other(anyhow::anyhow!(e))
            }
            #[cfg(test)]
            super::storage_layer::layer::DownloadError::Failpoint(_) => {
                CompactionError::Other(anyhow::anyhow!(e))
            }
        }
    }
}

impl From<layer_manager::Shutdown> for CompactionError {
    fn from(_: layer_manager::Shutdown) -> Self {
        CompactionError::ShuttingDown
    }
}

#[serde_as]
#[derive(serde::Serialize)]
struct RecordedDuration(#[serde_as(as = "serde_with::DurationMicroSeconds")] Duration);

#[derive(Default)]
enum DurationRecorder {
    #[default]
    NotStarted,
    Recorded(RecordedDuration, tokio::time::Instant),
}

impl DurationRecorder {
    fn till_now(&self) -> DurationRecorder {
        match self {
            DurationRecorder::NotStarted => {
                panic!("must only call on recorded measurements")
            }
            DurationRecorder::Recorded(_, ended) => {
                let now = tokio::time::Instant::now();
                DurationRecorder::Recorded(RecordedDuration(now - *ended), now)
            }
        }
    }
    fn into_recorded(self) -> Option<RecordedDuration> {
        match self {
            DurationRecorder::NotStarted => None,
            DurationRecorder::Recorded(recorded, _) => Some(recorded),
        }
    }
}

/// Descriptor for a delta layer used in testing infra. The start/end key/lsn range of the
/// delta layer might be different from the min/max key/lsn in the delta layer. Therefore,
/// the layer descriptor requires the user to provide the ranges, which should cover all
/// keys specified in the `data` field.
#[cfg(test)]
#[derive(Clone)]
pub struct DeltaLayerTestDesc {
    pub lsn_range: Range<Lsn>,
    pub key_range: Range<Key>,
    pub data: Vec<(Key, Lsn, Value)>,
}

#[cfg(test)]
impl DeltaLayerTestDesc {
    pub fn new(lsn_range: Range<Lsn>, key_range: Range<Key>, data: Vec<(Key, Lsn, Value)>) -> Self {
        Self {
            lsn_range,
            key_range,
            data,
        }
    }

    pub fn new_with_inferred_key_range(
        lsn_range: Range<Lsn>,
        data: Vec<(Key, Lsn, Value)>,
    ) -> Self {
        let key_min = data.iter().map(|(key, _, _)| key).min().unwrap();
        let key_max = data.iter().map(|(key, _, _)| key).max().unwrap();
        Self {
            key_range: (*key_min)..(key_max.next()),
            lsn_range,
            data,
        }
    }

    pub(crate) fn layer_name(&self) -> LayerName {
        LayerName::Delta(super::storage_layer::DeltaLayerName {
            key_range: self.key_range.clone(),
            lsn_range: self.lsn_range.clone(),
        })
    }
}

impl Timeline {
    async fn finish_compact_batch(
        self: &Arc<Self>,
        new_deltas: &[ResidentLayer],
        new_images: &[ResidentLayer],
        layers_to_remove: &[Layer],
    ) -> Result<(), CompactionError> {
        let mut guard = tokio::select! {
            guard = self.layers.write() => guard,
            _ = self.cancel.cancelled() => {
                return Err(CompactionError::ShuttingDown);
            }
        };

        let mut duplicated_layers = HashSet::new();

        let mut insert_layers = Vec::with_capacity(new_deltas.len());

        for l in new_deltas {
            if guard.contains(l.as_ref()) {
                // expected in tests
                tracing::error!(layer=%l, "duplicated L1 layer");

                // good ways to cause a duplicate: we repeatedly error after taking the writelock
                // `guard`  on self.layers. as of writing this, there are no error returns except
                // for compact_level0_phase1 creating an L0, which does not happen in practice
                // because we have not implemented L0 => L0 compaction.
                duplicated_layers.insert(l.layer_desc().key());
            } else if LayerMap::is_l0(&l.layer_desc().key_range, l.layer_desc().is_delta) {
                return Err(CompactionError::Other(anyhow::anyhow!(
                    "compaction generates a L0 layer file as output, which will cause infinite compaction."
                )));
            } else {
                insert_layers.push(l.clone());
            }
        }

        // only remove those inputs which were not outputs
        let remove_layers: Vec<Layer> = layers_to_remove
            .iter()
            .filter(|l| !duplicated_layers.contains(&l.layer_desc().key()))
            .cloned()
            .collect();

        if !new_images.is_empty() {
            guard
                .open_mut()?
                .track_new_image_layers(new_images, &self.metrics);
        }

        guard
            .open_mut()?
            .finish_compact_l0(&remove_layers, &insert_layers, &self.metrics);

        self.remote_client
            .schedule_compaction_update(&remove_layers, new_deltas)?;

        drop_wlock(guard);

        Ok(())
    }

    async fn rewrite_layers(
        self: &Arc<Self>,
        mut replace_layers: Vec<(Layer, ResidentLayer)>,
        mut drop_layers: Vec<Layer>,
    ) -> Result<(), CompactionError> {
        let mut guard = self.layers.write().await;

        // Trim our lists in case our caller (compaction) raced with someone else (GC) removing layers: we want
        // to avoid double-removing, and avoid rewriting something that was removed.
        replace_layers.retain(|(l, _)| guard.contains(l));
        drop_layers.retain(|l| guard.contains(l));

        guard
            .open_mut()?
            .rewrite_layers(&replace_layers, &drop_layers, &self.metrics);

        let upload_layers: Vec<_> = replace_layers.into_iter().map(|r| r.1).collect();

        self.remote_client
            .schedule_compaction_update(&drop_layers, &upload_layers)?;

        Ok(())
    }

    /// Schedules the uploads of the given image layers
    fn upload_new_image_layers(
        self: &Arc<Self>,
        new_images: impl IntoIterator<Item = ResidentLayer>,
    ) -> Result<(), super::upload_queue::NotInitialized> {
        for layer in new_images {
            self.remote_client.schedule_layer_file_upload(layer)?;
        }
        // should any new image layer been created, not uploading index_part will
        // result in a mismatch between remote_physical_size and layermap calculated
        // size, which will fail some tests, but should not be an issue otherwise.
        self.remote_client
            .schedule_index_upload_for_file_changes()?;
        Ok(())
    }

    async fn find_gc_time_cutoff(
        &self,
        now: SystemTime,
        pitr: Duration,
        cancel: &CancellationToken,
        ctx: &RequestContext,
    ) -> Result<Option<Lsn>, PageReconstructError> {
        debug_assert_current_span_has_tenant_and_timeline_id();
        if self.shard_identity.is_shard_zero() {
            // Shard Zero has SLRU data and can calculate the PITR time -> LSN mapping itself
            let time_range = if pitr == Duration::ZERO {
                humantime::parse_duration(DEFAULT_PITR_INTERVAL).expect("constant is invalid")
            } else {
                pitr
            };

            // If PITR is so large or `now` is so small that this underflows, we will retain no history (highly unexpected case)
            let time_cutoff = now.checked_sub(time_range).unwrap_or(now);
            let timestamp = to_pg_timestamp(time_cutoff);

            let time_cutoff = match self.find_lsn_for_timestamp(timestamp, cancel, ctx).await? {
                LsnForTimestamp::Present(lsn) => Some(lsn),
                LsnForTimestamp::Future(lsn) => {
                    // The timestamp is in the future. That sounds impossible,
                    // but what it really means is that there hasn't been
                    // any commits since the cutoff timestamp.
                    //
                    // In this case we should use the LSN of the most recent commit,
                    // which is implicitly the last LSN in the log.
                    debug!("future({})", lsn);
                    Some(self.get_last_record_lsn())
                }
                LsnForTimestamp::Past(lsn) => {
                    debug!("past({})", lsn);
                    None
                }
                LsnForTimestamp::NoData(lsn) => {
                    debug!("nodata({})", lsn);
                    None
                }
            };
            Ok(time_cutoff)
        } else {
            // Shards other than shard zero cannot do timestamp->lsn lookups, and must instead learn their GC cutoff
            // from shard zero's index.  The index doesn't explicitly tell us the time cutoff, but we may assume that
            // the point up to which shard zero's last_gc_cutoff has advanced will either be the time cutoff, or a
            // space cutoff that we would also have respected ourselves.
            match self
                .remote_client
                .download_foreign_index(ShardNumber(0), cancel)
                .await
            {
                Ok((index_part, index_generation, _index_mtime)) => {
                    tracing::info!(
                        "GC loaded shard zero metadata (gen {index_generation:?}): latest_gc_cutoff_lsn: {}",
                        index_part.metadata.latest_gc_cutoff_lsn()
                    );
                    Ok(Some(index_part.metadata.latest_gc_cutoff_lsn()))
                }
                Err(DownloadError::NotFound) => {
                    // This is unexpected, because during timeline creations shard zero persists to remote
                    // storage before other shards are called, and during timeline deletion non-zeroth shards are
                    // deleted before the zeroth one.  However, it should be harmless: if we somehow end up in this
                    // state, then shard zero should _eventually_ write an index when it GCs.
                    tracing::warn!("GC couldn't find shard zero's index for timeline");
                    Ok(None)
                }
                Err(e) => {
                    // TODO: this function should return a different error type than page reconstruct error
                    Err(PageReconstructError::Other(anyhow::anyhow!(e)))
                }
            }

            // TODO: after reading shard zero's GC cutoff, we should validate its generation with the storage
            // controller.  Otherwise, it is possible that we see the GC cutoff go backwards while shard zero
            // is going through a migration if we read the old location's index and it has GC'd ahead of the
            // new location.  This is legal in principle, but problematic in practice because it might result
            // in a timeline creation succeeding on shard zero ('s new location) but then failing on other shards
            // because they have GC'd past the branch point.
        }
    }

    /// Find the Lsns above which layer files need to be retained on
    /// garbage collection.
    ///
    /// We calculate two cutoffs, one based on time and one based on WAL size.  `pitr`
    /// controls the time cutoff (or ZERO to disable time-based retention), and `space_cutoff` controls
    /// the space-based retention.
    ///
    /// This function doesn't simply to calculate time & space based retention: it treats time-based
    /// retention as authoritative if enabled, and falls back to space-based retention if calculating
    /// the LSN for a time point isn't possible.  Therefore the GcCutoffs::horizon in the response might
    /// be different to the `space_cutoff` input.  Callers should treat the min() of the two cutoffs
    /// in the response as the GC cutoff point for the timeline.
    #[instrument(skip_all, fields(timeline_id=%self.timeline_id))]
    pub(super) async fn find_gc_cutoffs(
        &self,
        now: SystemTime,
        space_cutoff: Lsn,
        pitr: Duration,
        cancel: &CancellationToken,
        ctx: &RequestContext,
    ) -> Result<GcCutoffs, PageReconstructError> {
        let _timer = self
            .metrics
            .find_gc_cutoffs_histo
            .start_timer()
            .record_on_drop();

        pausable_failpoint!("Timeline::find_gc_cutoffs-pausable");

        if cfg!(test) {
            // Unit tests which specify zero PITR interval expect to avoid doing any I/O for timestamp lookup
            if pitr == Duration::ZERO {
                return Ok(GcCutoffs {
                    time: self.get_last_record_lsn(),
                    space: space_cutoff,
                });
            }
        }

        // Calculate a time-based limit on how much to retain:
        // - if PITR interval is set, then this is our cutoff.
        // - if PITR interval is not set, then we do a lookup
        //   based on DEFAULT_PITR_INTERVAL, so that size-based retention does not result in keeping history around permanently on idle databases.
        let time_cutoff = self.find_gc_time_cutoff(now, pitr, cancel, ctx).await?;

        Ok(match (pitr, time_cutoff) {
            (Duration::ZERO, Some(time_cutoff)) => {
                // PITR is not set. Retain the size-based limit, or the default time retention,
                // whichever requires less data.
                GcCutoffs {
                    time: self.get_last_record_lsn(),
                    space: std::cmp::max(time_cutoff, space_cutoff),
                }
            }
            (Duration::ZERO, None) => {
                // PITR is not set, and time lookup failed
                GcCutoffs {
                    time: self.get_last_record_lsn(),
                    space: space_cutoff,
                }
            }
            (_, None) => {
                // PITR interval is set & we didn't look up a timestamp successfully.  Conservatively assume PITR
                // cannot advance beyond what was already GC'd, and respect space-based retention
                GcCutoffs {
                    time: *self.get_applied_gc_cutoff_lsn(),
                    space: space_cutoff,
                }
            }
            (_, Some(time_cutoff)) => {
                // PITR interval is set and we looked up timestamp successfully.  Ignore
                // size based retention and make time cutoff authoritative
                GcCutoffs {
                    time: time_cutoff,
                    space: time_cutoff,
                }
            }
        })
    }

    /// Garbage collect layer files on a timeline that are no longer needed.
    ///
    /// Currently, we don't make any attempt at removing unneeded page versions
    /// within a layer file. We can only remove the whole file if it's fully
    /// obsolete.
    pub(super) async fn gc(&self) -> Result<GcResult, GcError> {
        // this is most likely the background tasks, but it might be the spawned task from
        // immediate_gc
        let _g = tokio::select! {
            guard = self.gc_lock.lock() => guard,
            _ = self.cancel.cancelled() => return Ok(GcResult::default()),
        };
        let timer = self.metrics.garbage_collect_histo.start_timer();

        fail_point!("before-timeline-gc");

        // Is the timeline being deleted?
        if self.is_stopping() {
            return Err(GcError::TimelineCancelled);
        }

        let (space_cutoff, time_cutoff, retain_lsns, max_lsn_with_valid_lease) = {
            let gc_info = self.gc_info.read().unwrap();

            let space_cutoff = min(gc_info.cutoffs.space, self.get_disk_consistent_lsn());
            let time_cutoff = gc_info.cutoffs.time;
            let retain_lsns = gc_info
                .retain_lsns
                .iter()
                .map(|(lsn, _child_id, _is_offloaded)| *lsn)
                .collect();

            // Gets the maximum LSN that holds the valid lease.
            //
            // Caveat: `refresh_gc_info` is in charged of updating the lease map.
            // Here, we do not check for stale leases again.
            let max_lsn_with_valid_lease = gc_info.leases.last_key_value().map(|(lsn, _)| *lsn);

            (
                space_cutoff,
                time_cutoff,
                retain_lsns,
                max_lsn_with_valid_lease,
            )
        };

        let mut new_gc_cutoff = Lsn::min(space_cutoff, time_cutoff);
        let standby_horizon = self.standby_horizon.load();
        // Hold GC for the standby, but as a safety guard do it only within some
        // reasonable lag.
        if standby_horizon != Lsn::INVALID {
            if let Some(standby_lag) = new_gc_cutoff.checked_sub(standby_horizon) {
                const MAX_ALLOWED_STANDBY_LAG: u64 = 10u64 << 30; // 10 GB
                if standby_lag.0 < MAX_ALLOWED_STANDBY_LAG {
                    new_gc_cutoff = Lsn::min(standby_horizon, new_gc_cutoff);
                    trace!("holding off GC for standby apply LSN {}", standby_horizon);
                } else {
                    warn!(
                        "standby is lagging for more than {}MB, not holding gc for it",
                        MAX_ALLOWED_STANDBY_LAG / 1024 / 1024
                    )
                }
            }
        }

        // Reset standby horizon to ignore it if it is not updated till next GC.
        // It is an easy way to unset it when standby disappears without adding
        // more conf options.
        self.standby_horizon.store(Lsn::INVALID);
        self.metrics
            .standby_horizon_gauge
            .set(Lsn::INVALID.0 as i64);

        let res = self
            .gc_timeline(
                space_cutoff,
                time_cutoff,
                retain_lsns,
                max_lsn_with_valid_lease,
                new_gc_cutoff,
            )
            .instrument(
                info_span!("gc_timeline", timeline_id = %self.timeline_id, cutoff = %new_gc_cutoff),
            )
            .await?;

        // only record successes
        timer.stop_and_record();

        Ok(res)
    }

    async fn gc_timeline(
        &self,
        space_cutoff: Lsn,
        time_cutoff: Lsn,
        retain_lsns: Vec<Lsn>,
        max_lsn_with_valid_lease: Option<Lsn>,
        new_gc_cutoff: Lsn,
    ) -> Result<GcResult, GcError> {
        // FIXME: if there is an ongoing detach_from_ancestor, we should just skip gc

        let now = SystemTime::now();
        let mut result: GcResult = GcResult::default();

        // Nothing to GC. Return early.
        let latest_gc_cutoff = *self.get_applied_gc_cutoff_lsn();
        if latest_gc_cutoff >= new_gc_cutoff {
            info!(
                "Nothing to GC: new_gc_cutoff_lsn {new_gc_cutoff}, latest_gc_cutoff_lsn {latest_gc_cutoff}",
            );
            return Ok(result);
        }

        // We need to ensure that no one tries to read page versions or create
        // branches at a point before latest_gc_cutoff_lsn. See branch_timeline()
        // for details. This will block until the old value is no longer in use.
        //
        // The GC cutoff should only ever move forwards.
        let waitlist = {
            let write_guard = self.applied_gc_cutoff_lsn.lock_for_write();
            if *write_guard > new_gc_cutoff {
                return Err(GcError::BadLsn {
                    why: format!(
                        "Cannot move GC cutoff LSN backwards (was {}, new {})",
                        *write_guard, new_gc_cutoff
                    ),
                });
            }

            write_guard.store_and_unlock(new_gc_cutoff)
        };
        waitlist.wait().await;

        info!("GC starting");

        debug!("retain_lsns: {:?}", retain_lsns);

        let mut layers_to_remove = Vec::new();

        // Scan all layers in the timeline (remote or on-disk).
        //
        // Garbage collect the layer if all conditions are satisfied:
        // 1. it is older than cutoff LSN;
        // 2. it is older than PITR interval;
        // 3. it doesn't need to be retained for 'retain_lsns';
        // 4. it does not need to be kept for LSNs holding valid leases.
        // 5. newer on-disk image layers cover the layer's whole key range
        //
        // TODO holding a write lock is too agressive and avoidable
        let mut guard = self.layers.write().await;
        let layers = guard.layer_map()?;
        'outer: for l in layers.iter_historic_layers() {
            result.layers_total += 1;

            // 1. Is it newer than GC horizon cutoff point?
            if l.get_lsn_range().end > space_cutoff {
                info!(
                    "keeping {} because it's newer than space_cutoff {}",
                    l.layer_name(),
                    space_cutoff,
                );
                result.layers_needed_by_cutoff += 1;
                continue 'outer;
            }

            // 2. It is newer than PiTR cutoff point?
            if l.get_lsn_range().end > time_cutoff {
                info!(
                    "keeping {} because it's newer than time_cutoff {}",
                    l.layer_name(),
                    time_cutoff,
                );
                result.layers_needed_by_pitr += 1;
                continue 'outer;
            }

            // 3. Is it needed by a child branch?
            // NOTE With that we would keep data that
            // might be referenced by child branches forever.
            // We can track this in child timeline GC and delete parent layers when
            // they are no longer needed. This might be complicated with long inheritance chains.
            //
            // TODO Vec is not a great choice for `retain_lsns`
            for retain_lsn in &retain_lsns {
                // start_lsn is inclusive
                if &l.get_lsn_range().start <= retain_lsn {
                    info!(
                        "keeping {} because it's still might be referenced by child branch forked at {} is_dropped: xx is_incremental: {}",
                        l.layer_name(),
                        retain_lsn,
                        l.is_incremental(),
                    );
                    result.layers_needed_by_branches += 1;
                    continue 'outer;
                }
            }

            // 4. Is there a valid lease that requires us to keep this layer?
            if let Some(lsn) = &max_lsn_with_valid_lease {
                // keep if layer start <= any of the lease
                if &l.get_lsn_range().start <= lsn {
                    info!(
                        "keeping {} because there is a valid lease preventing GC at {}",
                        l.layer_name(),
                        lsn,
                    );
                    result.layers_needed_by_leases += 1;
                    continue 'outer;
                }
            }

            // 5. Is there a later on-disk layer for this relation?
            //
            // The end-LSN is exclusive, while disk_consistent_lsn is
            // inclusive. For example, if disk_consistent_lsn is 100, it is
            // OK for a delta layer to have end LSN 101, but if the end LSN
            // is 102, then it might not have been fully flushed to disk
            // before crash.
            //
            // For example, imagine that the following layers exist:
            //
            // 1000      - image (A)
            // 1000-2000 - delta (B)
            // 2000      - image (C)
            // 2000-3000 - delta (D)
            // 3000      - image (E)
            //
            // If GC horizon is at 2500, we can remove layers A and B, but
            // we cannot remove C, even though it's older than 2500, because
            // the delta layer 2000-3000 depends on it.
            if !layers
                .image_layer_exists(&l.get_key_range(), &(l.get_lsn_range().end..new_gc_cutoff))
            {
                info!("keeping {} because it is the latest layer", l.layer_name());
                result.layers_not_updated += 1;
                continue 'outer;
            }

            // We didn't find any reason to keep this file, so remove it.
            info!(
                "garbage collecting {} is_dropped: xx is_incremental: {}",
                l.layer_name(),
                l.is_incremental(),
            );
            layers_to_remove.push(l);
        }

        if !layers_to_remove.is_empty() {
            // Persist the new GC cutoff value before we actually remove anything.
            // This unconditionally schedules also an index_part.json update, even though, we will
            // be doing one a bit later with the unlinked gc'd layers.
            let disk_consistent_lsn = self.disk_consistent_lsn.load();
            self.schedule_uploads(disk_consistent_lsn, None)
                .map_err(|e| {
                    if self.cancel.is_cancelled() {
                        GcError::TimelineCancelled
                    } else {
                        GcError::Remote(e)
                    }
                })?;

            let gc_layers = layers_to_remove
                .iter()
                .map(|x| guard.get_from_desc(x))
                .collect::<Vec<Layer>>();

            result.layers_removed = gc_layers.len() as u64;

            self.remote_client.schedule_gc_update(&gc_layers)?;

            guard.open_mut()?.finish_gc_timeline(&gc_layers);

            #[cfg(feature = "testing")]
            {
                result.doomed_layers = gc_layers;
            }
        }

        info!(
            "GC completed removing {} layers, cutoff {}",
            result.layers_removed, new_gc_cutoff
        );

        result.elapsed = now.elapsed().unwrap_or(Duration::ZERO);
        Ok(result)
    }

    /// Reconstruct a value, using the given base image and WAL records in 'data'.
    async fn reconstruct_value(
        &self,
        key: Key,
        request_lsn: Lsn,
        mut data: ValueReconstructState,
    ) -> Result<Bytes, PageReconstructError> {
        // Perform WAL redo if needed
        data.records.reverse();

        // If we have a page image, and no WAL, we're all set
        if data.records.is_empty() {
            if let Some((img_lsn, img)) = &data.img {
                trace!(
                    "found page image for key {} at {}, no WAL redo required, req LSN {}",
                    key, img_lsn, request_lsn,
                );
                Ok(img.clone())
            } else {
                Err(PageReconstructError::from(anyhow!(
                    "base image for {key} at {request_lsn} not found"
                )))
            }
        } else {
            // We need to do WAL redo.
            //
            // If we don't have a base image, then the oldest WAL record better initialize
            // the page
            if data.img.is_none() && !data.records.first().unwrap().1.will_init() {
                Err(PageReconstructError::from(anyhow!(
                    "Base image for {} at {} not found, but got {} WAL records",
                    key,
                    request_lsn,
                    data.records.len()
                )))
            } else {
                if data.img.is_some() {
                    trace!(
                        "found {} WAL records and a base image for {} at {}, performing WAL redo",
                        data.records.len(),
                        key,
                        request_lsn
                    );
                } else {
                    trace!(
                        "found {} WAL records that will init the page for {} at {}, performing WAL redo",
                        data.records.len(),
                        key,
                        request_lsn
                    );
                };
                let res = self
                    .walredo_mgr
                    .as_ref()
                    .context("timeline has no walredo manager")
                    .map_err(PageReconstructError::WalRedo)?
                    .request_redo(key, request_lsn, data.img, data.records, self.pg_version)
                    .await;
                let img = match res {
                    Ok(img) => img,
                    Err(walredo::Error::Cancelled) => return Err(PageReconstructError::Cancelled),
                    Err(walredo::Error::Other(err)) => {
                        critical!("walredo failure during page reconstruction: {err:?}");
                        return Err(PageReconstructError::WalRedo(
                            err.context("reconstruct a page image"),
                        ));
                    }
                };
                Ok(img)
            }
        }
    }

    pub(crate) async fn spawn_download_all_remote_layers(
        self: Arc<Self>,
        request: DownloadRemoteLayersTaskSpawnRequest,
        ctx: &RequestContext,
    ) -> Result<DownloadRemoteLayersTaskInfo, DownloadRemoteLayersTaskInfo> {
        use pageserver_api::models::DownloadRemoteLayersTaskState;

        // this is not really needed anymore; it has tests which really check the return value from
        // http api. it would be better not to maintain this anymore.

        let mut status_guard = self.download_all_remote_layers_task_info.write().unwrap();
        if let Some(st) = &*status_guard {
            match &st.state {
                DownloadRemoteLayersTaskState::Running => {
                    return Err(st.clone());
                }
                DownloadRemoteLayersTaskState::ShutDown
                | DownloadRemoteLayersTaskState::Completed => {
                    *status_guard = None;
                }
            }
        }

        let self_clone = Arc::clone(&self);
        let task_ctx = ctx.detached_child(
            TaskKind::DownloadAllRemoteLayers,
            DownloadBehavior::Download,
        );
        let task_id = task_mgr::spawn(
            task_mgr::BACKGROUND_RUNTIME.handle(),
            task_mgr::TaskKind::DownloadAllRemoteLayers,
            self.tenant_shard_id,
            Some(self.timeline_id),
            "download all remote layers task",
            async move {
                self_clone.download_all_remote_layers(request, &task_ctx).await;
                let mut status_guard = self_clone.download_all_remote_layers_task_info.write().unwrap();
                 match &mut *status_guard {
                    None => {
                        warn!("tasks status is supposed to be Some(), since we are running");
                    }
                    Some(st) => {
                        let exp_task_id = format!("{}", task_mgr::current_task_id().unwrap());
                        if st.task_id != exp_task_id {
                            warn!("task id changed while we were still running, expecting {} but have {}", exp_task_id, st.task_id);
                        } else {
                            st.state = DownloadRemoteLayersTaskState::Completed;
                        }
                    }
                };
                Ok(())
            }
            .instrument(info_span!(parent: None, "download_all_remote_layers", tenant_id = %self.tenant_shard_id.tenant_id, shard_id = %self.tenant_shard_id.shard_slug(), timeline_id = %self.timeline_id))
        );

        let initial_info = DownloadRemoteLayersTaskInfo {
            task_id: format!("{task_id}"),
            state: DownloadRemoteLayersTaskState::Running,
            total_layer_count: 0,
            successful_download_count: 0,
            failed_download_count: 0,
        };
        *status_guard = Some(initial_info.clone());

        Ok(initial_info)
    }

    async fn download_all_remote_layers(
        self: &Arc<Self>,
        request: DownloadRemoteLayersTaskSpawnRequest,
        ctx: &RequestContext,
    ) {
        use pageserver_api::models::DownloadRemoteLayersTaskState;

        let remaining = {
            let guard = self.layers.read().await;
            let Ok(lm) = guard.layer_map() else {
                // technically here we could look into iterating accessible layers, but downloading
                // all layers of a shutdown timeline makes no sense regardless.
                tracing::info!("attempted to download all layers of shutdown timeline");
                return;
            };
            lm.iter_historic_layers()
                .map(|desc| guard.get_from_desc(&desc))
                .collect::<Vec<_>>()
        };
        let total_layer_count = remaining.len();

        macro_rules! lock_status {
            ($st:ident) => {
                let mut st = self.download_all_remote_layers_task_info.write().unwrap();
                let st = st
                    .as_mut()
                    .expect("this function is only called after the task has been spawned");
                assert_eq!(
                    st.task_id,
                    format!(
                        "{}",
                        task_mgr::current_task_id().expect("we run inside a task_mgr task")
                    )
                );
                let $st = st;
            };
        }

        {
            lock_status!(st);
            st.total_layer_count = total_layer_count as u64;
        }

        let mut remaining = remaining.into_iter();
        let mut have_remaining = true;
        let mut js = tokio::task::JoinSet::new();

        let cancel = task_mgr::shutdown_token();

        let limit = request.max_concurrent_downloads;

        loop {
            while js.len() < limit.get() && have_remaining && !cancel.is_cancelled() {
                let Some(next) = remaining.next() else {
                    have_remaining = false;
                    break;
                };

                let span = tracing::info_span!("download", layer = %next);

                let ctx = ctx.attached_child();
                js.spawn(
                    async move {
                        let res = next.download(&ctx).await;
                        (next, res)
                    }
                    .instrument(span),
                );
            }

            while let Some(res) = js.join_next().await {
                match res {
                    Ok((_, Ok(_))) => {
                        lock_status!(st);
                        st.successful_download_count += 1;
                    }
                    Ok((layer, Err(e))) => {
                        tracing::error!(%layer, "download failed: {e:#}");
                        lock_status!(st);
                        st.failed_download_count += 1;
                    }
                    Err(je) if je.is_cancelled() => unreachable!("not used here"),
                    Err(je) if je.is_panic() => {
                        lock_status!(st);
                        st.failed_download_count += 1;
                    }
                    Err(je) => tracing::warn!("unknown joinerror: {je:?}"),
                }
            }

            if js.is_empty() && (!have_remaining || cancel.is_cancelled()) {
                break;
            }
        }

        {
            lock_status!(st);
            st.state = DownloadRemoteLayersTaskState::Completed;
        }
    }

    pub(crate) fn get_download_all_remote_layers_task_info(
        &self,
    ) -> Option<DownloadRemoteLayersTaskInfo> {
        self.download_all_remote_layers_task_info
            .read()
            .unwrap()
            .clone()
    }
}

impl Timeline {
    /// Returns non-remote layers for eviction.
    pub(crate) async fn get_local_layers_for_disk_usage_eviction(&self) -> DiskUsageEvictionInfo {
        let guard = self.layers.read().await;
        let mut max_layer_size: Option<u64> = None;

        let resident_layers = guard
            .likely_resident_layers()
            .map(|layer| {
                let file_size = layer.layer_desc().file_size;
                max_layer_size = max_layer_size.map_or(Some(file_size), |m| Some(m.max(file_size)));

                let last_activity_ts = layer.latest_activity();

                EvictionCandidate {
                    layer: layer.to_owned().into(),
                    last_activity_ts,
                    relative_last_activity: finite_f32::FiniteF32::ZERO,
                    visibility: layer.visibility(),
                }
            })
            .collect();

        DiskUsageEvictionInfo {
            max_layer_size,
            resident_layers,
        }
    }

    pub(crate) fn get_shard_index(&self) -> ShardIndex {
        ShardIndex {
            shard_number: self.tenant_shard_id.shard_number,
            shard_count: self.tenant_shard_id.shard_count,
        }
    }

    /// Persistently blocks gc for `Manual` reason.
    ///
    /// Returns true if no such block existed before, false otherwise.
    pub(crate) async fn block_gc(&self, tenant: &super::Tenant) -> anyhow::Result<bool> {
        use crate::tenant::remote_timeline_client::index::GcBlockingReason;
        assert_eq!(self.tenant_shard_id, tenant.tenant_shard_id);
        tenant.gc_block.insert(self, GcBlockingReason::Manual).await
    }

    /// Persistently unblocks gc for `Manual` reason.
    pub(crate) async fn unblock_gc(&self, tenant: &super::Tenant) -> anyhow::Result<()> {
        use crate::tenant::remote_timeline_client::index::GcBlockingReason;
        assert_eq!(self.tenant_shard_id, tenant.tenant_shard_id);
        tenant.gc_block.remove(self, GcBlockingReason::Manual).await
    }

    #[cfg(test)]
    pub(super) fn force_advance_lsn(self: &Arc<Timeline>, new_lsn: Lsn) {
        self.last_record_lsn.advance(new_lsn);
    }

    #[cfg(test)]
    pub(super) fn force_set_disk_consistent_lsn(&self, new_value: Lsn) {
        self.disk_consistent_lsn.store(new_value);
    }

    /// Force create an image layer and place it into the layer map.
    ///
    /// DO NOT use this function directly. Use [`Tenant::branch_timeline_test_with_layers`]
    /// or [`Tenant::create_test_timeline_with_layers`] to ensure all these layers are
    /// placed into the layer map in one run AND be validated.
    #[cfg(test)]
    pub(super) async fn force_create_image_layer(
        self: &Arc<Timeline>,
        lsn: Lsn,
        mut images: Vec<(Key, Bytes)>,
        check_start_lsn: Option<Lsn>,
        ctx: &RequestContext,
    ) -> anyhow::Result<()> {
        let last_record_lsn = self.get_last_record_lsn();
        assert!(
            lsn <= last_record_lsn,
            "advance last record lsn before inserting a layer, lsn={lsn}, last_record_lsn={last_record_lsn}"
        );
        if let Some(check_start_lsn) = check_start_lsn {
            assert!(lsn >= check_start_lsn);
        }
        images.sort_unstable_by(|(ka, _), (kb, _)| ka.cmp(kb));
        let min_key = *images.first().map(|(k, _)| k).unwrap();
        let end_key = images.last().map(|(k, _)| k).unwrap().next();
        let mut image_layer_writer = ImageLayerWriter::new(
            self.conf,
            self.timeline_id,
            self.tenant_shard_id,
            &(min_key..end_key),
            lsn,
            ctx,
        )
        .await?;
        for (key, img) in images {
            image_layer_writer.put_image(key, img, ctx).await?;
        }
        let (desc, path) = image_layer_writer.finish(ctx).await?;
        let image_layer = Layer::finish_creating(self.conf, self, desc, &path)?;
        info!("force created image layer {}", image_layer.local_path());
        {
            let mut guard = self.layers.write().await;
            guard
                .open_mut()
                .unwrap()
                .force_insert_layer(image_layer.clone());
        }

        // Update remote_timeline_client state to reflect existence of this layer
        self.remote_client
            .schedule_layer_file_upload(image_layer)
            .unwrap();

        Ok(())
    }

    /// Force create a delta layer and place it into the layer map.
    ///
    /// DO NOT use this function directly. Use [`Tenant::branch_timeline_test_with_layers`]
    /// or [`Tenant::create_test_timeline_with_layers`] to ensure all these layers are
    /// placed into the layer map in one run AND be validated.
    #[cfg(test)]
    pub(super) async fn force_create_delta_layer(
        self: &Arc<Timeline>,
        mut deltas: DeltaLayerTestDesc,
        check_start_lsn: Option<Lsn>,
        ctx: &RequestContext,
    ) -> anyhow::Result<()> {
        let last_record_lsn = self.get_last_record_lsn();
        deltas
            .data
            .sort_unstable_by(|(ka, la, _), (kb, lb, _)| (ka, la).cmp(&(kb, lb)));
        assert!(deltas.data.first().unwrap().0 >= deltas.key_range.start);
        assert!(deltas.data.last().unwrap().0 < deltas.key_range.end);
        for (_, lsn, _) in &deltas.data {
            assert!(deltas.lsn_range.start <= *lsn && *lsn < deltas.lsn_range.end);
        }
        assert!(
            deltas.lsn_range.end <= last_record_lsn,
            "advance last record lsn before inserting a layer, end_lsn={}, last_record_lsn={}",
            deltas.lsn_range.end,
            last_record_lsn
        );
        if let Some(check_start_lsn) = check_start_lsn {
            assert!(deltas.lsn_range.start >= check_start_lsn);
        }
        let mut delta_layer_writer = DeltaLayerWriter::new(
            self.conf,
            self.timeline_id,
            self.tenant_shard_id,
            deltas.key_range.start,
            deltas.lsn_range,
            ctx,
        )
        .await?;
        for (key, lsn, val) in deltas.data {
            delta_layer_writer.put_value(key, lsn, val, ctx).await?;
        }
        let (desc, path) = delta_layer_writer.finish(deltas.key_range.end, ctx).await?;
        let delta_layer = Layer::finish_creating(self.conf, self, desc, &path)?;
        info!("force created delta layer {}", delta_layer.local_path());
        {
            let mut guard = self.layers.write().await;
            guard
                .open_mut()
                .unwrap()
                .force_insert_layer(delta_layer.clone());
        }

        // Update remote_timeline_client state to reflect existence of this layer
        self.remote_client
            .schedule_layer_file_upload(delta_layer)
            .unwrap();

        Ok(())
    }

    /// Return all keys at the LSN in the image layers
    #[cfg(test)]
    pub(crate) async fn inspect_image_layers(
        self: &Arc<Timeline>,
        lsn: Lsn,
        ctx: &RequestContext,
        io_concurrency: IoConcurrency,
    ) -> anyhow::Result<Vec<(Key, Bytes)>> {
        let mut all_data = Vec::new();
        let guard = self.layers.read().await;
        for layer in guard.layer_map()?.iter_historic_layers() {
            if !layer.is_delta() && layer.image_layer_lsn() == lsn {
                let layer = guard.get_from_desc(&layer);
                let mut reconstruct_data = ValuesReconstructState::new(io_concurrency.clone());
                layer
                    .get_values_reconstruct_data(
                        KeySpace::single(Key::MIN..Key::MAX),
                        lsn..Lsn(lsn.0 + 1),
                        &mut reconstruct_data,
                        ctx,
                    )
                    .await?;
                for (k, v) in std::mem::take(&mut reconstruct_data.keys) {
                    let v = v.collect_pending_ios().await?;
                    all_data.push((k, v.img.unwrap().1));
                }
            }
        }
        all_data.sort();
        Ok(all_data)
    }

    /// Get all historic layer descriptors in the layer map
    #[cfg(test)]
    pub(crate) async fn inspect_historic_layers(
        self: &Arc<Timeline>,
    ) -> anyhow::Result<Vec<super::storage_layer::PersistentLayerKey>> {
        let mut layers = Vec::new();
        let guard = self.layers.read().await;
        for layer in guard.layer_map()?.iter_historic_layers() {
            layers.push(layer.key());
        }
        Ok(layers)
    }

    #[cfg(test)]
    pub(crate) fn add_extra_test_dense_keyspace(&self, ks: KeySpace) {
        let mut keyspace = self.extra_test_dense_keyspace.load().as_ref().clone();
        keyspace.merge(&ks);
        self.extra_test_dense_keyspace.store(Arc::new(keyspace));
    }
}

/// Tracking writes ingestion does to a particular in-memory layer.
///
/// Cleared upon freezing a layer.
pub(crate) struct TimelineWriterState {
    open_layer: Arc<InMemoryLayer>,
    current_size: u64,
    // Previous Lsn which passed through
    prev_lsn: Option<Lsn>,
    // Largest Lsn which passed through the current writer
    max_lsn: Option<Lsn>,
    // Cached details of the last freeze. Avoids going trough the atomic/lock on every put.
    cached_last_freeze_at: Lsn,
}

impl TimelineWriterState {
    fn new(open_layer: Arc<InMemoryLayer>, current_size: u64, last_freeze_at: Lsn) -> Self {
        Self {
            open_layer,
            current_size,
            prev_lsn: None,
            max_lsn: None,
            cached_last_freeze_at: last_freeze_at,
        }
    }
}

/// Various functions to mutate the timeline.
// TODO Currently, Deref is used to allow easy access to read methods from this trait.
// This is probably considered a bad practice in Rust and should be fixed eventually,
// but will cause large code changes.
pub(crate) struct TimelineWriter<'a> {
    tl: &'a Timeline,
    write_guard: tokio::sync::MutexGuard<'a, Option<TimelineWriterState>>,
}

impl Deref for TimelineWriter<'_> {
    type Target = Timeline;

    fn deref(&self) -> &Self::Target {
        self.tl
    }
}

#[derive(PartialEq)]
enum OpenLayerAction {
    Roll,
    Open,
    None,
}

impl TimelineWriter<'_> {
    async fn handle_open_layer_action(
        &mut self,
        at: Lsn,
        action: OpenLayerAction,
        ctx: &RequestContext,
    ) -> anyhow::Result<&Arc<InMemoryLayer>> {
        match action {
            OpenLayerAction::Roll => {
                let freeze_at = self.write_guard.as_ref().unwrap().max_lsn.unwrap();
                self.roll_layer(freeze_at).await?;
                self.open_layer(at, ctx).await?;
            }
            OpenLayerAction::Open => self.open_layer(at, ctx).await?,
            OpenLayerAction::None => {
                assert!(self.write_guard.is_some());
            }
        }

        Ok(&self.write_guard.as_ref().unwrap().open_layer)
    }

    async fn open_layer(&mut self, at: Lsn, ctx: &RequestContext) -> anyhow::Result<()> {
        let layer = self
            .tl
            .get_layer_for_write(at, &self.write_guard, ctx)
            .await?;
        let initial_size = layer.size().await?;

        let last_freeze_at = self.last_freeze_at.load();
        self.write_guard.replace(TimelineWriterState::new(
            layer,
            initial_size,
            last_freeze_at,
        ));

        Ok(())
    }

    async fn roll_layer(&mut self, freeze_at: Lsn) -> Result<(), FlushLayerError> {
        let current_size = self.write_guard.as_ref().unwrap().current_size;

        // If layer flushes are backpressured due to compaction not keeping up, wait for the flush
        // to propagate the backpressure up into WAL ingestion.
        let l0_count = self
            .tl
            .layers
            .read()
            .await
            .layer_map()?
            .level0_deltas()
            .len();
        let wait_thresholds = [
            self.get_l0_flush_delay_threshold(),
            self.get_l0_flush_stall_threshold(),
        ];
        let wait_threshold = wait_thresholds.into_iter().flatten().min();

        // self.write_guard will be taken by the freezing
        let flush_id = self
            .tl
            .freeze_inmem_layer_at(freeze_at, &mut self.write_guard)
            .await?;

        assert!(self.write_guard.is_none());

        if let Some(wait_threshold) = wait_threshold {
            if l0_count >= wait_threshold {
                debug!(
                    "layer roll waiting for flush due to compaction backpressure at {l0_count} L0 layers"
                );
                self.tl.wait_flush_completion(flush_id).await?;
            }
        }

        if current_size >= self.get_checkpoint_distance() * 2 {
            warn!("Flushed oversized open layer with size {}", current_size)
        }

        Ok(())
    }

    fn get_open_layer_action(&self, lsn: Lsn, new_value_size: u64) -> OpenLayerAction {
        let state = &*self.write_guard;
        let Some(state) = &state else {
            return OpenLayerAction::Open;
        };

        #[cfg(feature = "testing")]
        if state.cached_last_freeze_at < self.tl.last_freeze_at.load() {
            // this check and assertion are not really needed because
            // LayerManager::try_freeze_in_memory_layer will always clear out the
            // TimelineWriterState if something is frozen. however, we can advance last_freeze_at when there
            // is no TimelineWriterState.
            assert!(
                state.open_layer.end_lsn.get().is_some(),
                "our open_layer must be outdated"
            );

            // this would be a memory leak waiting to happen because the in-memory layer always has
            // an index
            panic!("BUG: TimelineWriterState held on to frozen in-memory layer.");
        }

        if state.prev_lsn == Some(lsn) {
            // Rolling mid LSN is not supported by [downstream code].
            // Hence, only roll at LSN boundaries.
            //
            // [downstream code]: https://github.com/neondatabase/neon/pull/7993#discussion_r1633345422
            return OpenLayerAction::None;
        }

        if state.current_size == 0 {
            // Don't roll empty layers
            return OpenLayerAction::None;
        }

        if self.tl.should_roll(
            state.current_size,
            state.current_size + new_value_size,
            self.get_checkpoint_distance(),
            lsn,
            state.cached_last_freeze_at,
            state.open_layer.get_opened_at(),
        ) {
            OpenLayerAction::Roll
        } else {
            OpenLayerAction::None
        }
    }

    /// Put a batch of keys at the specified Lsns.
    pub(crate) async fn put_batch(
        &mut self,
        batch: SerializedValueBatch,
        ctx: &RequestContext,
    ) -> anyhow::Result<()> {
        if !batch.has_data() {
            return Ok(());
        }

        // In debug builds, assert that we don't write any keys that don't belong to this shard.
        // We don't assert this in release builds, since key ownership policies may change over
        // time. Stray keys will be removed during compaction.
        if cfg!(debug_assertions) {
            for metadata in &batch.metadata {
                if let ValueMeta::Serialized(metadata) = metadata {
                    let key = Key::from_compact(metadata.key);
                    assert!(
                        self.shard_identity.is_key_local(&key)
                            || self.shard_identity.is_key_global(&key),
                        "key {key} does not belong on shard {}",
                        self.shard_identity.shard_index()
                    );
                }
            }
        }

        let batch_max_lsn = batch.max_lsn;
        let buf_size: u64 = batch.buffer_size() as u64;

        let action = self.get_open_layer_action(batch_max_lsn, buf_size);
        let layer = self
            .handle_open_layer_action(batch_max_lsn, action, ctx)
            .await?;

        let res = layer.put_batch(batch, ctx).await;

        if res.is_ok() {
            // Update the current size only when the entire write was ok.
            // In case of failures, we may have had partial writes which
            // render the size tracking out of sync. That's ok because
            // the checkpoint distance should be significantly smaller
            // than the S3 single shot upload limit of 5GiB.
            let state = self.write_guard.as_mut().unwrap();

            state.current_size += buf_size;
            state.prev_lsn = Some(batch_max_lsn);
            state.max_lsn = std::cmp::max(state.max_lsn, Some(batch_max_lsn));
        }

        res
    }

    #[cfg(test)]
    /// Test helper, for tests that would like to poke individual values without composing a batch
    pub(crate) async fn put(
        &mut self,
        key: Key,
        lsn: Lsn,
        value: &Value,
        ctx: &RequestContext,
    ) -> anyhow::Result<()> {
        use utils::bin_ser::BeSer;
        if !key.is_valid_key_on_write_path() {
            bail!(
                "the request contains data not supported by pageserver at TimelineWriter::put: {}",
                key
            );
        }
        let val_ser_size = value.serialized_size().unwrap() as usize;
        let batch = SerializedValueBatch::from_values(vec![(
            key.to_compact(),
            lsn,
            val_ser_size,
            value.clone(),
        )]);

        self.put_batch(batch, ctx).await
    }

    pub(crate) async fn delete_batch(
        &mut self,
        batch: &[(Range<Key>, Lsn)],
        ctx: &RequestContext,
    ) -> anyhow::Result<()> {
        if let Some((_, lsn)) = batch.first() {
            let action = self.get_open_layer_action(*lsn, 0);
            let layer = self.handle_open_layer_action(*lsn, action, ctx).await?;
            layer.put_tombstones(batch).await?;
        }

        Ok(())
    }

    /// Track the end of the latest digested WAL record.
    /// Remember the (end of) last valid WAL record remembered in the timeline.
    ///
    /// Call this after you have finished writing all the WAL up to 'lsn'.
    ///
    /// 'lsn' must be aligned. This wakes up any wait_lsn() callers waiting for
    /// the 'lsn' or anything older. The previous last record LSN is stored alongside
    /// the latest and can be read.
    pub(crate) fn finish_write(&self, new_lsn: Lsn) {
        self.tl.finish_write(new_lsn);
    }

    pub(crate) fn update_current_logical_size(&self, delta: i64) {
        self.tl.update_current_logical_size(delta)
    }
}

// We need TimelineWriter to be send in upcoming conversion of
// Timeline::layers to tokio::sync::RwLock.
#[test]
fn is_send() {
    fn _assert_send<T: Send>() {}
    _assert_send::<TimelineWriter<'_>>();
}

#[cfg(test)]
mod tests {
    use std::sync::Arc;

    use pageserver_api::key::Key;
    use pageserver_api::value::Value;
    use tracing::Instrument;
<<<<<<< HEAD
    use utils::{id::TimelineId, lsn::Lsn};

    use crate::{
        context::RequestContextBuilder,
        tenant::{
            harness::{test_img, TenantHarness},
            layer_map::LayerMap,
            storage_layer::{Layer, LayerName, LayerVisibilityHint},
            timeline::{DeltaLayerTestDesc, EvictionError},
            PreviousHeatmap, Timeline,
        },
    };
=======
    use utils::id::TimelineId;
    use utils::lsn::Lsn;
>>>>>>> 40ad42d5

    use super::HeatMapTimeline;
    use crate::tenant::harness::{TenantHarness, test_img};
    use crate::tenant::layer_map::LayerMap;
    use crate::tenant::storage_layer::{Layer, LayerName, LayerVisibilityHint};
    use crate::tenant::timeline::{DeltaLayerTestDesc, EvictionError};
    use crate::tenant::{PreviousHeatmap, Timeline};

    fn assert_heatmaps_have_same_layers(lhs: &HeatMapTimeline, rhs: &HeatMapTimeline) {
        assert_eq!(lhs.layers.len(), rhs.layers.len());
        let lhs_rhs = lhs.layers.iter().zip(rhs.layers.iter());
        for (l, r) in lhs_rhs {
            assert_eq!(l.name, r.name);
            assert_eq!(l.metadata, r.metadata);
        }
    }

    #[tokio::test]
    async fn test_heatmap_generation() {
        let harness = TenantHarness::create("heatmap_generation").await.unwrap();

        let covered_delta = DeltaLayerTestDesc::new_with_inferred_key_range(
            Lsn(0x10)..Lsn(0x20),
            vec![(
                Key::from_hex("620000000033333333444444445500000000").unwrap(),
                Lsn(0x11),
                Value::Image(test_img("foo")),
            )],
        );
        let visible_delta = DeltaLayerTestDesc::new_with_inferred_key_range(
            Lsn(0x10)..Lsn(0x20),
            vec![(
                Key::from_hex("720000000033333333444444445500000000").unwrap(),
                Lsn(0x11),
                Value::Image(test_img("foo")),
            )],
        );
        let l0_delta = DeltaLayerTestDesc::new(
            Lsn(0x20)..Lsn(0x30),
            Key::from_hex("000000000000000000000000000000000000").unwrap()
                ..Key::from_hex("FFFFFFFFFFFFFFFFFFFFFFFFFFFFFFFFFFFF").unwrap(),
            vec![(
                Key::from_hex("720000000033333333444444445500000000").unwrap(),
                Lsn(0x25),
                Value::Image(test_img("foo")),
            )],
        );
        let delta_layers = vec![
            covered_delta.clone(),
            visible_delta.clone(),
            l0_delta.clone(),
        ];

        let image_layer = (
            Lsn(0x40),
            vec![(
                Key::from_hex("620000000033333333444444445500000000").unwrap(),
                test_img("bar"),
            )],
        );
        let image_layers = vec![image_layer];

        let (tenant, ctx) = harness.load().await;
        let timeline = tenant
            .create_test_timeline_with_layers(
                TimelineId::generate(),
                Lsn(0x10),
                14,
                &ctx,
                delta_layers,
                image_layers,
                Lsn(0x100),
            )
            .await
            .unwrap();
        let ctx = &ctx.with_scope_timeline(&timeline);

        // Layer visibility is an input to heatmap generation, so refresh it first
        timeline.update_layer_visibility().await.unwrap();

        let heatmap = timeline
            .generate_heatmap()
            .await
            .expect("Infallible while timeline is not shut down");

        assert_eq!(heatmap.timeline_id, timeline.timeline_id);

        // L0 should come last
        assert_eq!(heatmap.layers.last().unwrap().name, l0_delta.layer_name());

        let mut last_lsn = Lsn::MAX;
        for layer in &heatmap.layers {
            // Covered layer should be omitted
            assert!(layer.name != covered_delta.layer_name());

            let layer_lsn = match &layer.name {
                LayerName::Delta(d) => d.lsn_range.end,
                LayerName::Image(i) => i.lsn,
            };

            // Apart from L0s, newest Layers should come first
            if !LayerMap::is_l0(layer.name.key_range(), layer.name.is_delta()) {
                assert!(layer_lsn <= last_lsn);
                last_lsn = layer_lsn;
            }
        }

        // Evict all the layers and stash the old heatmap in the timeline.
        // This simulates a migration to a cold secondary location.

        let guard = timeline.layers.read().await;
        let mut all_layers = Vec::new();
        let forever = std::time::Duration::from_secs(120);
        for layer in guard.likely_resident_layers() {
            all_layers.push(layer.clone());
            layer.evict_and_wait(forever).await.unwrap();
        }
        drop(guard);

        timeline
            .previous_heatmap
            .store(Some(Arc::new(PreviousHeatmap::Active {
                heatmap: heatmap.clone(),
                read_at: std::time::Instant::now(),
            })));

        // Generate a new heatmap and assert that it contains the same layers as the old one.
        let post_migration_heatmap = timeline.generate_heatmap().await.unwrap();
        assert_heatmaps_have_same_layers(&heatmap, &post_migration_heatmap);

        // Download each layer one by one. Generate the heatmap at each step and check
        // that it's stable.
        for layer in all_layers {
            if layer.visibility() == LayerVisibilityHint::Covered {
                continue;
            }

            eprintln!("Downloading {layer} and re-generating heatmap");

            let ctx = &RequestContextBuilder::extend(&ctx)
                .download_behavior(crate::context::DownloadBehavior::Download)
                .build();

            let _resident = layer
                .download_and_keep_resident(ctx)
                .instrument(tracing::info_span!(
                    parent: None,
                    "download_layer",
                    tenant_id = %timeline.tenant_shard_id.tenant_id,
                    shard_id = %timeline.tenant_shard_id.shard_slug(),
                    timeline_id = %timeline.timeline_id
                ))
                .await
                .unwrap();

            let post_download_heatmap = timeline.generate_heatmap().await.unwrap();
            assert_heatmaps_have_same_layers(&heatmap, &post_download_heatmap);
        }

        // Everything from the post-migration heatmap is now resident.
        // Check that we drop it from memory.
        assert!(matches!(
            timeline.previous_heatmap.load().as_deref(),
            Some(PreviousHeatmap::Obsolete)
        ));
    }

    #[tokio::test]
    async fn test_previous_heatmap_obsoletion() {
        let harness = TenantHarness::create("heatmap_previous_heatmap_obsoletion")
            .await
            .unwrap();

        let l0_delta = DeltaLayerTestDesc::new(
            Lsn(0x20)..Lsn(0x30),
            Key::from_hex("000000000000000000000000000000000000").unwrap()
                ..Key::from_hex("FFFFFFFFFFFFFFFFFFFFFFFFFFFFFFFFFFFF").unwrap(),
            vec![(
                Key::from_hex("720000000033333333444444445500000000").unwrap(),
                Lsn(0x25),
                Value::Image(test_img("foo")),
            )],
        );

        let image_layer = (
            Lsn(0x40),
            vec![(
                Key::from_hex("620000000033333333444444445500000000").unwrap(),
                test_img("bar"),
            )],
        );

        let delta_layers = vec![l0_delta];
        let image_layers = vec![image_layer];

        let (tenant, ctx) = harness.load().await;
        let timeline = tenant
            .create_test_timeline_with_layers(
                TimelineId::generate(),
                Lsn(0x10),
                14,
                &ctx,
                delta_layers,
                image_layers,
                Lsn(0x100),
            )
            .await
            .unwrap();

        // Layer visibility is an input to heatmap generation, so refresh it first
        timeline.update_layer_visibility().await.unwrap();

        let heatmap = timeline
            .generate_heatmap()
            .await
            .expect("Infallible while timeline is not shut down");

        // Both layers should be in the heatmap
        assert!(!heatmap.layers.is_empty());

        // Now simulate a migration.
        timeline
            .previous_heatmap
            .store(Some(Arc::new(PreviousHeatmap::Active {
                heatmap: heatmap.clone(),
                read_at: std::time::Instant::now(),
            })));

        // Evict all the layers in the previous heatmap
        let guard = timeline.layers.read().await;
        let forever = std::time::Duration::from_secs(120);
        for layer in guard.likely_resident_layers() {
            layer.evict_and_wait(forever).await.unwrap();
        }
        drop(guard);

        // Generate a new heatmap and check that the previous heatmap
        // has been marked obsolete.
        let post_eviction_heatmap = timeline
            .generate_heatmap()
            .await
            .expect("Infallible while timeline is not shut down");

        assert!(post_eviction_heatmap.layers.is_empty());
        assert!(matches!(
            timeline.previous_heatmap.load().as_deref(),
            Some(PreviousHeatmap::Obsolete)
        ));
    }

    #[tokio::test]
    async fn two_layer_eviction_attempts_at_the_same_time() {
        let harness = TenantHarness::create("two_layer_eviction_attempts_at_the_same_time")
            .await
            .unwrap();

        let (tenant, ctx) = harness.load().await;
        let timeline = tenant
            .create_test_timeline(TimelineId::generate(), Lsn(0x10), 14, &ctx)
            .await
            .unwrap();

        let layer = find_some_layer(&timeline).await;
        let layer = layer
            .keep_resident()
            .await
            .expect("no download => no downloading errors")
            .drop_eviction_guard();

        let forever = std::time::Duration::from_secs(120);

        let first = layer.evict_and_wait(forever);
        let second = layer.evict_and_wait(forever);

        let (first, second) = tokio::join!(first, second);

        let res = layer.keep_resident().await;
        assert!(res.is_none(), "{res:?}");

        match (first, second) {
            (Ok(()), Ok(())) => {
                // because there are no more timeline locks being taken on eviction path, we can
                // witness all three outcomes here.
            }
            (Ok(()), Err(EvictionError::NotFound)) | (Err(EvictionError::NotFound), Ok(())) => {
                // if one completes before the other, this is fine just as well.
            }
            other => unreachable!("unexpected {:?}", other),
        }
    }

    async fn find_some_layer(timeline: &Timeline) -> Layer {
        let layers = timeline.layers.read().await;
        let desc = layers
            .layer_map()
            .unwrap()
            .iter_historic_layers()
            .next()
            .expect("must find one layer to evict");

        layers.get_from_desc(&desc)
    }
}<|MERGE_RESOLUTION|>--- conflicted
+++ resolved
@@ -6901,24 +6901,10 @@
     use pageserver_api::key::Key;
     use pageserver_api::value::Value;
     use tracing::Instrument;
-<<<<<<< HEAD
-    use utils::{id::TimelineId, lsn::Lsn};
-
-    use crate::{
-        context::RequestContextBuilder,
-        tenant::{
-            harness::{test_img, TenantHarness},
-            layer_map::LayerMap,
-            storage_layer::{Layer, LayerName, LayerVisibilityHint},
-            timeline::{DeltaLayerTestDesc, EvictionError},
-            PreviousHeatmap, Timeline,
-        },
-    };
-=======
     use utils::id::TimelineId;
     use utils::lsn::Lsn;
->>>>>>> 40ad42d5
-
+
+    use crate::context::RequestContextBuilder;
     use super::HeatMapTimeline;
     use crate::tenant::harness::{TenantHarness, test_img};
     use crate::tenant::layer_map::LayerMap;
@@ -7057,7 +7043,7 @@
 
             eprintln!("Downloading {layer} and re-generating heatmap");
 
-            let ctx = &RequestContextBuilder::extend(&ctx)
+            let ctx = &RequestContextBuilder::extend(ctx)
                 .download_behavior(crate::context::DownloadBehavior::Download)
                 .build();
 
