pub mod delete;
mod eviction_task;
pub mod layer_manager;
mod logical_size;
pub mod span;
pub mod uninit;
mod walreceiver;

use anyhow::{anyhow, bail, ensure, Context, Result};
use bytes::Bytes;
use fail::fail_point;
use futures::StreamExt;
use itertools::Itertools;
use pageserver_api::models::{
    DownloadRemoteLayersTaskInfo, DownloadRemoteLayersTaskSpawnRequest,
    DownloadRemoteLayersTaskState, LayerMapInfo, LayerResidenceEventReason, LayerResidenceStatus,
    TimelineState,
};
use remote_storage::GenericRemoteStorage;
use serde_with::serde_as;
use storage_broker::BrokerClientChannel;
use tokio::runtime::Handle;
use tokio::sync::{oneshot, watch, TryAcquireError};
use tokio_util::sync::CancellationToken;
use tracing::*;
use utils::id::TenantTimelineId;

use std::cmp::{max, min, Ordering};
use std::collections::{BinaryHeap, HashMap, HashSet};
use std::fs;
use std::ops::{Deref, Range};
use std::path::{Path, PathBuf};
use std::pin::pin;
use std::sync::atomic::Ordering as AtomicOrdering;
use std::sync::{Arc, Mutex, RwLock, Weak};
use std::time::{Duration, Instant, SystemTime};

use crate::context::{DownloadBehavior, RequestContext};
use crate::tenant::remote_timeline_client::{self, index::LayerFileMetadata};
use crate::tenant::storage_layer::{
    DeltaFileName, DeltaLayerWriter, ImageFileName, ImageLayerWriter, InMemoryLayer,
    LayerAccessStats, LayerFileName, RemoteLayer,
};
use crate::tenant::timeline::logical_size::CurrentLogicalSize;
use crate::tenant::{
    ephemeral_file::is_ephemeral_file,
    layer_map::{LayerMap, SearchResult},
    metadata::{save_metadata, TimelineMetadata},
    par_fsync,
    storage_layer::{PersistentLayer, ValueReconstructResult, ValueReconstructState},
};

use crate::config::PageServerConf;
use crate::keyspace::{KeyPartitioning, KeySpace, KeySpaceRandomAccum};
use crate::metrics::{
    TimelineMetrics, MATERIALIZED_PAGE_CACHE_HIT, MATERIALIZED_PAGE_CACHE_HIT_DIRECT,
    RECONSTRUCT_TIME, UNEXPECTED_ONDEMAND_DOWNLOADS,
};
use crate::pgdatadir_mapping::LsnForTimestamp;
use crate::pgdatadir_mapping::{is_rel_fsm_block_key, is_rel_vm_block_key};
use crate::pgdatadir_mapping::{BlockNumber, CalculateLogicalSizeError};
use crate::tenant::config::{EvictionPolicy, TenantConfOpt};
use pageserver_api::reltag::RelTag;

use postgres_connection::PgConnectionConfig;
use postgres_ffi::to_pg_timestamp;
use utils::{
    completion,
    id::{TenantId, TimelineId},
    lsn::{AtomicLsn, Lsn, RecordLsn},
    seqwait::SeqWait,
    simple_rcu::{Rcu, RcuReadGuard},
};

use crate::page_cache;
use crate::repository::GcResult;
use crate::repository::{Key, Value};
use crate::task_mgr::TaskKind;
use crate::walredo::WalRedoManager;
use crate::METADATA_FILE_NAME;
use crate::ZERO_PAGE;
use crate::{is_temporary, task_mgr};

use self::delete::DeleteTimelineFlow;
pub(super) use self::eviction_task::EvictionTaskTenantState;
use self::eviction_task::EvictionTaskTimelineState;
use self::layer_manager::LayerManager;
use self::logical_size::LogicalSize;
use self::walreceiver::{WalReceiver, WalReceiverConf};

use super::config::TenantConf;
use super::remote_timeline_client::index::IndexPart;
use super::remote_timeline_client::RemoteTimelineClient;
use super::storage_layer::{
    AsLayerDesc, DeltaLayer, ImageLayer, Layer, LayerAccessStatsReset, PersistentLayerDesc,
};

#[derive(Debug, PartialEq, Eq, Clone, Copy)]
pub(super) enum FlushLoopState {
    NotStarted,
    Running {
        #[cfg(test)]
        expect_initdb_optimization: bool,
        #[cfg(test)]
        initdb_optimization_count: usize,
    },
    Exited,
}

/// Wrapper for key range to provide reverse ordering by range length for BinaryHeap
#[derive(Debug, Clone, PartialEq, Eq)]
pub struct Hole {
    key_range: Range<Key>,
    coverage_size: usize,
}

impl Ord for Hole {
    fn cmp(&self, other: &Self) -> Ordering {
        other.coverage_size.cmp(&self.coverage_size) // inverse order
    }
}

impl PartialOrd for Hole {
    fn partial_cmp(&self, other: &Self) -> Option<Ordering> {
        Some(self.cmp(other))
    }
}

/// Temporary function for immutable storage state refactor, ensures we are dropping mutex guard instead of other things.
/// Can be removed after all refactors are done.
fn drop_rlock<T>(rlock: tokio::sync::OwnedRwLockReadGuard<T>) {
    drop(rlock)
}

/// Temporary function for immutable storage state refactor, ensures we are dropping mutex guard instead of other things.
/// Can be removed after all refactors are done.
fn drop_wlock<T>(rlock: tokio::sync::RwLockWriteGuard<'_, T>) {
    drop(rlock)
}
pub struct Timeline {
    conf: &'static PageServerConf,
    tenant_conf: Arc<RwLock<TenantConfOpt>>,

    myself: Weak<Self>,

    pub tenant_id: TenantId,
    pub timeline_id: TimelineId,

    pub pg_version: u32,

    /// The tuple has two elements.
    /// 1. `LayerFileManager` keeps track of the various physical representations of the layer files (inmem, local, remote).
    /// 2. `LayerMap`, the acceleration data structure for `get_reconstruct_data`.
    ///
    /// `LayerMap` maps out the `(PAGE,LSN) / (KEY,LSN)` space, which is composed of `(KeyRange, LsnRange)` rectangles.
    /// We describe these rectangles through the `PersistentLayerDesc` struct.
    ///
    /// When we want to reconstruct a page, we first find the `PersistentLayerDesc`'s that we need for page reconstruction,
    /// using `LayerMap`. Then, we use `LayerFileManager` to get the `PersistentLayer`'s that correspond to the
    /// `PersistentLayerDesc`'s.
    ///
    /// Hence, it's important to keep things coherent. The `LayerFileManager` must always have an entry for all
    /// `PersistentLayerDesc`'s in the `LayerMap`. If it doesn't, `LayerFileManager::get_from_desc` will panic at
    /// runtime, e.g., during page reconstruction.
    ///
    /// In the future, we'll be able to split up the tuple of LayerMap and `LayerFileManager`,
    /// so that e.g. on-demand-download/eviction, and layer spreading, can operate just on `LayerFileManager`.
    pub(crate) layers: Arc<tokio::sync::RwLock<LayerManager>>,

    /// Set of key ranges which should be covered by image layers to
    /// allow GC to remove old layers. This set is created by GC and its cutoff LSN is also stored.
    /// It is used by compaction task when it checks if new image layer should be created.
    /// Newly created image layer doesn't help to remove the delta layer, until the
    /// newly created image layer falls off the PITR horizon. So on next GC cycle,
    /// gc_timeline may still want the new image layer to be created. To avoid redundant
    /// image layers creation we should check if image layer exists but beyond PITR horizon.
    /// This is why we need remember GC cutoff LSN.
    ///
    wanted_image_layers: Mutex<Option<(Lsn, KeySpace)>>,

    last_freeze_at: AtomicLsn,
    // Atomic would be more appropriate here.
    last_freeze_ts: RwLock<Instant>,

    // WAL redo manager
    walredo_mgr: Arc<dyn WalRedoManager + Sync + Send>,

    /// Remote storage client.
    /// See [`remote_timeline_client`](super::remote_timeline_client) module comment for details.
    pub remote_client: Option<Arc<RemoteTimelineClient>>,

    // What page versions do we hold in the repository? If we get a
    // request > last_record_lsn, we need to wait until we receive all
    // the WAL up to the request. The SeqWait provides functions for
    // that. TODO: If we get a request for an old LSN, such that the
    // versions have already been garbage collected away, we should
    // throw an error, but we don't track that currently.
    //
    // last_record_lsn.load().last points to the end of last processed WAL record.
    //
    // We also remember the starting point of the previous record in
    // 'last_record_lsn.load().prev'. It's used to set the xl_prev pointer of the
    // first WAL record when the node is started up. But here, we just
    // keep track of it.
    last_record_lsn: SeqWait<RecordLsn, Lsn>,

    // All WAL records have been processed and stored durably on files on
    // local disk, up to this LSN. On crash and restart, we need to re-process
    // the WAL starting from this point.
    //
    // Some later WAL records might have been processed and also flushed to disk
    // already, so don't be surprised to see some, but there's no guarantee on
    // them yet.
    disk_consistent_lsn: AtomicLsn,

    // Parent timeline that this timeline was branched from, and the LSN
    // of the branch point.
    ancestor_timeline: Option<Arc<Timeline>>,
    ancestor_lsn: Lsn,

    pub(super) metrics: TimelineMetrics,

    /// Ensures layers aren't frozen by checkpointer between
    /// [`Timeline::get_layer_for_write`] and layer reads.
    /// Locked automatically by [`TimelineWriter`] and checkpointer.
    /// Must always be acquired before the layer map/individual layer lock
    /// to avoid deadlock.
    write_lock: tokio::sync::Mutex<()>,

    /// Used to avoid multiple `flush_loop` tasks running
    pub(super) flush_loop_state: Mutex<FlushLoopState>,

    /// layer_flush_start_tx can be used to wake up the layer-flushing task.
    /// The value is a counter, incremented every time a new flush cycle is requested.
    /// The flush cycle counter is sent back on the layer_flush_done channel when
    /// the flush finishes. You can use that to wait for the flush to finish.
    layer_flush_start_tx: tokio::sync::watch::Sender<u64>,
    /// to be notified when layer flushing has finished, subscribe to the layer_flush_done channel
    layer_flush_done_tx: tokio::sync::watch::Sender<(u64, anyhow::Result<()>)>,

    /// Layer removal lock.
    /// A lock to ensure that no layer of the timeline is removed concurrently by other tasks.
    /// This lock is acquired in [`Timeline::gc`] and [`Timeline::compact`].
    /// This is an `Arc<Mutex>` lock because we need an owned
    /// lock guard in functions that will be spawned to tokio I/O pool (which requires `'static`).
    /// Note that [`DeleteTimelineFlow`] uses `delete_progress` field.
    pub(super) layer_removal_cs: Arc<tokio::sync::Mutex<()>>,

    // Needed to ensure that we can't create a branch at a point that was already garbage collected
    pub latest_gc_cutoff_lsn: Rcu<Lsn>,

    // List of child timelines and their branch points. This is needed to avoid
    // garbage collecting data that is still needed by the child timelines.
    pub gc_info: std::sync::RwLock<GcInfo>,

    // It may change across major versions so for simplicity
    // keep it after running initdb for a timeline.
    // It is needed in checks when we want to error on some operations
    // when they are requested for pre-initdb lsn.
    // It can be unified with latest_gc_cutoff_lsn under some "first_valid_lsn",
    // though let's keep them both for better error visibility.
    pub initdb_lsn: Lsn,

    /// When did we last calculate the partitioning?
    partitioning: Mutex<(KeyPartitioning, Lsn)>,

    /// Configuration: how often should the partitioning be recalculated.
    repartition_threshold: u64,

    /// Current logical size of the "datadir", at the last LSN.
    current_logical_size: LogicalSize,

    /// Information about the last processed message by the WAL receiver,
    /// or None if WAL receiver has not received anything for this timeline
    /// yet.
    pub last_received_wal: Mutex<Option<WalReceiverInfo>>,
    pub walreceiver: Mutex<Option<WalReceiver>>,

    /// Relation size cache
    pub rel_size_cache: RwLock<HashMap<RelTag, (Lsn, BlockNumber)>>,

    download_all_remote_layers_task_info: RwLock<Option<DownloadRemoteLayersTaskInfo>>,

    state: watch::Sender<TimelineState>,

    /// Prevent two tasks from deleting the timeline at the same time. If held, the
    /// timeline is being deleted. If 'true', the timeline has already been deleted.
    pub delete_progress: Arc<tokio::sync::Mutex<DeleteTimelineFlow>>,

    eviction_task_timeline_state: tokio::sync::Mutex<EvictionTaskTimelineState>,

    /// Barrier to wait before doing initial logical size calculation. Used only during startup.
    initial_logical_size_can_start: Option<completion::Barrier>,

    /// Completion shared between all timelines loaded during startup; used to delay heavier
    /// background tasks until some logical sizes have been calculated.
    initial_logical_size_attempt: Mutex<Option<completion::Completion>>,

    /// Load or creation time information about the disk_consistent_lsn and when the loading
    /// happened. Used for consumption metrics.
    pub(crate) loaded_at: (Lsn, SystemTime),
}

pub struct WalReceiverInfo {
    pub wal_source_connconf: PgConnectionConfig,
    pub last_received_msg_lsn: Lsn,
    pub last_received_msg_ts: u128,
}

///
/// Information about how much history needs to be retained, needed by
/// Garbage Collection.
///
pub struct GcInfo {
    /// Specific LSNs that are needed.
    ///
    /// Currently, this includes all points where child branches have
    /// been forked off from. In the future, could also include
    /// explicit user-defined snapshot points.
    pub retain_lsns: Vec<Lsn>,

    /// In addition to 'retain_lsns', keep everything newer than this
    /// point.
    ///
    /// This is calculated by subtracting 'gc_horizon' setting from
    /// last-record LSN
    ///
    /// FIXME: is this inclusive or exclusive?
    pub horizon_cutoff: Lsn,

    /// In addition to 'retain_lsns' and 'horizon_cutoff', keep everything newer than this
    /// point.
    ///
    /// This is calculated by finding a number such that a record is needed for PITR
    /// if only if its LSN is larger than 'pitr_cutoff'.
    pub pitr_cutoff: Lsn,
}

/// An error happened in a get() operation.
#[derive(thiserror::Error)]
pub enum PageReconstructError {
    #[error(transparent)]
    Other(#[from] anyhow::Error),

    /// The operation would require downloading a layer that is missing locally.
    NeedsDownload(TenantTimelineId, LayerFileName),

    /// The operation was cancelled
    Cancelled,

    /// The ancestor of this is being stopped
    AncestorStopping(TimelineId),

    /// An error happened replaying WAL records
    #[error(transparent)]
    WalRedo(#[from] crate::walredo::WalRedoError),
}

impl std::fmt::Debug for PageReconstructError {
    fn fmt(&self, f: &mut std::fmt::Formatter<'_>) -> Result<(), std::fmt::Error> {
        match self {
            Self::Other(err) => err.fmt(f),
            Self::NeedsDownload(tenant_timeline_id, layer_file_name) => {
                write!(
                    f,
                    "layer {}/{} needs download",
                    tenant_timeline_id,
                    layer_file_name.file_name()
                )
            }
            Self::Cancelled => write!(f, "cancelled"),
            Self::AncestorStopping(timeline_id) => {
                write!(f, "ancestor timeline {timeline_id} is being stopped")
            }
            Self::WalRedo(err) => err.fmt(f),
        }
    }
}

impl std::fmt::Display for PageReconstructError {
    fn fmt(&self, f: &mut std::fmt::Formatter<'_>) -> Result<(), std::fmt::Error> {
        match self {
            Self::Other(err) => err.fmt(f),
            Self::NeedsDownload(tenant_timeline_id, layer_file_name) => {
                write!(
                    f,
                    "layer {}/{} needs download",
                    tenant_timeline_id,
                    layer_file_name.file_name()
                )
            }
            Self::Cancelled => write!(f, "cancelled"),
            Self::AncestorStopping(timeline_id) => {
                write!(f, "ancestor timeline {timeline_id} is being stopped")
            }
            Self::WalRedo(err) => err.fmt(f),
        }
    }
}

#[derive(Clone, Copy)]
pub enum LogicalSizeCalculationCause {
    Initial,
    ConsumptionMetricsSyntheticSize,
    EvictionTaskImitation,
    TenantSizeHandler,
}

/// Public interface functions
impl Timeline {
    /// Get the LSN where this branch was created
    pub fn get_ancestor_lsn(&self) -> Lsn {
        self.ancestor_lsn
    }

    /// Get the ancestor's timeline id
    pub fn get_ancestor_timeline_id(&self) -> Option<TimelineId> {
        self.ancestor_timeline
            .as_ref()
            .map(|ancestor| ancestor.timeline_id)
    }

    /// Lock and get timeline's GC cuttof
    pub fn get_latest_gc_cutoff_lsn(&self) -> RcuReadGuard<Lsn> {
        self.latest_gc_cutoff_lsn.read()
    }

    /// Look up given page version.
    ///
    /// If a remote layer file is needed, it is downloaded as part of this
    /// call.
    ///
    /// NOTE: It is considered an error to 'get' a key that doesn't exist. The
    /// abstraction above this needs to store suitable metadata to track what
    /// data exists with what keys, in separate metadata entries. If a
    /// non-existent key is requested, we may incorrectly return a value from
    /// an ancestor branch, for example, or waste a lot of cycles chasing the
    /// non-existing key.
    ///
    pub async fn get(
        &self,
        key: Key,
        lsn: Lsn,
        ctx: &RequestContext,
    ) -> Result<Bytes, PageReconstructError> {
        if !lsn.is_valid() {
            return Err(PageReconstructError::Other(anyhow::anyhow!("Invalid LSN")));
        }

        // XXX: structured stats collection for layer eviction here.
        trace!(
            "get page request for {}@{} from task kind {:?}",
            key,
            lsn,
            ctx.task_kind()
        );

        // Check the page cache. We will get back the most recent page with lsn <= `lsn`.
        // The cached image can be returned directly if there is no WAL between the cached image
        // and requested LSN. The cached image can also be used to reduce the amount of WAL needed
        // for redo.
        let cached_page_img = match self.lookup_cached_page(&key, lsn) {
            Some((cached_lsn, cached_img)) => {
                match cached_lsn.cmp(&lsn) {
                    Ordering::Less => {} // there might be WAL between cached_lsn and lsn, we need to check
                    Ordering::Equal => {
                        MATERIALIZED_PAGE_CACHE_HIT_DIRECT.inc();
                        return Ok(cached_img); // exact LSN match, return the image
                    }
                    Ordering::Greater => {
                        unreachable!("the returned lsn should never be after the requested lsn")
                    }
                }
                Some((cached_lsn, cached_img))
            }
            None => None,
        };

        let mut reconstruct_state = ValueReconstructState {
            records: Vec::new(),
            img: cached_page_img,
        };

        let timer = crate::metrics::GET_RECONSTRUCT_DATA_TIME.start_timer();
        self.get_reconstruct_data(key, lsn, &mut reconstruct_state, ctx)
            .await?;
        timer.stop_and_record();

        RECONSTRUCT_TIME
            .observe_closure_duration(|| self.reconstruct_value(key, lsn, reconstruct_state))
    }

    /// Get last or prev record separately. Same as get_last_record_rlsn().last/prev.
    pub fn get_last_record_lsn(&self) -> Lsn {
        self.last_record_lsn.load().last
    }

    pub fn get_prev_record_lsn(&self) -> Lsn {
        self.last_record_lsn.load().prev
    }

    /// Atomically get both last and prev.
    pub fn get_last_record_rlsn(&self) -> RecordLsn {
        self.last_record_lsn.load()
    }

    pub fn get_disk_consistent_lsn(&self) -> Lsn {
        self.disk_consistent_lsn.load()
    }

    pub fn get_remote_consistent_lsn(&self) -> Option<Lsn> {
        if let Some(remote_client) = &self.remote_client {
            remote_client.last_uploaded_consistent_lsn()
        } else {
            None
        }
    }

    /// The sum of the file size of all historic layers in the layer map.
    /// This method makes no distinction between local and remote layers.
    /// Hence, the result **does not represent local filesystem usage**.
    pub async fn layer_size_sum(&self) -> u64 {
        let guard = self.layers.read().await;
        let layer_map = guard.layer_map();
        let mut size = 0;
        for l in layer_map.iter_historic_layers() {
            size += l.file_size();
        }
        size
    }

    pub fn resident_physical_size(&self) -> u64 {
        self.metrics.resident_physical_size_gauge.get()
    }

    ///
    /// Wait until WAL has been received and processed up to this LSN.
    ///
    /// You should call this before any of the other get_* or list_* functions. Calling
    /// those functions with an LSN that has been processed yet is an error.
    ///
    pub async fn wait_lsn(
        &self,
        lsn: Lsn,
        _ctx: &RequestContext, /* Prepare for use by cancellation */
    ) -> anyhow::Result<()> {
        anyhow::ensure!(self.is_active(), "Cannot wait for Lsn on inactive timeline");

        // This should never be called from the WAL receiver, because that could lead
        // to a deadlock.
        anyhow::ensure!(
            task_mgr::current_task_kind() != Some(TaskKind::WalReceiverManager),
            "wait_lsn cannot be called in WAL receiver"
        );
        anyhow::ensure!(
            task_mgr::current_task_kind() != Some(TaskKind::WalReceiverConnectionHandler),
            "wait_lsn cannot be called in WAL receiver"
        );
        anyhow::ensure!(
            task_mgr::current_task_kind() != Some(TaskKind::WalReceiverConnectionPoller),
            "wait_lsn cannot be called in WAL receiver"
        );

        let _timer = crate::metrics::WAIT_LSN_TIME.start_timer();

        match self
            .last_record_lsn
            .wait_for_timeout(lsn, self.conf.wait_lsn_timeout)
            .await
        {
            Ok(()) => Ok(()),
            Err(e) => {
                // don't count the time spent waiting for lock below, and also in walreceiver.status(), towards the wait_lsn_time_histo
                drop(_timer);
                let walreceiver_status = {
                    match &*self.walreceiver.lock().unwrap() {
                        None => "stopping or stopped".to_string(),
                        Some(walreceiver) => match walreceiver.status() {
                            Some(status) => status.to_human_readable_string(),
                            None => "Not active".to_string(),
                        },
                    }
                };
                Err(anyhow::Error::new(e).context({
                    format!(
                        "Timed out while waiting for WAL record at LSN {} to arrive, last_record_lsn {} disk consistent LSN={}, WalReceiver status: {}",
                        lsn,
                        self.get_last_record_lsn(),
                        self.get_disk_consistent_lsn(),
                        walreceiver_status,
                    )
                }))
            }
        }
    }

    /// Check that it is valid to request operations with that lsn.
    pub fn check_lsn_is_in_scope(
        &self,
        lsn: Lsn,
        latest_gc_cutoff_lsn: &RcuReadGuard<Lsn>,
    ) -> anyhow::Result<()> {
        ensure!(
            lsn >= **latest_gc_cutoff_lsn,
            "LSN {} is earlier than latest GC horizon {} (we might've already garbage collected needed data)",
            lsn,
            **latest_gc_cutoff_lsn,
        );
        Ok(())
    }

    /// Flush to disk all data that was written with the put_* functions
    #[instrument(skip(self), fields(tenant_id=%self.tenant_id, timeline_id=%self.timeline_id))]
    pub async fn freeze_and_flush(&self) -> anyhow::Result<()> {
        self.freeze_inmem_layer(false).await;
        self.flush_frozen_layers_and_wait().await
    }

    /// Outermost timeline compaction operation; downloads needed layers.
    pub async fn compact(
        self: &Arc<Self>,
        cancel: &CancellationToken,
        ctx: &RequestContext,
    ) -> anyhow::Result<()> {
        const ROUNDS: usize = 2;

        static CONCURRENT_COMPACTIONS: once_cell::sync::Lazy<tokio::sync::Semaphore> =
            once_cell::sync::Lazy::new(|| {
                let total_threads = *task_mgr::BACKGROUND_RUNTIME_WORKER_THREADS;
                let permits = usize::max(
                    1,
                    // while a lot of the work is done on spawn_blocking, we still do
                    // repartitioning in the async context. this should give leave us some workers
                    // unblocked to be blocked on other work, hopefully easing any outside visible
                    // effects of restarts.
                    //
                    // 6/8 is a guess; previously we ran with unlimited 8 and more from
                    // spawn_blocking.
                    (total_threads * 3).checked_div(4).unwrap_or(0),
                );
                assert_ne!(permits, 0, "we will not be adding in permits later");
                assert!(
                    permits < total_threads,
                    "need threads avail for shorter work"
                );
                tokio::sync::Semaphore::new(permits)
            });

        // this wait probably never needs any "long time spent" logging, because we already nag if
        // compaction task goes over it's period (20s) which is quite often in production.
        let _permit = tokio::select! {
            permit = CONCURRENT_COMPACTIONS.acquire() => {
                permit
            },
            _ = cancel.cancelled() => {
                return Ok(());
            }
        };

        let last_record_lsn = self.get_last_record_lsn();

        // Last record Lsn could be zero in case the timeline was just created
        if !last_record_lsn.is_valid() {
            warn!("Skipping compaction for potentially just initialized timeline, it has invalid last record lsn: {last_record_lsn}");
            return Ok(());
        }

        // retry two times to allow first round to find layers which need to be downloaded, then
        // download them, then retry compaction
        for round in 0..ROUNDS {
            // should we error out with the most specific error?
            let last_round = round == ROUNDS - 1;

            let res = self.compact_inner(ctx).await;

            // If `create_image_layers' or `compact_level0` scheduled any
            // uploads or deletions, but didn't update the index file yet,
            // do it now.
            //
            // This isn't necessary for correctness, the remote state is
            // consistent without the uploads and deletions, and we would
            // update the index file on next flush iteration too. But it
            // could take a while until that happens.
            //
            // Additionally, only do this once before we return from this function.
            if last_round || res.is_ok() {
                if let Some(remote_client) = &self.remote_client {
                    remote_client.schedule_index_upload_for_file_changes()?;
                }
            }

            let rls = match res {
                Ok(()) => return Ok(()),
                Err(CompactionError::DownloadRequired(rls)) if !last_round => {
                    // this can be done at most one time before exiting, waiting
                    rls
                }
                Err(CompactionError::DownloadRequired(rls)) => {
                    anyhow::bail!("Compaction requires downloading multiple times (last was {} layers), possibly battling against eviction", rls.len())
                }
                Err(CompactionError::ShuttingDown) => {
                    return Ok(());
                }
                Err(CompactionError::Other(e)) => {
                    return Err(e);
                }
            };

            // this path can be visited in the second round of retrying, if first one found that we
            // must first download some remote layers
            let total = rls.len();

            let mut downloads = rls
                .into_iter()
                .map(|rl| self.download_remote_layer(rl))
                .collect::<futures::stream::FuturesUnordered<_>>();

            let mut failed = 0;

            loop {
                tokio::select! {
                    _ = cancel.cancelled() => anyhow::bail!("Cancelled while downloading remote layers"),
                    res = downloads.next() => {
                        match res {
                            Some(Ok(())) => {},
                            Some(Err(e)) => {
                                warn!("Downloading remote layer for compaction failed: {e:#}");
                                failed += 1;
                            }
                            None => break,
                        }
                    }
                }
            }

            if failed != 0 {
                anyhow::bail!("{failed} out of {total} layers failed to download, retrying later");
            }

            // if everything downloaded fine, lets try again
        }

        unreachable!("retry loop exits")
    }

    /// Compaction which might need to be retried after downloading remote layers.
    async fn compact_inner(self: &Arc<Self>, ctx: &RequestContext) -> Result<(), CompactionError> {
        //
        // High level strategy for compaction / image creation:
        //
        // 1. First, calculate the desired "partitioning" of the
        // currently in-use key space. The goal is to partition the
        // key space into roughly fixed-size chunks, but also take into
        // account any existing image layers, and try to align the
        // chunk boundaries with the existing image layers to avoid
        // too much churn. Also try to align chunk boundaries with
        // relation boundaries.  In principle, we don't know about
        // relation boundaries here, we just deal with key-value
        // pairs, and the code in pgdatadir_mapping.rs knows how to
        // map relations into key-value pairs. But in practice we know
        // that 'field6' is the block number, and the fields 1-5
        // identify a relation. This is just an optimization,
        // though.
        //
        // 2. Once we know the partitioning, for each partition,
        // decide if it's time to create a new image layer. The
        // criteria is: there has been too much "churn" since the last
        // image layer? The "churn" is fuzzy concept, it's a
        // combination of too many delta files, or too much WAL in
        // total in the delta file. Or perhaps: if creating an image
        // file would allow to delete some older files.
        //
        // 3. After that, we compact all level0 delta files if there
        // are too many of them.  While compacting, we also garbage
        // collect any page versions that are no longer needed because
        // of the new image layers we created in step 2.
        //
        // TODO: This high level strategy hasn't been implemented yet.
        // Below are functions compact_level0() and create_image_layers()
        // but they are a bit ad hoc and don't quite work like it's explained
        // above. Rewrite it.
        let layer_removal_cs = Arc::new(self.layer_removal_cs.clone().lock_owned().await);
        // Is the timeline being deleted?
        if self.is_stopping() {
            trace!("Dropping out of compaction on timeline shutdown");
            return Err(CompactionError::ShuttingDown);
        }

        let target_file_size = self.get_checkpoint_distance();

        // Define partitioning schema if needed

        match self
            .repartition(
                self.get_last_record_lsn(),
                self.get_compaction_target_size(),
                ctx,
            )
            .await
        {
            Ok((partitioning, lsn)) => {
                // 2. Create new image layers for partitions that have been modified
                // "enough".
                let layer_paths_to_upload = self
                    .create_image_layers(&partitioning, lsn, false, ctx)
                    .await
                    .map_err(anyhow::Error::from)?;
                if let Some(remote_client) = &self.remote_client {
                    for (path, layer_metadata) in layer_paths_to_upload {
                        remote_client.schedule_layer_file_upload(&path, &layer_metadata)?;
                    }
                }

                // 3. Compact
                let timer = self.metrics.compact_time_histo.start_timer();
                self.compact_level0(layer_removal_cs.clone(), target_file_size, ctx)
                    .await?;
                timer.stop_and_record();
            }
            Err(err) => {
                // no partitioning? This is normal, if the timeline was just created
                // as an empty timeline. Also in unit tests, when we use the timeline
                // as a simple key-value store, ignoring the datadir layout. Log the
                // error but continue.
                error!("could not compact, repartitioning keyspace failed: {err:?}");
            }
        };

        Ok(())
    }

    /// Mutate the timeline with a [`TimelineWriter`].
    pub async fn writer(&self) -> TimelineWriter<'_> {
        TimelineWriter {
            tl: self,
            _write_guard: self.write_lock.lock().await,
        }
    }

    /// Retrieve current logical size of the timeline.
    ///
    /// The size could be lagging behind the actual number, in case
    /// the initial size calculation has not been run (gets triggered on the first size access).
    ///
    /// return size and boolean flag that shows if the size is exact
    pub fn get_current_logical_size(
        self: &Arc<Self>,
        ctx: &RequestContext,
    ) -> anyhow::Result<(u64, bool)> {
        let current_size = self.current_logical_size.current_size()?;
        debug!("Current size: {current_size:?}");

        let mut is_exact = true;
        let size = current_size.size();
        if let (CurrentLogicalSize::Approximate(_), Some(initial_part_end)) =
            (current_size, self.current_logical_size.initial_part_end)
        {
            is_exact = false;
            self.try_spawn_size_init_task(initial_part_end, ctx);
        }

        Ok((size, is_exact))
    }

    /// Check if more than 'checkpoint_distance' of WAL has been accumulated in
    /// the in-memory layer, and initiate flushing it if so.
    ///
    /// Also flush after a period of time without new data -- it helps
    /// safekeepers to regard pageserver as caught up and suspend activity.
    pub async fn check_checkpoint_distance(self: &Arc<Timeline>) -> anyhow::Result<()> {
        let last_lsn = self.get_last_record_lsn();
        let open_layer_size = {
            let guard = self.layers.read().await;
            let layers = guard.layer_map();
            let Some(open_layer) = layers.open_layer.as_ref() else {
                return Ok(());
            };
            open_layer.size()?
        };
        let last_freeze_at = self.last_freeze_at.load();
        let last_freeze_ts = *(self.last_freeze_ts.read().unwrap());
        let distance = last_lsn.widening_sub(last_freeze_at);
        // Checkpointing the open layer can be triggered by layer size or LSN range.
        // S3 has a 5 GB limit on the size of one upload (without multi-part upload), and
        // we want to stay below that with a big margin.  The LSN distance determines how
        // much WAL the safekeepers need to store.
        if distance >= self.get_checkpoint_distance().into()
            || open_layer_size > self.get_checkpoint_distance()
            || (distance > 0 && last_freeze_ts.elapsed() >= self.get_checkpoint_timeout())
        {
            info!(
                "check_checkpoint_distance {}, layer size {}, elapsed since last flush {:?}",
                distance,
                open_layer_size,
                last_freeze_ts.elapsed()
            );

            self.freeze_inmem_layer(true).await;
            self.last_freeze_at.store(last_lsn);
            *(self.last_freeze_ts.write().unwrap()) = Instant::now();

            // Wake up the layer flusher
            self.flush_frozen_layers();
        }
        Ok(())
    }

    pub fn activate(
        self: &Arc<Self>,
        broker_client: BrokerClientChannel,
        background_jobs_can_start: Option<&completion::Barrier>,
        ctx: &RequestContext,
    ) {
        self.launch_wal_receiver(ctx, broker_client);
        self.set_state(TimelineState::Active);
        self.launch_eviction_task(background_jobs_can_start);
    }

    pub fn set_state(&self, new_state: TimelineState) {
        match (self.current_state(), new_state) {
            (equal_state_1, equal_state_2) if equal_state_1 == equal_state_2 => {
                warn!("Ignoring new state, equal to the existing one: {equal_state_2:?}");
            }
            (st, TimelineState::Loading) => {
                error!("ignoring transition from {st:?} into Loading state");
            }
            (TimelineState::Broken { .. }, new_state) => {
                error!("Ignoring state update {new_state:?} for broken timeline");
            }
            (TimelineState::Stopping, TimelineState::Active) => {
                error!("Not activating a Stopping timeline");
            }
            (_, new_state) => {
                if matches!(
                    new_state,
                    TimelineState::Stopping | TimelineState::Broken { .. }
                ) {
                    // drop the completion guard, if any; it might be holding off the completion
                    // forever needlessly
                    self.initial_logical_size_attempt
                        .lock()
                        .unwrap_or_else(|e| e.into_inner())
                        .take();
                }
                self.state.send_replace(new_state);
            }
        }
    }

    pub fn set_broken(&self, reason: String) {
        let backtrace_str: String = format!("{}", std::backtrace::Backtrace::force_capture());
        let broken_state = TimelineState::Broken {
            reason,
            backtrace: backtrace_str,
        };
        self.set_state(broken_state)
    }

    pub fn current_state(&self) -> TimelineState {
        self.state.borrow().clone()
    }

    pub fn is_broken(&self) -> bool {
        matches!(&*self.state.borrow(), TimelineState::Broken { .. })
    }

    pub fn is_active(&self) -> bool {
        self.current_state() == TimelineState::Active
    }

    pub fn is_stopping(&self) -> bool {
        self.current_state() == TimelineState::Stopping
    }

    pub fn subscribe_for_state_updates(&self) -> watch::Receiver<TimelineState> {
        self.state.subscribe()
    }

    pub async fn wait_to_become_active(
        &self,
        _ctx: &RequestContext, // Prepare for use by cancellation
    ) -> Result<(), TimelineState> {
        let mut receiver = self.state.subscribe();
        loop {
            let current_state = receiver.borrow().clone();
            match current_state {
                TimelineState::Loading => {
                    receiver
                        .changed()
                        .await
                        .expect("holding a reference to self");
                }
                TimelineState::Active { .. } => {
                    return Ok(());
                }
                TimelineState::Broken { .. } | TimelineState::Stopping => {
                    // There's no chance the timeline can transition back into ::Active
                    return Err(current_state);
                }
            }
        }
    }

    pub async fn layer_map_info(&self, reset: LayerAccessStatsReset) -> LayerMapInfo {
        let guard = self.layers.read().await;
        let layer_map = guard.layer_map();
        let mut in_memory_layers = Vec::with_capacity(layer_map.frozen_layers.len() + 1);
        if let Some(open_layer) = &layer_map.open_layer {
            in_memory_layers.push(open_layer.info());
        }
        for frozen_layer in &layer_map.frozen_layers {
            in_memory_layers.push(frozen_layer.info());
        }

        let mut historic_layers = Vec::new();
        for historic_layer in layer_map.iter_historic_layers() {
            let historic_layer = guard.get_from_desc(&historic_layer);
            historic_layers.push(historic_layer.info(reset));
        }

        LayerMapInfo {
            in_memory_layers,
            historic_layers,
        }
    }

    #[instrument(skip_all, fields(tenant_id = %self.tenant_id, timeline_id = %self.timeline_id))]
    pub async fn download_layer(&self, layer_file_name: &str) -> anyhow::Result<Option<bool>> {
        let Some(layer) = self.find_layer(layer_file_name).await else {
            return Ok(None);
        };
        let Some(remote_layer) = layer.downcast_remote_layer() else {
            return Ok(Some(false));
        };
        if self.remote_client.is_none() {
            return Ok(Some(false));
        }

        self.download_remote_layer(remote_layer).await?;
        Ok(Some(true))
    }

    /// Like [`evict_layer_batch`](Self::evict_layer_batch), but for just one layer.
    /// Additional case `Ok(None)` covers the case where the layer could not be found by its `layer_file_name`.
    pub async fn evict_layer(&self, layer_file_name: &str) -> anyhow::Result<Option<bool>> {
        let Some(local_layer) = self.find_layer(layer_file_name).await else {
            return Ok(None);
        };
        let remote_client = self
            .remote_client
            .as_ref()
            .ok_or_else(|| anyhow::anyhow!("remote storage not configured; cannot evict"))?;

        let cancel = CancellationToken::new();
        let results = self
            .evict_layer_batch(remote_client, &[local_layer], cancel)
            .await?;
        assert_eq!(results.len(), 1);
        let result: Option<Result<(), EvictionError>> = results.into_iter().next().unwrap();
        match result {
            None => anyhow::bail!("task_mgr shutdown requested"),
            Some(Ok(())) => Ok(Some(true)),
            Some(Err(e)) => Err(anyhow::Error::new(e)),
        }
    }

    /// Evict a batch of layers.
    ///
    /// GenericRemoteStorage reference is required as a (witness)[witness_article] for "remote storage is configured."
    ///
    /// [witness_article]: https://willcrichton.net/rust-api-type-patterns/witnesses.html
    pub(crate) async fn evict_layers(
        &self,
        _: &GenericRemoteStorage,
        layers_to_evict: &[Arc<dyn PersistentLayer>],
        cancel: CancellationToken,
    ) -> anyhow::Result<Vec<Option<Result<(), EvictionError>>>> {
        let remote_client = self.remote_client.clone().expect(
            "GenericRemoteStorage is configured, so timeline must have RemoteTimelineClient",
        );

        self.evict_layer_batch(&remote_client, layers_to_evict, cancel)
            .await
    }

    /// Evict multiple layers at once, continuing through errors.
    ///
    /// Try to evict the given `layers_to_evict` by
    ///
    /// 1. Replacing the given layer object in the layer map with a corresponding [`RemoteLayer`] object.
    /// 2. Deleting the now unreferenced layer file from disk.
    ///
    /// The `remote_client` should be this timeline's `self.remote_client`.
    /// We make the caller provide it so that they are responsible for handling the case
    /// where someone wants to evict the layer but no remote storage is configured.
    ///
    /// Returns either `Err()` or `Ok(results)` where `results.len() == layers_to_evict.len()`.
    /// If `Err()` is returned, no eviction was attempted.
    /// Each position of `Ok(results)` corresponds to the layer in `layers_to_evict`.
    /// Meaning of each `result[i]`:
    /// - `Some(Err(...))` if layer replacement failed for an unexpected reason
    /// - `Some(Ok(true))` if everything went well.
    /// - `Some(Ok(false))` if there was an expected reason why the layer could not be replaced, e.g.:
    ///    - evictee was not yet downloaded
    ///    - replacement failed for an expectable reason (e.g., layer removed by GC before we grabbed all locks)
    /// - `None` if no eviction attempt was made for the layer because `cancel.is_cancelled() == true`.
    async fn evict_layer_batch(
        &self,
        remote_client: &Arc<RemoteTimelineClient>,
        layers_to_evict: &[Arc<dyn PersistentLayer>],
        cancel: CancellationToken,
    ) -> anyhow::Result<Vec<Option<Result<(), EvictionError>>>> {
        // ensure that the layers have finished uploading
        // (don't hold the layer_removal_cs while we do it, we're not removing anything yet)
        remote_client
            .wait_completion()
            .await
            .context("wait for layer upload ops to complete")?;

        // now lock out layer removal (compaction, gc, timeline deletion)
        let layer_removal_guard = self.layer_removal_cs.lock().await;

        {
            // to avoid racing with detach and delete_timeline
            let state = self.current_state();
            anyhow::ensure!(
                state == TimelineState::Active,
                "timeline is not active but {state:?}"
            );
        }

        // start the batch update
        let mut guard = self.layers.write().await;
        let mut results = Vec::with_capacity(layers_to_evict.len());

        for l in layers_to_evict.iter() {
            let res = if cancel.is_cancelled() {
                None
            } else {
                Some(self.evict_layer_batch_impl(&layer_removal_guard, l, &mut guard))
            };
            results.push(res);
        }

        // commit the updates & release locks
        drop_wlock(guard);
        drop(layer_removal_guard);

        assert_eq!(results.len(), layers_to_evict.len());
        Ok(results)
    }

    fn evict_layer_batch_impl(
        &self,
        _layer_removal_cs: &tokio::sync::MutexGuard<'_, ()>,
        local_layer: &Arc<dyn PersistentLayer>,
        layer_mgr: &mut LayerManager,
    ) -> Result<(), EvictionError> {
        if local_layer.is_remote_layer() {
            return Err(EvictionError::CannotEvictRemoteLayer);
        }

        let layer_file_size = local_layer.layer_desc().file_size;

        let local_layer_mtime = local_layer
            .local_path()
            .expect("local layer should have a local path")
            .metadata()
            // when the eviction fails because we have already deleted the layer in compaction for
            // example, a NotFound error bubbles up from here.
            .map_err(|e| {
                if e.kind() == std::io::ErrorKind::NotFound {
                    EvictionError::FileNotFound
                } else {
                    EvictionError::StatFailed(e)
                }
            })?
            .modified()
            .map_err(EvictionError::StatFailed)?;

        let local_layer_residence_duration =
            match SystemTime::now().duration_since(local_layer_mtime) {
                Err(e) => {
                    warn!(layer = %local_layer, "layer mtime is in the future: {}", e);
                    None
                }
                Ok(delta) => Some(delta),
            };

        let layer_metadata = LayerFileMetadata::new(layer_file_size);

        let new_remote_layer = Arc::new(match local_layer.filename() {
            LayerFileName::Image(image_name) => RemoteLayer::new_img(
                self.tenant_id,
                self.timeline_id,
                &image_name,
                &layer_metadata,
                local_layer
                    .access_stats()
                    .clone_for_residence_change(layer_mgr, LayerResidenceStatus::Evicted),
            ),
            LayerFileName::Delta(delta_name) => RemoteLayer::new_delta(
                self.tenant_id,
                self.timeline_id,
                &delta_name,
                &layer_metadata,
                local_layer
                    .access_stats()
                    .clone_for_residence_change(layer_mgr, LayerResidenceStatus::Evicted),
            ),
        });

        assert_eq!(local_layer.layer_desc(), new_remote_layer.layer_desc());

        layer_mgr
            .replace_and_verify(local_layer.clone(), new_remote_layer)
            .map_err(EvictionError::LayerNotFound)?;

        if let Err(e) = local_layer.delete_resident_layer_file() {
            // this should never happen, because of layer_removal_cs usage and above stat
            // access for mtime
            error!("failed to remove layer file on evict after replacement: {e:#?}");
        }
        // Always decrement the physical size gauge, even if we failed to delete the file.
        // Rationale: we already replaced the layer with a remote layer in the layer map,
        // and any subsequent download_remote_layer will
        // 1. overwrite the file on disk and
        // 2. add the downloaded size to the resident size gauge.
        //
        // If there is no re-download, and we restart the pageserver, then load_layer_map
        // will treat the file as a local layer again, count it towards resident size,
        // and it'll be like the layer removal never happened.
        // The bump in resident size is perhaps unexpected but overall a robust behavior.
        self.metrics
            .resident_physical_size_gauge
            .sub(layer_file_size);

        self.metrics.evictions.inc();

        if let Some(delta) = local_layer_residence_duration {
            self.metrics
                .evictions_with_low_residence_duration
                .read()
                .unwrap()
                .observe(delta);
            info!(layer=%local_layer, residence_millis=delta.as_millis(), "evicted layer after known residence period");
        } else {
            info!(layer=%local_layer, "evicted layer after unknown residence period");
        }

        Ok(())
    }
}

#[derive(Debug, thiserror::Error)]
pub(crate) enum EvictionError {
    #[error("cannot evict a remote layer")]
    CannotEvictRemoteLayer,
    /// Most likely the to-be evicted layer has been deleted by compaction or gc which use the same
    /// locks, so they got to execute before the eviction.
    #[error("file backing the layer has been removed already")]
    FileNotFound,
    #[error("stat failed")]
    StatFailed(#[source] std::io::Error),
    /// In practice, this can be a number of things, but lets assume it means only this.
    ///
    /// This case includes situations such as the Layer was evicted and redownloaded in between,
    /// because the file existed before an replacement attempt was made but now the Layers are
    /// different objects in memory.
    #[error("layer was no longer part of LayerMap")]
    LayerNotFound(#[source] anyhow::Error),
}

/// Number of times we will compute partition within a checkpoint distance.
const REPARTITION_FREQ_IN_CHECKPOINT_DISTANCE: u64 = 10;

// Private functions
impl Timeline {
    fn get_checkpoint_distance(&self) -> u64 {
        let tenant_conf = self.tenant_conf.read().unwrap();
        tenant_conf
            .checkpoint_distance
            .unwrap_or(self.conf.default_tenant_conf.checkpoint_distance)
    }

    fn get_checkpoint_timeout(&self) -> Duration {
        let tenant_conf = self.tenant_conf.read().unwrap();
        tenant_conf
            .checkpoint_timeout
            .unwrap_or(self.conf.default_tenant_conf.checkpoint_timeout)
    }

    fn get_compaction_target_size(&self) -> u64 {
        let tenant_conf = self.tenant_conf.read().unwrap();
        tenant_conf
            .compaction_target_size
            .unwrap_or(self.conf.default_tenant_conf.compaction_target_size)
    }

    fn get_compaction_threshold(&self) -> usize {
        let tenant_conf = self.tenant_conf.read().unwrap();
        tenant_conf
            .compaction_threshold
            .unwrap_or(self.conf.default_tenant_conf.compaction_threshold)
    }

    fn get_image_creation_threshold(&self) -> usize {
        let tenant_conf = self.tenant_conf.read().unwrap();
        tenant_conf
            .image_creation_threshold
            .unwrap_or(self.conf.default_tenant_conf.image_creation_threshold)
    }

    fn get_eviction_policy(&self) -> EvictionPolicy {
        let tenant_conf = self.tenant_conf.read().unwrap();
        tenant_conf
            .eviction_policy
            .unwrap_or(self.conf.default_tenant_conf.eviction_policy)
    }

    fn get_evictions_low_residence_duration_metric_threshold(
        tenant_conf: &TenantConfOpt,
        default_tenant_conf: &TenantConf,
    ) -> Duration {
        tenant_conf
            .evictions_low_residence_duration_metric_threshold
            .unwrap_or(default_tenant_conf.evictions_low_residence_duration_metric_threshold)
    }

    fn get_gc_feedback(&self) -> bool {
        let tenant_conf = self.tenant_conf.read().unwrap();
        tenant_conf
            .gc_feedback
            .unwrap_or(self.conf.default_tenant_conf.gc_feedback)
    }

    pub(super) fn tenant_conf_updated(&self) {
        // NB: Most tenant conf options are read by background loops, so,
        // changes will automatically be picked up.

        // The threshold is embedded in the metric. So, we need to update it.
        {
            let new_threshold = Self::get_evictions_low_residence_duration_metric_threshold(
                &self.tenant_conf.read().unwrap(),
                &self.conf.default_tenant_conf,
            );
            let tenant_id_str = self.tenant_id.to_string();
            let timeline_id_str = self.timeline_id.to_string();
            self.metrics
                .evictions_with_low_residence_duration
                .write()
                .unwrap()
                .change_threshold(&tenant_id_str, &timeline_id_str, new_threshold);
        }
    }

    /// Open a Timeline handle.
    ///
    /// Loads the metadata for the timeline into memory, but not the layer map.
    #[allow(clippy::too_many_arguments)]
    pub(super) fn new(
        conf: &'static PageServerConf,
        tenant_conf: Arc<RwLock<TenantConfOpt>>,
        metadata: &TimelineMetadata,
        ancestor: Option<Arc<Timeline>>,
        timeline_id: TimelineId,
        tenant_id: TenantId,
        walredo_mgr: Arc<dyn WalRedoManager + Send + Sync>,
        remote_client: Option<RemoteTimelineClient>,
        pg_version: u32,
        initial_logical_size_can_start: Option<completion::Barrier>,
        initial_logical_size_attempt: Option<completion::Completion>,
        state: TimelineState,
    ) -> Arc<Self> {
        let disk_consistent_lsn = metadata.disk_consistent_lsn();
        let (state, _) = watch::channel(state);

        let (layer_flush_start_tx, _) = tokio::sync::watch::channel(0);
        let (layer_flush_done_tx, _) = tokio::sync::watch::channel((0, Ok(())));

        let tenant_conf_guard = tenant_conf.read().unwrap();

        let evictions_low_residence_duration_metric_threshold =
            Self::get_evictions_low_residence_duration_metric_threshold(
                &tenant_conf_guard,
                &conf.default_tenant_conf,
            );
        drop(tenant_conf_guard);

        Arc::new_cyclic(|myself| {
            let mut result = Timeline {
                conf,
                tenant_conf,
                myself: myself.clone(),
                timeline_id,
                tenant_id,
                pg_version,
                layers: Arc::new(tokio::sync::RwLock::new(LayerManager::create())),
                wanted_image_layers: Mutex::new(None),

                walredo_mgr,
                walreceiver: Mutex::new(None),

                remote_client: remote_client.map(Arc::new),

                // initialize in-memory 'last_record_lsn' from 'disk_consistent_lsn'.
                last_record_lsn: SeqWait::new(RecordLsn {
                    last: disk_consistent_lsn,
                    prev: metadata.prev_record_lsn().unwrap_or(Lsn(0)),
                }),
                disk_consistent_lsn: AtomicLsn::new(disk_consistent_lsn.0),

                last_freeze_at: AtomicLsn::new(disk_consistent_lsn.0),
                last_freeze_ts: RwLock::new(Instant::now()),

                loaded_at: (disk_consistent_lsn, SystemTime::now()),

                ancestor_timeline: ancestor,
                ancestor_lsn: metadata.ancestor_lsn(),

                metrics: TimelineMetrics::new(
                    &tenant_id,
                    &timeline_id,
                    crate::metrics::EvictionsWithLowResidenceDurationBuilder::new(
                        "mtime",
                        evictions_low_residence_duration_metric_threshold,
                    ),
                ),

                flush_loop_state: Mutex::new(FlushLoopState::NotStarted),

                layer_flush_start_tx,
                layer_flush_done_tx,

                write_lock: tokio::sync::Mutex::new(()),
                layer_removal_cs: Default::default(),

                gc_info: std::sync::RwLock::new(GcInfo {
                    retain_lsns: Vec::new(),
                    horizon_cutoff: Lsn(0),
                    pitr_cutoff: Lsn(0),
                }),

                latest_gc_cutoff_lsn: Rcu::new(metadata.latest_gc_cutoff_lsn()),
                initdb_lsn: metadata.initdb_lsn(),

                current_logical_size: if disk_consistent_lsn.is_valid() {
                    // we're creating timeline data with some layer files existing locally,
                    // need to recalculate timeline's logical size based on data in the layers.
                    LogicalSize::deferred_initial(disk_consistent_lsn)
                } else {
                    // we're creating timeline data without any layers existing locally,
                    // initial logical size is 0.
                    LogicalSize::empty_initial()
                },
                partitioning: Mutex::new((KeyPartitioning::new(), Lsn(0))),
                repartition_threshold: 0,

                last_received_wal: Mutex::new(None),
                rel_size_cache: RwLock::new(HashMap::new()),

                download_all_remote_layers_task_info: RwLock::new(None),

                state,

                eviction_task_timeline_state: tokio::sync::Mutex::new(
                    EvictionTaskTimelineState::default(),
                ),
                delete_progress: Arc::new(tokio::sync::Mutex::new(DeleteTimelineFlow::default())),

                initial_logical_size_can_start,
                initial_logical_size_attempt: Mutex::new(initial_logical_size_attempt),
            };
            result.repartition_threshold =
                result.get_checkpoint_distance() / REPARTITION_FREQ_IN_CHECKPOINT_DISTANCE;
            result
                .metrics
                .last_record_gauge
                .set(disk_consistent_lsn.0 as i64);
            result
        })
    }

    pub(super) fn maybe_spawn_flush_loop(self: &Arc<Self>) {
        let mut flush_loop_state = self.flush_loop_state.lock().unwrap();
        match *flush_loop_state {
            FlushLoopState::NotStarted => (),
            FlushLoopState::Running { .. } => {
                info!(
                    "skipping attempt to start flush_loop twice {}/{}",
                    self.tenant_id, self.timeline_id
                );
                return;
            }
            FlushLoopState::Exited => {
                warn!(
                    "ignoring attempt to restart exited flush_loop {}/{}",
                    self.tenant_id, self.timeline_id
                );
                return;
            }
        }

        let layer_flush_start_rx = self.layer_flush_start_tx.subscribe();
        let self_clone = Arc::clone(self);

        info!("spawning flush loop");
        *flush_loop_state = FlushLoopState::Running {
            #[cfg(test)]
            expect_initdb_optimization: false,
            #[cfg(test)]
            initdb_optimization_count: 0,
        };
        task_mgr::spawn(
            task_mgr::BACKGROUND_RUNTIME.handle(),
            task_mgr::TaskKind::LayerFlushTask,
            Some(self.tenant_id),
            Some(self.timeline_id),
            "layer flush task",
            false,
            async move {
                let background_ctx = RequestContext::todo_child(TaskKind::LayerFlushTask, DownloadBehavior::Error);
                self_clone.flush_loop(layer_flush_start_rx, &background_ctx).await;
                let mut flush_loop_state = self_clone.flush_loop_state.lock().unwrap();
                assert!(matches!(*flush_loop_state, FlushLoopState::Running{ ..}));
                *flush_loop_state  = FlushLoopState::Exited;
                Ok(())
            }
            .instrument(info_span!(parent: None, "layer flush task", tenant_id = %self.tenant_id, timeline_id = %self.timeline_id))
        );
    }

    /// Creates and starts the wal receiver.
    ///
    /// This function is expected to be called at most once per Timeline's lifecycle
    /// when the timeline is activated.
    fn launch_wal_receiver(
        self: &Arc<Self>,
        ctx: &RequestContext,
        broker_client: BrokerClientChannel,
    ) {
        info!(
            "launching WAL receiver for timeline {} of tenant {}",
            self.timeline_id, self.tenant_id
        );

        let tenant_conf_guard = self.tenant_conf.read().unwrap();
        let wal_connect_timeout = tenant_conf_guard
            .walreceiver_connect_timeout
            .unwrap_or(self.conf.default_tenant_conf.walreceiver_connect_timeout);
        let lagging_wal_timeout = tenant_conf_guard
            .lagging_wal_timeout
            .unwrap_or(self.conf.default_tenant_conf.lagging_wal_timeout);
        let max_lsn_wal_lag = tenant_conf_guard
            .max_lsn_wal_lag
            .unwrap_or(self.conf.default_tenant_conf.max_lsn_wal_lag);
        drop(tenant_conf_guard);

        let mut guard = self.walreceiver.lock().unwrap();
        assert!(
            guard.is_none(),
            "multiple launches / re-launches of WAL receiver are not supported"
        );
        *guard = Some(WalReceiver::start(
            Arc::clone(self),
            WalReceiverConf {
                wal_connect_timeout,
                lagging_wal_timeout,
                max_lsn_wal_lag,
                auth_token: crate::config::SAFEKEEPER_AUTH_TOKEN.get().cloned(),
                availability_zone: self.conf.availability_zone.clone(),
            },
            broker_client,
            ctx,
        ));
    }

    ///
    /// Initialize with an empty layer map. Used when creating a new timeline.
    ///
    pub(super) fn init_empty_layer_map(&self, start_lsn: Lsn) {
        let mut layers = self.layers.try_write().expect(
            "in the context where we call this function, no other task has access to the object",
        );
        layers.initialize_empty(Lsn(start_lsn.0));
    }

    ///
    /// Scan the timeline directory to populate the layer map.
    ///
    pub(super) async fn load_layer_map(&self, disk_consistent_lsn: Lsn) -> anyhow::Result<()> {
        let mut guard = self.layers.write().await;

        let timer = self.metrics.load_layer_map_histo.start_timer();

        // Scan timeline directory and create ImageFileName and DeltaFilename
        // structs representing all files on disk
        let timeline_path = self.conf.timeline_path(&self.tenant_id, &self.timeline_id);
        // total size of layer files in the current timeline directory
        let mut total_physical_size = 0;

        let mut loaded_layers = Vec::<Arc<dyn PersistentLayer>>::new();

        for direntry in fs::read_dir(timeline_path)? {
            let direntry = direntry?;
            let direntry_path = direntry.path();
            let fname = direntry.file_name();
            let fname = fname.to_string_lossy();

            if let Some(filename) = ImageFileName::parse_str(&fname) {
                // create an ImageLayer struct for each image file.
                if filename.lsn > disk_consistent_lsn {
                    info!(
                        "found future image layer {} on timeline {} disk_consistent_lsn is {}",
                        filename, self.timeline_id, disk_consistent_lsn
                    );

                    rename_to_backup(&direntry_path)?;
                    continue;
                }

                let file_size = direntry_path.metadata()?.len();
                let stats =
                    LayerAccessStats::for_loading_layer(&guard, LayerResidenceStatus::Resident);

                let layer = ImageLayer::new(
                    self.conf,
                    self.timeline_id,
                    self.tenant_id,
                    &filename,
                    file_size,
                    stats,
                );

                total_physical_size += file_size;
                loaded_layers.push(Arc::new(layer));
            } else if let Some(filename) = DeltaFileName::parse_str(&fname) {
                // Create a DeltaLayer struct for each delta file.
                // The end-LSN is exclusive, while disk_consistent_lsn is
                // inclusive. For example, if disk_consistent_lsn is 100, it is
                // OK for a delta layer to have end LSN 101, but if the end LSN
                // is 102, then it might not have been fully flushed to disk
                // before crash.
                if filename.lsn_range.end > disk_consistent_lsn + 1 {
                    info!(
                        "found future delta layer {} on timeline {} disk_consistent_lsn is {}",
                        filename, self.timeline_id, disk_consistent_lsn
                    );

                    rename_to_backup(&direntry_path)?;
                    continue;
                }

                let file_size = direntry_path.metadata()?.len();
                let stats =
                    LayerAccessStats::for_loading_layer(&guard, LayerResidenceStatus::Resident);

                let layer = DeltaLayer::new(
                    self.conf,
                    self.timeline_id,
                    self.tenant_id,
                    &filename,
                    file_size,
                    stats,
                );

                total_physical_size += file_size;
                loaded_layers.push(Arc::new(layer));
            } else if fname == METADATA_FILE_NAME || fname.ends_with(".old") {
                // ignore these
            } else if remote_timeline_client::is_temp_download_file(&direntry_path) {
                info!(
                    "skipping temp download file, reconcile_with_remote will resume / clean up: {}",
                    fname
                );
            } else if is_ephemeral_file(&fname) {
                // Delete any old ephemeral files
                trace!("deleting old ephemeral file in timeline dir: {}", fname);
                fs::remove_file(&direntry_path)?;
            } else if is_temporary(&direntry_path) {
                info!("removing temp timeline file at {}", direntry_path.display());
                fs::remove_file(&direntry_path).with_context(|| {
                    format!(
                        "failed to remove temp download file at {}",
                        direntry_path.display()
                    )
                })?;
            } else {
                warn!("unrecognized filename in timeline dir: {}", fname);
            }
        }

        let num_layers = loaded_layers.len();
        guard.initialize_local_layers(loaded_layers, Lsn(disk_consistent_lsn.0) + 1);

        info!(
            "loaded layer map with {} layers at {}, total physical size: {}",
            num_layers, disk_consistent_lsn, total_physical_size
        );
        self.metrics
            .resident_physical_size_gauge
            .set(total_physical_size);

        timer.stop_and_record();

        Ok(())
    }

    async fn create_remote_layers(
        &self,
        index_part: &IndexPart,
        local_layers: HashMap<LayerFileName, Arc<dyn PersistentLayer>>,
        up_to_date_disk_consistent_lsn: Lsn,
    ) -> anyhow::Result<HashMap<LayerFileName, Arc<dyn PersistentLayer>>> {
        // Are we missing some files that are present in remote storage?
        // Create RemoteLayer instances for them.
        let mut local_only_layers = local_layers;

        // We're holding a layer map lock for a while but this
        // method is only called during init so it's fine.
        let mut guard = self.layers.write().await;

        let mut corrupted_local_layers = Vec::new();
        let mut added_remote_layers = Vec::new();
        for remote_layer_name in &index_part.timeline_layers {
            let local_layer = local_only_layers.remove(remote_layer_name);

            let remote_layer_metadata = index_part
                .layer_metadata
                .get(remote_layer_name)
                .map(LayerFileMetadata::from)
                .with_context(|| {
                    format!(
                        "No remote layer metadata found for layer {}",
                        remote_layer_name.file_name()
                    )
                })?;

            // Is the local layer's size different from the size stored in the
            // remote index file?
            // If so, rename_to_backup those files & replace their local layer with
            // a RemoteLayer in the layer map so that we re-download them on-demand.
            if let Some(local_layer) = local_layer {
                let local_layer_path = local_layer
                    .local_path()
                    .expect("caller must ensure that local_layers only contains local layers");
                ensure!(
                    local_layer_path.exists(),
                    "every layer from local_layers must exist on disk: {}",
                    local_layer_path.display()
                );

                let remote_size = remote_layer_metadata.file_size();
                let metadata = local_layer_path.metadata().with_context(|| {
                    format!(
                        "get file size of local layer {}",
                        local_layer_path.display()
                    )
                })?;
                let local_size = metadata.len();
                if local_size != remote_size {
                    warn!("removing local file {local_layer_path:?} because it has unexpected length {local_size}; length in remote index is {remote_size}");
                    if let Err(err) = rename_to_backup(&local_layer_path) {
                        assert!(local_layer_path.exists(), "we would leave the local_layer without a file if this does not hold: {}", local_layer_path.display());
                        anyhow::bail!("could not rename file {local_layer_path:?}: {err:?}");
                    } else {
                        self.metrics.resident_physical_size_gauge.sub(local_size);
                        corrupted_local_layers.push(local_layer);
                        // fall-through to adding the remote layer
                    }
                } else {
                    debug!(
                        "layer is present locally and file size matches remote, using it: {}",
                        local_layer_path.display()
                    );
                    continue;
                }
            }

            info!(
                "remote layer does not exist locally, creating remote layer: {}",
                remote_layer_name.file_name()
            );

            match remote_layer_name {
                LayerFileName::Image(imgfilename) => {
                    if imgfilename.lsn > up_to_date_disk_consistent_lsn {
                        info!(
                        "found future image layer {} on timeline {} remote_consistent_lsn is {}",
                        imgfilename, self.timeline_id, up_to_date_disk_consistent_lsn
                    );
                        continue;
                    }
                    let stats =
                        LayerAccessStats::for_loading_layer(&guard, LayerResidenceStatus::Evicted);

                    let remote_layer = RemoteLayer::new_img(
                        self.tenant_id,
                        self.timeline_id,
                        imgfilename,
                        &remote_layer_metadata,
                        stats,
                    );
                    let remote_layer = Arc::new(remote_layer);
                    added_remote_layers.push(remote_layer);
                }
                LayerFileName::Delta(deltafilename) => {
                    // Create a RemoteLayer for the delta file.
                    // The end-LSN is exclusive, while disk_consistent_lsn is
                    // inclusive. For example, if disk_consistent_lsn is 100, it is
                    // OK for a delta layer to have end LSN 101, but if the end LSN
                    // is 102, then it might not have been fully flushed to disk
                    // before crash.
                    if deltafilename.lsn_range.end > up_to_date_disk_consistent_lsn + 1 {
                        info!(
                            "found future delta layer {} on timeline {} remote_consistent_lsn is {}",
                            deltafilename, self.timeline_id, up_to_date_disk_consistent_lsn
                        );
                        continue;
                    }
                    let stats =
                        LayerAccessStats::for_loading_layer(&guard, LayerResidenceStatus::Evicted);

                    let remote_layer = RemoteLayer::new_delta(
                        self.tenant_id,
                        self.timeline_id,
                        deltafilename,
                        &remote_layer_metadata,
                        stats,
                    );
                    let remote_layer = Arc::new(remote_layer);
                    added_remote_layers.push(remote_layer);
                }
            }
        }
        guard.initialize_remote_layers(corrupted_local_layers, added_remote_layers);
        Ok(local_only_layers)
    }

    /// This function will synchronize local state with what we have in remote storage.
    ///
    /// Steps taken:
    /// 1. Initialize upload queue based on `index_part`.
    /// 2. Create `RemoteLayer` instances for layers that exist only on the remote.
    ///    The list of layers on the remote comes from `index_part`.
    ///    The list of local layers is given by the layer map's `iter_historic_layers()`.
    ///    So, the layer map must have been loaded already.
    /// 3. Schedule upload of local-only layer files (which will then also update the remote
    ///    IndexPart to include the new layer files).
    ///
    /// Refer to the [`remote_timeline_client`] module comment for more context.
    ///
    /// # TODO
    /// May be a bit cleaner to do things based on populated remote client,
    /// and then do things based on its upload_queue.latest_files.
    #[instrument(skip(self, index_part, up_to_date_metadata))]
    pub async fn reconcile_with_remote(
        &self,
        up_to_date_metadata: &TimelineMetadata,
        index_part: Option<&IndexPart>,
    ) -> anyhow::Result<()> {
        info!("starting");
        let remote_client = self
            .remote_client
            .as_ref()
            .ok_or_else(|| anyhow!("cannot download without remote storage"))?;

        let disk_consistent_lsn = up_to_date_metadata.disk_consistent_lsn();

        let local_layers = {
            let guard = self.layers.read().await;
            let layers = guard.layer_map();
            layers
                .iter_historic_layers()
                .map(|l| (l.filename(), guard.get_from_desc(&l)))
                .collect::<HashMap<_, _>>()
        };

        // If no writes happen, new branches do not have any layers, only the metadata file.
        let has_local_layers = !local_layers.is_empty();
        let local_only_layers = match index_part {
            Some(index_part) => {
                info!(
                    "initializing upload queue from remote index with {} layer files",
                    index_part.timeline_layers.len()
                );
                remote_client.init_upload_queue(index_part)?;
                self.create_remote_layers(index_part, local_layers, disk_consistent_lsn)
                    .await?
            }
            None => {
                info!("initializing upload queue as empty");
                remote_client.init_upload_queue_for_empty_remote(up_to_date_metadata)?;
                local_layers
            }
        };

        if has_local_layers {
            // Are there local files that don't exist remotely? Schedule uploads for them.
            // Local timeline metadata will get uploaded to remove along witht he layers.
            for (layer_name, layer) in &local_only_layers {
                // XXX solve this in the type system
                let layer_path = layer
                    .local_path()
                    .expect("local_only_layers only contains local layers");
                let layer_size = layer_path
                    .metadata()
                    .with_context(|| format!("failed to get file {layer_path:?} metadata"))?
                    .len();
                info!("scheduling {layer_path:?} for upload");
                remote_client
                    .schedule_layer_file_upload(layer_name, &LayerFileMetadata::new(layer_size))?;
            }
            remote_client.schedule_index_upload_for_file_changes()?;
        } else if index_part.is_none() {
            // No data on the remote storage, no local layers, local metadata file.
            //
            // TODO https://github.com/neondatabase/neon/issues/3865
            // Currently, console does not wait for the timeline data upload to the remote storage
            // and considers the timeline created, expecting other pageserver nodes to work with it.
            // Branch metadata upload could get interrupted (e.g pageserver got killed),
            // hence any locally existing branch metadata with no remote counterpart should be uploaded,
            // otherwise any other pageserver won't see the branch on `attach`.
            //
            // After the issue gets implemented, pageserver should rather remove the branch,
            // since absence on S3 means we did not acknowledge the branch creation and console will have to retry,
            // no need to keep the old files.
            remote_client.schedule_index_upload_for_metadata_update(up_to_date_metadata)?;
        } else {
            // Local timeline has a metadata file, remote one too, both have no layers to sync.
        }

        info!("Done");

        Ok(())
    }

    fn try_spawn_size_init_task(self: &Arc<Self>, lsn: Lsn, ctx: &RequestContext) {
        let state = self.current_state();
        if matches!(
            state,
            TimelineState::Broken { .. } | TimelineState::Stopping
        ) {
            // Can happen when timeline detail endpoint is used when deletion is ongoing (or its broken).
            return;
        }

        let permit = match Arc::clone(&self.current_logical_size.initial_size_computation)
            .try_acquire_owned()
        {
            Ok(permit) => permit,
            Err(TryAcquireError::NoPermits) => {
                // computation already ongoing or finished with success
                return;
            }
            Err(TryAcquireError::Closed) => unreachable!("we never call close"),
        };
        debug_assert!(self
            .current_logical_size
            .initial_logical_size
            .get()
            .is_none());

        info!(
            "spawning logical size computation from context of task kind {:?}",
            ctx.task_kind()
        );
        // We need to start the computation task.
        // It gets a separate context since it will outlive the request that called this function.
        let self_clone = Arc::clone(self);
        let background_ctx = ctx.detached_child(
            TaskKind::InitialLogicalSizeCalculation,
            DownloadBehavior::Download,
        );
        task_mgr::spawn(
            task_mgr::BACKGROUND_RUNTIME.handle(),
            task_mgr::TaskKind::InitialLogicalSizeCalculation,
            Some(self.tenant_id),
            Some(self.timeline_id),
            "initial size calculation",
            false,
            // NB: don't log errors here, task_mgr will do that.
            async move {

                let cancel = task_mgr::shutdown_token();

                // in case we were created during pageserver initialization, wait for
                // initialization to complete before proceeding. startup time init runs on the same
                // runtime.
                tokio::select! {
                    _ = cancel.cancelled() => { return Ok(()); },
                    _ = completion::Barrier::maybe_wait(self_clone.initial_logical_size_can_start.clone()) => {}
                };

                // hold off background tasks from starting until all timelines get to try at least
                // once initial logical size calculation; though retry will rarely be useful.
                // holding off is done because heavier tasks execute blockingly on the same
                // runtime.
                //
                // dropping this at every outcome is probably better than trying to cling on to it,
                // delay will be terminated by a timeout regardless.
                let _completion = { self_clone.initial_logical_size_attempt.lock().expect("unexpected initial_logical_size_attempt poisoned").take() };

                // no extra cancellation here, because nothing really waits for this to complete compared
                // to spawn_ondemand_logical_size_calculation.
                let cancel = CancellationToken::new();

                let calculated_size = match self_clone
                    .logical_size_calculation_task(lsn, LogicalSizeCalculationCause::Initial, &background_ctx, cancel)
                    .await
                {
                    Ok(s) => s,
                    Err(CalculateLogicalSizeError::Cancelled) => {
                        // Don't make noise, this is a common task.
                        // In the unlikely case that there is another call to this function, we'll retry
                        // because initial_logical_size is still None.
                        info!("initial size calculation cancelled, likely timeline delete / tenant detach");
                        return Ok(());
                    }
                    Err(CalculateLogicalSizeError::Other(err)) => {
                        if let Some(e @ PageReconstructError::AncestorStopping(_)) =
                            err.root_cause().downcast_ref()
                        {
                            // This can happen if the timeline parent timeline switches to
                            // Stopping state while we're still calculating the initial
                            // timeline size for the child, for example if the tenant is
                            // being detached or the pageserver is shut down. Like with
                            // CalculateLogicalSizeError::Cancelled, don't make noise.
                            info!("initial size calculation failed because the timeline or its ancestor is Stopping, likely because the tenant is being detached: {e:#}");
                            return Ok(());
                        }
                        return Err(err.context("Failed to calculate logical size"));
                    }
                };

                // we cannot query current_logical_size.current_size() to know the current
                // *negative* value, only truncated to u64.
                let added = self_clone
                    .current_logical_size
                    .size_added_after_initial
                    .load(AtomicOrdering::Relaxed);

                let sum = calculated_size.saturating_add_signed(added);

                // set the gauge value before it can be set in `update_current_logical_size`.
                self_clone.metrics.current_logical_size_gauge.set(sum);

                match self_clone
                    .current_logical_size
                    .initial_logical_size
                    .set(calculated_size)
                {
                    Ok(()) => (),
                    Err(_what_we_just_attempted_to_set) => {
                        let existing_size = self_clone
                            .current_logical_size
                            .initial_logical_size
                            .get()
                            .expect("once_cell set was lost, then get failed, impossible.");
                        // This shouldn't happen because the semaphore is initialized with 1.
                        // But if it happens, just complain & report success so there are no further retries.
                        error!("Tried to update initial timeline size value to {calculated_size}, but the size was already set to {existing_size}, not changing")
                    }
                }
                // now that `initial_logical_size.is_some()`, reduce permit count to 0
                // so that we prevent future callers from spawning this task
                permit.forget();
                Ok(())
            }.in_current_span(),
        );
    }

    pub fn spawn_ondemand_logical_size_calculation(
        self: &Arc<Self>,
        lsn: Lsn,
        cause: LogicalSizeCalculationCause,
        ctx: RequestContext,
        cancel: CancellationToken,
    ) -> oneshot::Receiver<Result<u64, CalculateLogicalSizeError>> {
        let (sender, receiver) = oneshot::channel();
        let self_clone = Arc::clone(self);
        // XXX if our caller loses interest, i.e., ctx is cancelled,
        // we should stop the size calculation work and return an error.
        // That would require restructuring this function's API to
        // return the result directly, instead of a Receiver for the result.
        let ctx = ctx.detached_child(
            TaskKind::OndemandLogicalSizeCalculation,
            DownloadBehavior::Download,
        );
        task_mgr::spawn(
            task_mgr::BACKGROUND_RUNTIME.handle(),
            task_mgr::TaskKind::OndemandLogicalSizeCalculation,
            Some(self.tenant_id),
            Some(self.timeline_id),
            "ondemand logical size calculation",
            false,
            async move {
                let res = self_clone
                    .logical_size_calculation_task(lsn, cause, &ctx, cancel)
                    .await;
                let _ = sender.send(res).ok();
                Ok(()) // Receiver is responsible for handling errors
            }
            .in_current_span(),
        );
        receiver
    }

    #[instrument(skip_all)]
    async fn logical_size_calculation_task(
        self: &Arc<Self>,
        lsn: Lsn,
        cause: LogicalSizeCalculationCause,
        ctx: &RequestContext,
        cancel: CancellationToken,
    ) -> Result<u64, CalculateLogicalSizeError> {
        span::debug_assert_current_span_has_tenant_and_timeline_id();

        let mut timeline_state_updates = self.subscribe_for_state_updates();
        let self_calculation = Arc::clone(self);

        let mut calculation = pin!(async {
            let cancel = cancel.child_token();
            let ctx = ctx.attached_child();
            self_calculation
                .calculate_logical_size(lsn, cause, cancel, &ctx)
                .await
        });
        let timeline_state_cancellation = async {
            loop {
                match timeline_state_updates.changed().await {
                    Ok(()) => {
                        let new_state = timeline_state_updates.borrow().clone();
                        match new_state {
                            // we're running this job for active timelines only
                            TimelineState::Active => continue,
                            TimelineState::Broken { .. }
                            | TimelineState::Stopping
                            | TimelineState::Loading => {
                                break format!("aborted because timeline became inactive (new state: {new_state:?})")
                            }
                        }
                    }
                    Err(_sender_dropped_error) => {
                        // can't happen, the sender is not dropped as long as the Timeline exists
                        break "aborted because state watch was dropped".to_string();
                    }
                }
            }
        };

        let taskmgr_shutdown_cancellation = async {
            task_mgr::shutdown_watcher().await;
            "aborted because task_mgr shutdown requested".to_string()
        };

        loop {
            tokio::select! {
                res = &mut calculation => { return res }
                reason = timeline_state_cancellation => {
                    debug!(reason = reason, "cancelling calculation");
                    cancel.cancel();
                    return calculation.await;
                }
                reason = taskmgr_shutdown_cancellation => {
                    debug!(reason = reason, "cancelling calculation");
                    cancel.cancel();
                    return calculation.await;
                }
            }
        }
    }

    /// Calculate the logical size of the database at the latest LSN.
    ///
    /// NOTE: counted incrementally, includes ancestors. This can be a slow operation,
    /// especially if we need to download remote layers.
    pub async fn calculate_logical_size(
        &self,
        up_to_lsn: Lsn,
        cause: LogicalSizeCalculationCause,
        cancel: CancellationToken,
        ctx: &RequestContext,
    ) -> Result<u64, CalculateLogicalSizeError> {
        info!(
            "Calculating logical size for timeline {} at {}",
            self.timeline_id, up_to_lsn
        );
        // These failpoints are used by python tests to ensure that we don't delete
        // the timeline while the logical size computation is ongoing.
        // The first failpoint is used to make this function pause.
        // Then the python test initiates timeline delete operation in a thread.
        // It waits for a few seconds, then arms the second failpoint and disables
        // the first failpoint. The second failpoint prints an error if the timeline
        // delete code has deleted the on-disk state while we're still running here.
        // It shouldn't do that. If it does it anyway, the error will be caught
        // by the test suite, highlighting the problem.
        fail::fail_point!("timeline-calculate-logical-size-pause");
        fail::fail_point!("timeline-calculate-logical-size-check-dir-exists", |_| {
            if !self
                .conf
                .metadata_path(&self.tenant_id, &self.timeline_id)
                .exists()
            {
                error!("timeline-calculate-logical-size-pre metadata file does not exist")
            }
            // need to return something
            Ok(0)
        });
        // See if we've already done the work for initial size calculation.
        // This is a short-cut for timelines that are mostly unused.
        if let Some(size) = self.current_logical_size.initialized_size(up_to_lsn) {
            return Ok(size);
        }
        let storage_time_metrics = match cause {
            LogicalSizeCalculationCause::Initial
            | LogicalSizeCalculationCause::ConsumptionMetricsSyntheticSize
            | LogicalSizeCalculationCause::TenantSizeHandler => &self.metrics.logical_size_histo,
            LogicalSizeCalculationCause::EvictionTaskImitation => {
                &self.metrics.imitate_logical_size_histo
            }
        };
        let timer = storage_time_metrics.start_timer();
        let logical_size = self
            .get_current_logical_size_non_incremental(up_to_lsn, cancel, ctx)
            .await?;
        debug!("calculated logical size: {logical_size}");
        timer.stop_and_record();
        Ok(logical_size)
    }

    /// Update current logical size, adding `delta' to the old value.
    fn update_current_logical_size(&self, delta: i64) {
        let logical_size = &self.current_logical_size;
        logical_size.increment_size(delta);

        // Also set the value in the prometheus gauge. Note that
        // there is a race condition here: if this is is called by two
        // threads concurrently, the prometheus gauge might be set to
        // one value while current_logical_size is set to the
        // other.
        match logical_size.current_size() {
            Ok(CurrentLogicalSize::Exact(new_current_size)) => self
                .metrics
                .current_logical_size_gauge
                .set(new_current_size),
            Ok(CurrentLogicalSize::Approximate(_)) => {
                // don't update the gauge yet, this allows us not to update the gauge back and
                // forth between the initial size calculation task.
            }
            // this is overflow
            Err(e) => error!("Failed to compute current logical size for metrics update: {e:?}"),
        }
    }

    async fn find_layer(&self, layer_file_name: &str) -> Option<Arc<dyn PersistentLayer>> {
        let guard = self.layers.read().await;
        for historic_layer in guard.layer_map().iter_historic_layers() {
            let historic_layer_name = historic_layer.filename().file_name();
            if layer_file_name == historic_layer_name {
                return Some(guard.get_from_desc(&historic_layer));
            }
        }

        None
    }
}

type TraversalId = String;

trait TraversalLayerExt {
    fn traversal_id(&self) -> TraversalId;
}

impl TraversalLayerExt for Arc<dyn PersistentLayer> {
    fn traversal_id(&self) -> TraversalId {
        let timeline_id = self.layer_desc().timeline_id;
        match self.local_path() {
            Some(local_path) => {
                debug_assert!(local_path.to_str().unwrap().contains(&format!("{}", timeline_id)),
                    "need timeline ID to uniquely identify the layer when traversal crosses ancestor boundary",
                );
                format!("{}", local_path.display())
            }
            None => {
                format!("remote {}/{self}", timeline_id)
            }
        }
    }
}

impl TraversalLayerExt for Arc<InMemoryLayer> {
    fn traversal_id(&self) -> TraversalId {
        format!("timeline {} in-memory {self}", self.get_timeline_id())
    }
}

impl Timeline {
    ///
    /// Get a handle to a Layer for reading.
    ///
    /// The returned Layer might be from an ancestor timeline, if the
    /// segment hasn't been updated on this timeline yet.
    ///
    /// This function takes the current timeline's locked LayerMap as an argument,
    /// so callers can avoid potential race conditions.
    async fn get_reconstruct_data(
        &self,
        key: Key,
        request_lsn: Lsn,
        reconstruct_state: &mut ValueReconstructState,
        ctx: &RequestContext,
    ) -> Result<(), PageReconstructError> {
        // Start from the current timeline.
        let mut timeline_owned;
        let mut timeline = self;

        let mut read_count = scopeguard::guard(0, |cnt| {
            crate::metrics::READ_NUM_FS_LAYERS.observe(cnt as f64)
        });

        // For debugging purposes, collect the path of layers that we traversed
        // through. It's included in the error message if we fail to find the key.
        let mut traversal_path = Vec::<TraversalPathItem>::new();

        let cached_lsn = if let Some((cached_lsn, _)) = &reconstruct_state.img {
            *cached_lsn
        } else {
            Lsn(0)
        };

        // 'prev_lsn' tracks the last LSN that we were at in our search. It's used
        // to check that each iteration make some progress, to break infinite
        // looping if something goes wrong.
        let mut prev_lsn = Lsn(u64::MAX);

        let mut result = ValueReconstructResult::Continue;
        let mut cont_lsn = Lsn(request_lsn.0 + 1);

        'outer: loop {
            // The function should have updated 'state'
            //info!("CALLED for {} at {}: {:?} with {} records, cached {}", key, cont_lsn, result, reconstruct_state.records.len(), cached_lsn);
            match result {
                ValueReconstructResult::Complete => return Ok(()),
                ValueReconstructResult::Continue => {
                    // If we reached an earlier cached page image, we're done.
                    if cont_lsn == cached_lsn + 1 {
                        MATERIALIZED_PAGE_CACHE_HIT.inc_by(1);
                        return Ok(());
                    }
                    if prev_lsn <= cont_lsn {
                        // Didn't make any progress in last iteration. Error out to avoid
                        // getting stuck in the loop.
                        return Err(layer_traversal_error(format!(
                            "could not find layer with more data for key {} at LSN {}, request LSN {}, ancestor {}",
                            key,
                            Lsn(cont_lsn.0 - 1),
                            request_lsn,
                            timeline.ancestor_lsn
                        ), traversal_path));
                    }
                    prev_lsn = cont_lsn;
                }
                ValueReconstructResult::Missing => {
                    return Err(layer_traversal_error(
                        if cfg!(test) {
                            format!(
                                "could not find data for key {} at LSN {}, for request at LSN {}\n{}",
                                key, cont_lsn, request_lsn, std::backtrace::Backtrace::force_capture(),
                            )
                        } else {
                            format!(
                                "could not find data for key {} at LSN {}, for request at LSN {}",
                                key, cont_lsn, request_lsn
                            )
                        },
                        traversal_path,
                    ));
                }
            }

            // Recurse into ancestor if needed
            if Lsn(cont_lsn.0 - 1) <= timeline.ancestor_lsn {
                trace!(
                    "going into ancestor {}, cont_lsn is {}",
                    timeline.ancestor_lsn,
                    cont_lsn
                );
                let ancestor = match timeline.get_ancestor_timeline() {
                    Ok(timeline) => timeline,
                    Err(e) => return Err(PageReconstructError::from(e)),
                };

                // It's possible that the ancestor timeline isn't active yet, or
                // is active but hasn't yet caught up to the branch point. Wait
                // for it.
                //
                // This cannot happen while the pageserver is running normally,
                // because you cannot create a branch from a point that isn't
                // present in the pageserver yet. However, we don't wait for the
                // branch point to be uploaded to cloud storage before creating
                // a branch. I.e., the branch LSN need not be remote consistent
                // for the branching operation to succeed.
                //
                // Hence, if we try to load a tenant in such a state where
                // 1. the existence of the branch was persisted (in IndexPart and/or locally)
                // 2. but the ancestor state is behind branch_lsn because it was not yet persisted
                // then we will need to wait for the ancestor timeline to
                // re-stream WAL up to branch_lsn before we access it.
                //
                // How can a tenant get in such a state?
                // - ungraceful pageserver process exit
                // - detach+attach => this is a bug, https://github.com/neondatabase/neon/issues/4219
                //
                // NB: this could be avoided by requiring
                //   branch_lsn >= remote_consistent_lsn
                // during branch creation.
                match ancestor.wait_to_become_active(ctx).await {
                    Ok(()) => {}
                    Err(state) if state == TimelineState::Stopping => {
                        return Err(PageReconstructError::AncestorStopping(ancestor.timeline_id));
                    }
                    Err(state) => {
                        return Err(PageReconstructError::Other(anyhow::anyhow!(
                            "Timeline {} will not become active. Current state: {:?}",
                            ancestor.timeline_id,
                            &state,
                        )));
                    }
                }
                ancestor.wait_lsn(timeline.ancestor_lsn, ctx).await?;

                timeline_owned = ancestor;
                timeline = &*timeline_owned;
                prev_lsn = Lsn(u64::MAX);
                continue 'outer;
            }

            #[allow(clippy::never_loop)] // see comment at bottom of this loop
            'layer_map_search: loop {
                let remote_layer = {
                    let guard = timeline.layers.read().await;
                    let layers = guard.layer_map();

                    // Check the open and frozen in-memory layers first, in order from newest
                    // to oldest.
                    if let Some(open_layer) = &layers.open_layer {
                        let start_lsn = open_layer.get_lsn_range().start;
                        if cont_lsn > start_lsn {
                            //info!("CHECKING for {} at {} on open layer {}", key, cont_lsn, open_layer.filename().display());
                            // Get all the data needed to reconstruct the page version from this layer.
                            // But if we have an older cached page image, no need to go past that.
                            let lsn_floor = max(cached_lsn + 1, start_lsn);
                            result = match open_layer
                                .get_value_reconstruct_data(
                                    key,
                                    lsn_floor..cont_lsn,
                                    reconstruct_state,
                                    ctx,
                                )
                                .await
                            {
                                Ok(result) => result,
                                Err(e) => return Err(PageReconstructError::from(e)),
                            };
                            cont_lsn = lsn_floor;
                            // metrics: open_layer does not count as fs access, so we are not updating `read_count`
                            traversal_path.push((
                                result,
                                cont_lsn,
                                Box::new({
                                    let open_layer = Arc::clone(open_layer);
                                    move || open_layer.traversal_id()
                                }),
                            ));
                            continue 'outer;
                        }
                    }
                    for frozen_layer in layers.frozen_layers.iter().rev() {
                        let start_lsn = frozen_layer.get_lsn_range().start;
                        if cont_lsn > start_lsn {
                            //info!("CHECKING for {} at {} on frozen layer {}", key, cont_lsn, frozen_layer.filename().display());
                            let lsn_floor = max(cached_lsn + 1, start_lsn);
                            result = match frozen_layer
                                .get_value_reconstruct_data(
                                    key,
                                    lsn_floor..cont_lsn,
                                    reconstruct_state,
                                    ctx,
                                )
                                .await
                            {
                                Ok(result) => result,
                                Err(e) => return Err(PageReconstructError::from(e)),
                            };
                            cont_lsn = lsn_floor;
                            // metrics: open_layer does not count as fs access, so we are not updating `read_count`
                            traversal_path.push((
                                result,
                                cont_lsn,
                                Box::new({
                                    let frozen_layer = Arc::clone(frozen_layer);
                                    move || frozen_layer.traversal_id()
                                }),
                            ));
                            continue 'outer;
                        }
                    }

                    if let Some(SearchResult { lsn_floor, layer }) = layers.search(key, cont_lsn) {
                        let layer = guard.get_from_desc(&layer);
                        // If it's a remote layer, download it and retry.
                        if let Some(remote_layer) =
                            super::storage_layer::downcast_remote_layer(&layer)
                        {
                            // TODO: push a breadcrumb to 'traversal_path' to record the fact that
                            // we downloaded / would need to download this layer.
                            remote_layer // download happens outside the scope of `layers` guard object
                        } else {
                            // Get all the data needed to reconstruct the page version from this layer.
                            // But if we have an older cached page image, no need to go past that.
                            let lsn_floor = max(cached_lsn + 1, lsn_floor);
                            result = match layer
                                .get_value_reconstruct_data(
                                    key,
                                    lsn_floor..cont_lsn,
                                    reconstruct_state,
                                    ctx,
                                )
                                .await
                            {
                                Ok(result) => result,
                                Err(e) => return Err(PageReconstructError::from(e)),
                            };
                            cont_lsn = lsn_floor;
                            *read_count += 1;
                            traversal_path.push((
                                result,
                                cont_lsn,
                                Box::new({
                                    let layer = Arc::clone(&layer);
                                    move || layer.traversal_id()
                                }),
                            ));
                            continue 'outer;
                        }
                    } else if timeline.ancestor_timeline.is_some() {
                        // Nothing on this timeline. Traverse to parent
                        result = ValueReconstructResult::Continue;
                        cont_lsn = Lsn(timeline.ancestor_lsn.0 + 1);
                        continue 'outer;
                    } else {
                        // Nothing found
                        result = ValueReconstructResult::Missing;
                        continue 'outer;
                    }
                };
                // Download the remote_layer and replace it in the layer map.
                // For that, we need to release the mutex. Otherwise, we'd deadlock.
                //
                // The control flow is so weird here because `drop(layers)` inside
                // the if stmt above is not enough for current rustc: it requires
                // that the layers lock guard is not in scope across the download
                // await point.
                let remote_layer_as_persistent: Arc<dyn PersistentLayer> =
                    Arc::clone(&remote_layer) as Arc<dyn PersistentLayer>;
                let id = remote_layer_as_persistent.traversal_id();
                info!(
                    "need remote layer {} for task kind {:?}",
                    id,
                    ctx.task_kind()
                );

                // The next layer doesn't exist locally. Need to download it.
                // (The control flow is a bit complicated here because we must drop the 'layers'
                // lock before awaiting on the Future.)
                match (
                    ctx.download_behavior(),
                    self.conf.ondemand_download_behavior_treat_error_as_warn,
                ) {
                    (DownloadBehavior::Download, _) => {
                        info!(
                            "on-demand downloading remote layer {id} for task kind {:?}",
                            ctx.task_kind()
                        );
                        timeline.download_remote_layer(remote_layer).await?;
                        continue 'layer_map_search;
                    }
                    (DownloadBehavior::Warn, _) | (DownloadBehavior::Error, true) => {
                        warn!(
                            "unexpectedly on-demand downloading remote layer {} for task kind {:?}",
                            id,
                            ctx.task_kind()
                        );
                        UNEXPECTED_ONDEMAND_DOWNLOADS.inc();
                        timeline.download_remote_layer(remote_layer).await?;
                        continue 'layer_map_search;
                    }
                    (DownloadBehavior::Error, false) => {
                        return Err(PageReconstructError::NeedsDownload(
                            TenantTimelineId::new(self.tenant_id, self.timeline_id),
                            remote_layer.filename(),
                        ))
                    }
                }
            }
        }
    }

    fn lookup_cached_page(&self, key: &Key, lsn: Lsn) -> Option<(Lsn, Bytes)> {
        let cache = page_cache::get();

        // FIXME: It's pointless to check the cache for things that are not 8kB pages.
        // We should look at the key to determine if it's a cacheable object
        let (lsn, read_guard) =
            cache.lookup_materialized_page(self.tenant_id, self.timeline_id, key, lsn)?;
        let img = Bytes::from(read_guard.to_vec());
        Some((lsn, img))
    }

    fn get_ancestor_timeline(&self) -> anyhow::Result<Arc<Timeline>> {
        let ancestor = self.ancestor_timeline.as_ref().with_context(|| {
            format!(
                "Ancestor is missing. Timeline id: {} Ancestor id {:?}",
                self.timeline_id,
                self.get_ancestor_timeline_id(),
            )
        })?;
        Ok(Arc::clone(ancestor))
    }

    ///
    /// Get a handle to the latest layer for appending.
    ///
    async fn get_layer_for_write(&self, lsn: Lsn) -> anyhow::Result<Arc<InMemoryLayer>> {
        let mut guard = self.layers.write().await;
        let layer = guard.get_layer_for_write(
            lsn,
            self.get_last_record_lsn(),
            self.conf,
            self.timeline_id,
            self.tenant_id,
        )?;
        Ok(layer)
    }

    async fn put_value(&self, key: Key, lsn: Lsn, val: &Value) -> anyhow::Result<()> {
        //info!("PUT: key {} at {}", key, lsn);
        let layer = self.get_layer_for_write(lsn).await?;
        layer.put_value(key, lsn, val)?;
        Ok(())
    }

    async fn put_tombstone(&self, key_range: Range<Key>, lsn: Lsn) -> anyhow::Result<()> {
        let layer = self.get_layer_for_write(lsn).await?;
        layer.put_tombstone(key_range, lsn).await?;
        Ok(())
    }

    fn finish_write(&self, new_lsn: Lsn) {
        assert!(new_lsn.is_aligned());

        self.metrics.last_record_gauge.set(new_lsn.0 as i64);
        self.last_record_lsn.advance(new_lsn);
    }

    async fn freeze_inmem_layer(&self, write_lock_held: bool) {
        // Freeze the current open in-memory layer. It will be written to disk on next
        // iteration.
        let _write_guard = if write_lock_held {
            None
        } else {
            Some(self.write_lock.lock().await)
        };
        let mut guard = self.layers.write().await;
        guard.try_freeze_in_memory_layer(self.get_last_record_lsn(), &self.last_freeze_at);
    }

    /// Layer flusher task's main loop.
    async fn flush_loop(
        self: &Arc<Self>,
        mut layer_flush_start_rx: tokio::sync::watch::Receiver<u64>,
        ctx: &RequestContext,
    ) {
        info!("started flush loop");
        loop {
            tokio::select! {
                _ = task_mgr::shutdown_watcher() => {
                    info!("shutting down layer flush task");
                    break;
                },
                _ = layer_flush_start_rx.changed() => {}
            }

            trace!("waking up");
            let timer = self.metrics.flush_time_histo.start_timer();
            let flush_counter = *layer_flush_start_rx.borrow();
            let result = loop {
                let layer_to_flush = {
                    let guard = self.layers.read().await;
                    guard.layer_map().frozen_layers.front().cloned()
                    // drop 'layers' lock to allow concurrent reads and writes
                };
                let Some(layer_to_flush) = layer_to_flush else {
                    break Ok(());
                };
                if let Err(err) = self.flush_frozen_layer(layer_to_flush, ctx).await {
                    error!("could not flush frozen layer: {err:?}");
                    break Err(err);
                }
            };
            // Notify any listeners that we're done
            let _ = self
                .layer_flush_done_tx
                .send_replace((flush_counter, result));

            timer.stop_and_record();
        }
    }

    async fn flush_frozen_layers_and_wait(&self) -> anyhow::Result<()> {
        let mut rx = self.layer_flush_done_tx.subscribe();

        // Increment the flush cycle counter and wake up the flush task.
        // Remember the new value, so that when we listen for the flush
        // to finish, we know when the flush that we initiated has
        // finished, instead of some other flush that was started earlier.
        let mut my_flush_request = 0;

        let flush_loop_state = { *self.flush_loop_state.lock().unwrap() };
        if !matches!(flush_loop_state, FlushLoopState::Running { .. }) {
            anyhow::bail!("cannot flush frozen layers when flush_loop is not running, state is {flush_loop_state:?}")
        }

        self.layer_flush_start_tx.send_modify(|counter| {
            my_flush_request = *counter + 1;
            *counter = my_flush_request;
        });

        loop {
            {
                let (last_result_counter, last_result) = &*rx.borrow();
                if *last_result_counter >= my_flush_request {
                    if let Err(_err) = last_result {
                        // We already logged the original error in
                        // flush_loop. We cannot propagate it to the caller
                        // here, because it might not be Cloneable
                        anyhow::bail!(
                            "Could not flush frozen layer. Request id: {}",
                            my_flush_request
                        );
                    } else {
                        return Ok(());
                    }
                }
            }
            trace!("waiting for flush to complete");
            rx.changed().await?;
            trace!("done")
        }
    }

    fn flush_frozen_layers(&self) {
        self.layer_flush_start_tx.send_modify(|val| *val += 1);
    }

    /// Flush one frozen in-memory layer to disk, as a new delta layer.
    #[instrument(skip_all, fields(tenant_id=%self.tenant_id, timeline_id=%self.timeline_id, layer=%frozen_layer))]
    async fn flush_frozen_layer(
        self: &Arc<Self>,
        frozen_layer: Arc<InMemoryLayer>,
        ctx: &RequestContext,
    ) -> anyhow::Result<()> {
        // As a special case, when we have just imported an image into the repository,
        // instead of writing out a L0 delta layer, we directly write out image layer
        // files instead. This is possible as long as *all* the data imported into the
        // repository have the same LSN.
        let lsn_range = frozen_layer.get_lsn_range();
        let (layer_paths_to_upload, delta_layer_to_add) =
            if lsn_range.start == self.initdb_lsn && lsn_range.end == Lsn(self.initdb_lsn.0 + 1) {
                #[cfg(test)]
                match &mut *self.flush_loop_state.lock().unwrap() {
                    FlushLoopState::NotStarted | FlushLoopState::Exited => {
                        panic!("flush loop not running")
                    }
                    FlushLoopState::Running {
                        initdb_optimization_count,
                        ..
                    } => {
                        *initdb_optimization_count += 1;
                    }
                }
                // Note: The 'ctx' in use here has DownloadBehavior::Error. We should not
                // require downloading anything during initial import.
                let (partitioning, _lsn) = self
                    .repartition(self.initdb_lsn, self.get_compaction_target_size(), ctx)
                    .await?;
                // For image layers, we add them immediately into the layer map.
                (
                    self.create_image_layers(&partitioning, self.initdb_lsn, true, ctx)
                        .await?,
                    None,
                )
            } else {
                #[cfg(test)]
                match &mut *self.flush_loop_state.lock().unwrap() {
                    FlushLoopState::NotStarted | FlushLoopState::Exited => {
                        panic!("flush loop not running")
                    }
                    FlushLoopState::Running {
                        expect_initdb_optimization,
                        ..
                    } => {
                        assert!(!*expect_initdb_optimization, "expected initdb optimization");
                    }
                }
                // Normal case, write out a L0 delta layer file.
                // `create_delta_layer` will not modify the layer map.
                // We will remove frozen layer and add delta layer in one atomic operation later.
                let layer = self.create_delta_layer(&frozen_layer).await?;
                (
                    HashMap::from([(
                        layer.filename(),
                        LayerFileMetadata::new(layer.layer_desc().file_size),
                    )]),
                    Some(layer),
                )
            };

        // The new on-disk layers are now in the layer map. We can remove the
        // in-memory layer from the map now. The flushed layer is stored in
        // the mapping in `create_delta_layer`.
        {
            let mut guard = self.layers.write().await;

            if let Some(ref l) = delta_layer_to_add {
                // TODO: move access stats, metrics update, etc. into layer manager.
                l.access_stats().record_residence_event(
                    &guard,
                    LayerResidenceStatus::Resident,
                    LayerResidenceEventReason::LayerCreate,
                );

                // update metrics
                let sz = l.layer_desc().file_size;
                self.metrics.resident_physical_size_gauge.add(sz);
                self.metrics.num_persistent_files_created.inc_by(1);
                self.metrics.persistent_bytes_written.inc_by(sz);
            }

            guard.finish_flush_l0_layer(delta_layer_to_add, &frozen_layer);
            // release lock on 'layers'
        }

        // FIXME: between create_delta_layer and the scheduling of the upload in `update_metadata_file`,
        // a compaction can delete the file and then it won't be available for uploads any more.
        // We still schedule the upload, resulting in an error, but ideally we'd somehow avoid this
        // race situation.
        // See https://github.com/neondatabase/neon/issues/4526
        pausable_failpoint!("flush-frozen-pausable");

        // This failpoint is used by another test case `test_pageserver_recovery`.
        fail_point!("flush-frozen-exit");

        // Update the metadata file, with new 'disk_consistent_lsn'
        //
        // TODO: This perhaps should be done in 'flush_frozen_layers', after flushing
        // *all* the layers, to avoid fsyncing the file multiple times.
        let disk_consistent_lsn = Lsn(lsn_range.end.0 - 1);
        let old_disk_consistent_lsn = self.disk_consistent_lsn.load();

        // If we were able to advance 'disk_consistent_lsn', save it the metadata file.
        // After crash, we will restart WAL streaming and processing from that point.
        if disk_consistent_lsn != old_disk_consistent_lsn {
            assert!(disk_consistent_lsn > old_disk_consistent_lsn);
            self.update_metadata_file(disk_consistent_lsn, layer_paths_to_upload)
                .context("update_metadata_file")?;
            // Also update the in-memory copy
            self.disk_consistent_lsn.store(disk_consistent_lsn);
        }
        Ok(())
    }

    /// Update metadata file
    fn update_metadata_file(
        &self,
        disk_consistent_lsn: Lsn,
        layer_paths_to_upload: HashMap<LayerFileName, LayerFileMetadata>,
    ) -> anyhow::Result<()> {
        // We can only save a valid 'prev_record_lsn' value on disk if we
        // flushed *all* in-memory changes to disk. We only track
        // 'prev_record_lsn' in memory for the latest processed record, so we
        // don't remember what the correct value that corresponds to some old
        // LSN is. But if we flush everything, then the value corresponding
        // current 'last_record_lsn' is correct and we can store it on disk.
        let RecordLsn {
            last: last_record_lsn,
            prev: prev_record_lsn,
        } = self.last_record_lsn.load();
        let ondisk_prev_record_lsn = if disk_consistent_lsn == last_record_lsn {
            Some(prev_record_lsn)
        } else {
            None
        };

        let ancestor_timeline_id = self
            .ancestor_timeline
            .as_ref()
            .map(|ancestor| ancestor.timeline_id);

        let metadata = TimelineMetadata::new(
            disk_consistent_lsn,
            ondisk_prev_record_lsn,
            ancestor_timeline_id,
            self.ancestor_lsn,
            *self.latest_gc_cutoff_lsn.read(),
            self.initdb_lsn,
            self.pg_version,
        );

        fail_point!("checkpoint-before-saving-metadata", |x| bail!(
            "{}",
            x.unwrap()
        ));

        save_metadata(
            self.conf,
            &self.tenant_id,
            &self.timeline_id,
            &metadata,
            false,
        )
        .context("save_metadata")?;

        if let Some(remote_client) = &self.remote_client {
            for (path, layer_metadata) in layer_paths_to_upload {
                remote_client.schedule_layer_file_upload(&path, &layer_metadata)?;
            }
            remote_client.schedule_index_upload_for_metadata_update(&metadata)?;
        }

        Ok(())
    }

    // Write out the given frozen in-memory layer as a new L0 delta file. This L0 file will not be tracked
    // in layer map immediately. The caller is responsible to put it into the layer map.
    async fn create_delta_layer(
        self: &Arc<Self>,
        frozen_layer: &Arc<InMemoryLayer>,
    ) -> anyhow::Result<DeltaLayer> {
        let span = tracing::info_span!("blocking");
        let new_delta: DeltaLayer = tokio::task::spawn_blocking({
            let _g = span.entered();
            let self_clone = Arc::clone(self);
            let frozen_layer = Arc::clone(frozen_layer);
            move || {
                // Write it out
                let new_delta = frozen_layer.write_to_disk()?;
                let new_delta_path = new_delta.path();

                // Sync it to disk.
                //
                // We must also fsync the timeline dir to ensure the directory entries for
                // new layer files are durable.
                //
                // NB: timeline dir must be synced _after_ the file contents are durable.
                // So, two separate fsyncs are required, they mustn't be batched.
                //
                // TODO: If we're running inside 'flush_frozen_layers' and there are multiple
                // files to flush, the fsync overhead can be reduces as follows:
                // 1. write them all to temporary file names
                // 2. fsync them
                // 3. rename to the final name
                // 4. fsync the parent directory.
                // Note that (1),(2),(3) today happen inside write_to_disk().
                par_fsync::par_fsync(&[new_delta_path]).context("fsync of delta layer")?;
                par_fsync::par_fsync(&[self_clone
                    .conf
                    .timeline_path(&self_clone.tenant_id, &self_clone.timeline_id)])
                .context("fsync of timeline dir")?;

                anyhow::Ok(new_delta)
            }
        })
        .await
        .context("spawn_blocking")??;

        Ok(new_delta)
    }

    async fn repartition(
        &self,
        lsn: Lsn,
        partition_size: u64,
        ctx: &RequestContext,
    ) -> anyhow::Result<(KeyPartitioning, Lsn)> {
        {
            let partitioning_guard = self.partitioning.lock().unwrap();
            let distance = lsn.0 - partitioning_guard.1 .0;
            if partitioning_guard.1 != Lsn(0) && distance <= self.repartition_threshold {
                debug!(
                    distance,
                    threshold = self.repartition_threshold,
                    "no repartitioning needed"
                );
                return Ok((partitioning_guard.0.clone(), partitioning_guard.1));
            }
        }
        let keyspace = self.collect_keyspace(lsn, ctx).await?;
        let partitioning = keyspace.partition(partition_size);

        let mut partitioning_guard = self.partitioning.lock().unwrap();
        if lsn > partitioning_guard.1 {
            *partitioning_guard = (partitioning, lsn);
        } else {
            warn!("Concurrent repartitioning of keyspace. This unexpected, but probably harmless");
        }
        Ok((partitioning_guard.0.clone(), partitioning_guard.1))
    }

    // Is it time to create a new image layer for the given partition?
    async fn time_for_new_image_layer(
        &self,
        partition: &KeySpace,
        lsn: Lsn,
    ) -> anyhow::Result<bool> {
        let threshold = self.get_image_creation_threshold();

        let guard = self.layers.read().await;
        let layers = guard.layer_map();

        let mut max_deltas = 0;
        {
            let wanted_image_layers = self.wanted_image_layers.lock().unwrap();
            if let Some((cutoff_lsn, wanted)) = &*wanted_image_layers {
                let img_range =
                    partition.ranges.first().unwrap().start..partition.ranges.last().unwrap().end;
                if wanted.overlaps(&img_range) {
                    //
                    // gc_timeline only pays attention to image layers that are older than the GC cutoff,
                    // but create_image_layers creates image layers at last-record-lsn.
                    // So it's possible that gc_timeline wants a new image layer to be created for a key range,
                    // but the range is already covered by image layers at more recent LSNs. Before we
                    // create a new image layer, check if the range is already covered at more recent LSNs.
                    if !layers
                        .image_layer_exists(&img_range, &(Lsn::min(lsn, *cutoff_lsn)..lsn + 1))?
                    {
                        debug!(
                            "Force generation of layer {}-{} wanted by GC, cutoff={}, lsn={})",
                            img_range.start, img_range.end, cutoff_lsn, lsn
                        );
                        return Ok(true);
                    }
                }
            }
        }

        for part_range in &partition.ranges {
            let image_coverage = layers.image_coverage(part_range, lsn)?;
            for (img_range, last_img) in image_coverage {
                let img_lsn = if let Some(last_img) = last_img {
                    last_img.get_lsn_range().end
                } else {
                    Lsn(0)
                };
                // Let's consider an example:
                //
                // delta layer with LSN range 71-81
                // delta layer with LSN range 81-91
                // delta layer with LSN range 91-101
                // image layer at LSN 100
                //
                // If 'lsn' is still 100, i.e. no new WAL has been processed since the last image layer,
                // there's no need to create a new one. We check this case explicitly, to avoid passing
                // a bogus range to count_deltas below, with start > end. It's even possible that there
                // are some delta layers *later* than current 'lsn', if more WAL was processed and flushed
                // after we read last_record_lsn, which is passed here in the 'lsn' argument.
                if img_lsn < lsn {
                    let num_deltas =
                        layers.count_deltas(&img_range, &(img_lsn..lsn), Some(threshold))?;

                    max_deltas = max_deltas.max(num_deltas);
                    if num_deltas >= threshold {
                        debug!(
                            "key range {}-{}, has {} deltas on this timeline in LSN range {}..{}",
                            img_range.start, img_range.end, num_deltas, img_lsn, lsn
                        );
                        return Ok(true);
                    }
                }
            }
        }

        debug!(
            max_deltas,
            "none of the partitioned ranges had >= {threshold} deltas"
        );
        Ok(false)
    }

    async fn create_image_layers(
        &self,
        partitioning: &KeyPartitioning,
        lsn: Lsn,
        force: bool,
        ctx: &RequestContext,
    ) -> Result<HashMap<LayerFileName, LayerFileMetadata>, PageReconstructError> {
        let timer = self.metrics.create_images_time_histo.start_timer();
        let mut image_layers: Vec<ImageLayer> = Vec::new();

        // We need to avoid holes between generated image layers.
        // Otherwise LayerMap::image_layer_exists will return false if key range of some layer is covered by more than one
        // image layer with hole between them. In this case such layer can not be utilized by GC.
        //
        // How such hole between partitions can appear?
        // if we have relation with relid=1 and size 100 and relation with relid=2 with size 200 then result of
        // KeySpace::partition may contain partitions <100000000..100000099> and <200000000..200000199>.
        // If there is delta layer <100000000..300000000> then it never be garbage collected because
        // image layers  <100000000..100000099> and <200000000..200000199> are not completely covering it.
        let mut start = Key::MIN;

        for partition in partitioning.parts.iter() {
            let img_range = start..partition.ranges.last().unwrap().end;
            start = img_range.end;
            if force || self.time_for_new_image_layer(partition, lsn).await? {
                let mut image_layer_writer = ImageLayerWriter::new(
                    self.conf,
                    self.timeline_id,
                    self.tenant_id,
                    &img_range,
                    lsn,
                    false, // image layer always covers the full range
                )?;

                fail_point!("image-layer-writer-fail-before-finish", |_| {
                    Err(PageReconstructError::Other(anyhow::anyhow!(
                        "failpoint image-layer-writer-fail-before-finish"
                    )))
                });
                for range in &partition.ranges {
                    let mut key = range.start;
                    while key < range.end {
                        let img = match self.get(key, lsn, ctx).await {
                            Ok(img) => img,
                            Err(err) => {
                                // If we fail to reconstruct a VM or FSM page, we can zero the
                                // page without losing any actual user data. That seems better
                                // than failing repeatedly and getting stuck.
                                //
                                // We had a bug at one point, where we truncated the FSM and VM
                                // in the pageserver, but the Postgres didn't know about that
                                // and continued to generate incremental WAL records for pages
                                // that didn't exist in the pageserver. Trying to replay those
                                // WAL records failed to find the previous image of the page.
                                // This special case allows us to recover from that situation.
                                // See https://github.com/neondatabase/neon/issues/2601.
                                //
                                // Unfortunately we cannot do this for the main fork, or for
                                // any metadata keys, keys, as that would lead to actual data
                                // loss.
                                if is_rel_fsm_block_key(key) || is_rel_vm_block_key(key) {
                                    warn!("could not reconstruct FSM or VM key {key}, filling with zeros: {err:?}");
                                    ZERO_PAGE.clone()
                                } else {
                                    return Err(err);
                                }
                            }
                        };
                        image_layer_writer.put_image(key, &img)?;
                        key = key.next();
                    }
                }
                let image_layer = image_layer_writer.finish()?;
                image_layers.push(image_layer);
            }
        }
        // All layers that the GC wanted us to create have now been created.
        //
        // It's possible that another GC cycle happened while we were compacting, and added
        // something new to wanted_image_layers, and we now clear that before processing it.
        // That's OK, because the next GC iteration will put it back in.
        *self.wanted_image_layers.lock().unwrap() = None;

        // Sync the new layer to disk before adding it to the layer map, to make sure
        // we don't garbage collect something based on the new layer, before it has
        // reached the disk.
        //
        // We must also fsync the timeline dir to ensure the directory entries for
        // new layer files are durable
        //
        // Compaction creates multiple image layers. It would be better to create them all
        // and fsync them all in parallel.
        let all_paths = image_layers
            .iter()
            .map(|layer| layer.path())
            .collect::<Vec<_>>();

        par_fsync::par_fsync_async(&all_paths)
            .await
            .context("fsync of newly created layer files")?;

        par_fsync::par_fsync_async(&[self.conf.timeline_path(&self.tenant_id, &self.timeline_id)])
            .await
            .context("fsync of timeline dir")?;

        let mut layer_paths_to_upload = HashMap::with_capacity(image_layers.len());

        let mut guard = self.layers.write().await;
        let timeline_path = self.conf.timeline_path(&self.tenant_id, &self.timeline_id);

        for l in &image_layers {
            let path = l.filename();
            let metadata = timeline_path
                .join(path.file_name())
                .metadata()
                .with_context(|| format!("reading metadata of layer file {}", path.file_name()))?;

            layer_paths_to_upload.insert(path, LayerFileMetadata::new(metadata.len()));

            self.metrics
                .resident_physical_size_gauge
                .add(metadata.len());
            let l = Arc::new(l);
            l.access_stats().record_residence_event(
                &guard,
                LayerResidenceStatus::Resident,
                LayerResidenceEventReason::LayerCreate,
            );
        }
        guard.track_new_image_layers(image_layers);
        drop_wlock(guard);
        timer.stop_and_record();

        Ok(layer_paths_to_upload)
    }
}

#[derive(Default)]
struct CompactLevel0Phase1Result {
    new_layers: Vec<Arc<DeltaLayer>>,
    deltas_to_compact: Vec<Arc<PersistentLayerDesc>>,
}

/// Top-level failure to compact.
#[derive(Debug)]
enum CompactionError {
    /// L0 compaction requires layers to be downloaded.
    ///
    /// This should not happen repeatedly, but will be retried once by top-level
    /// `Timeline::compact`.
    DownloadRequired(Vec<Arc<RemoteLayer>>),
    /// The timeline or pageserver is shutting down
    ShuttingDown,
    /// Compaction cannot be done right now; page reconstruction and so on.
    Other(anyhow::Error),
}

impl From<anyhow::Error> for CompactionError {
    fn from(value: anyhow::Error) -> Self {
        CompactionError::Other(value)
    }
}

#[serde_as]
#[derive(serde::Serialize)]
struct RecordedDuration(#[serde_as(as = "serde_with::DurationMicroSeconds")] Duration);

#[derive(Default)]
enum DurationRecorder {
    #[default]
    NotStarted,
    Recorded(RecordedDuration, tokio::time::Instant),
}

impl DurationRecorder {
    pub fn till_now(&self) -> DurationRecorder {
        match self {
            DurationRecorder::NotStarted => {
                panic!("must only call on recorded measurements")
            }
            DurationRecorder::Recorded(_, ended) => {
                let now = tokio::time::Instant::now();
                DurationRecorder::Recorded(RecordedDuration(now - *ended), now)
            }
        }
    }
    pub fn into_recorded(self) -> Option<RecordedDuration> {
        match self {
            DurationRecorder::NotStarted => None,
            DurationRecorder::Recorded(recorded, _) => Some(recorded),
        }
    }
}

#[derive(Default)]
struct CompactLevel0Phase1StatsBuilder {
    version: Option<u64>,
    tenant_id: Option<TenantId>,
    timeline_id: Option<TimelineId>,
    read_lock_acquisition_micros: DurationRecorder,
    read_lock_held_spawn_blocking_startup_micros: DurationRecorder,
    read_lock_held_key_sort_micros: DurationRecorder,
    read_lock_held_prerequisites_micros: DurationRecorder,
    read_lock_held_compute_holes_micros: DurationRecorder,
    read_lock_drop_micros: DurationRecorder,
    write_layer_files_micros: DurationRecorder,
    level0_deltas_count: Option<usize>,
    new_deltas_count: Option<usize>,
    new_deltas_size: Option<u64>,
}

#[serde_as]
#[derive(serde::Serialize)]
struct CompactLevel0Phase1Stats {
    version: u64,
    #[serde_as(as = "serde_with::DisplayFromStr")]
    tenant_id: TenantId,
    #[serde_as(as = "serde_with::DisplayFromStr")]
    timeline_id: TimelineId,
    read_lock_acquisition_micros: RecordedDuration,
    read_lock_held_spawn_blocking_startup_micros: RecordedDuration,
    read_lock_held_key_sort_micros: RecordedDuration,
    read_lock_held_prerequisites_micros: RecordedDuration,
    read_lock_held_compute_holes_micros: RecordedDuration,
    read_lock_drop_micros: RecordedDuration,
    write_layer_files_micros: RecordedDuration,
    level0_deltas_count: usize,
    new_deltas_count: usize,
    new_deltas_size: u64,
}

impl TryFrom<CompactLevel0Phase1StatsBuilder> for CompactLevel0Phase1Stats {
    type Error = anyhow::Error;

    fn try_from(value: CompactLevel0Phase1StatsBuilder) -> Result<Self, Self::Error> {
        Ok(Self {
            version: value.version.ok_or_else(|| anyhow!("version not set"))?,
            tenant_id: value
                .tenant_id
                .ok_or_else(|| anyhow!("tenant_id not set"))?,
            timeline_id: value
                .timeline_id
                .ok_or_else(|| anyhow!("timeline_id not set"))?,
            read_lock_acquisition_micros: value
                .read_lock_acquisition_micros
                .into_recorded()
                .ok_or_else(|| anyhow!("read_lock_acquisition_micros not set"))?,
            read_lock_held_spawn_blocking_startup_micros: value
                .read_lock_held_spawn_blocking_startup_micros
                .into_recorded()
                .ok_or_else(|| anyhow!("read_lock_held_spawn_blocking_startup_micros not set"))?,
            read_lock_held_key_sort_micros: value
                .read_lock_held_key_sort_micros
                .into_recorded()
                .ok_or_else(|| anyhow!("read_lock_held_key_sort_micros not set"))?,
            read_lock_held_prerequisites_micros: value
                .read_lock_held_prerequisites_micros
                .into_recorded()
                .ok_or_else(|| anyhow!("read_lock_held_prerequisites_micros not set"))?,
            read_lock_held_compute_holes_micros: value
                .read_lock_held_compute_holes_micros
                .into_recorded()
                .ok_or_else(|| anyhow!("read_lock_held_compute_holes_micros not set"))?,
            read_lock_drop_micros: value
                .read_lock_drop_micros
                .into_recorded()
                .ok_or_else(|| anyhow!("read_lock_drop_micros not set"))?,
            write_layer_files_micros: value
                .write_layer_files_micros
                .into_recorded()
                .ok_or_else(|| anyhow!("write_layer_files_micros not set"))?,
            level0_deltas_count: value
                .level0_deltas_count
                .ok_or_else(|| anyhow!("level0_deltas_count not set"))?,
            new_deltas_count: value
                .new_deltas_count
                .ok_or_else(|| anyhow!("new_deltas_count not set"))?,
            new_deltas_size: value
                .new_deltas_size
                .ok_or_else(|| anyhow!("new_deltas_size not set"))?,
        })
    }
}

impl Timeline {
    /// Level0 files first phase of compaction, explained in the [`compact_inner`] comment.
    ///
    /// This method takes the `_layer_removal_cs` guard to highlight it required downloads are
    /// returned as an error. If the `layer_removal_cs` boundary is changed not to be taken in the
    /// start of level0 files compaction, the on-demand download should be revisited as well.
    ///
    /// [`compact_inner`]: Self::compact_inner
    fn compact_level0_phase1(
        self: Arc<Self>,
        _layer_removal_cs: Arc<tokio::sync::OwnedMutexGuard<()>>,
        guard: tokio::sync::OwnedRwLockReadGuard<LayerManager>,
        mut stats: CompactLevel0Phase1StatsBuilder,
        target_file_size: u64,
        ctx: &RequestContext,
    ) -> Result<CompactLevel0Phase1Result, CompactionError> {
        stats.read_lock_held_spawn_blocking_startup_micros =
            stats.read_lock_acquisition_micros.till_now(); // set by caller
        let layers = guard.layer_map();
        let level0_deltas = layers.get_level0_deltas()?;
        let mut level0_deltas = level0_deltas
            .into_iter()
            .map(|x| guard.get_from_desc(&x))
            .collect_vec();
        stats.level0_deltas_count = Some(level0_deltas.len());
        // Only compact if enough layers have accumulated.
        let threshold = self.get_compaction_threshold();
        if level0_deltas.is_empty() || level0_deltas.len() < threshold {
            debug!(
                level0_deltas = level0_deltas.len(),
                threshold, "too few deltas to compact"
            );
            return Ok(CompactLevel0Phase1Result::default());
        }

        // This failpoint is used together with `test_duplicate_layers` integration test.
        // It returns the compaction result exactly the same layers as input to compaction.
        // We want to ensure that this will not cause any problem when updating the layer map
        // after the compaction is finished.
        //
        // Currently, there are two rare edge cases that will cause duplicated layers being
        // inserted.
        // 1. The compaction job is inturrupted / did not finish successfully. Assume we have file 1, 2, 3, 4, which
        //    is compacted to 5, but the page server is shut down, next time we start page server we will get a layer
        //    map containing 1, 2, 3, 4, and 5, whereas 5 has the same content as 4. If we trigger L0 compation at this
        //    point again, it is likely that we will get a file 6 which has the same content and the key range as 5,
        //    and this causes an overwrite. This is acceptable because the content is the same, and we should do a
        //    layer replace instead of the normal remove / upload process.
        // 2. The input workload pattern creates exactly n files that are sorted, non-overlapping and is of target file
        //    size length. Compaction will likely create the same set of n files afterwards.
        //
        // This failpoint is a superset of both of the cases.
        fail_point!("compact-level0-phase1-return-same", |_| {
            println!("compact-level0-phase1-return-same"); // so that we can check if we hit the failpoint
            Ok(CompactLevel0Phase1Result {
                new_layers: level0_deltas
                    .iter()
                    .map(|x| x.clone().downcast_delta_layer().unwrap())
                    .collect(),
                deltas_to_compact: level0_deltas
                    .iter()
                    .map(|x| x.layer_desc().clone().into())
                    .collect(),
            })
        });

        // Gather the files to compact in this iteration.
        //
        // Start with the oldest Level 0 delta file, and collect any other
        // level 0 files that form a contiguous sequence, such that the end
        // LSN of previous file matches the start LSN of the next file.
        //
        // Note that if the files don't form such a sequence, we might
        // "compact" just a single file. That's a bit pointless, but it allows
        // us to get rid of the level 0 file, and compact the other files on
        // the next iteration. This could probably made smarter, but such
        // "gaps" in the sequence of level 0 files should only happen in case
        // of a crash, partial download from cloud storage, or something like
        // that, so it's not a big deal in practice.
        level0_deltas.sort_by_key(|l| l.layer_desc().lsn_range.start);
        let mut level0_deltas_iter = level0_deltas.iter();

        let first_level0_delta = level0_deltas_iter.next().unwrap();
        let mut prev_lsn_end = first_level0_delta.layer_desc().lsn_range.end;
        let mut deltas_to_compact = vec![Arc::clone(first_level0_delta)];
        for l in level0_deltas_iter {
            let lsn_range = &l.layer_desc().lsn_range;

            if lsn_range.start != prev_lsn_end {
                break;
            }
            deltas_to_compact.push(Arc::clone(l));
            prev_lsn_end = lsn_range.end;
        }
        let lsn_range = Range {
            start: deltas_to_compact
                .first()
                .unwrap()
                .layer_desc()
                .lsn_range
                .start,
            end: deltas_to_compact.last().unwrap().layer_desc().lsn_range.end,
        };

        let remotes = deltas_to_compact
            .iter()
            .filter(|l| l.is_remote_layer())
            .inspect(|l| info!("compact requires download of {l}"))
            .map(|l| {
                l.clone()
                    .downcast_remote_layer()
                    .expect("just checked it is remote layer")
            })
            .collect::<Vec<_>>();

        if !remotes.is_empty() {
            // caller is holding the lock to layer_removal_cs, and we don't want to download while
            // holding that; in future download_remote_layer might take it as well. this is
            // regardless of earlier image creation downloading on-demand, while holding the lock.
            return Err(CompactionError::DownloadRequired(remotes));
        }

        info!(
            "Starting Level0 compaction in LSN range {}-{} for {} layers ({} deltas in total)",
            lsn_range.start,
            lsn_range.end,
            deltas_to_compact.len(),
            level0_deltas.len()
        );

        for l in deltas_to_compact.iter() {
            info!("compact includes {l}");
        }

        // We don't need the original list of layers anymore. Drop it so that
        // we don't accidentally use it later in the function.
        drop(level0_deltas);

        stats.read_lock_held_prerequisites_micros = stats
            .read_lock_held_spawn_blocking_startup_micros
            .till_now();

        // Determine N largest holes where N is number of compacted layers.
        let max_holes = deltas_to_compact.len();
        let last_record_lsn = self.get_last_record_lsn();
        let min_hole_range = (target_file_size / page_cache::PAGE_SZ as u64) as i128;
        let min_hole_coverage_size = 3; // TODO: something more flexible?

        // min-heap (reserve space for one more element added before eviction)
        let mut heap: BinaryHeap<Hole> = BinaryHeap::with_capacity(max_holes + 1);
        let mut prev: Option<Key> = None;

<<<<<<< HEAD
        let mut all_keys = Vec::new();
        for l in deltas_to_compact.iter() {
            // TODO: replace this with an await once we fully go async
            all_keys.extend(
                Handle::current().block_on(
                    l.clone()
                        .downcast_delta_layer()
                        .expect("delta layer")
                        .load_keys(ctx),
                )?,
            );
        }
=======
        let mut all_value_refs = Vec::new();
        let mut all_keys = Vec::new();

        for l in deltas_to_compact.iter() {
            // TODO: replace this with an await once we fully go async
            let delta = l.clone().downcast_delta_layer().expect("delta layer");
            Handle::current().block_on(async {
                all_value_refs.extend(delta.load_val_refs(ctx).await?);
                all_keys.extend(delta.load_keys(ctx).await?);
                anyhow::Ok(())
            })?;
        }

        // The current stdlib sorting implementation is designed in a way where it is
        // particularly fast where the slice is made up of sorted sub-ranges.
        all_value_refs.sort_by_key(|(key, lsn, _value_ref)| (*key, *lsn));

>>>>>>> e157b16c
        // The current stdlib sorting implementation is designed in a way where it is
        // particularly fast where the slice is made up of sorted sub-ranges.
        all_keys.sort_by_key(|(key, lsn, _size, _value_ref)| (*key, *lsn));

        stats.read_lock_held_key_sort_micros = stats.read_lock_held_prerequisites_micros.till_now();

        for (next_key, _next_lsn, _size, _value_ref) in all_keys.iter() {
            let next_key = *next_key;
            if let Some(prev_key) = prev {
                // just first fast filter
                if next_key.to_i128() - prev_key.to_i128() >= min_hole_range {
                    let key_range = prev_key..next_key;
                    // Measuring hole by just subtraction of i128 representation of key range boundaries
                    // has not so much sense, because largest holes will corresponds field1/field2 changes.
                    // But we are mostly interested to eliminate holes which cause generation of excessive image layers.
                    // That is why it is better to measure size of hole as number of covering image layers.
                    let coverage_size = layers.image_coverage(&key_range, last_record_lsn)?.len();
                    if coverage_size >= min_hole_coverage_size {
                        heap.push(Hole {
                            key_range,
                            coverage_size,
                        });
                        if heap.len() > max_holes {
                            heap.pop(); // remove smallest hole
                        }
                    }
                }
            }
            prev = Some(next_key.next());
        }
        stats.read_lock_held_compute_holes_micros = stats.read_lock_held_key_sort_micros.till_now();
        drop_rlock(guard);
        stats.read_lock_drop_micros = stats.read_lock_held_compute_holes_micros.till_now();
        let mut holes = heap.into_vec();
        holes.sort_unstable_by_key(|hole| hole.key_range.start);
        let mut next_hole = 0; // index of next hole in holes vector

        // This iterator walks through all key-value pairs from all the layers
        // we're compacting, in key, LSN order.
        let all_values_iter = all_keys.iter();

        // This iterator walks through all keys and is needed to calculate size used by each key
        let mut all_keys_iter = all_keys
            .iter()
            .map(|(key, lsn, size, _value_ref)| (*key, *lsn, *size))
            .coalesce(|mut prev, cur| {
                // Coalesce keys that belong to the same key pair.
                // This ensures that compaction doesn't put them
                // into different layer files.
                // Still limit this by the target file size,
                // so that we keep the size of the files in
                // check.
                if prev.0 == cur.0 && prev.2 < target_file_size {
                    prev.2 += cur.2;
                    Ok(prev)
                } else {
                    Err((prev, cur))
                }
            });

        // Merge the contents of all the input delta layers into a new set
        // of delta layers, based on the current partitioning.
        //
        // We split the new delta layers on the key dimension. We iterate through the key space, and for each key, check if including the next key to the current output layer we're building would cause the layer to become too large. If so, dump the current output layer and start new one.
        // It's possible that there is a single key with so many page versions that storing all of them in a single layer file
        // would be too large. In that case, we also split on the LSN dimension.
        //
        // LSN
        //  ^
        //  |
        //  | +-----------+            +--+--+--+--+
        //  | |           |            |  |  |  |  |
        //  | +-----------+            |  |  |  |  |
        //  | |           |            |  |  |  |  |
        //  | +-----------+     ==>    |  |  |  |  |
        //  | |           |            |  |  |  |  |
        //  | +-----------+            |  |  |  |  |
        //  | |           |            |  |  |  |  |
        //  | +-----------+            +--+--+--+--+
        //  |
        //  +--------------> key
        //
        //
        // If one key (X) has a lot of page versions:
        //
        // LSN
        //  ^
        //  |                                 (X)
        //  | +-----------+            +--+--+--+--+
        //  | |           |            |  |  |  |  |
        //  | +-----------+            |  |  +--+  |
        //  | |           |            |  |  |  |  |
        //  | +-----------+     ==>    |  |  |  |  |
        //  | |           |            |  |  +--+  |
        //  | +-----------+            |  |  |  |  |
        //  | |           |            |  |  |  |  |
        //  | +-----------+            +--+--+--+--+
        //  |
        //  +--------------> key
        // TODO: this actually divides the layers into fixed-size chunks, not
        // based on the partitioning.
        //
        // TODO: we should also opportunistically materialize and
        // garbage collect what we can.
        let mut new_layers = Vec::new();
        let mut prev_key: Option<Key> = None;
        let mut writer: Option<DeltaLayerWriter> = None;
        let mut key_values_total_size = 0u64;
        let mut dup_start_lsn: Lsn = Lsn::INVALID; // start LSN of layer containing values of the single key
        let mut dup_end_lsn: Lsn = Lsn::INVALID; // end LSN of layer containing values of the single key
        for &(key, lsn, _size, ref value_ref) in all_values_iter {
            let value = value_ref.load()?;
            let same_key = prev_key.map_or(false, |prev_key| prev_key == key);
            // We need to check key boundaries once we reach next key or end of layer with the same key
            if !same_key || lsn == dup_end_lsn {
                let mut next_key_size = 0u64;
                let is_dup_layer = dup_end_lsn.is_valid();
                dup_start_lsn = Lsn::INVALID;
                if !same_key {
                    dup_end_lsn = Lsn::INVALID;
                }
                // Determine size occupied by this key. We stop at next key or when size becomes larger than target_file_size
                for (next_key, next_lsn, next_size) in all_keys_iter.by_ref() {
                    next_key_size = next_size;
                    if key != next_key {
                        if dup_end_lsn.is_valid() {
                            // We are writting segment with duplicates:
                            // place all remaining values of this key in separate segment
                            dup_start_lsn = dup_end_lsn; // new segments starts where old stops
                            dup_end_lsn = lsn_range.end; // there are no more values of this key till end of LSN range
                        }
                        break;
                    }
                    key_values_total_size += next_size;
                    // Check if it is time to split segment: if total keys size is larger than target file size.
                    // We need to avoid generation of empty segments if next_size > target_file_size.
                    if key_values_total_size > target_file_size && lsn != next_lsn {
                        // Split key between multiple layers: such layer can contain only single key
                        dup_start_lsn = if dup_end_lsn.is_valid() {
                            dup_end_lsn // new segment with duplicates starts where old one stops
                        } else {
                            lsn // start with the first LSN for this key
                        };
                        dup_end_lsn = next_lsn; // upper LSN boundary is exclusive
                        break;
                    }
                }
                // handle case when loop reaches last key: in this case dup_end is non-zero but dup_start is not set.
                if dup_end_lsn.is_valid() && !dup_start_lsn.is_valid() {
                    dup_start_lsn = dup_end_lsn;
                    dup_end_lsn = lsn_range.end;
                }
                if writer.is_some() {
                    let written_size = writer.as_mut().unwrap().size();
                    let contains_hole =
                        next_hole < holes.len() && key >= holes[next_hole].key_range.end;
                    // check if key cause layer overflow or contains hole...
                    if is_dup_layer
                        || dup_end_lsn.is_valid()
                        || written_size + key_values_total_size > target_file_size
                        || contains_hole
                    {
                        // ... if so, flush previous layer and prepare to write new one
                        new_layers.push(Arc::new(
                            writer.take().unwrap().finish(prev_key.unwrap().next())?,
                        ));
                        writer = None;

                        if contains_hole {
                            // skip hole
                            next_hole += 1;
                        }
                    }
                }
                // Remember size of key value because at next iteration we will access next item
                key_values_total_size = next_key_size;
            }
            if writer.is_none() {
                // Create writer if not initiaized yet
                writer = Some(DeltaLayerWriter::new(
                    self.conf,
                    self.timeline_id,
                    self.tenant_id,
                    key,
                    if dup_end_lsn.is_valid() {
                        // this is a layer containing slice of values of the same key
                        debug!("Create new dup layer {}..{}", dup_start_lsn, dup_end_lsn);
                        dup_start_lsn..dup_end_lsn
                    } else {
                        debug!("Create new layer {}..{}", lsn_range.start, lsn_range.end);
                        lsn_range.clone()
                    },
                )?);
            }

            fail_point!("delta-layer-writer-fail-before-finish", |_| {
                Err(anyhow::anyhow!("failpoint delta-layer-writer-fail-before-finish").into())
            });

            writer.as_mut().unwrap().put_value(key, lsn, value)?;
            prev_key = Some(key);
        }
        if let Some(writer) = writer {
            new_layers.push(Arc::new(writer.finish(prev_key.unwrap().next())?));
        }

        // Sync layers
        if !new_layers.is_empty() {
            // Print a warning if the created layer is larger than double the target size
            let warn_limit = target_file_size * 2;
            for layer in new_layers.iter() {
                if layer.desc.file_size > warn_limit {
                    warn!(
                        %layer,
                        "created delta file of size {} larger than double of target of {target_file_size}", layer.desc.file_size
                    );
                }
            }
            let mut layer_paths: Vec<PathBuf> = new_layers.iter().map(|l| l.path()).collect();

            // Fsync all the layer files and directory using multiple threads to
            // minimize latency.
            par_fsync::par_fsync(&layer_paths).context("fsync all new layers")?;

            par_fsync::par_fsync(&[self.conf.timeline_path(&self.tenant_id, &self.timeline_id)])
                .context("fsync of timeline dir")?;

            layer_paths.pop().unwrap();
        }

        stats.write_layer_files_micros = stats.read_lock_drop_micros.till_now();
        stats.new_deltas_count = Some(new_layers.len());
        stats.new_deltas_size = Some(new_layers.iter().map(|l| l.desc.file_size).sum());

        match TryInto::<CompactLevel0Phase1Stats>::try_into(stats)
            .and_then(|stats| serde_json::to_string(&stats).context("serde_json::to_string"))
        {
            Ok(stats_json) => {
                info!(
                    stats_json = stats_json.as_str(),
                    "compact_level0_phase1 stats available"
                )
            }
            Err(e) => {
                warn!("compact_level0_phase1 stats failed to serialize: {:#}", e);
            }
        }

        Ok(CompactLevel0Phase1Result {
            new_layers,
            deltas_to_compact: deltas_to_compact
                .into_iter()
                .map(|x| Arc::new(x.layer_desc().clone()))
                .collect(),
        })
    }

    ///
    /// Collect a bunch of Level 0 layer files, and compact and reshuffle them as
    /// as Level 1 files.
    ///
    async fn compact_level0(
        self: &Arc<Self>,
        layer_removal_cs: Arc<tokio::sync::OwnedMutexGuard<()>>,
        target_file_size: u64,
        ctx: &RequestContext,
    ) -> Result<(), CompactionError> {
        let CompactLevel0Phase1Result {
            new_layers,
            deltas_to_compact,
        } = {
            let phase1_span = info_span!("compact_level0_phase1");
            let myself = Arc::clone(self);
            let ctx = ctx.attached_child(); // technically, the spawn_blocking can outlive this future
            let mut stats = CompactLevel0Phase1StatsBuilder {
                version: Some(2),
                tenant_id: Some(self.tenant_id),
                timeline_id: Some(self.timeline_id),
                ..Default::default()
            };

            let begin = tokio::time::Instant::now();
            let phase1_layers_locked = Arc::clone(&self.layers).read_owned().await;
            let now = tokio::time::Instant::now();
            stats.read_lock_acquisition_micros =
                DurationRecorder::Recorded(RecordedDuration(now - begin), now);
            let layer_removal_cs = layer_removal_cs.clone();
            tokio::task::spawn_blocking(move || {
                let _entered = phase1_span.enter();
                myself.compact_level0_phase1(
                    layer_removal_cs,
                    phase1_layers_locked,
                    stats,
                    target_file_size,
                    &ctx,
                )
            })
            .await
            .context("spawn_blocking")??
        };

        if new_layers.is_empty() && deltas_to_compact.is_empty() {
            // nothing to do
            return Ok(());
        }

        // Before deleting any layers, we need to wait for their upload ops to finish.
        // See remote_timeline_client module level comment on consistency.
        // Do it here because we don't want to hold self.layers.write() while waiting.
        if let Some(remote_client) = &self.remote_client {
            debug!("waiting for upload ops to complete");
            remote_client
                .wait_completion()
                .await
                .context("wait for layer upload ops to complete")?;
        }

        let mut guard = self.layers.write().await;
        let mut new_layer_paths = HashMap::with_capacity(new_layers.len());

        // In some rare cases, we may generate a file with exactly the same key range / LSN as before the compaction.
        // We should move to numbering the layer files instead of naming them using key range / LSN some day. But for
        // now, we just skip the file to avoid unintentional modification to files on the disk and in the layer map.
        let mut duplicated_layers = HashSet::new();

        let mut insert_layers = Vec::new();
        let mut remove_layers = Vec::new();

        for l in new_layers {
            let new_delta_path = l.path();

            let metadata = new_delta_path.metadata().with_context(|| {
                format!(
                    "read file metadata for new created layer {}",
                    new_delta_path.display()
                )
            })?;

            if let Some(remote_client) = &self.remote_client {
                remote_client.schedule_layer_file_upload(
                    &l.filename(),
                    &LayerFileMetadata::new(metadata.len()),
                )?;
            }

            // update the timeline's physical size
            self.metrics
                .resident_physical_size_gauge
                .add(metadata.len());

            new_layer_paths.insert(new_delta_path, LayerFileMetadata::new(metadata.len()));
            l.access_stats().record_residence_event(
                &guard,
                LayerResidenceStatus::Resident,
                LayerResidenceEventReason::LayerCreate,
            );
            let l = l as Arc<dyn PersistentLayer>;
            if guard.contains(&l) {
                duplicated_layers.insert(l.layer_desc().key());
            } else {
                if LayerMap::is_l0(l.layer_desc()) {
                    return Err(CompactionError::Other(anyhow!("compaction generates a L0 layer file as output, which will cause infinite compaction.")));
                }
                insert_layers.push(l);
            }
        }

        // Now that we have reshuffled the data to set of new delta layers, we can
        // delete the old ones
        let mut layer_names_to_delete = Vec::with_capacity(deltas_to_compact.len());
        for ldesc in deltas_to_compact {
            if duplicated_layers.contains(&ldesc.key()) {
                // skip duplicated layers, they will not be removed; we have already overwritten them
                // with new layers in the compaction phase 1.
                continue;
            }
            layer_names_to_delete.push(ldesc.filename());
            remove_layers.push(guard.get_from_desc(&ldesc));
        }

        guard.finish_compact_l0(
            layer_removal_cs,
            remove_layers,
            insert_layers,
            &self.metrics,
        )?;

        drop_wlock(guard);

        // Also schedule the deletions in remote storage
        if let Some(remote_client) = &self.remote_client {
            remote_client.schedule_layer_file_deletion(&layer_names_to_delete)?;
        }

        Ok(())
    }

    /// Update information about which layer files need to be retained on
    /// garbage collection. This is separate from actually performing the GC,
    /// and is updated more frequently, so that compaction can remove obsolete
    /// page versions more aggressively.
    ///
    /// TODO: that's wishful thinking, compaction doesn't actually do that
    /// currently.
    ///
    /// The caller specifies how much history is needed with the 3 arguments:
    ///
    /// retain_lsns: keep a version of each page at these LSNs
    /// cutoff_horizon: also keep everything newer than this LSN
    /// pitr: the time duration required to keep data for PITR
    ///
    /// The 'retain_lsns' list is currently used to prevent removing files that
    /// are needed by child timelines. In the future, the user might be able to
    /// name additional points in time to retain. The caller is responsible for
    /// collecting that information.
    ///
    /// The 'cutoff_horizon' point is used to retain recent versions that might still be
    /// needed by read-only nodes. (As of this writing, the caller just passes
    /// the latest LSN subtracted by a constant, and doesn't do anything smart
    /// to figure out what read-only nodes might actually need.)
    ///
    /// The 'pitr' duration is used to calculate a 'pitr_cutoff', which can be used to determine
    /// whether a record is needed for PITR.
    ///
    /// NOTE: This function holds a short-lived lock to protect the 'gc_info'
    /// field, so that the three values passed as argument are stored
    /// atomically. But the caller is responsible for ensuring that no new
    /// branches are created that would need to be included in 'retain_lsns',
    /// for example. The caller should hold `Tenant::gc_cs` lock to ensure
    /// that.
    ///
    #[instrument(skip_all, fields(timeline_id=%self.timeline_id))]
    pub(super) async fn update_gc_info(
        &self,
        retain_lsns: Vec<Lsn>,
        cutoff_horizon: Lsn,
        pitr: Duration,
        ctx: &RequestContext,
    ) -> anyhow::Result<()> {
        // First, calculate pitr_cutoff_timestamp and then convert it to LSN.
        //
        // Some unit tests depend on garbage-collection working even when
        // CLOG data is missing, so that find_lsn_for_timestamp() doesn't
        // work, so avoid calling it altogether if time-based retention is not
        // configured. It would be pointless anyway.
        let pitr_cutoff = if pitr != Duration::ZERO {
            let now = SystemTime::now();
            if let Some(pitr_cutoff_timestamp) = now.checked_sub(pitr) {
                let pitr_timestamp = to_pg_timestamp(pitr_cutoff_timestamp);

                match self.find_lsn_for_timestamp(pitr_timestamp, ctx).await? {
                    LsnForTimestamp::Present(lsn) => lsn,
                    LsnForTimestamp::Future(lsn) => {
                        // The timestamp is in the future. That sounds impossible,
                        // but what it really means is that there hasn't been
                        // any commits since the cutoff timestamp.
                        debug!("future({})", lsn);
                        cutoff_horizon
                    }
                    LsnForTimestamp::Past(lsn) => {
                        debug!("past({})", lsn);
                        // conservative, safe default is to remove nothing, when we
                        // have no commit timestamp data available
                        *self.get_latest_gc_cutoff_lsn()
                    }
                    LsnForTimestamp::NoData(lsn) => {
                        debug!("nodata({})", lsn);
                        // conservative, safe default is to remove nothing, when we
                        // have no commit timestamp data available
                        *self.get_latest_gc_cutoff_lsn()
                    }
                }
            } else {
                // If we don't have enough data to convert to LSN,
                // play safe and don't remove any layers.
                *self.get_latest_gc_cutoff_lsn()
            }
        } else {
            // No time-based retention was configured. Set time-based cutoff to
            // same as LSN based.
            cutoff_horizon
        };

        // Grab the lock and update the values
        *self.gc_info.write().unwrap() = GcInfo {
            retain_lsns,
            horizon_cutoff: cutoff_horizon,
            pitr_cutoff,
        };

        Ok(())
    }

    ///
    /// Garbage collect layer files on a timeline that are no longer needed.
    ///
    /// Currently, we don't make any attempt at removing unneeded page versions
    /// within a layer file. We can only remove the whole file if it's fully
    /// obsolete.
    ///
    pub(super) async fn gc(&self) -> anyhow::Result<GcResult> {
        let timer = self.metrics.garbage_collect_histo.start_timer();

        fail_point!("before-timeline-gc");

        let layer_removal_cs = Arc::new(self.layer_removal_cs.clone().lock_owned().await);
        // Is the timeline being deleted?
        if self.is_stopping() {
            anyhow::bail!("timeline is Stopping");
        }

        let (horizon_cutoff, pitr_cutoff, retain_lsns) = {
            let gc_info = self.gc_info.read().unwrap();

            let horizon_cutoff = min(gc_info.horizon_cutoff, self.get_disk_consistent_lsn());
            let pitr_cutoff = gc_info.pitr_cutoff;
            let retain_lsns = gc_info.retain_lsns.clone();
            (horizon_cutoff, pitr_cutoff, retain_lsns)
        };

        let new_gc_cutoff = Lsn::min(horizon_cutoff, pitr_cutoff);

        let res = self
            .gc_timeline(
                layer_removal_cs.clone(),
                horizon_cutoff,
                pitr_cutoff,
                retain_lsns,
                new_gc_cutoff,
            )
            .instrument(
                info_span!("gc_timeline", timeline_id = %self.timeline_id, cutoff = %new_gc_cutoff),
            )
            .await?;

        // only record successes
        timer.stop_and_record();

        Ok(res)
    }

    async fn gc_timeline(
        &self,
        layer_removal_cs: Arc<tokio::sync::OwnedMutexGuard<()>>,
        horizon_cutoff: Lsn,
        pitr_cutoff: Lsn,
        retain_lsns: Vec<Lsn>,
        new_gc_cutoff: Lsn,
    ) -> anyhow::Result<GcResult> {
        let now = SystemTime::now();
        let mut result: GcResult = GcResult::default();

        // Nothing to GC. Return early.
        let latest_gc_cutoff = *self.get_latest_gc_cutoff_lsn();
        if latest_gc_cutoff >= new_gc_cutoff {
            info!(
                "Nothing to GC: new_gc_cutoff_lsn {new_gc_cutoff}, latest_gc_cutoff_lsn {latest_gc_cutoff}",
            );
            return Ok(result);
        }

        // We need to ensure that no one tries to read page versions or create
        // branches at a point before latest_gc_cutoff_lsn. See branch_timeline()
        // for details. This will block until the old value is no longer in use.
        //
        // The GC cutoff should only ever move forwards.
        {
            let write_guard = self.latest_gc_cutoff_lsn.lock_for_write();
            ensure!(
                *write_guard <= new_gc_cutoff,
                "Cannot move GC cutoff LSN backwards (was {}, new {})",
                *write_guard,
                new_gc_cutoff
            );
            write_guard.store_and_unlock(new_gc_cutoff).wait();
        }

        info!("GC starting");

        debug!("retain_lsns: {:?}", retain_lsns);

        // Before deleting any layers, we need to wait for their upload ops to finish.
        // See storage_sync module level comment on consistency.
        // Do it here because we don't want to hold self.layers.write() while waiting.
        if let Some(remote_client) = &self.remote_client {
            debug!("waiting for upload ops to complete");
            remote_client
                .wait_completion()
                .await
                .context("wait for layer upload ops to complete")?;
        }

        let mut layers_to_remove = Vec::new();
        let mut wanted_image_layers = KeySpaceRandomAccum::default();

        // Scan all layers in the timeline (remote or on-disk).
        //
        // Garbage collect the layer if all conditions are satisfied:
        // 1. it is older than cutoff LSN;
        // 2. it is older than PITR interval;
        // 3. it doesn't need to be retained for 'retain_lsns';
        // 4. newer on-disk image layers cover the layer's whole key range
        //
        // TODO holding a write lock is too agressive and avoidable
        let mut guard = self.layers.write().await;
        let layers = guard.layer_map();
        'outer: for l in layers.iter_historic_layers() {
            result.layers_total += 1;

            // 1. Is it newer than GC horizon cutoff point?
            if l.get_lsn_range().end > horizon_cutoff {
                debug!(
                    "keeping {} because it's newer than horizon_cutoff {}",
                    l.filename(),
                    horizon_cutoff,
                );
                result.layers_needed_by_cutoff += 1;
                continue 'outer;
            }

            // 2. It is newer than PiTR cutoff point?
            if l.get_lsn_range().end > pitr_cutoff {
                debug!(
                    "keeping {} because it's newer than pitr_cutoff {}",
                    l.filename(),
                    pitr_cutoff,
                );
                result.layers_needed_by_pitr += 1;
                continue 'outer;
            }

            // 3. Is it needed by a child branch?
            // NOTE With that we would keep data that
            // might be referenced by child branches forever.
            // We can track this in child timeline GC and delete parent layers when
            // they are no longer needed. This might be complicated with long inheritance chains.
            //
            // TODO Vec is not a great choice for `retain_lsns`
            for retain_lsn in &retain_lsns {
                // start_lsn is inclusive
                if &l.get_lsn_range().start <= retain_lsn {
                    debug!(
                        "keeping {} because it's still might be referenced by child branch forked at {} is_dropped: xx is_incremental: {}",
                        l.filename(),
                        retain_lsn,
                        l.is_incremental(),
                    );
                    result.layers_needed_by_branches += 1;
                    continue 'outer;
                }
            }

            // 4. Is there a later on-disk layer for this relation?
            //
            // The end-LSN is exclusive, while disk_consistent_lsn is
            // inclusive. For example, if disk_consistent_lsn is 100, it is
            // OK for a delta layer to have end LSN 101, but if the end LSN
            // is 102, then it might not have been fully flushed to disk
            // before crash.
            //
            // For example, imagine that the following layers exist:
            //
            // 1000      - image (A)
            // 1000-2000 - delta (B)
            // 2000      - image (C)
            // 2000-3000 - delta (D)
            // 3000      - image (E)
            //
            // If GC horizon is at 2500, we can remove layers A and B, but
            // we cannot remove C, even though it's older than 2500, because
            // the delta layer 2000-3000 depends on it.
            if !layers
                .image_layer_exists(&l.get_key_range(), &(l.get_lsn_range().end..new_gc_cutoff))?
            {
                debug!("keeping {} because it is the latest layer", l.filename());
                // Collect delta key ranges that need image layers to allow garbage
                // collecting the layers.
                // It is not so obvious whether we need to propagate information only about
                // delta layers. Image layers can form "stairs" preventing old image from been deleted.
                // But image layers are in any case less sparse than delta layers. Also we need some
                // protection from replacing recent image layers with new one after each GC iteration.
                if self.get_gc_feedback() && l.is_incremental() && !LayerMap::is_l0(&l) {
                    wanted_image_layers.add_range(l.get_key_range());
                }
                result.layers_not_updated += 1;
                continue 'outer;
            }

            // We didn't find any reason to keep this file, so remove it.
            debug!(
                "garbage collecting {} is_dropped: xx is_incremental: {}",
                l.filename(),
                l.is_incremental(),
            );
            layers_to_remove.push(Arc::clone(&l));
        }
        self.wanted_image_layers
            .lock()
            .unwrap()
            .replace((new_gc_cutoff, wanted_image_layers.to_keyspace()));

        if !layers_to_remove.is_empty() {
            // Persist the new GC cutoff value in the metadata file, before
            // we actually remove anything.
            self.update_metadata_file(self.disk_consistent_lsn.load(), HashMap::new())?;

            // Actually delete the layers from disk and remove them from the map.
            // (couldn't do this in the loop above, because you cannot modify a collection
            // while iterating it. BTreeMap::retain() would be another option)
            let mut layer_names_to_delete = Vec::with_capacity(layers_to_remove.len());
            let gc_layers = layers_to_remove
                .iter()
                .map(|x| guard.get_from_desc(x))
                .collect();
            for doomed_layer in layers_to_remove {
                layer_names_to_delete.push(doomed_layer.filename());
                result.layers_removed += 1;
            }
            let apply = guard.finish_gc_timeline(layer_removal_cs, gc_layers, &self.metrics)?;

            if result.layers_removed != 0 {
                fail_point!("after-timeline-gc-removed-layers");
            }

            if let Some(remote_client) = &self.remote_client {
                remote_client.schedule_layer_file_deletion(&layer_names_to_delete)?;
            }

            apply.flush();
        }

        info!(
            "GC completed removing {} layers, cutoff {}",
            result.layers_removed, new_gc_cutoff
        );

        result.elapsed = now.elapsed()?;
        Ok(result)
    }

    ///
    /// Reconstruct a value, using the given base image and WAL records in 'data'.
    ///
    fn reconstruct_value(
        &self,
        key: Key,
        request_lsn: Lsn,
        mut data: ValueReconstructState,
    ) -> Result<Bytes, PageReconstructError> {
        // Perform WAL redo if needed
        data.records.reverse();

        // If we have a page image, and no WAL, we're all set
        if data.records.is_empty() {
            if let Some((img_lsn, img)) = &data.img {
                trace!(
                    "found page image for key {} at {}, no WAL redo required, req LSN {}",
                    key,
                    img_lsn,
                    request_lsn,
                );
                Ok(img.clone())
            } else {
                Err(PageReconstructError::from(anyhow!(
                    "base image for {key} at {request_lsn} not found"
                )))
            }
        } else {
            // We need to do WAL redo.
            //
            // If we don't have a base image, then the oldest WAL record better initialize
            // the page
            if data.img.is_none() && !data.records.first().unwrap().1.will_init() {
                Err(PageReconstructError::from(anyhow!(
                    "Base image for {} at {} not found, but got {} WAL records",
                    key,
                    request_lsn,
                    data.records.len()
                )))
            } else {
                if data.img.is_some() {
                    trace!(
                        "found {} WAL records and a base image for {} at {}, performing WAL redo",
                        data.records.len(),
                        key,
                        request_lsn
                    );
                } else {
                    trace!("found {} WAL records that will init the page for {} at {}, performing WAL redo", data.records.len(), key, request_lsn);
                };

                let last_rec_lsn = data.records.last().unwrap().0;

                let img = match self
                    .walredo_mgr
                    .request_redo(key, request_lsn, data.img, data.records, self.pg_version)
                    .context("Failed to reconstruct a page image:")
                {
                    Ok(img) => img,
                    Err(e) => return Err(PageReconstructError::from(e)),
                };

                if img.len() == page_cache::PAGE_SZ {
                    let cache = page_cache::get();
                    if let Err(e) = cache
                        .memorize_materialized_page(
                            self.tenant_id,
                            self.timeline_id,
                            key,
                            last_rec_lsn,
                            &img,
                        )
                        .context("Materialized page memoization failed")
                    {
                        return Err(PageReconstructError::from(e));
                    }
                }

                Ok(img)
            }
        }
    }

    /// Download a layer file from remote storage and insert it into the layer map.
    ///
    /// It's safe to call this function for the same layer concurrently. In that case:
    /// - If the layer has already been downloaded, `OK(...)` is returned.
    /// - If the layer is currently being downloaded, we wait until that download succeeded / failed.
    ///     - If it succeeded, we return `Ok(...)`.
    ///     - If it failed, we or another concurrent caller will initiate a new download attempt.
    ///
    /// Download errors are classified and retried if appropriate by the underlying RemoteTimelineClient function.
    /// It has an internal limit for the maximum number of retries and prints appropriate log messages.
    /// If we exceed the limit, it returns an error, and this function passes it through.
    /// The caller _could_ retry further by themselves by calling this function again, but _should not_ do it.
    /// The reason is that they cannot distinguish permanent errors from temporary ones, whereas
    /// the underlying RemoteTimelineClient can.
    ///
    /// There is no internal timeout or slowness detection.
    /// If the caller has a deadline or needs a timeout, they can simply stop polling:
    /// we're **cancellation-safe** because the download happens in a separate task_mgr task.
    /// So, the current download attempt will run to completion even if we stop polling.
    #[instrument(skip_all, fields(layer=%remote_layer))]
    pub async fn download_remote_layer(
        &self,
        remote_layer: Arc<RemoteLayer>,
    ) -> anyhow::Result<()> {
        span::debug_assert_current_span_has_tenant_and_timeline_id();

        use std::sync::atomic::Ordering::Relaxed;

        let permit = match Arc::clone(&remote_layer.ongoing_download)
            .acquire_owned()
            .await
        {
            Ok(permit) => permit,
            Err(_closed) => {
                if remote_layer.download_replacement_failure.load(Relaxed) {
                    // this path will be hit often, in case there are upper retries. however
                    // hitting this error will prevent a busy loop between get_reconstruct_data and
                    // download, so an error is prefered.
                    //
                    // TODO: we really should poison the timeline, but panicking is not yet
                    // supported. Related: https://github.com/neondatabase/neon/issues/3621
                    anyhow::bail!("an earlier download succeeded but LayerMap::replace failed")
                } else {
                    info!("download of layer has already finished");
                    return Ok(());
                }
            }
        };

        let (sender, receiver) = tokio::sync::oneshot::channel();
        // Spawn a task so that download does not outlive timeline when we detach tenant / delete timeline.
        let self_clone = self.myself.upgrade().expect("timeline is gone");
        task_mgr::spawn(
            &tokio::runtime::Handle::current(),
            TaskKind::RemoteDownloadTask,
            Some(self.tenant_id),
            Some(self.timeline_id),
            &format!("download layer {}", remote_layer),
            false,
            async move {
                let remote_client = self_clone.remote_client.as_ref().unwrap();

                // Does retries + exponential back-off internally.
                // When this fails, don't layer further retry attempts here.
                let result = remote_client
                    .download_layer_file(&remote_layer.filename(), &remote_layer.layer_metadata)
                    .await;

                if let Ok(size) = &result {
                    info!("layer file download finished");

                    // XXX the temp file is still around in Err() case
                    // and consumes space until we clean up upon pageserver restart.
                    self_clone.metrics.resident_physical_size_gauge.add(*size);

                    // Download complete. Replace the RemoteLayer with the corresponding
                    // Delta- or ImageLayer in the layer map.
                    let mut guard = self_clone.layers.write().await;
                    let new_layer =
                        remote_layer.create_downloaded_layer(&guard, self_clone.conf, *size);
                    {
                        let l: Arc<dyn PersistentLayer> = remote_layer.clone();
                        let failure = match guard.replace_and_verify(l, new_layer) {
                            Ok(()) => false,
                            Err(e) => {
                                // this is a precondition failure, the layer filename derived
                                // attributes didn't match up, which doesn't seem likely.
                                error!("replacing downloaded layer into layermap failed: {e:#?}");
                                true
                            }
                        };

                        if failure {
                            // mark the remote layer permanently failed; the timeline is most
                            // likely unusable after this. sadly we cannot just poison the layermap
                            // lock with panic, because that would create an issue with shutdown.
                            //
                            // this does not change the retry semantics on failed downloads.
                            //
                            // use of Relaxed is valid because closing of the semaphore gives
                            // happens-before and wakes up any waiters; we write this value before
                            // and any waiters (or would be waiters) will load it after closing
                            // semaphore.
                            //
                            // See: https://github.com/neondatabase/neon/issues/3533
                            remote_layer
                                .download_replacement_failure
                                .store(true, Relaxed);
                        }
                    }
                    drop_wlock(guard);

                    info!("on-demand download successful");

                    // Now that we've inserted the download into the layer map,
                    // close the semaphore. This will make other waiters for
                    // this download return Ok(()).
                    assert!(!remote_layer.ongoing_download.is_closed());
                    remote_layer.ongoing_download.close();
                } else {
                    // Keep semaphore open. We'll drop the permit at the end of the function.
                    error!(
                        "layer file download failed: {:?}",
                        result.as_ref().unwrap_err()
                    );
                }

                // Don't treat it as an error if the task that triggered the download
                // is no longer interested in the result.
                sender.send(result.map(|_sz| ())).ok();

                // In case we failed and there are other waiters, this will make one
                // of them retry the download in a new task.
                // XXX: This resets the exponential backoff because it's a new call to
                // download_layer file.
                drop(permit);

                Ok(())
            }
            .in_current_span(),
        );

        receiver.await.context("download task cancelled")?
    }

    pub async fn spawn_download_all_remote_layers(
        self: Arc<Self>,
        request: DownloadRemoteLayersTaskSpawnRequest,
    ) -> Result<DownloadRemoteLayersTaskInfo, DownloadRemoteLayersTaskInfo> {
        let mut status_guard = self.download_all_remote_layers_task_info.write().unwrap();
        if let Some(st) = &*status_guard {
            match &st.state {
                DownloadRemoteLayersTaskState::Running => {
                    return Err(st.clone());
                }
                DownloadRemoteLayersTaskState::ShutDown
                | DownloadRemoteLayersTaskState::Completed => {
                    *status_guard = None;
                }
            }
        }

        let self_clone = Arc::clone(&self);
        let task_id = task_mgr::spawn(
            task_mgr::BACKGROUND_RUNTIME.handle(),
            task_mgr::TaskKind::DownloadAllRemoteLayers,
            Some(self.tenant_id),
            Some(self.timeline_id),
            "download all remote layers task",
            false,
            async move {
                self_clone.download_all_remote_layers(request).await;
                let mut status_guard = self_clone.download_all_remote_layers_task_info.write().unwrap();
                 match &mut *status_guard {
                    None => {
                        warn!("tasks status is supposed to be Some(), since we are running");
                    }
                    Some(st) => {
                        let exp_task_id = format!("{}", task_mgr::current_task_id().unwrap());
                        if st.task_id != exp_task_id {
                            warn!("task id changed while we were still running, expecting {} but have {}", exp_task_id, st.task_id);
                        } else {
                            st.state = DownloadRemoteLayersTaskState::Completed;
                        }
                    }
                };
                Ok(())
            }
            .instrument(info_span!(parent: None, "download_all_remote_layers", tenant_id = %self.tenant_id, timeline_id = %self.timeline_id))
        );

        let initial_info = DownloadRemoteLayersTaskInfo {
            task_id: format!("{task_id}"),
            state: DownloadRemoteLayersTaskState::Running,
            total_layer_count: 0,
            successful_download_count: 0,
            failed_download_count: 0,
        };
        *status_guard = Some(initial_info.clone());

        Ok(initial_info)
    }

    async fn download_all_remote_layers(
        self: &Arc<Self>,
        request: DownloadRemoteLayersTaskSpawnRequest,
    ) {
        let mut downloads = Vec::new();
        {
            let guard = self.layers.read().await;
            let layers = guard.layer_map();
            layers
                .iter_historic_layers()
                .map(|l| guard.get_from_desc(&l))
                .filter_map(|l| l.downcast_remote_layer())
                .map(|l| self.download_remote_layer(l))
                .for_each(|dl| downloads.push(dl))
        }
        let total_layer_count = downloads.len();
        // limit download concurrency as specified in request
        let downloads = futures::stream::iter(downloads);
        let mut downloads = downloads.buffer_unordered(request.max_concurrent_downloads.get());

        macro_rules! lock_status {
            ($st:ident) => {
                let mut st = self.download_all_remote_layers_task_info.write().unwrap();
                let st = st
                    .as_mut()
                    .expect("this function is only called after the task has been spawned");
                assert_eq!(
                    st.task_id,
                    format!(
                        "{}",
                        task_mgr::current_task_id().expect("we run inside a task_mgr task")
                    )
                );
                let $st = st;
            };
        }

        {
            lock_status!(st);
            st.total_layer_count = total_layer_count as u64;
        }
        loop {
            tokio::select! {
                dl = downloads.next() => {
                    lock_status!(st);
                    match dl {
                        None => break,
                        Some(Ok(())) => {
                            st.successful_download_count += 1;
                        },
                        Some(Err(e)) => {
                            error!(error = %e, "layer download failed");
                            st.failed_download_count += 1;
                        }
                    }
                }
                _ = task_mgr::shutdown_watcher() => {
                    // Kind of pointless to watch for shutdowns here,
                    // as download_remote_layer spawns other task_mgr tasks internally.
                    lock_status!(st);
                    st.state = DownloadRemoteLayersTaskState::ShutDown;
                }
            }
        }
        {
            lock_status!(st);
            st.state = DownloadRemoteLayersTaskState::Completed;
        }
    }

    pub fn get_download_all_remote_layers_task_info(&self) -> Option<DownloadRemoteLayersTaskInfo> {
        self.download_all_remote_layers_task_info
            .read()
            .unwrap()
            .clone()
    }
}

pub struct DiskUsageEvictionInfo {
    /// Timeline's largest layer (remote or resident)
    pub max_layer_size: Option<u64>,
    /// Timeline's resident layers
    pub resident_layers: Vec<LocalLayerInfoForDiskUsageEviction>,
}

pub struct LocalLayerInfoForDiskUsageEviction {
    pub layer: Arc<dyn PersistentLayer>,
    pub last_activity_ts: SystemTime,
}

impl std::fmt::Debug for LocalLayerInfoForDiskUsageEviction {
    fn fmt(&self, f: &mut std::fmt::Formatter<'_>) -> std::fmt::Result {
        // format the tv_sec, tv_nsec into rfc3339 in case someone is looking at it
        // having to allocate a string to this is bad, but it will rarely be formatted
        let ts = chrono::DateTime::<chrono::Utc>::from(self.last_activity_ts);
        let ts = ts.to_rfc3339_opts(chrono::SecondsFormat::Nanos, true);
        f.debug_struct("LocalLayerInfoForDiskUsageEviction")
            .field("layer", &self.layer)
            .field("last_activity", &ts)
            .finish()
    }
}

impl LocalLayerInfoForDiskUsageEviction {
    pub fn file_size(&self) -> u64 {
        self.layer.layer_desc().file_size
    }
}

impl Timeline {
    /// Returns non-remote layers for eviction.
    pub(crate) async fn get_local_layers_for_disk_usage_eviction(&self) -> DiskUsageEvictionInfo {
        let guard = self.layers.read().await;
        let layers = guard.layer_map();

        let mut max_layer_size: Option<u64> = None;
        let mut resident_layers = Vec::new();

        for l in layers.iter_historic_layers() {
            let file_size = l.file_size();
            max_layer_size = max_layer_size.map_or(Some(file_size), |m| Some(m.max(file_size)));

            let l = guard.get_from_desc(&l);

            if l.is_remote_layer() {
                continue;
            }

            let last_activity_ts = l.access_stats().latest_activity().unwrap_or_else(|| {
                // We only use this fallback if there's an implementation error.
                // `latest_activity` already does rate-limited warn!() log.
                debug!(layer=%l, "last_activity returns None, using SystemTime::now");
                SystemTime::now()
            });

            resident_layers.push(LocalLayerInfoForDiskUsageEviction {
                layer: l,
                last_activity_ts,
            });
        }

        DiskUsageEvictionInfo {
            max_layer_size,
            resident_layers,
        }
    }
}

type TraversalPathItem = (
    ValueReconstructResult,
    Lsn,
    Box<dyn Send + FnOnce() -> TraversalId>,
);

/// Helper function for get_reconstruct_data() to add the path of layers traversed
/// to an error, as anyhow context information.
fn layer_traversal_error(msg: String, path: Vec<TraversalPathItem>) -> PageReconstructError {
    // We want the original 'msg' to be the outermost context. The outermost context
    // is the most high-level information, which also gets propagated to the client.
    let mut msg_iter = path
        .into_iter()
        .map(|(r, c, l)| {
            format!(
                "layer traversal: result {:?}, cont_lsn {}, layer: {}",
                r,
                c,
                l(),
            )
        })
        .chain(std::iter::once(msg));
    // Construct initial message from the first traversed layer
    let err = anyhow!(msg_iter.next().unwrap());

    // Append all subsequent traversals, and the error message 'msg', as contexts.
    let msg = msg_iter.fold(err, |err, msg| err.context(msg));
    PageReconstructError::from(msg)
}

/// Various functions to mutate the timeline.
// TODO Currently, Deref is used to allow easy access to read methods from this trait.
// This is probably considered a bad practice in Rust and should be fixed eventually,
// but will cause large code changes.
pub struct TimelineWriter<'a> {
    tl: &'a Timeline,
    _write_guard: tokio::sync::MutexGuard<'a, ()>,
}

impl Deref for TimelineWriter<'_> {
    type Target = Timeline;

    fn deref(&self) -> &Self::Target {
        self.tl
    }
}

impl<'a> TimelineWriter<'a> {
    /// Put a new page version that can be constructed from a WAL record
    ///
    /// This will implicitly extend the relation, if the page is beyond the
    /// current end-of-file.
    pub async fn put(&self, key: Key, lsn: Lsn, value: &Value) -> anyhow::Result<()> {
        self.tl.put_value(key, lsn, value).await
    }

    pub async fn delete(&self, key_range: Range<Key>, lsn: Lsn) -> anyhow::Result<()> {
        self.tl.put_tombstone(key_range, lsn).await
    }

    /// Track the end of the latest digested WAL record.
    /// Remember the (end of) last valid WAL record remembered in the timeline.
    ///
    /// Call this after you have finished writing all the WAL up to 'lsn'.
    ///
    /// 'lsn' must be aligned. This wakes up any wait_lsn() callers waiting for
    /// the 'lsn' or anything older. The previous last record LSN is stored alongside
    /// the latest and can be read.
    pub fn finish_write(&self, new_lsn: Lsn) {
        self.tl.finish_write(new_lsn);
    }

    pub fn update_current_logical_size(&self, delta: i64) {
        self.tl.update_current_logical_size(delta)
    }
}

// We need TimelineWriter to be send in upcoming conversion of
// Timeline::layers to tokio::sync::RwLock.
#[test]
fn is_send() {
    fn _assert_send<T: Send>() {}
    _assert_send::<TimelineWriter<'_>>();
}

/// Add a suffix to a layer file's name: .{num}.old
/// Uses the first available num (starts at 0)
fn rename_to_backup(path: &Path) -> anyhow::Result<()> {
    let filename = path
        .file_name()
        .ok_or_else(|| anyhow!("Path {} don't have a file name", path.display()))?
        .to_string_lossy();
    let mut new_path = path.to_owned();

    for i in 0u32.. {
        new_path.set_file_name(format!("{filename}.{i}.old"));
        if !new_path.exists() {
            std::fs::rename(path, &new_path)?;
            return Ok(());
        }
    }

    bail!("couldn't find an unused backup number for {:?}", path)
}

/// Similar to `Arc::ptr_eq`, but only compares the object pointers, not vtables.
///
/// Returns `true` if the two `Arc` point to the same layer, false otherwise.
///
/// If comparing persistent layers, ALWAYS compare the layer descriptor key.
#[inline(always)]
pub fn compare_arced_layers<L: ?Sized>(left: &Arc<L>, right: &Arc<L>) -> bool {
    // "dyn Trait" objects are "fat pointers" in that they have two components:
    // - pointer to the object
    // - pointer to the vtable
    //
    // rust does not provide a guarantee that these vtables are unique, but however
    // `Arc::ptr_eq` as of writing (at least up to 1.67) uses a comparison where both the
    // pointer and the vtable need to be equal.
    //
    // See: https://github.com/rust-lang/rust/issues/103763
    //
    // A future version of rust will most likely use this form below, where we cast each
    // pointer into a pointer to unit, which drops the inaccessible vtable pointer, making it
    // not affect the comparison.
    //
    // See: https://github.com/rust-lang/rust/pull/106450
    let left = Arc::as_ptr(left) as *const ();
    let right = Arc::as_ptr(right) as *const ();

    left == right
}

#[cfg(test)]
mod tests {
    use std::sync::Arc;

    use utils::{id::TimelineId, lsn::Lsn};

    use crate::tenant::{harness::TenantHarness, storage_layer::PersistentLayer};

    use super::{EvictionError, Timeline};

    #[tokio::test]
    async fn two_layer_eviction_attempts_at_the_same_time() {
        let harness =
            TenantHarness::create("two_layer_eviction_attempts_at_the_same_time").unwrap();

        let remote_storage = {
            // this is never used for anything, because of how the create_test_timeline works, but
            // it is with us in spirit and a Some.
            use remote_storage::{GenericRemoteStorage, RemoteStorageConfig, RemoteStorageKind};
            let path = harness.conf.workdir.join("localfs");
            std::fs::create_dir_all(&path).unwrap();
            let config = RemoteStorageConfig {
                max_concurrent_syncs: std::num::NonZeroUsize::new(2_000_000).unwrap(),
                max_sync_errors: std::num::NonZeroU32::new(3_000_000).unwrap(),
                storage: RemoteStorageKind::LocalFs(path),
            };
            GenericRemoteStorage::from_config(&config).unwrap()
        };

        let ctx = any_context();
        let tenant = harness.try_load(&ctx, Some(remote_storage)).await.unwrap();
        let timeline = tenant
            .create_test_timeline(TimelineId::generate(), Lsn(0x10), 14, &ctx)
            .await
            .unwrap();

        let rc = timeline
            .remote_client
            .clone()
            .expect("just configured this");

        let layer = find_some_layer(&timeline).await;

        let cancel = tokio_util::sync::CancellationToken::new();
        let batch = [layer];

        let first = {
            let cancel = cancel.clone();
            async {
                timeline
                    .evict_layer_batch(&rc, &batch, cancel)
                    .await
                    .unwrap()
            }
        };
        let second = async {
            timeline
                .evict_layer_batch(&rc, &batch, cancel)
                .await
                .unwrap()
        };

        let (first, second) = tokio::join!(first, second);

        let (first, second) = (only_one(first), only_one(second));

        match (first, second) {
            (Ok(()), Err(EvictionError::FileNotFound))
            | (Err(EvictionError::FileNotFound), Ok(())) => {
                // one of the evictions gets to do it,
                // other one gets FileNotFound. all is good.
            }
            other => unreachable!("unexpected {:?}", other),
        }
    }

    #[tokio::test]
    async fn layer_eviction_aba_fails() {
        let harness = TenantHarness::create("layer_eviction_aba_fails").unwrap();

        let remote_storage = {
            // this is never used for anything, because of how the create_test_timeline works, but
            // it is with us in spirit and a Some.
            use remote_storage::{GenericRemoteStorage, RemoteStorageConfig, RemoteStorageKind};
            let path = harness.conf.workdir.join("localfs");
            std::fs::create_dir_all(&path).unwrap();
            let config = RemoteStorageConfig {
                max_concurrent_syncs: std::num::NonZeroUsize::new(2_000_000).unwrap(),
                max_sync_errors: std::num::NonZeroU32::new(3_000_000).unwrap(),
                storage: RemoteStorageKind::LocalFs(path),
            };
            GenericRemoteStorage::from_config(&config).unwrap()
        };

        let ctx = any_context();
        let tenant = harness.try_load(&ctx, Some(remote_storage)).await.unwrap();
        let timeline = tenant
            .create_test_timeline(TimelineId::generate(), Lsn(0x10), 14, &ctx)
            .await
            .unwrap();

        let _e = tracing::info_span!("foobar", tenant_id = %tenant.tenant_id, timeline_id = %timeline.timeline_id).entered();

        let rc = timeline.remote_client.clone().unwrap();

        // TenantHarness allows uploads to happen given GenericRemoteStorage is configured
        let layer = find_some_layer(&timeline).await;

        let cancel = tokio_util::sync::CancellationToken::new();
        let batch = [layer];

        let first = {
            let cancel = cancel.clone();
            async {
                timeline
                    .evict_layer_batch(&rc, &batch, cancel)
                    .await
                    .unwrap()
            }
        };

        // lets imagine this is stuck somehow, still referencing the original `Arc<dyn PersistentLayer>`
        let second = {
            let cancel = cancel.clone();
            async {
                timeline
                    .evict_layer_batch(&rc, &batch, cancel)
                    .await
                    .unwrap()
            }
        };

        // while it's stuck, we evict and end up redownloading it
        only_one(first.await).expect("eviction succeeded");

        let layer = find_some_layer(&timeline).await;
        let layer = layer.downcast_remote_layer().unwrap();
        timeline.download_remote_layer(layer).await.unwrap();

        let res = only_one(second.await);

        assert!(
            matches!(res, Err(EvictionError::LayerNotFound(_))),
            "{res:?}"
        );

        // no more specific asserting, outside of preconds this is the only valid replacement
        // failure
    }

    fn any_context() -> crate::context::RequestContext {
        use crate::context::*;
        use crate::task_mgr::*;
        RequestContext::new(TaskKind::UnitTest, DownloadBehavior::Error)
    }

    fn only_one<T>(mut input: Vec<Option<T>>) -> T {
        assert_eq!(1, input.len());
        input
            .pop()
            .expect("length just checked")
            .expect("no cancellation")
    }

    async fn find_some_layer(timeline: &Timeline) -> Arc<dyn PersistentLayer> {
        let layers = timeline.layers.read().await;
        let desc = layers
            .layer_map()
            .iter_historic_layers()
            .next()
            .expect("must find one layer to evict");

        layers.get_from_desc(&desc)
    }
}<|MERGE_RESOLUTION|>--- conflicted
+++ resolved
@@ -3534,38 +3534,14 @@
         let mut heap: BinaryHeap<Hole> = BinaryHeap::with_capacity(max_holes + 1);
         let mut prev: Option<Key> = None;
 
-<<<<<<< HEAD
         let mut all_keys = Vec::new();
+
         for l in deltas_to_compact.iter() {
             // TODO: replace this with an await once we fully go async
-            all_keys.extend(
-                Handle::current().block_on(
-                    l.clone()
-                        .downcast_delta_layer()
-                        .expect("delta layer")
-                        .load_keys(ctx),
-                )?,
-            );
-        }
-=======
-        let mut all_value_refs = Vec::new();
-        let mut all_keys = Vec::new();
-
-        for l in deltas_to_compact.iter() {
-            // TODO: replace this with an await once we fully go async
-            let delta = l.clone().downcast_delta_layer().expect("delta layer");
-            Handle::current().block_on(async {
-                all_value_refs.extend(delta.load_val_refs(ctx).await?);
-                all_keys.extend(delta.load_keys(ctx).await?);
-                anyhow::Ok(())
-            })?;
-        }
-
-        // The current stdlib sorting implementation is designed in a way where it is
-        // particularly fast where the slice is made up of sorted sub-ranges.
-        all_value_refs.sort_by_key(|(key, lsn, _value_ref)| (*key, *lsn));
-
->>>>>>> e157b16c
+            let dl = l.clone().downcast_delta_layer().expect("delta layer");
+            all_keys.extend(Handle::current().block_on(DeltaLayer::load_keys(&dl, ctx))?);
+        }
+
         // The current stdlib sorting implementation is designed in a way where it is
         // particularly fast where the slice is made up of sorted sub-ranges.
         all_keys.sort_by_key(|(key, lsn, _size, _value_ref)| (*key, *lsn));
