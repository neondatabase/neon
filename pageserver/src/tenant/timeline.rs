--- conflicted
+++ resolved
@@ -3391,11 +3391,9 @@
 
                 feature_resolver: resources.feature_resolver.clone(),
 
-<<<<<<< HEAD
+                db_rel_count: ArcSwapOption::from_pointee(None),
+
                 metrics,
-=======
-                db_rel_count: ArcSwapOption::from_pointee(None),
->>>>>>> f8593544
             };
 
             result.repartition_threshold =
