--- conflicted
+++ resolved
@@ -448,15 +448,11 @@
     /// A channel to send async requests to prepare a basebackup for the basebackup cache.
     basebackup_cache: Arc<BasebackupCache>,
 
-<<<<<<< HEAD
-    pub(crate) feature_resolver: Arc<TenantFeatureResolver>,
-=======
     #[expect(dead_code)]
     feature_resolver: Arc<TenantFeatureResolver>,
 
     /// Basebackup will collect the count and store it here. Used for reldirv2 rollout.
     pub(crate) db_rel_count: ArcSwapOption<(usize, usize)>,
->>>>>>> d9cedb4a
 }
 
 pub(crate) enum PreviousHeatmap {
