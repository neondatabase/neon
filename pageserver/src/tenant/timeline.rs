//!

mod eviction_task;
mod walreceiver;

use anyhow::{anyhow, bail, ensure, Context};
use bytes::Bytes;
use fail::fail_point;
use futures::StreamExt;
use itertools::Itertools;
use once_cell::sync::OnceCell;
use pageserver_api::models::{
    DownloadRemoteLayersTaskInfo, DownloadRemoteLayersTaskSpawnRequest,
    DownloadRemoteLayersTaskState, LayerMapInfo, LayerResidenceEventReason, LayerResidenceStatus,
    TimelineState,
};
use remote_storage::GenericRemoteStorage;
use storage_broker::BrokerClientChannel;
use tokio::sync::{oneshot, watch, Semaphore, TryAcquireError};
use tokio_util::sync::CancellationToken;
use tracing::*;
use utils::id::TenantTimelineId;

use std::cmp::{max, min, Ordering};
use std::collections::BinaryHeap;
use std::collections::HashMap;
use std::fs;
use std::ops::{Deref, Range};
use std::path::{Path, PathBuf};
use std::pin::pin;
use std::sync::atomic::{AtomicI64, Ordering as AtomicOrdering};
use std::sync::{Arc, Mutex, MutexGuard, RwLock, Weak};
use std::time::{Duration, Instant, SystemTime};

use crate::broker_client::{get_broker_client, is_broker_client_initialized};
use crate::context::{DownloadBehavior, RequestContext};
use crate::tenant::remote_timeline_client::{self, index::LayerFileMetadata};
use crate::tenant::storage_layer::{
    DeltaFileName, DeltaLayerWriter, ImageFileName, ImageLayerWriter, InMemoryLayer,
    LayerAccessStats, LayerFileName, RemoteLayer,
};
use crate::tenant::{
    ephemeral_file::is_ephemeral_file,
    layer_map::{LayerMap, SearchResult},
    metadata::{save_metadata, TimelineMetadata},
    par_fsync,
    storage_layer::{PersistentLayer, ValueReconstructResult, ValueReconstructState},
};

use crate::config::PageServerConf;
use crate::keyspace::{KeyPartitioning, KeySpace};
use crate::metrics::{TimelineMetrics, UNEXPECTED_ONDEMAND_DOWNLOADS};
use crate::pgdatadir_mapping::LsnForTimestamp;
use crate::pgdatadir_mapping::{is_rel_fsm_block_key, is_rel_vm_block_key};
use crate::pgdatadir_mapping::{BlockNumber, CalculateLogicalSizeError};
use crate::tenant::config::{EvictionPolicy, TenantConfOpt};
use pageserver_api::reltag::RelTag;

use postgres_connection::PgConnectionConfig;
use postgres_ffi::to_pg_timestamp;
use utils::{
    id::{TenantId, TimelineId},
    lsn::{AtomicLsn, Lsn, RecordLsn},
    seqwait::SeqWait,
    simple_rcu::{Rcu, RcuReadGuard},
};

use crate::page_cache;
use crate::repository::GcResult;
use crate::repository::{Key, Value};
use crate::task_mgr::TaskKind;
use crate::walredo::WalRedoManager;
use crate::METADATA_FILE_NAME;
use crate::ZERO_PAGE;
use crate::{is_temporary, task_mgr};

pub(super) use self::eviction_task::EvictionTaskTenantState;
use self::eviction_task::EvictionTaskTimelineState;
use self::walreceiver::{WalReceiver, WalReceiverConf};

use super::config::TenantConf;
use super::layer_map::BatchedUpdates;
use super::remote_timeline_client::index::IndexPart;
use super::remote_timeline_client::RemoteTimelineClient;
use super::storage_layer::{DeltaLayer, ImageLayer, Layer, LayerAccessStatsReset};

#[derive(Debug, PartialEq, Eq, Clone, Copy)]
enum FlushLoopState {
    NotStarted,
    Running,
    Exited,
}

/// Wrapper for key range to provide reverse ordering by range length for BinaryHeap
#[derive(Debug, Clone, PartialEq, Eq)]
pub struct Hole {
    key_range: Range<Key>,
    coverage_size: usize,
}

impl Ord for Hole {
    fn cmp(&self, other: &Self) -> Ordering {
        other.coverage_size.cmp(&self.coverage_size) // inverse order
    }
}

impl PartialOrd for Hole {
    fn partial_cmp(&self, other: &Self) -> Option<Ordering> {
        Some(self.cmp(other))
    }
}

pub struct Timeline {
    conf: &'static PageServerConf,
    tenant_conf: Arc<RwLock<TenantConfOpt>>,

    myself: Weak<Self>,

    pub tenant_id: TenantId,
    pub timeline_id: TimelineId,

    pub pg_version: u32,

    pub(super) layers: RwLock<LayerMap<dyn PersistentLayer>>,

    last_freeze_at: AtomicLsn,
    // Atomic would be more appropriate here.
    last_freeze_ts: RwLock<Instant>,

    // WAL redo manager
    walredo_mgr: Arc<dyn WalRedoManager + Sync + Send>,

    /// Remote storage client.
    /// See [`storage_sync`] module comment for details.
    pub remote_client: Option<Arc<RemoteTimelineClient>>,

    // What page versions do we hold in the repository? If we get a
    // request > last_record_lsn, we need to wait until we receive all
    // the WAL up to the request. The SeqWait provides functions for
    // that. TODO: If we get a request for an old LSN, such that the
    // versions have already been garbage collected away, we should
    // throw an error, but we don't track that currently.
    //
    // last_record_lsn.load().last points to the end of last processed WAL record.
    //
    // We also remember the starting point of the previous record in
    // 'last_record_lsn.load().prev'. It's used to set the xl_prev pointer of the
    // first WAL record when the node is started up. But here, we just
    // keep track of it.
    last_record_lsn: SeqWait<RecordLsn, Lsn>,

    // All WAL records have been processed and stored durably on files on
    // local disk, up to this LSN. On crash and restart, we need to re-process
    // the WAL starting from this point.
    //
    // Some later WAL records might have been processed and also flushed to disk
    // already, so don't be surprised to see some, but there's no guarantee on
    // them yet.
    disk_consistent_lsn: AtomicLsn,

    // Parent timeline that this timeline was branched from, and the LSN
    // of the branch point.
    ancestor_timeline: Option<Arc<Timeline>>,
    ancestor_lsn: Lsn,

    pub(super) metrics: TimelineMetrics,

    /// Ensures layers aren't frozen by checkpointer between
    /// [`Timeline::get_layer_for_write`] and layer reads.
    /// Locked automatically by [`TimelineWriter`] and checkpointer.
    /// Must always be acquired before the layer map/individual layer lock
    /// to avoid deadlock.
    write_lock: Mutex<()>,

    /// Used to avoid multiple `flush_loop` tasks running
    flush_loop_state: Mutex<FlushLoopState>,

    /// layer_flush_start_tx can be used to wake up the layer-flushing task.
    /// The value is a counter, incremented every time a new flush cycle is requested.
    /// The flush cycle counter is sent back on the layer_flush_done channel when
    /// the flush finishes. You can use that to wait for the flush to finish.
    layer_flush_start_tx: tokio::sync::watch::Sender<u64>,
    /// to be notified when layer flushing has finished, subscribe to the layer_flush_done channel
    layer_flush_done_tx: tokio::sync::watch::Sender<(u64, anyhow::Result<()>)>,

    /// Layer removal lock.
    /// A lock to ensure that no layer of the timeline is removed concurrently by other tasks.
    /// This lock is acquired in [`Timeline::gc`], [`Timeline::compact`],
    /// and [`Tenant::delete_timeline`].
    pub(super) layer_removal_cs: tokio::sync::Mutex<()>,

    // Needed to ensure that we can't create a branch at a point that was already garbage collected
    pub latest_gc_cutoff_lsn: Rcu<Lsn>,

    // List of child timelines and their branch points. This is needed to avoid
    // garbage collecting data that is still needed by the child timelines.
    pub gc_info: std::sync::RwLock<GcInfo>,

    // It may change across major versions so for simplicity
    // keep it after running initdb for a timeline.
    // It is needed in checks when we want to error on some operations
    // when they are requested for pre-initdb lsn.
    // It can be unified with latest_gc_cutoff_lsn under some "first_valid_lsn",
    // though let's keep them both for better error visibility.
    pub initdb_lsn: Lsn,

    /// When did we last calculate the partitioning?
    partitioning: Mutex<(KeyPartitioning, Lsn)>,

    /// Configuration: how often should the partitioning be recalculated.
    repartition_threshold: u64,

    /// Current logical size of the "datadir", at the last LSN.
    current_logical_size: LogicalSize,

    /// Information about the last processed message by the WAL receiver,
    /// or None if WAL receiver has not received anything for this timeline
    /// yet.
    pub last_received_wal: Mutex<Option<WalReceiverInfo>>,
    pub walreceiver: WalReceiver,

    /// Relation size cache
    pub rel_size_cache: RwLock<HashMap<RelTag, (Lsn, BlockNumber)>>,

    download_all_remote_layers_task_info: RwLock<Option<DownloadRemoteLayersTaskInfo>>,

    state: watch::Sender<TimelineState>,

    eviction_task_timeline_state: tokio::sync::Mutex<EvictionTaskTimelineState>,
}

/// Internal structure to hold all data needed for logical size calculation.
///
/// Calculation consists of two stages:
///
/// 1. Initial size calculation. That might take a long time, because it requires
/// reading all layers containing relation sizes at `initial_part_end`.
///
/// 2. Collecting an incremental part and adding that to the initial size.
/// Increments are appended on walreceiver writing new timeline data,
/// which result in increase or decrease of the logical size.
struct LogicalSize {
    /// Size, potentially slow to compute. Calculating this might require reading multiple
    /// layers, and even ancestor's layers.
    ///
    /// NOTE: size at a given LSN is constant, but after a restart we will calculate
    /// the initial size at a different LSN.
    initial_logical_size: OnceCell<u64>,

    /// Semaphore to track ongoing calculation of `initial_logical_size`.
    initial_size_computation: Arc<tokio::sync::Semaphore>,

    /// Latest Lsn that has its size uncalculated, could be absent for freshly created timelines.
    initial_part_end: Option<Lsn>,

    /// All other size changes after startup, combined together.
    ///
    /// Size shouldn't ever be negative, but this is signed for two reasons:
    ///
    /// 1. If we initialized the "baseline" size lazily, while we already
    /// process incoming WAL, the incoming WAL records could decrement the
    /// variable and temporarily make it negative. (This is just future-proofing;
    /// the initialization is currently not done lazily.)
    ///
    /// 2. If there is a bug and we e.g. forget to increment it in some cases
    /// when size grows, but remember to decrement it when it shrinks again, the
    /// variable could go negative. In that case, it seems better to at least
    /// try to keep tracking it, rather than clamp or overflow it. Note that
    /// get_current_logical_size() will clamp the returned value to zero if it's
    /// negative, and log an error. Could set it permanently to zero or some
    /// special value to indicate "broken" instead, but this will do for now.
    ///
    /// Note that we also expose a copy of this value as a prometheus metric,
    /// see `current_logical_size_gauge`. Use the `update_current_logical_size`
    /// to modify this, it will also keep the prometheus metric in sync.
    size_added_after_initial: AtomicI64,
}

/// Normalized current size, that the data in pageserver occupies.
#[derive(Debug, Clone, Copy)]
enum CurrentLogicalSize {
    /// The size is not yet calculated to the end, this is an intermediate result,
    /// constructed from walreceiver increments and normalized: logical data could delete some objects, hence be negative,
    /// yet total logical size cannot be below 0.
    Approximate(u64),
    // Fully calculated logical size, only other future walreceiver increments are changing it, and those changes are
    // available for observation without any calculations.
    Exact(u64),
}

impl CurrentLogicalSize {
    fn size(&self) -> u64 {
        *match self {
            Self::Approximate(size) => size,
            Self::Exact(size) => size,
        }
    }
}

impl LogicalSize {
    fn empty_initial() -> Self {
        Self {
            initial_logical_size: OnceCell::with_value(0),
            //  initial_logical_size already computed, so, don't admit any calculations
            initial_size_computation: Arc::new(Semaphore::new(0)),
            initial_part_end: None,
            size_added_after_initial: AtomicI64::new(0),
        }
    }

    fn deferred_initial(compute_to: Lsn) -> Self {
        Self {
            initial_logical_size: OnceCell::new(),
            initial_size_computation: Arc::new(Semaphore::new(1)),
            initial_part_end: Some(compute_to),
            size_added_after_initial: AtomicI64::new(0),
        }
    }

    fn current_size(&self) -> anyhow::Result<CurrentLogicalSize> {
        let size_increment: i64 = self.size_added_after_initial.load(AtomicOrdering::Acquire);
        //                  ^^^ keep this type explicit so that the casts in this function break if
        //                  we change the type.
        match self.initial_logical_size.get() {
            Some(initial_size) => {
                initial_size.checked_add_signed(size_increment)
                    .with_context(|| format!("Overflow during logical size calculation, initial_size: {initial_size}, size_increment: {size_increment}"))
                    .map(CurrentLogicalSize::Exact)
            }
            None => {
                let non_negative_size_increment = u64::try_from(size_increment).unwrap_or(0);
                Ok(CurrentLogicalSize::Approximate(non_negative_size_increment))
            }
        }
    }

    fn increment_size(&self, delta: i64) {
        self.size_added_after_initial
            .fetch_add(delta, AtomicOrdering::SeqCst);
    }

    /// Make the value computed by initial logical size computation
    /// available for re-use. This doesn't contain the incremental part.
    fn initialized_size(&self, lsn: Lsn) -> Option<u64> {
        match self.initial_part_end {
            Some(v) if v == lsn => self.initial_logical_size.get().copied(),
            _ => None,
        }
    }
}

pub struct WalReceiverInfo {
    pub wal_source_connconf: PgConnectionConfig,
    pub last_received_msg_lsn: Lsn,
    pub last_received_msg_ts: u128,
}

///
/// Information about how much history needs to be retained, needed by
/// Garbage Collection.
///
pub struct GcInfo {
    /// Specific LSNs that are needed.
    ///
    /// Currently, this includes all points where child branches have
    /// been forked off from. In the future, could also include
    /// explicit user-defined snapshot points.
    pub retain_lsns: Vec<Lsn>,

    /// In addition to 'retain_lsns', keep everything newer than this
    /// point.
    ///
    /// This is calculated by subtracting 'gc_horizon' setting from
    /// last-record LSN
    ///
    /// FIXME: is this inclusive or exclusive?
    pub horizon_cutoff: Lsn,

    /// In addition to 'retain_lsns' and 'horizon_cutoff', keep everything newer than this
    /// point.
    ///
    /// This is calculated by finding a number such that a record is needed for PITR
    /// if only if its LSN is larger than 'pitr_cutoff'.
    pub pitr_cutoff: Lsn,
}

/// An error happened in a get() operation.
#[derive(thiserror::Error)]
pub enum PageReconstructError {
    #[error(transparent)]
    Other(#[from] anyhow::Error), // source and Display delegate to anyhow::Error

    /// The operation would require downloading a layer that is missing locally.
    NeedsDownload(TenantTimelineId, LayerFileName),

    /// The operation was cancelled
    Cancelled,

    /// An error happened replaying WAL records
    #[error(transparent)]
    WalRedo(#[from] crate::walredo::WalRedoError),
}

impl std::fmt::Debug for PageReconstructError {
    fn fmt(&self, f: &mut std::fmt::Formatter<'_>) -> Result<(), std::fmt::Error> {
        match self {
            Self::Other(err) => err.fmt(f),
            Self::NeedsDownload(tenant_timeline_id, layer_file_name) => {
                write!(
                    f,
                    "layer {}/{} needs download",
                    tenant_timeline_id,
                    layer_file_name.file_name()
                )
            }
            Self::Cancelled => write!(f, "cancelled"),
            Self::WalRedo(err) => err.fmt(f),
        }
    }
}

impl std::fmt::Display for PageReconstructError {
    fn fmt(&self, f: &mut std::fmt::Formatter<'_>) -> Result<(), std::fmt::Error> {
        match self {
            Self::Other(err) => err.fmt(f),
            Self::NeedsDownload(tenant_timeline_id, layer_file_name) => {
                write!(
                    f,
                    "layer {}/{} needs download",
                    tenant_timeline_id,
                    layer_file_name.file_name()
                )
            }
            Self::Cancelled => write!(f, "cancelled"),
            Self::WalRedo(err) => err.fmt(f),
        }
    }
}

/// Public interface functions
impl Timeline {
    /// Get the LSN where this branch was created
    pub fn get_ancestor_lsn(&self) -> Lsn {
        self.ancestor_lsn
    }

    /// Get the ancestor's timeline id
    pub fn get_ancestor_timeline_id(&self) -> Option<TimelineId> {
        self.ancestor_timeline
            .as_ref()
            .map(|ancestor| ancestor.timeline_id)
    }

    /// Lock and get timeline's GC cuttof
    pub fn get_latest_gc_cutoff_lsn(&self) -> RcuReadGuard<Lsn> {
        self.latest_gc_cutoff_lsn.read()
    }

    /// Look up given page version.
    ///
    /// If a remote layer file is needed, it is downloaded as part of this
    /// call.
    ///
    /// NOTE: It is considered an error to 'get' a key that doesn't exist. The
    /// abstraction above this needs to store suitable metadata to track what
    /// data exists with what keys, in separate metadata entries. If a
    /// non-existent key is requested, we may incorrectly return a value from
    /// an ancestor branch, for example, or waste a lot of cycles chasing the
    /// non-existing key.
    ///
    pub async fn get(
        &self,
        key: Key,
        lsn: Lsn,
        ctx: &RequestContext,
    ) -> Result<Bytes, PageReconstructError> {
        if !lsn.is_valid() {
            return Err(PageReconstructError::Other(anyhow::anyhow!("Invalid LSN")));
        }

        // XXX: structured stats collection for layer eviction here.
        trace!(
            "get page request for {}@{} from task kind {:?}",
            key,
            lsn,
            ctx.task_kind()
        );

        // Check the page cache. We will get back the most recent page with lsn <= `lsn`.
        // The cached image can be returned directly if there is no WAL between the cached image
        // and requested LSN. The cached image can also be used to reduce the amount of WAL needed
        // for redo.
        let cached_page_img = match self.lookup_cached_page(&key, lsn) {
            Some((cached_lsn, cached_img)) => {
                match cached_lsn.cmp(&lsn) {
                    Ordering::Less => {} // there might be WAL between cached_lsn and lsn, we need to check
                    Ordering::Equal => return Ok(cached_img), // exact LSN match, return the image
                    Ordering::Greater => {
                        unreachable!("the returned lsn should never be after the requested lsn")
                    }
                }
                Some((cached_lsn, cached_img))
            }
            None => None,
        };

        let mut reconstruct_state = ValueReconstructState {
            records: Vec::new(),
            img: cached_page_img,
        };

        self.get_reconstruct_data(key, lsn, &mut reconstruct_state, ctx)
            .await?;

        self.metrics
            .reconstruct_time_histo
            .observe_closure_duration(|| self.reconstruct_value(key, lsn, reconstruct_state))
    }

    /// Get last or prev record separately. Same as get_last_record_rlsn().last/prev.
    pub fn get_last_record_lsn(&self) -> Lsn {
        self.last_record_lsn.load().last
    }

    pub fn get_prev_record_lsn(&self) -> Lsn {
        self.last_record_lsn.load().prev
    }

    /// Atomically get both last and prev.
    pub fn get_last_record_rlsn(&self) -> RecordLsn {
        self.last_record_lsn.load()
    }

    pub fn get_disk_consistent_lsn(&self) -> Lsn {
        self.disk_consistent_lsn.load()
    }

    pub fn get_remote_consistent_lsn(&self) -> Option<Lsn> {
        if let Some(remote_client) = &self.remote_client {
            remote_client.last_uploaded_consistent_lsn()
        } else {
            None
        }
    }

    /// The sum of the file size of all historic layers in the layer map.
    /// This method makes no distinction between local and remote layers.
    /// Hence, the result **does not represent local filesystem usage**.
    pub fn layer_size_sum(&self) -> u64 {
        let layer_map = self.layers.read().unwrap();
        let mut size = 0;
        for l in layer_map.iter_historic_layers() {
            size += l.file_size();
        }
        size
    }

    pub fn get_resident_physical_size(&self) -> u64 {
        self.metrics.resident_physical_size_gauge.get()
    }

    ///
    /// Wait until WAL has been received and processed up to this LSN.
    ///
    /// You should call this before any of the other get_* or list_* functions. Calling
    /// those functions with an LSN that has been processed yet is an error.
    ///
    pub async fn wait_lsn(
        &self,
        lsn: Lsn,
        _ctx: &RequestContext, /* Prepare for use by cancellation */
    ) -> anyhow::Result<()> {
        anyhow::ensure!(self.is_active(), "Cannot wait for Lsn on inactive timeline");

        // This should never be called from the WAL receiver, because that could lead
        // to a deadlock.
        anyhow::ensure!(
            task_mgr::current_task_kind() != Some(TaskKind::WalReceiverManager),
            "wait_lsn cannot be called in WAL receiver"
        );
        anyhow::ensure!(
            task_mgr::current_task_kind() != Some(TaskKind::WalReceiverConnectionHandler),
            "wait_lsn cannot be called in WAL receiver"
        );
        anyhow::ensure!(
            task_mgr::current_task_kind() != Some(TaskKind::WalReceiverConnectionPoller),
            "wait_lsn cannot be called in WAL receiver"
        );

        let _timer = self.metrics.wait_lsn_time_histo.start_timer();

        match self
            .last_record_lsn
            .wait_for_timeout(lsn, self.conf.wait_lsn_timeout)
            .await
        {
            Ok(()) => Ok(()),
            seqwait_error => {
                drop(_timer);
                let walreceiver_status = self.walreceiver.status().await;
                seqwait_error.with_context(|| format!(
                    "Timed out while waiting for WAL record at LSN {} to arrive, last_record_lsn {} disk consistent LSN={}, {}",
                    lsn,
                    self.get_last_record_lsn(),
                    self.get_disk_consistent_lsn(),
                    walreceiver_status.map(|status| status.to_human_readable_string())
                            .unwrap_or_else(|| "WalReceiver status: Not active".to_string()),
                ))
            }
        }
    }

    /// Check that it is valid to request operations with that lsn.
    pub fn check_lsn_is_in_scope(
        &self,
        lsn: Lsn,
        latest_gc_cutoff_lsn: &RcuReadGuard<Lsn>,
    ) -> anyhow::Result<()> {
        ensure!(
            lsn >= **latest_gc_cutoff_lsn,
            "LSN {} is earlier than latest GC horizon {} (we might've already garbage collected needed data)",
            lsn,
            **latest_gc_cutoff_lsn,
        );
        Ok(())
    }

    /// Flush to disk all data that was written with the put_* functions
    #[instrument(skip(self), fields(tenant_id=%self.tenant_id, timeline_id=%self.timeline_id))]
    pub async fn freeze_and_flush(&self) -> anyhow::Result<()> {
        self.freeze_inmem_layer(false);
        self.flush_frozen_layers_and_wait().await
    }

    /// Outermost timeline compaction operation; downloads needed layers.
    pub async fn compact(&self, ctx: &RequestContext) -> anyhow::Result<()> {
        const ROUNDS: usize = 2;

        let last_record_lsn = self.get_last_record_lsn();

        // Last record Lsn could be zero in case the timeline was just created
        if !last_record_lsn.is_valid() {
            warn!("Skipping compaction for potentially just initialized timeline, it has invalid last record lsn: {last_record_lsn}");
            return Ok(());
        }

        // retry two times to allow first round to find layers which need to be downloaded, then
        // download them, then retry compaction
        for round in 0..ROUNDS {
            // should we error out with the most specific error?
            let last_round = round == ROUNDS - 1;

            let res = self.compact_inner(ctx).await;

            // If `create_image_layers' or `compact_level0` scheduled any
            // uploads or deletions, but didn't update the index file yet,
            // do it now.
            //
            // This isn't necessary for correctness, the remote state is
            // consistent without the uploads and deletions, and we would
            // update the index file on next flush iteration too. But it
            // could take a while until that happens.
            //
            // Additionally, only do this once before we return from this function.
            if last_round || res.is_ok() {
                if let Some(remote_client) = &self.remote_client {
                    remote_client.schedule_index_upload_for_file_changes()?;
                }
            }

            let rls = match res {
                Ok(()) => return Ok(()),
                Err(CompactionError::DownloadRequired(rls)) if !last_round => {
                    // this can be done at most one time before exiting, waiting
                    rls
                }
                Err(CompactionError::DownloadRequired(rls)) => {
                    anyhow::bail!("Compaction requires downloading multiple times (last was {} layers), possibly battling against eviction", rls.len())
                }
                Err(CompactionError::Other(e)) => {
                    return Err(e);
                }
            };

            // this path can be visited in the second round of retrying, if first one found that we
            // must first download some remote layers
            let total = rls.len();

            let mut downloads = rls
                .into_iter()
                .map(|rl| self.download_remote_layer(rl))
                .collect::<futures::stream::FuturesUnordered<_>>();

            let mut failed = 0;

            let mut cancelled = pin!(task_mgr::shutdown_watcher());

            loop {
                tokio::select! {
                    _ = &mut cancelled => anyhow::bail!("Cancelled while downloading remote layers"),
                    res = downloads.next() => {
                        match res {
                            Some(Ok(())) => {},
                            Some(Err(e)) => {
                                warn!("Downloading remote layer for compaction failed: {e:#}");
                                failed += 1;
                            }
                            None => break,
                        }
                    }
                }
            }

            if failed != 0 {
                anyhow::bail!("{failed} out of {total} layers failed to download, retrying later");
            }

            // if everything downloaded fine, lets try again
        }

        unreachable!("retry loop exits")
    }

    /// Compaction which might need to be retried after downloading remote layers.
    async fn compact_inner(&self, ctx: &RequestContext) -> Result<(), CompactionError> {
        //
        // High level strategy for compaction / image creation:
        //
        // 1. First, calculate the desired "partitioning" of the
        // currently in-use key space. The goal is to partition the
        // key space into roughly fixed-size chunks, but also take into
        // account any existing image layers, and try to align the
        // chunk boundaries with the existing image layers to avoid
        // too much churn. Also try to align chunk boundaries with
        // relation boundaries.  In principle, we don't know about
        // relation boundaries here, we just deal with key-value
        // pairs, and the code in pgdatadir_mapping.rs knows how to
        // map relations into key-value pairs. But in practice we know
        // that 'field6' is the block number, and the fields 1-5
        // identify a relation. This is just an optimization,
        // though.
        //
        // 2. Once we know the partitioning, for each partition,
        // decide if it's time to create a new image layer. The
        // criteria is: there has been too much "churn" since the last
        // image layer? The "churn" is fuzzy concept, it's a
        // combination of too many delta files, or too much WAL in
        // total in the delta file. Or perhaps: if creating an image
        // file would allow to delete some older files.
        //
        // 3. After that, we compact all level0 delta files if there
        // are too many of them.  While compacting, we also garbage
        // collect any page versions that are no longer needed because
        // of the new image layers we created in step 2.
        //
        // TODO: This high level strategy hasn't been implemented yet.
        // Below are functions compact_level0() and create_image_layers()
        // but they are a bit ad hoc and don't quite work like it's explained
        // above. Rewrite it.
        let layer_removal_cs = self.layer_removal_cs.lock().await;
        // Is the timeline being deleted?
        let state = *self.state.borrow();
        if state == TimelineState::Stopping {
            return Err(anyhow::anyhow!("timeline is Stopping").into());
        }

        let target_file_size = self.get_checkpoint_distance();

        // Define partitioning schema if needed

        match self
            .repartition(
                self.get_last_record_lsn(),
                self.get_compaction_target_size(),
                ctx,
            )
            .await
        {
            Ok((partitioning, lsn)) => {
                // 2. Create new image layers for partitions that have been modified
                // "enough".
                let layer_paths_to_upload = self
                    .create_image_layers(&partitioning, lsn, false, ctx)
                    .await
                    .map_err(anyhow::Error::from)?;
                if let Some(remote_client) = &self.remote_client {
                    for (path, layer_metadata) in layer_paths_to_upload {
                        remote_client.schedule_layer_file_upload(&path, &layer_metadata)?;
                    }
                }

                // 3. Compact
                let timer = self.metrics.compact_time_histo.start_timer();
                self.compact_level0(&layer_removal_cs, target_file_size, ctx)
                    .await?;
                timer.stop_and_record();
            }
            Err(err) => {
                // no partitioning? This is normal, if the timeline was just created
                // as an empty timeline. Also in unit tests, when we use the timeline
                // as a simple key-value store, ignoring the datadir layout. Log the
                // error but continue.
                error!("could not compact, repartitioning keyspace failed: {err:?}");
            }
        };

        Ok(())
    }

    /// Mutate the timeline with a [`TimelineWriter`].
    pub fn writer(&self) -> TimelineWriter<'_> {
        TimelineWriter {
            tl: self,
            _write_guard: self.write_lock.lock().unwrap(),
        }
    }

    /// Retrieve current logical size of the timeline.
    ///
    /// The size could be lagging behind the actual number, in case
    /// the initial size calculation has not been run (gets triggered on the first size access).
    ///
    /// return size and boolean flag that shows if the size is exact
    pub fn get_current_logical_size(
        self: &Arc<Self>,
        ctx: &RequestContext,
    ) -> anyhow::Result<(u64, bool)> {
        let current_size = self.current_logical_size.current_size()?;
        debug!("Current size: {current_size:?}");

        let mut is_exact = true;
        let size = current_size.size();
        if let (CurrentLogicalSize::Approximate(_), Some(initial_part_end)) =
            (current_size, self.current_logical_size.initial_part_end)
        {
            is_exact = false;
            self.try_spawn_size_init_task(initial_part_end, ctx);
        }

        Ok((size, is_exact))
    }

    /// Check if more than 'checkpoint_distance' of WAL has been accumulated in
    /// the in-memory layer, and initiate flushing it if so.
    ///
    /// Also flush after a period of time without new data -- it helps
    /// safekeepers to regard pageserver as caught up and suspend activity.
    pub fn check_checkpoint_distance(self: &Arc<Timeline>) -> anyhow::Result<()> {
        let last_lsn = self.get_last_record_lsn();
        let layers = self.layers.read().unwrap();
        if let Some(open_layer) = &layers.open_layer {
            let open_layer_size = open_layer.size()?;
            drop(layers);
            let last_freeze_at = self.last_freeze_at.load();
            let last_freeze_ts = *(self.last_freeze_ts.read().unwrap());
            let distance = last_lsn.widening_sub(last_freeze_at);
            // Checkpointing the open layer can be triggered by layer size or LSN range.
            // S3 has a 5 GB limit on the size of one upload (without multi-part upload), and
            // we want to stay below that with a big margin.  The LSN distance determines how
            // much WAL the safekeepers need to store.
            if distance >= self.get_checkpoint_distance().into()
                || open_layer_size > self.get_checkpoint_distance()
                || (distance > 0 && last_freeze_ts.elapsed() >= self.get_checkpoint_timeout())
            {
                info!(
                    "check_checkpoint_distance {}, layer size {}, elapsed since last flush {:?}",
                    distance,
                    open_layer_size,
                    last_freeze_ts.elapsed()
                );

                self.freeze_inmem_layer(true);
                self.last_freeze_at.store(last_lsn);
                *(self.last_freeze_ts.write().unwrap()) = Instant::now();

                // Wake up the layer flusher
                self.flush_frozen_layers();
            }
        }
        Ok(())
    }

    pub fn activate(self: &Arc<Self>, ctx: &RequestContext) -> anyhow::Result<()> {
        if is_broker_client_initialized() {
            self.launch_wal_receiver(ctx, get_broker_client().clone())?;
        } else if cfg!(test) {
            info!("not launching WAL receiver because broker client hasn't been initialized");
        } else {
            anyhow::bail!("broker client not initialized");
        }

        self.set_state(TimelineState::Active);
        self.launch_eviction_task();
        Ok(())
    }

    pub fn set_state(&self, new_state: TimelineState) {
        match (self.current_state(), new_state) {
            (equal_state_1, equal_state_2) if equal_state_1 == equal_state_2 => {
                warn!("Ignoring new state, equal to the existing one: {equal_state_2:?}");
            }
            (st, TimelineState::Loading) => {
                error!("ignoring transition from {st:?} into Loading state");
            }
            (TimelineState::Broken, _) => {
                error!("Ignoring state update {new_state:?} for broken tenant");
            }
            (TimelineState::Stopping, TimelineState::Active) => {
                error!("Not activating a Stopping timeline");
            }
            (_, new_state) => {
                self.state.send_replace(new_state);
            }
        }
    }

    pub fn current_state(&self) -> TimelineState {
        *self.state.borrow()
    }

    pub fn is_active(&self) -> bool {
        self.current_state() == TimelineState::Active
    }

    pub fn subscribe_for_state_updates(&self) -> watch::Receiver<TimelineState> {
        self.state.subscribe()
    }

    pub fn layer_map_info(&self, reset: LayerAccessStatsReset) -> LayerMapInfo {
        let layer_map = self.layers.read().unwrap();
        let mut in_memory_layers = Vec::with_capacity(layer_map.frozen_layers.len() + 1);
        if let Some(open_layer) = &layer_map.open_layer {
            in_memory_layers.push(open_layer.info());
        }
        for frozen_layer in &layer_map.frozen_layers {
            in_memory_layers.push(frozen_layer.info());
        }

        let mut historic_layers = Vec::new();
        for historic_layer in layer_map.iter_historic_layers() {
            historic_layers.push(historic_layer.info(reset));
        }

        LayerMapInfo {
            in_memory_layers,
            historic_layers,
        }
    }

    #[instrument(skip_all, fields(tenant = %self.tenant_id, timeline = %self.timeline_id))]
    pub async fn download_layer(&self, layer_file_name: &str) -> anyhow::Result<Option<bool>> {
        let Some(layer) = self.find_layer(layer_file_name) else { return Ok(None) };
        let Some(remote_layer) = layer.downcast_remote_layer() else { return  Ok(Some(false)) };
        if self.remote_client.is_none() {
            return Ok(Some(false));
        }

        self.download_remote_layer(remote_layer).await?;
        Ok(Some(true))
    }

    /// Like [`evict_layer_batch`], but for just one layer.
    /// Additional case `Ok(None)` covers the case where the layer could not be found by its `layer_file_name`.
    pub async fn evict_layer(&self, layer_file_name: &str) -> anyhow::Result<Option<bool>> {
        let Some(local_layer) = self.find_layer(layer_file_name) else { return Ok(None) };
        let remote_client = self
            .remote_client
            .as_ref()
            .ok_or_else(|| anyhow::anyhow!("remote storage not configured; cannot evict"))?;

        let cancel = CancellationToken::new();
        let results = self
            .evict_layer_batch(remote_client, &[local_layer], cancel)
            .await?;
        assert_eq!(results.len(), 1);
        let result: Option<anyhow::Result<bool>> = results.into_iter().next().unwrap();
        match result {
            None => anyhow::bail!("task_mgr shutdown requested"),
            Some(Ok(b)) => Ok(Some(b)),
            Some(Err(e)) => Err(e),
        }
    }

    /// Evict a batch of layers.
    ///
    /// GenericRemoteStorage reference is required as a witness[^witness_article] for "remote storage is configured."
    ///
    /// [^witness_article]: https://willcrichton.net/rust-api-type-patterns/witnesses.html
    pub async fn evict_layers(
        &self,
        _: &GenericRemoteStorage,
        layers_to_evict: &[Arc<dyn PersistentLayer>],
        cancel: CancellationToken,
    ) -> anyhow::Result<Vec<Option<anyhow::Result<bool>>>> {
        let remote_client = self.remote_client.clone().expect(
            "GenericRemoteStorage is configured, so timeline must have RemoteTimelineClient",
        );

        self.evict_layer_batch(&remote_client, layers_to_evict, cancel)
            .await
    }

    /// Evict multiple layers at once, continuing through errors.
    ///
    /// Try to evict the given `layers_to_evict` by
    ///
    /// 1. Replacing the given layer object in the layer map with a corresponding [`RemoteLayer`] object.
    /// 2. Deleting the now unreferenced layer file from disk.
    ///
    /// The `remote_client` should be this timeline's `self.remote_client`.
    /// We make the caller provide it so that they are responsible for handling the case
    /// where someone wants to evict the layer but no remote storage is configured.
    ///
    /// Returns either `Err()` or `Ok(results)` where `results.len() == layers_to_evict.len()`.
    /// If `Err()` is returned, no eviction was attempted.
    /// Each position of `Ok(results)` corresponds to the layer in `layers_to_evict`.
    /// Meaning of each `result[i]`:
    /// - `Some(Err(...))` if layer replacement failed for an unexpected reason
    /// - `Some(Ok(true))` if everything went well.
    /// - `Some(Ok(false))` if there was an expected reason why the layer could not be replaced, e.g.:
    ///    - evictee was not yet downloaded
    ///    - replacement failed for an expectable reason (e.g., layer removed by GC before we grabbed all locks)
    /// - `None` if no eviction attempt was made for the layer because `cancel.is_cancelled() == true`.
    async fn evict_layer_batch(
        &self,
        remote_client: &Arc<RemoteTimelineClient>,
        layers_to_evict: &[Arc<dyn PersistentLayer>],
        cancel: CancellationToken,
    ) -> anyhow::Result<Vec<Option<anyhow::Result<bool>>>> {
        // ensure that the layers have finished uploading
        // (don't hold the layer_removal_cs while we do it, we're not removing anything yet)
        remote_client
            .wait_completion()
            .await
            .context("wait for layer upload ops to complete")?;

        // now lock out layer removal (compaction, gc, timeline deletion)
        let layer_removal_guard = self.layer_removal_cs.lock().await;

        {
            // to avoid racing with detach and delete_timeline
            let state = self.current_state();
            anyhow::ensure!(
                state == TimelineState::Active,
                "timeline is not active but {state:?}"
            );
        }

        // start the batch update
        let mut layer_map = self.layers.write().unwrap();
        let mut batch_updates = layer_map.batch_update();

        let mut results = Vec::with_capacity(layers_to_evict.len());

        for l in layers_to_evict.iter() {
            let res = if cancel.is_cancelled() {
                None
            } else {
                Some(self.evict_layer_batch_impl(&layer_removal_guard, l, &mut batch_updates))
            };
            results.push(res);
        }

        // commit the updates & release locks
        batch_updates.flush();
        drop(layer_map);
        drop(layer_removal_guard);

        assert_eq!(results.len(), layers_to_evict.len());
        Ok(results)
    }

    fn evict_layer_batch_impl(
        &self,
        _layer_removal_cs: &tokio::sync::MutexGuard<'_, ()>,
        local_layer: &Arc<dyn PersistentLayer>,
        batch_updates: &mut BatchedUpdates<'_, dyn PersistentLayer>,
    ) -> anyhow::Result<bool> {
        use super::layer_map::Replacement;

        if local_layer.is_remote_layer() {
            // TODO(issue #3851): consider returning an err here instead of false,
            // which is the same out the match later
            return Ok(false);
        }

        let layer_file_size = local_layer.file_size();

        let local_layer_mtime = local_layer
            .local_path()
            .expect("local layer should have a local path")
            .metadata()
            .context("get local layer file stat")?
            .modified()
            .context("get mtime of layer file")?;
        let local_layer_residence_duration =
            match SystemTime::now().duration_since(local_layer_mtime) {
                Err(e) => {
                    warn!("layer mtime is in the future: {}", e);
                    None
                }
                Ok(delta) => Some(delta),
            };

        let layer_metadata = LayerFileMetadata::new(layer_file_size);

        let new_remote_layer = Arc::new(match local_layer.filename() {
            LayerFileName::Image(image_name) => RemoteLayer::new_img(
                self.tenant_id,
                self.timeline_id,
                &image_name,
                &layer_metadata,
                local_layer
                    .access_stats()
                    .clone_for_residence_change(batch_updates, LayerResidenceStatus::Evicted),
            ),
            LayerFileName::Delta(delta_name) => RemoteLayer::new_delta(
                self.tenant_id,
                self.timeline_id,
                &delta_name,
                &layer_metadata,
                local_layer
                    .access_stats()
                    .clone_for_residence_change(batch_updates, LayerResidenceStatus::Evicted),
            ),
        });

        let replaced = match batch_updates.replace_historic(local_layer, new_remote_layer)? {
            Replacement::Replaced { .. } => {
                if let Err(e) = local_layer.delete_resident_layer_file() {
                    error!("failed to remove layer file on evict after replacement: {e:#?}");
                }
                // Always decrement the physical size gauge, even if we failed to delete the file.
                // Rationale: we already replaced the layer with a remote layer in the layer map,
                // and any subsequent download_remote_layer will
                // 1. overwrite the file on disk and
                // 2. add the downloaded size to the resident size gauge.
                //
                // If there is no re-download, and we restart the pageserver, then load_layer_map
                // will treat the file as a local layer again, count it towards resident size,
                // and it'll be like the layer removal never happened.
                // The bump in resident size is perhaps unexpected but overall a robust behavior.
                self.metrics
                    .resident_physical_size_gauge
                    .sub(layer_file_size);

                self.metrics.evictions.inc();

                if let Some(delta) = local_layer_residence_duration {
                    self.metrics
                        .evictions_with_low_residence_duration
                        .read()
                        .unwrap()
                        .observe(delta);
                    info!(layer=%local_layer.short_id(), residence_millis=delta.as_millis(), "evicted layer after known residence period");
                } else {
                    info!(layer=%local_layer.short_id(), "evicted layer after unknown residence period");
                }

                true
            }
            Replacement::NotFound => {
                debug!(evicted=?local_layer, "layer was no longer in layer map");
                false
            }
            Replacement::RemovalBuffered => {
                unreachable!("not doing anything else in this batch")
            }
            Replacement::Unexpected(other) => {
                error!(
                    local_layer.ptr=?Arc::as_ptr(local_layer),
                    other.ptr=?Arc::as_ptr(&other),
                    ?other,
                    "failed to replace");
                false
            }
        };

        Ok(replaced)
    }
}

// Private functions
impl Timeline {
    fn get_checkpoint_distance(&self) -> u64 {
        let tenant_conf = self.tenant_conf.read().unwrap();
        tenant_conf
            .checkpoint_distance
            .unwrap_or(self.conf.default_tenant_conf.checkpoint_distance)
    }

    fn get_checkpoint_timeout(&self) -> Duration {
        let tenant_conf = self.tenant_conf.read().unwrap();
        tenant_conf
            .checkpoint_timeout
            .unwrap_or(self.conf.default_tenant_conf.checkpoint_timeout)
    }

    fn get_compaction_target_size(&self) -> u64 {
        let tenant_conf = self.tenant_conf.read().unwrap();
        tenant_conf
            .compaction_target_size
            .unwrap_or(self.conf.default_tenant_conf.compaction_target_size)
    }

    fn get_compaction_threshold(&self) -> usize {
        let tenant_conf = self.tenant_conf.read().unwrap();
        tenant_conf
            .compaction_threshold
            .unwrap_or(self.conf.default_tenant_conf.compaction_threshold)
    }

    fn get_image_creation_threshold(&self) -> usize {
        let tenant_conf = self.tenant_conf.read().unwrap();
        tenant_conf
            .image_creation_threshold
            .unwrap_or(self.conf.default_tenant_conf.image_creation_threshold)
    }

    fn get_eviction_policy(&self) -> EvictionPolicy {
        let tenant_conf = self.tenant_conf.read().unwrap();
        tenant_conf
            .eviction_policy
            .unwrap_or(self.conf.default_tenant_conf.eviction_policy)
    }

    fn get_evictions_low_residence_duration_metric_threshold(
        tenant_conf: &TenantConfOpt,
        default_tenant_conf: &TenantConf,
    ) -> Duration {
        tenant_conf
            .evictions_low_residence_duration_metric_threshold
            .unwrap_or(default_tenant_conf.evictions_low_residence_duration_metric_threshold)
    }

    pub(super) fn tenant_conf_updated(&self) {
        // NB: Most tenant conf options are read by background loops, so,
        // changes will automatically be picked up.

        // The threshold is embedded in the metric. So, we need to update it.
        {
            let new_threshold = Self::get_evictions_low_residence_duration_metric_threshold(
                &self.tenant_conf.read().unwrap(),
                &self.conf.default_tenant_conf,
            );
            let tenant_id_str = self.tenant_id.to_string();
            let timeline_id_str = self.timeline_id.to_string();
            self.metrics
                .evictions_with_low_residence_duration
                .write()
                .unwrap()
                .change_threshold(&tenant_id_str, &timeline_id_str, new_threshold);
        }
    }

    /// Open a Timeline handle.
    ///
    /// Loads the metadata for the timeline into memory, but not the layer map.
    #[allow(clippy::too_many_arguments)]
    pub(super) fn new(
        conf: &'static PageServerConf,
        tenant_conf: Arc<RwLock<TenantConfOpt>>,
        metadata: &TimelineMetadata,
        ancestor: Option<Arc<Timeline>>,
        timeline_id: TimelineId,
        tenant_id: TenantId,
        walredo_mgr: Arc<dyn WalRedoManager + Send + Sync>,
        remote_client: Option<RemoteTimelineClient>,
        pg_version: u32,
    ) -> Arc<Self> {
        let disk_consistent_lsn = metadata.disk_consistent_lsn();
        let (state, _) = watch::channel(TimelineState::Loading);

        let (layer_flush_start_tx, _) = tokio::sync::watch::channel(0);
        let (layer_flush_done_tx, _) = tokio::sync::watch::channel((0, Ok(())));

        let tenant_conf_guard = tenant_conf.read().unwrap();
        let wal_connect_timeout = tenant_conf_guard
            .walreceiver_connect_timeout
            .unwrap_or(conf.default_tenant_conf.walreceiver_connect_timeout);
        let lagging_wal_timeout = tenant_conf_guard
            .lagging_wal_timeout
            .unwrap_or(conf.default_tenant_conf.lagging_wal_timeout);
        let max_lsn_wal_lag = tenant_conf_guard
            .max_lsn_wal_lag
            .unwrap_or(conf.default_tenant_conf.max_lsn_wal_lag);
        let evictions_low_residence_duration_metric_threshold =
            Self::get_evictions_low_residence_duration_metric_threshold(
                &tenant_conf_guard,
                &conf.default_tenant_conf,
            );
        drop(tenant_conf_guard);

        Arc::new_cyclic(|myself| {
            let walreceiver = WalReceiver::new(
                TenantTimelineId::new(tenant_id, timeline_id),
                Weak::clone(myself),
                WalReceiverConf {
                    wal_connect_timeout,
                    lagging_wal_timeout,
                    max_lsn_wal_lag,
                    auth_token: crate::config::SAFEKEEPER_AUTH_TOKEN.get().cloned(),
                    availability_zone: conf.availability_zone.clone(),
                },
            );

            let mut result = Timeline {
                conf,
                tenant_conf,
                myself: myself.clone(),
                timeline_id,
                tenant_id,
                pg_version,
                layers: RwLock::new(LayerMap::default()),

                walredo_mgr,
                walreceiver,

                remote_client: remote_client.map(Arc::new),

                // initialize in-memory 'last_record_lsn' from 'disk_consistent_lsn'.
                last_record_lsn: SeqWait::new(RecordLsn {
                    last: disk_consistent_lsn,
                    prev: metadata.prev_record_lsn().unwrap_or(Lsn(0)),
                }),
                disk_consistent_lsn: AtomicLsn::new(disk_consistent_lsn.0),

                last_freeze_at: AtomicLsn::new(disk_consistent_lsn.0),
                last_freeze_ts: RwLock::new(Instant::now()),

                ancestor_timeline: ancestor,
                ancestor_lsn: metadata.ancestor_lsn(),

                metrics: TimelineMetrics::new(
                    &tenant_id,
                    &timeline_id,
                    crate::metrics::EvictionsWithLowResidenceDurationBuilder::new(
                        "mtime",
                        evictions_low_residence_duration_metric_threshold,
                    ),
                ),

                flush_loop_state: Mutex::new(FlushLoopState::NotStarted),

                layer_flush_start_tx,
                layer_flush_done_tx,

                write_lock: Mutex::new(()),
                layer_removal_cs: Default::default(),

                gc_info: std::sync::RwLock::new(GcInfo {
                    retain_lsns: Vec::new(),
                    horizon_cutoff: Lsn(0),
                    pitr_cutoff: Lsn(0),
                }),

                latest_gc_cutoff_lsn: Rcu::new(metadata.latest_gc_cutoff_lsn()),
                initdb_lsn: metadata.initdb_lsn(),

                current_logical_size: if disk_consistent_lsn.is_valid() {
                    // we're creating timeline data with some layer files existing locally,
                    // need to recalculate timeline's logical size based on data in the layers.
                    LogicalSize::deferred_initial(disk_consistent_lsn)
                } else {
                    // we're creating timeline data without any layers existing locally,
                    // initial logical size is 0.
                    LogicalSize::empty_initial()
                },
                partitioning: Mutex::new((KeyPartitioning::new(), Lsn(0))),
                repartition_threshold: 0,

                last_received_wal: Mutex::new(None),
                rel_size_cache: RwLock::new(HashMap::new()),

                download_all_remote_layers_task_info: RwLock::new(None),

                state,

                eviction_task_timeline_state: tokio::sync::Mutex::new(
                    EvictionTaskTimelineState::default(),
                ),
            };
            result.repartition_threshold = result.get_checkpoint_distance() / 10;
            result
                .metrics
                .last_record_gauge
                .set(disk_consistent_lsn.0 as i64);
            result
        })
    }

    pub(super) fn maybe_spawn_flush_loop(self: &Arc<Self>) {
        let mut flush_loop_state = self.flush_loop_state.lock().unwrap();
        match *flush_loop_state {
            FlushLoopState::NotStarted => (),
            FlushLoopState::Running => {
                info!(
                    "skipping attempt to start flush_loop twice {}/{}",
                    self.tenant_id, self.timeline_id
                );
                return;
            }
            FlushLoopState::Exited => {
                warn!(
                    "ignoring attempt to restart exited flush_loop {}/{}",
                    self.tenant_id, self.timeline_id
                );
                return;
            }
        }

        let layer_flush_start_rx = self.layer_flush_start_tx.subscribe();
        let self_clone = Arc::clone(self);

        info!("spawning flush loop");
        task_mgr::spawn(
            task_mgr::BACKGROUND_RUNTIME.handle(),
            task_mgr::TaskKind::LayerFlushTask,
            Some(self.tenant_id),
            Some(self.timeline_id),
            "layer flush task",
            false,
            async move {
                let background_ctx = RequestContext::todo_child(TaskKind::LayerFlushTask, DownloadBehavior::Error);
                self_clone.flush_loop(layer_flush_start_rx, &background_ctx).await;
                let mut flush_loop_state = self_clone.flush_loop_state.lock().unwrap();
                assert_eq!(*flush_loop_state, FlushLoopState::Running);
                *flush_loop_state  = FlushLoopState::Exited;
                Ok(())
            }
            .instrument(info_span!(parent: None, "layer flush task", tenant = %self.tenant_id, timeline = %self.timeline_id))
        );

        *flush_loop_state = FlushLoopState::Running;
    }

    pub(super) fn launch_wal_receiver(
        &self,
        ctx: &RequestContext,
        broker_client: BrokerClientChannel,
    ) -> anyhow::Result<()> {
        info!(
            "launching WAL receiver for timeline {} of tenant {}",
            self.timeline_id, self.tenant_id
        );
        self.walreceiver.start(ctx, broker_client)?;
        Ok(())
    }

    ///
    /// Scan the timeline directory to populate the layer map.
    /// Returns all timeline-related files that were found and loaded.
    ///
    pub(super) fn load_layer_map(&self, disk_consistent_lsn: Lsn) -> anyhow::Result<()> {
        let mut layers = self.layers.write().unwrap();
        let mut updates = layers.batch_update();
        let mut num_layers = 0;

        let timer = self.metrics.load_layer_map_histo.start_timer();

        // Scan timeline directory and create ImageFileName and DeltaFilename
        // structs representing all files on disk
        let timeline_path = self.conf.timeline_path(&self.timeline_id, &self.tenant_id);
        // total size of layer files in the current timeline directory
        let mut total_physical_size = 0;

        for direntry in fs::read_dir(timeline_path)? {
            let direntry = direntry?;
            let direntry_path = direntry.path();
            let fname = direntry.file_name();
            let fname = fname.to_string_lossy();

            if let Some(imgfilename) = ImageFileName::parse_str(&fname) {
                // create an ImageLayer struct for each image file.
                if imgfilename.lsn > disk_consistent_lsn {
                    warn!(
                        "found future image layer {} on timeline {} disk_consistent_lsn is {}",
                        imgfilename, self.timeline_id, disk_consistent_lsn
                    );

                    rename_to_backup(&direntry_path)?;
                    continue;
                }

                let file_size = direntry_path.metadata()?.len();

                let layer = ImageLayer::new(
                    self.conf,
                    self.timeline_id,
                    self.tenant_id,
                    &imgfilename,
                    file_size,
                    LayerAccessStats::for_loading_layer(&updates, LayerResidenceStatus::Resident),
                );

                trace!("found layer {}", layer.path().display());
                total_physical_size += file_size;
<<<<<<< HEAD
                let l = Arc::new(layer);
                updates.insert_historic(l)?;
=======
                updates.insert_historic(Arc::new(layer));
>>>>>>> f9839a0d
                num_layers += 1;
            } else if let Some(deltafilename) = DeltaFileName::parse_str(&fname) {
                // Create a DeltaLayer struct for each delta file.
                // The end-LSN is exclusive, while disk_consistent_lsn is
                // inclusive. For example, if disk_consistent_lsn is 100, it is
                // OK for a delta layer to have end LSN 101, but if the end LSN
                // is 102, then it might not have been fully flushed to disk
                // before crash.
                if deltafilename.lsn_range.end > disk_consistent_lsn + 1 {
                    warn!(
                        "found future delta layer {} on timeline {} disk_consistent_lsn is {}",
                        deltafilename, self.timeline_id, disk_consistent_lsn
                    );

                    rename_to_backup(&direntry_path)?;
                    continue;
                }

                let file_size = direntry_path.metadata()?.len();

                let layer = DeltaLayer::new(
                    self.conf,
                    self.timeline_id,
                    self.tenant_id,
                    &deltafilename,
                    file_size,
                    LayerAccessStats::for_loading_layer(&updates, LayerResidenceStatus::Resident),
                );

                trace!("found layer {}", layer.path().display());
                total_physical_size += file_size;
                updates.insert_historic(Arc::new(layer));
                num_layers += 1;
            } else if fname == METADATA_FILE_NAME || fname.ends_with(".old") {
                // ignore these
            } else if remote_timeline_client::is_temp_download_file(&direntry_path) {
                info!(
                    "skipping temp download file, reconcile_with_remote will resume / clean up: {}",
                    fname
                );
            } else if is_ephemeral_file(&fname) {
                // Delete any old ephemeral files
                trace!("deleting old ephemeral file in timeline dir: {}", fname);
                fs::remove_file(&direntry_path)?;
            } else if is_temporary(&direntry_path) {
                info!("removing temp timeline file at {}", direntry_path.display());
                fs::remove_file(&direntry_path).with_context(|| {
                    format!(
                        "failed to remove temp download file at {}",
                        direntry_path.display()
                    )
                })?;
            } else {
                warn!("unrecognized filename in timeline dir: {}", fname);
            }
        }

        updates.flush();
        layers.next_open_layer_at = Some(Lsn(disk_consistent_lsn.0) + 1);

        info!(
            "loaded layer map with {} layers at {}, total physical size: {}",
            num_layers, disk_consistent_lsn, total_physical_size
        );
        self.metrics
            .resident_physical_size_gauge
            .set(total_physical_size);

        timer.stop_and_record();

        Ok(())
    }

    async fn create_remote_layers(
        &self,
        index_part: &IndexPart,
        local_layers: HashMap<LayerFileName, Arc<dyn PersistentLayer>>,
        up_to_date_disk_consistent_lsn: Lsn,
    ) -> anyhow::Result<HashMap<LayerFileName, Arc<dyn PersistentLayer>>> {
        // Are we missing some files that are present in remote storage?
        // Create RemoteLayer instances for them.
        let mut local_only_layers = local_layers;

        // We're holding a layer map lock for a while but this
        // method is only called during init so it's fine.
        let mut layer_map = self.layers.write().unwrap();
        let mut updates = layer_map.batch_update();
        for remote_layer_name in &index_part.timeline_layers {
            let local_layer = local_only_layers.remove(remote_layer_name);

            let remote_layer_metadata = index_part
                .layer_metadata
                .get(remote_layer_name)
                .map(LayerFileMetadata::from)
                .with_context(|| {
                    format!(
                        "No remote layer metadata found for layer {}",
                        remote_layer_name.file_name()
                    )
                })?;

            // Is the local layer's size different from the size stored in the
            // remote index file?
            // If so, rename_to_backup those files & replace their local layer with
            // a RemoteLayer in the layer map so that we re-download them on-demand.
            if let Some(local_layer) = local_layer {
                let local_layer_path = local_layer
                    .local_path()
                    .expect("caller must ensure that local_layers only contains local layers");
                ensure!(
                    local_layer_path.exists(),
                    "every layer from local_layers must exist on disk: {}",
                    local_layer_path.display()
                );

                let remote_size = remote_layer_metadata.file_size();
                let metadata = local_layer_path.metadata().with_context(|| {
                    format!(
                        "get file size of local layer {}",
                        local_layer_path.display()
                    )
                })?;
                let local_size = metadata.len();
                if local_size != remote_size {
                    warn!("removing local file {local_layer_path:?} because it has unexpected length {local_size}; length in remote index is {remote_size}");
                    if let Err(err) = rename_to_backup(&local_layer_path) {
                        assert!(local_layer_path.exists(), "we would leave the local_layer without a file if this does not hold: {}", local_layer_path.display());
                        anyhow::bail!("could not rename file {local_layer_path:?}: {err:?}");
                    } else {
                        self.metrics.resident_physical_size_gauge.sub(local_size);
                        updates.remove_historic(local_layer);
                        // fall-through to adding the remote layer
                    }
                } else {
                    debug!(
                        "layer is present locally and file size matches remote, using it: {}",
                        local_layer_path.display()
                    );
                    continue;
                }
            }

            info!(
                "remote layer does not exist locally, creating remote layer: {}",
                remote_layer_name.file_name()
            );

            match remote_layer_name {
                LayerFileName::Image(imgfilename) => {
                    if imgfilename.lsn > up_to_date_disk_consistent_lsn {
                        warn!(
                        "found future image layer {} on timeline {} remote_consistent_lsn is {}",
                        imgfilename, self.timeline_id, up_to_date_disk_consistent_lsn
                    );
                        continue;
                    }

                    let remote_layer = RemoteLayer::new_img(
                        self.tenant_id,
                        self.timeline_id,
                        imgfilename,
                        &remote_layer_metadata,
                        LayerAccessStats::for_loading_layer(
                            &updates,
                            LayerResidenceStatus::Evicted,
                        ),
                    );
                    let remote_layer = Arc::new(remote_layer);

                    updates.insert_historic(remote_layer);
                }
                LayerFileName::Delta(deltafilename) => {
                    // Create a RemoteLayer for the delta file.
                    // The end-LSN is exclusive, while disk_consistent_lsn is
                    // inclusive. For example, if disk_consistent_lsn is 100, it is
                    // OK for a delta layer to have end LSN 101, but if the end LSN
                    // is 102, then it might not have been fully flushed to disk
                    // before crash.
                    if deltafilename.lsn_range.end > up_to_date_disk_consistent_lsn + 1 {
                        warn!(
                            "found future delta layer {} on timeline {} remote_consistent_lsn is {}",
                            deltafilename, self.timeline_id, up_to_date_disk_consistent_lsn
                        );
                        continue;
                    }
                    let remote_layer = RemoteLayer::new_delta(
                        self.tenant_id,
                        self.timeline_id,
                        deltafilename,
                        &remote_layer_metadata,
                        LayerAccessStats::for_loading_layer(
                            &updates,
                            LayerResidenceStatus::Evicted,
                        ),
                    );
                    let remote_layer = Arc::new(remote_layer);
                    updates.insert_historic(remote_layer);
                }
            }
        }

        updates.flush();
        Ok(local_only_layers)
    }

    /// This function will synchronize local state with what we have in remote storage.
    ///
    /// Steps taken:
    /// 1. Initialize upload queue based on `index_part`.
    /// 2. Create `RemoteLayer` instances for layers that exist only on the remote.
    ///    The list of layers on the remote comes from `index_part`.
    ///    The list of local layers is given by the layer map's `iter_historic_layers()`.
    ///    So, the layer map must have been loaded already.
    /// 3. Schedule upload of local-only layer files (which will then also update the remote
    ///    IndexPart to include the new layer files).
    ///
    /// Refer to the `storage_sync` module comment for more context.
    ///
    /// # TODO
    /// May be a bit cleaner to do things based on populated remote client,
    /// and then do things based on its upload_queue.latest_files.
    #[instrument(skip(self, index_part, up_to_date_metadata))]
    pub async fn reconcile_with_remote(
        &self,
        up_to_date_metadata: &TimelineMetadata,
        index_part: Option<&IndexPart>,
    ) -> anyhow::Result<()> {
        info!("starting");
        let remote_client = self
            .remote_client
            .as_ref()
            .ok_or_else(|| anyhow!("cannot download without remote storage"))?;

        let disk_consistent_lsn = up_to_date_metadata.disk_consistent_lsn();

        let local_layers = self
            .layers
            .read()
            .unwrap()
            .iter_historic_layers()
            .map(|l| (l.filename(), l))
            .collect::<HashMap<_, _>>();

        // If no writes happen, new branches do not have any layers, only the metadata file.
        let has_local_layers = !local_layers.is_empty();
        let local_only_layers = match index_part {
            Some(index_part) => {
                info!(
                    "initializing upload queue from remote index with {} layer files",
                    index_part.timeline_layers.len()
                );
                remote_client.init_upload_queue(index_part)?;
                self.create_remote_layers(index_part, local_layers, disk_consistent_lsn)
                    .await?
            }
            None => {
                info!("initializing upload queue as empty");
                remote_client.init_upload_queue_for_empty_remote(up_to_date_metadata)?;
                local_layers
            }
        };

        if has_local_layers {
            // Are there local files that don't exist remotely? Schedule uploads for them.
            // Local timeline metadata will get uploaded to remove along witht he layers.
            for (layer_name, layer) in &local_only_layers {
                // XXX solve this in the type system
                let layer_path = layer
                    .local_path()
                    .expect("local_only_layers only contains local layers");
                let layer_size = layer_path
                    .metadata()
                    .with_context(|| format!("failed to get file {layer_path:?} metadata"))?
                    .len();
                info!("scheduling {layer_path:?} for upload");
                remote_client
                    .schedule_layer_file_upload(layer_name, &LayerFileMetadata::new(layer_size))?;
            }
            remote_client.schedule_index_upload_for_file_changes()?;
        } else if index_part.is_none() {
            // No data on the remote storage, no local layers, local metadata file.
            //
            // TODO https://github.com/neondatabase/neon/issues/3865
            // Currently, console does not wait for the timeline data upload to the remote storage
            // and considers the timeline created, expecting other pageserver nodes to work with it.
            // Branch metadata upload could get interrupted (e.g pageserver got killed),
            // hence any locally existing branch metadata with no remote counterpart should be uploaded,
            // otherwise any other pageserver won't see the branch on `attach`.
            //
            // After the issue gets implemented, pageserver should rather remove the branch,
            // since absence on S3 means we did not acknowledge the branch creation and console will have to retry,
            // no need to keep the old files.
            remote_client.schedule_index_upload_for_metadata_update(up_to_date_metadata)?;
        } else {
            // Local timeline has a metadata file, remote one too, both have no layers to sync.
        }

        info!("Done");

        Ok(())
    }

    fn try_spawn_size_init_task(self: &Arc<Self>, lsn: Lsn, ctx: &RequestContext) {
        let permit = match Arc::clone(&self.current_logical_size.initial_size_computation)
            .try_acquire_owned()
        {
            Ok(permit) => permit,
            Err(TryAcquireError::NoPermits) => {
                // computation already ongoing or finished with success
                return;
            }
            Err(TryAcquireError::Closed) => unreachable!("we never call close"),
        };
        debug_assert!(self
            .current_logical_size
            .initial_logical_size
            .get()
            .is_none());

        info!(
            "spawning logical size computation from context of task kind {:?}",
            ctx.task_kind()
        );
        // We need to start the computation task.
        // It gets a separate context since it will outlive the request that called this function.
        let self_clone = Arc::clone(self);
        let background_ctx = ctx.detached_child(
            TaskKind::InitialLogicalSizeCalculation,
            DownloadBehavior::Download,
        );
        task_mgr::spawn(
            task_mgr::BACKGROUND_RUNTIME.handle(),
            task_mgr::TaskKind::InitialLogicalSizeCalculation,
            Some(self.tenant_id),
            Some(self.timeline_id),
            "initial size calculation",
            false,
            // NB: don't log errors here, task_mgr will do that.
            async move {
                // no cancellation here, because nothing really waits for this to complete compared
                // to spawn_ondemand_logical_size_calculation.
                let cancel = CancellationToken::new();
                let calculated_size = match self_clone
                    .logical_size_calculation_task(lsn, &background_ctx, cancel)
                    .await
                {
                    Ok(s) => s,
                    Err(CalculateLogicalSizeError::Cancelled) => {
                        // Don't make noise, this is a common task.
                        // In the unlikely case that there ihs another call to this function, we'll retry
                        // because initial_logical_size is still None.
                        info!("initial size calculation cancelled, likely timeline delete / tenant detach");
                        return Ok(());
                    }
                    x @ Err(_) => x.context("Failed to calculate logical size")?,
                };

                // we cannot query current_logical_size.current_size() to know the current
                // *negative* value, only truncated to u64.
                let added = self_clone
                    .current_logical_size
                    .size_added_after_initial
                    .load(AtomicOrdering::Relaxed);

                let sum = calculated_size.saturating_add_signed(added);

                // set the gauge value before it can be set in `update_current_logical_size`.
                self_clone.metrics.current_logical_size_gauge.set(sum);

                match self_clone
                    .current_logical_size
                    .initial_logical_size
                    .set(calculated_size)
                {
                    Ok(()) => (),
                    Err(_what_we_just_attempted_to_set) => {
                        let existing_size = self_clone
                            .current_logical_size
                            .initial_logical_size
                            .get()
                            .expect("once_cell set was lost, then get failed, impossible.");
                        // This shouldn't happen because the semaphore is initialized with 1.
                        // But if it happens, just complain & report success so there are no further retries.
                        error!("Tried to update initial timeline size value to {calculated_size}, but the size was already set to {existing_size}, not changing")
                    }
                }
                // now that `initial_logical_size.is_some()`, reduce permit count to 0
                // so that we prevent future callers from spawning this task
                permit.forget();
                Ok(())
            },
        );
    }

    pub fn spawn_ondemand_logical_size_calculation(
        self: &Arc<Self>,
        lsn: Lsn,
        ctx: RequestContext,
        cancel: CancellationToken,
    ) -> oneshot::Receiver<Result<u64, CalculateLogicalSizeError>> {
        let (sender, receiver) = oneshot::channel();
        let self_clone = Arc::clone(self);
        // XXX if our caller loses interest, i.e., ctx is cancelled,
        // we should stop the size calculation work and return an error.
        // That would require restructuring this function's API to
        // return the result directly, instead of a Receiver for the result.
        let ctx = ctx.detached_child(
            TaskKind::OndemandLogicalSizeCalculation,
            DownloadBehavior::Download,
        );
        task_mgr::spawn(
            task_mgr::BACKGROUND_RUNTIME.handle(),
            task_mgr::TaskKind::OndemandLogicalSizeCalculation,
            Some(self.tenant_id),
            Some(self.timeline_id),
            "ondemand logical size calculation",
            false,
            async move {
                let res = self_clone
                    .logical_size_calculation_task(lsn, &ctx, cancel)
                    .await;
                let _ = sender.send(res).ok();
                Ok(()) // Receiver is responsible for handling errors
            },
        );
        receiver
    }

    #[instrument(skip_all, fields(tenant = %self.tenant_id, timeline = %self.timeline_id))]
    async fn logical_size_calculation_task(
        self: &Arc<Self>,
        lsn: Lsn,
        ctx: &RequestContext,
        cancel: CancellationToken,
    ) -> Result<u64, CalculateLogicalSizeError> {
        let mut timeline_state_updates = self.subscribe_for_state_updates();
        let self_calculation = Arc::clone(self);

        let mut calculation = pin!(async {
            let cancel = cancel.child_token();
            let ctx = ctx.attached_child();
            self_calculation
                .calculate_logical_size(lsn, cancel, &ctx)
                .await
        });
        let timeline_state_cancellation = async {
            loop {
                match timeline_state_updates.changed().await {
                    Ok(()) => {
                        let new_state = *timeline_state_updates.borrow();
                        match new_state {
                            // we're running this job for active timelines only
                            TimelineState::Active => continue,
                            TimelineState::Broken
                            | TimelineState::Stopping
                            | TimelineState::Loading => {
                                break format!("aborted because timeline became inactive (new state: {new_state:?})")
                            }
                        }
                    }
                    Err(_sender_dropped_error) => {
                        // can't happen, the sender is not dropped as long as the Timeline exists
                        break "aborted because state watch was dropped".to_string();
                    }
                }
            }
        };

        let taskmgr_shutdown_cancellation = async {
            task_mgr::shutdown_watcher().await;
            "aborted because task_mgr shutdown requested".to_string()
        };

        loop {
            tokio::select! {
                res = &mut calculation => { return res }
                reason = timeline_state_cancellation => {
                    debug!(reason = reason, "cancelling calculation");
                    cancel.cancel();
                    return calculation.await;
                }
                reason = taskmgr_shutdown_cancellation => {
                    debug!(reason = reason, "cancelling calculation");
                    cancel.cancel();
                    return calculation.await;
                }
            }
        }
    }

    /// Calculate the logical size of the database at the latest LSN.
    ///
    /// NOTE: counted incrementally, includes ancestors. This can be a slow operation,
    /// especially if we need to download remote layers.
    pub async fn calculate_logical_size(
        &self,
        up_to_lsn: Lsn,
        cancel: CancellationToken,
        ctx: &RequestContext,
    ) -> Result<u64, CalculateLogicalSizeError> {
        info!(
            "Calculating logical size for timeline {} at {}",
            self.timeline_id, up_to_lsn
        );
        // These failpoints are used by python tests to ensure that we don't delete
        // the timeline while the logical size computation is ongoing.
        // The first failpoint is used to make this function pause.
        // Then the python test initiates timeline delete operation in a thread.
        // It waits for a few seconds, then arms the second failpoint and disables
        // the first failpoint. The second failpoint prints an error if the timeline
        // delete code has deleted the on-disk state while we're still running here.
        // It shouldn't do that. If it does it anyway, the error will be caught
        // by the test suite, highlighting the problem.
        fail::fail_point!("timeline-calculate-logical-size-pause");
        fail::fail_point!("timeline-calculate-logical-size-check-dir-exists", |_| {
            if !self
                .conf
                .metadata_path(self.timeline_id, self.tenant_id)
                .exists()
            {
                error!("timeline-calculate-logical-size-pre metadata file does not exist")
            }
            // need to return something
            Ok(0)
        });
        // See if we've already done the work for initial size calculation.
        // This is a short-cut for timelines that are mostly unused.
        if let Some(size) = self.current_logical_size.initialized_size(up_to_lsn) {
            return Ok(size);
        }
        let timer = self.metrics.logical_size_histo.start_timer();
        let logical_size = self
            .get_current_logical_size_non_incremental(up_to_lsn, cancel, ctx)
            .await?;
        debug!("calculated logical size: {logical_size}");
        timer.stop_and_record();
        Ok(logical_size)
    }

    /// Update current logical size, adding `delta' to the old value.
    fn update_current_logical_size(&self, delta: i64) {
        let logical_size = &self.current_logical_size;
        logical_size.increment_size(delta);

        // Also set the value in the prometheus gauge. Note that
        // there is a race condition here: if this is is called by two
        // threads concurrently, the prometheus gauge might be set to
        // one value while current_logical_size is set to the
        // other.
        match logical_size.current_size() {
            Ok(CurrentLogicalSize::Exact(new_current_size)) => self
                .metrics
                .current_logical_size_gauge
                .set(new_current_size),
            Ok(CurrentLogicalSize::Approximate(_)) => {
                // don't update the gauge yet, this allows us not to update the gauge back and
                // forth between the initial size calculation task.
            }
            // this is overflow
            Err(e) => error!("Failed to compute current logical size for metrics update: {e:?}"),
        }
    }

    fn find_layer(&self, layer_file_name: &str) -> Option<Arc<dyn PersistentLayer>> {
        for historic_layer in self.layers.read().unwrap().iter_historic_layers() {
            let historic_layer_name = historic_layer.filename().file_name();
            if layer_file_name == historic_layer_name {
                return Some(historic_layer);
            }
        }

        None
    }

    /// Removes the layer from local FS (if present) and from memory.
    /// Remote storage is not affected by this operation.
    fn delete_historic_layer(
        &self,
        // we cannot remove layers otherwise, since gc and compaction will race
        _layer_removal_cs: &tokio::sync::MutexGuard<'_, ()>,
        layer: Arc<dyn PersistentLayer>,
        updates: &mut BatchedUpdates<'_, dyn PersistentLayer>,
    ) -> anyhow::Result<()> {
        if !layer.is_remote_layer() {
            layer.delete_resident_layer_file()?;
            let layer_file_size = layer.file_size();
            self.metrics
                .resident_physical_size_gauge
                .sub(layer_file_size);
        }

        // TODO Removing from the bottom of the layer map is expensive.
        //      Maybe instead discard all layer map historic versions that
        //      won't be needed for page reconstruction for this timeline,
        //      and mark what we can't delete yet as deleted from the layer
        //      map index without actually rebuilding the index.
        updates.remove_historic(layer);

        Ok(())
    }
}

type TraversalId = String;

trait TraversalLayerExt {
    fn traversal_id(&self) -> TraversalId;
}

impl TraversalLayerExt for Arc<dyn PersistentLayer> {
    fn traversal_id(&self) -> TraversalId {
        match self.local_path() {
            Some(local_path) => {
                debug_assert!(local_path.to_str().unwrap().contains(&format!("{}", self.get_timeline_id())),
                    "need timeline ID to uniquely identify the layer when traversal crosses ancestor boundary",
                );
                format!("{}", local_path.display())
            }
            None => {
                format!(
                    "remote {}/{}",
                    self.get_timeline_id(),
                    self.filename().file_name()
                )
            }
        }
    }
}

impl TraversalLayerExt for Arc<InMemoryLayer> {
    fn traversal_id(&self) -> TraversalId {
        format!(
            "timeline {} in-memory {}",
            self.get_timeline_id(),
            self.short_id()
        )
    }
}

impl Timeline {
    ///
    /// Get a handle to a Layer for reading.
    ///
    /// The returned Layer might be from an ancestor timeline, if the
    /// segment hasn't been updated on this timeline yet.
    ///
    /// This function takes the current timeline's locked LayerMap as an argument,
    /// so callers can avoid potential race conditions.
    async fn get_reconstruct_data(
        &self,
        key: Key,
        request_lsn: Lsn,
        reconstruct_state: &mut ValueReconstructState,
        ctx: &RequestContext,
    ) -> Result<(), PageReconstructError> {
        // Start from the current timeline.
        let mut timeline_owned;
        let mut timeline = self;

        // For debugging purposes, collect the path of layers that we traversed
        // through. It's included in the error message if we fail to find the key.
        let mut traversal_path = Vec::<TraversalPathItem>::new();

        let cached_lsn = if let Some((cached_lsn, _)) = &reconstruct_state.img {
            *cached_lsn
        } else {
            Lsn(0)
        };

        // 'prev_lsn' tracks the last LSN that we were at in our search. It's used
        // to check that each iteration make some progress, to break infinite
        // looping if something goes wrong.
        let mut prev_lsn = Lsn(u64::MAX);

        let mut result = ValueReconstructResult::Continue;
        let mut cont_lsn = Lsn(request_lsn.0 + 1);

        'outer: loop {
            // The function should have updated 'state'
            //info!("CALLED for {} at {}: {:?} with {} records, cached {}", key, cont_lsn, result, reconstruct_state.records.len(), cached_lsn);
            match result {
                ValueReconstructResult::Complete => return Ok(()),
                ValueReconstructResult::Continue => {
                    // If we reached an earlier cached page image, we're done.
                    if cont_lsn == cached_lsn + 1 {
                        self.metrics.materialized_page_cache_hit_counter.inc_by(1);
                        return Ok(());
                    }
                    if prev_lsn <= cont_lsn {
                        // Didn't make any progress in last iteration. Error out to avoid
                        // getting stuck in the loop.
                        return Err(layer_traversal_error(format!(
                            "could not find layer with more data for key {} at LSN {}, request LSN {}, ancestor {}",
                            key,
                            Lsn(cont_lsn.0 - 1),
                            request_lsn,
                            timeline.ancestor_lsn
                        ), traversal_path));
                    }
                    prev_lsn = cont_lsn;
                }
                ValueReconstructResult::Missing => {
                    return Err(layer_traversal_error(
                        format!(
                            "could not find data for key {} at LSN {}, for request at LSN {}",
                            key, cont_lsn, request_lsn
                        ),
                        traversal_path,
                    ));
                }
            }

            // Recurse into ancestor if needed
            if Lsn(cont_lsn.0 - 1) <= timeline.ancestor_lsn {
                trace!(
                    "going into ancestor {}, cont_lsn is {}",
                    timeline.ancestor_lsn,
                    cont_lsn
                );
                let ancestor = match timeline.get_ancestor_timeline() {
                    Ok(timeline) => timeline,
                    Err(e) => return Err(PageReconstructError::from(e)),
                };
                timeline_owned = ancestor;
                timeline = &*timeline_owned;
                prev_lsn = Lsn(u64::MAX);
                continue 'outer;
            }

            #[allow(clippy::never_loop)] // see comment at bottom of this loop
            'layer_map_search: loop {
                let remote_layer = {
                    let layers = timeline.layers.read().unwrap();

                    // Check the open and frozen in-memory layers first, in order from newest
                    // to oldest.
                    if let Some(open_layer) = &layers.open_layer {
                        let start_lsn = open_layer.get_lsn_range().start;
                        if cont_lsn > start_lsn {
                            //info!("CHECKING for {} at {} on open layer {}", key, cont_lsn, open_layer.filename().display());
                            // Get all the data needed to reconstruct the page version from this layer.
                            // But if we have an older cached page image, no need to go past that.
                            let lsn_floor = max(cached_lsn + 1, start_lsn);
                            result = match open_layer.get_value_reconstruct_data(
                                key,
                                lsn_floor..cont_lsn,
                                reconstruct_state,
                                ctx,
                            ) {
                                Ok(result) => result,
                                Err(e) => return Err(PageReconstructError::from(e)),
                            };
                            cont_lsn = lsn_floor;
                            traversal_path.push((
                                result,
                                cont_lsn,
                                Box::new({
                                    let open_layer = Arc::clone(open_layer);
                                    move || open_layer.traversal_id()
                                }),
                            ));
                            continue 'outer;
                        }
                    }
                    for frozen_layer in layers.frozen_layers.iter().rev() {
                        let start_lsn = frozen_layer.get_lsn_range().start;
                        if cont_lsn > start_lsn {
                            //info!("CHECKING for {} at {} on frozen layer {}", key, cont_lsn, frozen_layer.filename().display());
                            let lsn_floor = max(cached_lsn + 1, start_lsn);
                            result = match frozen_layer.get_value_reconstruct_data(
                                key,
                                lsn_floor..cont_lsn,
                                reconstruct_state,
                                ctx,
                            ) {
                                Ok(result) => result,
                                Err(e) => return Err(PageReconstructError::from(e)),
                            };
                            cont_lsn = lsn_floor;
                            traversal_path.push((
                                result,
                                cont_lsn,
                                Box::new({
                                    let frozen_layer = Arc::clone(frozen_layer);
                                    move || frozen_layer.traversal_id()
                                }),
                            ));
                            continue 'outer;
                        }
                    }

                    if let Some(SearchResult { lsn_floor, layer }) = layers.search(key, cont_lsn) {
                        // If it's a remote layer, download it and retry.
                        if let Some(remote_layer) =
                            super::storage_layer::downcast_remote_layer(&layer)
                        {
                            // TODO: push a breadcrumb to 'traversal_path' to record the fact that
                            // we downloaded / would need to download this layer.
                            remote_layer // download happens outside the scope of `layers` guard object
                        } else {
                            // Get all the data needed to reconstruct the page version from this layer.
                            // But if we have an older cached page image, no need to go past that.
                            let lsn_floor = max(cached_lsn + 1, lsn_floor);
                            result = match layer.get_value_reconstruct_data(
                                key,
                                lsn_floor..cont_lsn,
                                reconstruct_state,
                                ctx,
                            ) {
                                Ok(result) => result,
                                Err(e) => return Err(PageReconstructError::from(e)),
                            };
                            cont_lsn = lsn_floor;
                            traversal_path.push((
                                result,
                                cont_lsn,
                                Box::new({
                                    let layer = Arc::clone(&layer);
                                    move || layer.traversal_id()
                                }),
                            ));
                            continue 'outer;
                        }
                    } else if timeline.ancestor_timeline.is_some() {
                        // Nothing on this timeline. Traverse to parent
                        result = ValueReconstructResult::Continue;
                        cont_lsn = Lsn(timeline.ancestor_lsn.0 + 1);
                        continue 'outer;
                    } else {
                        // Nothing found
                        result = ValueReconstructResult::Missing;
                        continue 'outer;
                    }
                };
                // Download the remote_layer and replace it in the layer map.
                // For that, we need to release the mutex. Otherwise, we'd deadlock.
                //
                // The control flow is so weird here because `drop(layers)` inside
                // the if stmt above is not enough for current rustc: it requires
                // that the layers lock guard is not in scope across the download
                // await point.
                let remote_layer_as_persistent: Arc<dyn PersistentLayer> =
                    Arc::clone(&remote_layer) as Arc<dyn PersistentLayer>;
                let id = remote_layer_as_persistent.traversal_id();
                info!(
                    "need remote layer {} for task kind {:?}",
                    id,
                    ctx.task_kind()
                );

                // The next layer doesn't exist locally. Need to download it.
                // (The control flow is a bit complicated here because we must drop the 'layers'
                // lock before awaiting on the Future.)
                match (
                    ctx.download_behavior(),
                    self.conf.ondemand_download_behavior_treat_error_as_warn,
                ) {
                    (DownloadBehavior::Download, _) => {
                        info!(
                            "on-demand downloading remote layer {id} for task kind {:?}",
                            ctx.task_kind()
                        );
                        timeline.download_remote_layer(remote_layer).await?;
                        continue 'layer_map_search;
                    }
                    (DownloadBehavior::Warn, _) | (DownloadBehavior::Error, true) => {
                        warn!(
                            "unexpectedly on-demand downloading remote layer {} for task kind {:?}",
                            id,
                            ctx.task_kind()
                        );
                        UNEXPECTED_ONDEMAND_DOWNLOADS.inc();
                        timeline.download_remote_layer(remote_layer).await?;
                        continue 'layer_map_search;
                    }
                    (DownloadBehavior::Error, false) => {
                        return Err(PageReconstructError::NeedsDownload(
                            TenantTimelineId::new(self.tenant_id, self.timeline_id),
                            remote_layer.file_name.clone(),
                        ))
                    }
                }
            }
        }
    }

    fn lookup_cached_page(&self, key: &Key, lsn: Lsn) -> Option<(Lsn, Bytes)> {
        let cache = page_cache::get();

        // FIXME: It's pointless to check the cache for things that are not 8kB pages.
        // We should look at the key to determine if it's a cacheable object
        let (lsn, read_guard) =
            cache.lookup_materialized_page(self.tenant_id, self.timeline_id, key, lsn)?;
        let img = Bytes::from(read_guard.to_vec());
        Some((lsn, img))
    }

    fn get_ancestor_timeline(&self) -> anyhow::Result<Arc<Timeline>> {
        let ancestor = self.ancestor_timeline.as_ref().with_context(|| {
            format!(
                "Ancestor is missing. Timeline id: {} Ancestor id {:?}",
                self.timeline_id,
                self.get_ancestor_timeline_id(),
            )
        })?;
        Ok(Arc::clone(ancestor))
    }

    ///
    /// Get a handle to the latest layer for appending.
    ///
    fn get_layer_for_write(&self, lsn: Lsn) -> anyhow::Result<Arc<InMemoryLayer>> {
        let mut layers = self.layers.write().unwrap();

        ensure!(lsn.is_aligned());

        let last_record_lsn = self.get_last_record_lsn();
        ensure!(
            lsn > last_record_lsn,
            "cannot modify relation after advancing last_record_lsn (incoming_lsn={}, last_record_lsn={})",
            lsn,
            last_record_lsn,
        );

        // Do we have a layer open for writing already?
        let layer;
        if let Some(open_layer) = &layers.open_layer {
            if open_layer.get_lsn_range().start > lsn {
                bail!("unexpected open layer in the future");
            }

            layer = Arc::clone(open_layer);
        } else {
            // No writeable layer yet. Create one.
            let start_lsn = layers
                .next_open_layer_at
                .context("No next open layer found")?;

            trace!(
                "creating layer for write at {}/{} for record at {}",
                self.timeline_id,
                start_lsn,
                lsn
            );
            let new_layer =
                InMemoryLayer::create(self.conf, self.timeline_id, self.tenant_id, start_lsn)?;
            let layer_rc = Arc::new(new_layer);

            layers.open_layer = Some(Arc::clone(&layer_rc));
            layers.next_open_layer_at = None;

            layer = layer_rc;
        }
        Ok(layer)
    }

    fn put_value(&self, key: Key, lsn: Lsn, val: &Value) -> anyhow::Result<()> {
        //info!("PUT: key {} at {}", key, lsn);
        let layer = self.get_layer_for_write(lsn)?;
        layer.put_value(key, lsn, val)?;
        Ok(())
    }

    fn put_tombstone(&self, key_range: Range<Key>, lsn: Lsn) -> anyhow::Result<()> {
        let layer = self.get_layer_for_write(lsn)?;
        layer.put_tombstone(key_range, lsn)?;

        Ok(())
    }

    fn finish_write(&self, new_lsn: Lsn) {
        assert!(new_lsn.is_aligned());

        self.metrics.last_record_gauge.set(new_lsn.0 as i64);
        self.last_record_lsn.advance(new_lsn);
    }

    fn freeze_inmem_layer(&self, write_lock_held: bool) {
        // Freeze the current open in-memory layer. It will be written to disk on next
        // iteration.
        let _write_guard = if write_lock_held {
            None
        } else {
            Some(self.write_lock.lock().unwrap())
        };
        let mut layers = self.layers.write().unwrap();
        if let Some(open_layer) = &layers.open_layer {
            let open_layer_rc = Arc::clone(open_layer);
            // Does this layer need freezing?
            let end_lsn = Lsn(self.get_last_record_lsn().0 + 1);
            open_layer.freeze(end_lsn);

            // The layer is no longer open, update the layer map to reflect this.
            // We will replace it with on-disk historics below.
            layers.frozen_layers.push_back(open_layer_rc);
            layers.open_layer = None;
            layers.next_open_layer_at = Some(end_lsn);
            self.last_freeze_at.store(end_lsn);
        }
        drop(layers);
    }

    /// Layer flusher task's main loop.
    async fn flush_loop(
        &self,
        mut layer_flush_start_rx: tokio::sync::watch::Receiver<u64>,
        ctx: &RequestContext,
    ) {
        info!("started flush loop");
        loop {
            tokio::select! {
                _ = task_mgr::shutdown_watcher() => {
                    info!("shutting down layer flush task");
                    break;
                },
                _ = layer_flush_start_rx.changed() => {}
            }

            trace!("waking up");
            let timer = self.metrics.flush_time_histo.start_timer();
            let flush_counter = *layer_flush_start_rx.borrow();
            let result = loop {
                let layer_to_flush = {
                    let layers = self.layers.read().unwrap();
                    layers.frozen_layers.front().cloned()
                    // drop 'layers' lock to allow concurrent reads and writes
                };
                if let Some(layer_to_flush) = layer_to_flush {
                    if let Err(err) = self.flush_frozen_layer(layer_to_flush, ctx).await {
                        error!("could not flush frozen layer: {err:?}");
                        break Err(err);
                    }
                    continue;
                } else {
                    break Ok(());
                }
            };
            // Notify any listeners that we're done
            let _ = self
                .layer_flush_done_tx
                .send_replace((flush_counter, result));

            timer.stop_and_record();
        }
    }

    async fn flush_frozen_layers_and_wait(&self) -> anyhow::Result<()> {
        let mut rx = self.layer_flush_done_tx.subscribe();

        // Increment the flush cycle counter and wake up the flush task.
        // Remember the new value, so that when we listen for the flush
        // to finish, we know when the flush that we initiated has
        // finished, instead of some other flush that was started earlier.
        let mut my_flush_request = 0;

        let flush_loop_state = { *self.flush_loop_state.lock().unwrap() };
        if flush_loop_state != FlushLoopState::Running {
            anyhow::bail!("cannot flush frozen layers when flush_loop is not running, state is {flush_loop_state:?}")
        }

        self.layer_flush_start_tx.send_modify(|counter| {
            my_flush_request = *counter + 1;
            *counter = my_flush_request;
        });

        loop {
            {
                let (last_result_counter, last_result) = &*rx.borrow();
                if *last_result_counter >= my_flush_request {
                    if let Err(_err) = last_result {
                        // We already logged the original error in
                        // flush_loop. We cannot propagate it to the caller
                        // here, because it might not be Cloneable
                        anyhow::bail!(
                            "Could not flush frozen layer. Request id: {}",
                            my_flush_request
                        );
                    } else {
                        return Ok(());
                    }
                }
            }
            trace!("waiting for flush to complete");
            rx.changed().await?;
            trace!("done")
        }
    }

    fn flush_frozen_layers(&self) {
        self.layer_flush_start_tx.send_modify(|val| *val += 1);
    }

    /// Flush one frozen in-memory layer to disk, as a new delta layer.
    #[instrument(skip(self, frozen_layer, ctx), fields(tenant_id=%self.tenant_id, timeline_id=%self.timeline_id, layer=%frozen_layer.short_id()))]
    async fn flush_frozen_layer(
        &self,
        frozen_layer: Arc<InMemoryLayer>,
        ctx: &RequestContext,
    ) -> anyhow::Result<()> {
        // As a special case, when we have just imported an image into the repository,
        // instead of writing out a L0 delta layer, we directly write out image layer
        // files instead. This is possible as long as *all* the data imported into the
        // repository have the same LSN.
        let lsn_range = frozen_layer.get_lsn_range();
        let layer_paths_to_upload =
            if lsn_range.start == self.initdb_lsn && lsn_range.end == Lsn(self.initdb_lsn.0 + 1) {
                // Note: The 'ctx' in use here has DownloadBehavior::Error. We should not
                // require downloading anything during initial import.
                let (partitioning, _lsn) = self
                    .repartition(self.initdb_lsn, self.get_compaction_target_size(), ctx)
                    .await?;
                self.create_image_layers(&partitioning, self.initdb_lsn, true, ctx)
                    .await?
            } else {
                // normal case, write out a L0 delta layer file.
                let (delta_path, metadata) = self.create_delta_layer(&frozen_layer)?;
                HashMap::from([(delta_path, metadata)])
            };

        fail_point!("flush-frozen-before-sync");

        // The new on-disk layers are now in the layer map. We can remove the
        // in-memory layer from the map now.
        {
            let mut layers = self.layers.write().unwrap();
            let l = layers.frozen_layers.pop_front();

            // Only one thread may call this function at a time (for this
            // timeline). If two threads tried to flush the same frozen
            // layer to disk at the same time, that would not work.
            assert!(LayerMap::compare_arced_layers(&l.unwrap(), &frozen_layer));

            // release lock on 'layers'
        }

        fail_point!("checkpoint-after-sync");

        // Update the metadata file, with new 'disk_consistent_lsn'
        //
        // TODO: This perhaps should be done in 'flush_frozen_layers', after flushing
        // *all* the layers, to avoid fsyncing the file multiple times.
        let disk_consistent_lsn = Lsn(lsn_range.end.0 - 1);
        let old_disk_consistent_lsn = self.disk_consistent_lsn.load();

        // If we were able to advance 'disk_consistent_lsn', save it the metadata file.
        // After crash, we will restart WAL streaming and processing from that point.
        if disk_consistent_lsn != old_disk_consistent_lsn {
            assert!(disk_consistent_lsn > old_disk_consistent_lsn);
            self.update_metadata_file(disk_consistent_lsn, layer_paths_to_upload)
                .context("update_metadata_file")?;
            // Also update the in-memory copy
            self.disk_consistent_lsn.store(disk_consistent_lsn);
        }
        Ok(())
    }

    /// Update metadata file
    fn update_metadata_file(
        &self,
        disk_consistent_lsn: Lsn,
        layer_paths_to_upload: HashMap<LayerFileName, LayerFileMetadata>,
    ) -> anyhow::Result<()> {
        // We can only save a valid 'prev_record_lsn' value on disk if we
        // flushed *all* in-memory changes to disk. We only track
        // 'prev_record_lsn' in memory for the latest processed record, so we
        // don't remember what the correct value that corresponds to some old
        // LSN is. But if we flush everything, then the value corresponding
        // current 'last_record_lsn' is correct and we can store it on disk.
        let RecordLsn {
            last: last_record_lsn,
            prev: prev_record_lsn,
        } = self.last_record_lsn.load();
        let ondisk_prev_record_lsn = if disk_consistent_lsn == last_record_lsn {
            Some(prev_record_lsn)
        } else {
            None
        };

        let ancestor_timeline_id = self
            .ancestor_timeline
            .as_ref()
            .map(|ancestor| ancestor.timeline_id);

        let metadata = TimelineMetadata::new(
            disk_consistent_lsn,
            ondisk_prev_record_lsn,
            ancestor_timeline_id,
            self.ancestor_lsn,
            *self.latest_gc_cutoff_lsn.read(),
            self.initdb_lsn,
            self.pg_version,
        );

        fail_point!("checkpoint-before-saving-metadata", |x| bail!(
            "{}",
            x.unwrap()
        ));

        save_metadata(
            self.conf,
            self.timeline_id,
            self.tenant_id,
            &metadata,
            false,
        )
        .context("save_metadata")?;

        if let Some(remote_client) = &self.remote_client {
            for (path, layer_metadata) in layer_paths_to_upload {
                remote_client.schedule_layer_file_upload(&path, &layer_metadata)?;
            }
            remote_client.schedule_index_upload_for_metadata_update(&metadata)?;
        }

        Ok(())
    }

    // Write out the given frozen in-memory layer as a new L0 delta file
    fn create_delta_layer(
        &self,
        frozen_layer: &InMemoryLayer,
    ) -> anyhow::Result<(LayerFileName, LayerFileMetadata)> {
        // Write it out
        let new_delta = frozen_layer.write_to_disk()?;
        let new_delta_path = new_delta.path();
        let new_delta_filename = new_delta.filename();

        // Sync it to disk.
        //
        // We must also fsync the timeline dir to ensure the directory entries for
        // new layer files are durable
        //
        // TODO: If we're running inside 'flush_frozen_layers' and there are multiple
        // files to flush, it might be better to first write them all, and then fsync
        // them all in parallel.
        par_fsync::par_fsync(&[
            new_delta_path.clone(),
            self.conf.timeline_path(&self.timeline_id, &self.tenant_id),
        ])?;

        // Add it to the layer map
<<<<<<< HEAD
        let l = Arc::new(new_delta);
        let mut layers = self.layers.write().unwrap();
        let mut batch_updates = layers.batch_update();
        l.access_stats().record_residence_event(
            &batch_updates,
            LayerResidenceStatus::Resident,
            LayerResidenceEventReason::LayerCreate,
        );
        batch_updates.insert_historic(l)?;
        batch_updates.flush();
=======
        self.layers
            .write()
            .unwrap()
            .batch_update()
            .insert_historic(Arc::new(new_delta));
>>>>>>> f9839a0d

        // update the timeline's physical size
        let sz = new_delta_path.metadata()?.len();

        self.metrics.resident_physical_size_gauge.add(sz);
        // update metrics
        self.metrics.num_persistent_files_created.inc_by(1);
        self.metrics.persistent_bytes_written.inc_by(sz);

        Ok((new_delta_filename, LayerFileMetadata::new(sz)))
    }

    async fn repartition(
        &self,
        lsn: Lsn,
        partition_size: u64,
        ctx: &RequestContext,
    ) -> anyhow::Result<(KeyPartitioning, Lsn)> {
        {
            let partitioning_guard = self.partitioning.lock().unwrap();
            let distance = lsn.0 - partitioning_guard.1 .0;
            if partitioning_guard.1 != Lsn(0) && distance <= self.repartition_threshold {
                debug!(
                    distance,
                    threshold = self.repartition_threshold,
                    "no repartitioning needed"
                );
                return Ok((partitioning_guard.0.clone(), partitioning_guard.1));
            }
        }
        let keyspace = self.collect_keyspace(lsn, ctx).await?;
        let partitioning = keyspace.partition(partition_size);

        let mut partitioning_guard = self.partitioning.lock().unwrap();
        if lsn > partitioning_guard.1 {
            *partitioning_guard = (partitioning, lsn);
        } else {
            warn!("Concurrent repartitioning of keyspace. This unexpected, but probably harmless");
        }
        Ok((partitioning_guard.0.clone(), partitioning_guard.1))
    }

    // Is it time to create a new image layer for the given partition?
    fn time_for_new_image_layer(&self, partition: &KeySpace, lsn: Lsn) -> anyhow::Result<bool> {
        let threshold = self.get_image_creation_threshold();

        let layers = self.layers.read().unwrap();

        let mut max_deltas = 0;

        for part_range in &partition.ranges {
            let image_coverage = layers.image_coverage(part_range, lsn)?;
            for (img_range, last_img) in image_coverage {
                let img_lsn = if let Some(last_img) = last_img {
                    last_img.get_lsn_range().end
                } else {
                    Lsn(0)
                };
                // Let's consider an example:
                //
                // delta layer with LSN range 71-81
                // delta layer with LSN range 81-91
                // delta layer with LSN range 91-101
                // image layer at LSN 100
                //
                // If 'lsn' is still 100, i.e. no new WAL has been processed since the last image layer,
                // there's no need to create a new one. We check this case explicitly, to avoid passing
                // a bogus range to count_deltas below, with start > end. It's even possible that there
                // are some delta layers *later* than current 'lsn', if more WAL was processed and flushed
                // after we read last_record_lsn, which is passed here in the 'lsn' argument.
                if img_lsn < lsn {
                    let num_deltas =
                        layers.count_deltas(&img_range, &(img_lsn..lsn), Some(threshold))?;

                    max_deltas = max_deltas.max(num_deltas);
                    if num_deltas >= threshold {
                        debug!(
                            "key range {}-{}, has {} deltas on this timeline in LSN range {}..{}",
                            img_range.start, img_range.end, num_deltas, img_lsn, lsn
                        );
                        return Ok(true);
                    }
                }
            }
        }

        debug!(
            max_deltas,
            "none of the partitioned ranges had >= {threshold} deltas"
        );
        Ok(false)
    }

    async fn create_image_layers(
        &self,
        partitioning: &KeyPartitioning,
        lsn: Lsn,
        force: bool,
        ctx: &RequestContext,
    ) -> Result<HashMap<LayerFileName, LayerFileMetadata>, PageReconstructError> {
        let timer = self.metrics.create_images_time_histo.start_timer();
        let mut image_layers: Vec<ImageLayer> = Vec::new();

        // We need to avoid holes between generated image layers.
        // Otherwise LayerMap::image_layer_exists will return false if key range of some layer is covered by more than one
        // image layer with hole between them. In this case such layer can not be utilized by GC.
        //
        // How such hole between partitions can appear?
        // if we have relation with relid=1 and size 100 and relation with relid=2 with size 200 then result of
        // KeySpace::partition may contain partitions <100000000..100000099> and <200000000..200000199>.
        // If there is delta layer <100000000..300000000> then it never be garbage collected because
        // image layers  <100000000..100000099> and <200000000..200000199> are not completely covering it.
        let mut start = Key::MIN;

        for partition in partitioning.parts.iter() {
            let img_range = start..partition.ranges.last().unwrap().end;
            start = img_range.end;
            if force || self.time_for_new_image_layer(partition, lsn)? {
                let mut image_layer_writer = ImageLayerWriter::new(
                    self.conf,
                    self.timeline_id,
                    self.tenant_id,
                    &img_range,
                    lsn,
                )?;

                fail_point!("image-layer-writer-fail-before-finish", |_| {
                    Err(PageReconstructError::Other(anyhow::anyhow!(
                        "failpoint image-layer-writer-fail-before-finish"
                    )))
                });
                for range in &partition.ranges {
                    let mut key = range.start;
                    while key < range.end {
                        let img = match self.get(key, lsn, ctx).await {
                            Ok(img) => img,
                            Err(err) => {
                                // If we fail to reconstruct a VM or FSM page, we can zero the
                                // page without losing any actual user data. That seems better
                                // than failing repeatedly and getting stuck.
                                //
                                // We had a bug at one point, where we truncated the FSM and VM
                                // in the pageserver, but the Postgres didn't know about that
                                // and continued to generate incremental WAL records for pages
                                // that didn't exist in the pageserver. Trying to replay those
                                // WAL records failed to find the previous image of the page.
                                // This special case allows us to recover from that situation.
                                // See https://github.com/neondatabase/neon/issues/2601.
                                //
                                // Unfortunately we cannot do this for the main fork, or for
                                // any metadata keys, keys, as that would lead to actual data
                                // loss.
                                if is_rel_fsm_block_key(key) || is_rel_vm_block_key(key) {
                                    warn!("could not reconstruct FSM or VM key {key}, filling with zeros: {err:?}");
                                    ZERO_PAGE.clone()
                                } else {
                                    return Err(err);
                                }
                            }
                        };
                        image_layer_writer.put_image(key, &img)?;
                        key = key.next();
                    }
                }
                let image_layer = image_layer_writer.finish()?;
                image_layers.push(image_layer);
            }
        }

        // Sync the new layer to disk before adding it to the layer map, to make sure
        // we don't garbage collect something based on the new layer, before it has
        // reached the disk.
        //
        // We must also fsync the timeline dir to ensure the directory entries for
        // new layer files are durable
        //
        // Compaction creates multiple image layers. It would be better to create them all
        // and fsync them all in parallel.
        let all_paths = image_layers
            .iter()
            .map(|layer| layer.path())
            .chain(std::iter::once(
                self.conf.timeline_path(&self.timeline_id, &self.tenant_id),
            ))
            .collect::<Vec<_>>();
        par_fsync::par_fsync(&all_paths).context("fsync of newly created layer files")?;

        let mut layer_paths_to_upload = HashMap::with_capacity(image_layers.len());

        let mut layers = self.layers.write().unwrap();
        let mut updates = layers.batch_update();
        let timeline_path = self.conf.timeline_path(&self.timeline_id, &self.tenant_id);
        for l in image_layers {
            let path = l.filename();
            let metadata = timeline_path
                .join(path.file_name())
                .metadata()
                .with_context(|| format!("reading metadata of layer file {}", path.file_name()))?;

            layer_paths_to_upload.insert(path, LayerFileMetadata::new(metadata.len()));

            self.metrics
                .resident_physical_size_gauge
                .add(metadata.len());
<<<<<<< HEAD
            let l = Arc::new(l);
            l.access_stats().record_residence_event(
                &updates,
                LayerResidenceStatus::Resident,
                LayerResidenceEventReason::LayerCreate,
            );
            updates.insert_historic(l)?;
=======
            updates.insert_historic(Arc::new(l));
>>>>>>> f9839a0d
        }
        updates.flush();
        drop(layers);
        timer.stop_and_record();

        Ok(layer_paths_to_upload)
    }
}

#[derive(Default)]
struct CompactLevel0Phase1Result {
    new_layers: Vec<DeltaLayer>,
    deltas_to_compact: Vec<Arc<dyn PersistentLayer>>,
}

/// Top-level failure to compact.
#[derive(Debug)]
enum CompactionError {
    /// L0 compaction requires layers to be downloaded.
    ///
    /// This should not happen repeatedly, but will be retried once by top-level
    /// `Timeline::compact`.
    DownloadRequired(Vec<Arc<RemoteLayer>>),
    /// Compaction cannot be done right now; page reconstruction and so on.
    Other(anyhow::Error),
}

impl From<anyhow::Error> for CompactionError {
    fn from(value: anyhow::Error) -> Self {
        CompactionError::Other(value)
    }
}

impl Timeline {
    /// Level0 files first phase of compaction, explained in the [`compact_inner`] comment.
    ///
    /// This method takes the `_layer_removal_cs` guard to highlight it required downloads are
    /// returned as an error. If the `layer_removal_cs` boundary is changed not to be taken in the
    /// start of level0 files compaction, the on-demand download should be revisited as well.
    async fn compact_level0_phase1(
        &self,
        _layer_removal_cs: &tokio::sync::MutexGuard<'_, ()>,
        target_file_size: u64,
        ctx: &RequestContext,
    ) -> Result<CompactLevel0Phase1Result, CompactionError> {
        let layers = self.layers.read().unwrap();
        let mut level0_deltas = layers.get_level0_deltas()?;
        drop(layers);

        // Only compact if enough layers have accumulated.
        let threshold = self.get_compaction_threshold();
        if level0_deltas.is_empty() || level0_deltas.len() < threshold {
            debug!(
                level0_deltas = level0_deltas.len(),
                threshold, "too few deltas to compact"
            );
            return Ok(CompactLevel0Phase1Result::default());
        }

        // Gather the files to compact in this iteration.
        //
        // Start with the oldest Level 0 delta file, and collect any other
        // level 0 files that form a contiguous sequence, such that the end
        // LSN of previous file matches the start LSN of the next file.
        //
        // Note that if the files don't form such a sequence, we might
        // "compact" just a single file. That's a bit pointless, but it allows
        // us to get rid of the level 0 file, and compact the other files on
        // the next iteration. This could probably made smarter, but such
        // "gaps" in the sequence of level 0 files should only happen in case
        // of a crash, partial download from cloud storage, or something like
        // that, so it's not a big deal in practice.
        level0_deltas.sort_by_key(|l| l.get_lsn_range().start);
        let mut level0_deltas_iter = level0_deltas.iter();

        let first_level0_delta = level0_deltas_iter.next().unwrap();
        let mut prev_lsn_end = first_level0_delta.get_lsn_range().end;
        let mut deltas_to_compact = vec![Arc::clone(first_level0_delta)];
        for l in level0_deltas_iter {
            let lsn_range = l.get_lsn_range();

            if lsn_range.start != prev_lsn_end {
                break;
            }
            deltas_to_compact.push(Arc::clone(l));
            prev_lsn_end = lsn_range.end;
        }
        let lsn_range = Range {
            start: deltas_to_compact.first().unwrap().get_lsn_range().start,
            end: deltas_to_compact.last().unwrap().get_lsn_range().end,
        };

        let remotes = deltas_to_compact
            .iter()
            .filter(|l| l.is_remote_layer())
            .inspect(|l| info!("compact requires download of {}", l.filename().file_name()))
            .map(|l| {
                l.clone()
                    .downcast_remote_layer()
                    .expect("just checked it is remote layer")
            })
            .collect::<Vec<_>>();

        if !remotes.is_empty() {
            // caller is holding the lock to layer_removal_cs, and we don't want to download while
            // holding that; in future download_remote_layer might take it as well. this is
            // regardless of earlier image creation downloading on-demand, while holding the lock.
            return Err(CompactionError::DownloadRequired(remotes));
        }

        info!(
            "Starting Level0 compaction in LSN range {}-{} for {} layers ({} deltas in total)",
            lsn_range.start,
            lsn_range.end,
            deltas_to_compact.len(),
            level0_deltas.len()
        );

        for l in deltas_to_compact.iter() {
            info!("compact includes {}", l.filename().file_name());
        }

        // We don't need the original list of layers anymore. Drop it so that
        // we don't accidentally use it later in the function.
        drop(level0_deltas);

        // This iterator walks through all key-value pairs from all the layers
        // we're compacting, in key, LSN order.
        let all_values_iter = itertools::process_results(
            deltas_to_compact.iter().map(|l| l.iter(ctx)),
            |iter_iter| {
                iter_iter.kmerge_by(|a, b| {
                    if let Ok((a_key, a_lsn, _)) = a {
                        if let Ok((b_key, b_lsn, _)) = b {
                            match a_key.cmp(b_key) {
                                Ordering::Less => true,
                                Ordering::Equal => a_lsn <= b_lsn,
                                Ordering::Greater => false,
                            }
                        } else {
                            false
                        }
                    } else {
                        true
                    }
                })
            },
        )?;

        // This iterator walks through all keys and is needed to calculate size used by each key
        let mut all_keys_iter = itertools::process_results(
            deltas_to_compact.iter().map(|l| l.key_iter(ctx)),
            |iter_iter| {
                iter_iter.kmerge_by(|a, b| {
                    let (a_key, a_lsn, _) = a;
                    let (b_key, b_lsn, _) = b;
                    match a_key.cmp(b_key) {
                        Ordering::Less => true,
                        Ordering::Equal => a_lsn <= b_lsn,
                        Ordering::Greater => false,
                    }
                })
            },
        )?;

        // Determine N largest holes where N is number of compacted layers.
        let max_holes = deltas_to_compact.len();
        let last_record_lsn = self.get_last_record_lsn();
        let layers = self.layers.read().unwrap(); // Is'n it better to hold original layers lock till here?
        let min_hole_range = (target_file_size / page_cache::PAGE_SZ as u64) as i128;
        let min_hole_coverage_size = 3; // TODO: something more flexible?

        // min-heap (reserve space for one more element added before eviction)
        let mut heap: BinaryHeap<Hole> = BinaryHeap::with_capacity(max_holes + 1);
        let mut prev: Option<Key> = None;
        for (next_key, _next_lsn, _size) in itertools::process_results(
            deltas_to_compact.iter().map(|l| l.key_iter(ctx)),
            |iter_iter| iter_iter.kmerge_by(|a, b| a.0 <= b.0),
        )? {
            if let Some(prev_key) = prev {
                // just first fast filter
                if next_key.to_i128() - prev_key.to_i128() >= min_hole_range {
                    let key_range = prev_key..next_key;
                    // Measuring hole by just subtraction of i128 representation of key range boundaries
                    // has not so much sense, because largest holes will corresponds field1/field2 changes.
                    // But we are mostly interested to eliminate holes which cause generation of excessive image layers.
                    // That is why it is better to measure size of hole as number of covering image layers.
                    let coverage_size = layers.image_coverage(&key_range, last_record_lsn)?.len();
                    if coverage_size >= min_hole_coverage_size {
                        heap.push(Hole {
                            key_range,
                            coverage_size,
                        });
                        if heap.len() > max_holes {
                            heap.pop(); // remove smallest hole
                        }
                    }
                }
            }
            prev = Some(next_key.next());
        }
        drop(layers);
        let mut holes = heap.into_vec();
        holes.sort_unstable_by_key(|hole| hole.key_range.start);
        let mut next_hole = 0; // index of next hole in holes vector

        // Merge the contents of all the input delta layers into a new set
        // of delta layers, based on the current partitioning.
        //
        // We split the new delta layers on the key dimension. We iterate through the key space, and for each key, check if including the next key to the current output layer we're building would cause the layer to become too large. If so, dump the current output layer and start new one.
        // It's possible that there is a single key with so many page versions that storing all of them in a single layer file
        // would be too large. In that case, we also split on the LSN dimension.
        //
        // LSN
        //  ^
        //  |
        //  | +-----------+            +--+--+--+--+
        //  | |           |            |  |  |  |  |
        //  | +-----------+            |  |  |  |  |
        //  | |           |            |  |  |  |  |
        //  | +-----------+     ==>    |  |  |  |  |
        //  | |           |            |  |  |  |  |
        //  | +-----------+            |  |  |  |  |
        //  | |           |            |  |  |  |  |
        //  | +-----------+            +--+--+--+--+
        //  |
        //  +--------------> key
        //
        //
        // If one key (X) has a lot of page versions:
        //
        // LSN
        //  ^
        //  |                                 (X)
        //  | +-----------+            +--+--+--+--+
        //  | |           |            |  |  |  |  |
        //  | +-----------+            |  |  +--+  |
        //  | |           |            |  |  |  |  |
        //  | +-----------+     ==>    |  |  |  |  |
        //  | |           |            |  |  +--+  |
        //  | +-----------+            |  |  |  |  |
        //  | |           |            |  |  |  |  |
        //  | +-----------+            +--+--+--+--+
        //  |
        //  +--------------> key
        // TODO: this actually divides the layers into fixed-size chunks, not
        // based on the partitioning.
        //
        // TODO: we should also opportunistically materialize and
        // garbage collect what we can.
        let mut new_layers = Vec::new();
        let mut prev_key: Option<Key> = None;
        let mut writer: Option<DeltaLayerWriter> = None;
        let mut key_values_total_size = 0u64;
        let mut dup_start_lsn: Lsn = Lsn::INVALID; // start LSN of layer containing values of the single key
        let mut dup_end_lsn: Lsn = Lsn::INVALID; // end LSN of layer containing values of the single key
        for x in all_values_iter {
            let (key, lsn, value) = x?;
            let same_key = prev_key.map_or(false, |prev_key| prev_key == key);
            // We need to check key boundaries once we reach next key or end of layer with the same key
            if !same_key || lsn == dup_end_lsn {
                let mut next_key_size = 0u64;
                let is_dup_layer = dup_end_lsn.is_valid();
                dup_start_lsn = Lsn::INVALID;
                if !same_key {
                    dup_end_lsn = Lsn::INVALID;
                }
                // Determine size occupied by this key. We stop at next key or when size becomes larger than target_file_size
                for (next_key, next_lsn, next_size) in all_keys_iter.by_ref() {
                    next_key_size = next_size;
                    if key != next_key {
                        if dup_end_lsn.is_valid() {
                            // We are writting segment with duplicates:
                            // place all remaining values of this key in separate segment
                            dup_start_lsn = dup_end_lsn; // new segments starts where old stops
                            dup_end_lsn = lsn_range.end; // there are no more values of this key till end of LSN range
                        }
                        break;
                    }
                    key_values_total_size += next_size;
                    // Check if it is time to split segment: if total keys size is larger than target file size.
                    // We need to avoid generation of empty segments if next_size > target_file_size.
                    if key_values_total_size > target_file_size && lsn != next_lsn {
                        // Split key between multiple layers: such layer can contain only single key
                        dup_start_lsn = if dup_end_lsn.is_valid() {
                            dup_end_lsn // new segment with duplicates starts where old one stops
                        } else {
                            lsn // start with the first LSN for this key
                        };
                        dup_end_lsn = next_lsn; // upper LSN boundary is exclusive
                        break;
                    }
                }
                // handle case when loop reaches last key: in this case dup_end is non-zero but dup_start is not set.
                if dup_end_lsn.is_valid() && !dup_start_lsn.is_valid() {
                    dup_start_lsn = dup_end_lsn;
                    dup_end_lsn = lsn_range.end;
                }
                if writer.is_some() {
                    let written_size = writer.as_mut().unwrap().size();
                    let contains_hole =
                        next_hole < holes.len() && key >= holes[next_hole].key_range.end;
                    // check if key cause layer overflow or contains hole...
                    if is_dup_layer
                        || dup_end_lsn.is_valid()
                        || written_size + key_values_total_size > target_file_size
                        || contains_hole
                    {
                        // ... if so, flush previous layer and prepare to write new one
                        new_layers.push(writer.take().unwrap().finish(prev_key.unwrap().next())?);
                        writer = None;

                        if contains_hole {
                            // skip hole
                            next_hole += 1;
                        }
                    }
                }
                // Remember size of key value because at next iteration we will access next item
                key_values_total_size = next_key_size;
            }
            if writer.is_none() {
                // Create writer if not initiaized yet
                writer = Some(DeltaLayerWriter::new(
                    self.conf,
                    self.timeline_id,
                    self.tenant_id,
                    key,
                    if dup_end_lsn.is_valid() {
                        // this is a layer containing slice of values of the same key
                        debug!("Create new dup layer {}..{}", dup_start_lsn, dup_end_lsn);
                        dup_start_lsn..dup_end_lsn
                    } else {
                        debug!("Create new layer {}..{}", lsn_range.start, lsn_range.end);
                        lsn_range.clone()
                    },
                )?);
            }

            fail_point!("delta-layer-writer-fail-before-finish", |_| {
                Err(anyhow::anyhow!("failpoint delta-layer-writer-fail-before-finish").into())
            });

            writer.as_mut().unwrap().put_value(key, lsn, value)?;
            prev_key = Some(key);
        }
        if let Some(writer) = writer {
            new_layers.push(writer.finish(prev_key.unwrap().next())?);
        }

        // Sync layers
        if !new_layers.is_empty() {
            let mut layer_paths: Vec<PathBuf> = new_layers.iter().map(|l| l.path()).collect();

            // also sync the directory
            layer_paths.push(self.conf.timeline_path(&self.timeline_id, &self.tenant_id));

            // Fsync all the layer files and directory using multiple threads to
            // minimize latency.
            par_fsync::par_fsync(&layer_paths).context("fsync all new layers")?;

            layer_paths.pop().unwrap();
        }

        drop(all_keys_iter); // So that deltas_to_compact is no longer borrowed

        Ok(CompactLevel0Phase1Result {
            new_layers,
            deltas_to_compact,
        })
    }

    ///
    /// Collect a bunch of Level 0 layer files, and compact and reshuffle them as
    /// as Level 1 files.
    ///
    async fn compact_level0(
        &self,
        layer_removal_cs: &tokio::sync::MutexGuard<'_, ()>,
        target_file_size: u64,
        ctx: &RequestContext,
    ) -> Result<(), CompactionError> {
        let CompactLevel0Phase1Result {
            new_layers,
            deltas_to_compact,
        } = self
            .compact_level0_phase1(layer_removal_cs, target_file_size, ctx)
            .await?;

        if new_layers.is_empty() && deltas_to_compact.is_empty() {
            // nothing to do
            return Ok(());
        }

        // Before deleting any layers, we need to wait for their upload ops to finish.
        // See storage_sync module level comment on consistency.
        // Do it here because we don't want to hold self.layers.write() while waiting.
        if let Some(remote_client) = &self.remote_client {
            debug!("waiting for upload ops to complete");
            remote_client
                .wait_completion()
                .await
                .context("wait for layer upload ops to complete")?;
        }

        let mut layers = self.layers.write().unwrap();
        let mut updates = layers.batch_update();
        let mut new_layer_paths = HashMap::with_capacity(new_layers.len());
        for l in new_layers {
            let new_delta_path = l.path();

            let metadata = new_delta_path.metadata().with_context(|| {
                format!(
                    "read file metadata for new created layer {}",
                    new_delta_path.display()
                )
            })?;

            if let Some(remote_client) = &self.remote_client {
                remote_client.schedule_layer_file_upload(
                    &l.filename(),
                    &LayerFileMetadata::new(metadata.len()),
                )?;
            }

            // update the timeline's physical size
            self.metrics
                .resident_physical_size_gauge
                .add(metadata.len());

            new_layer_paths.insert(new_delta_path, LayerFileMetadata::new(metadata.len()));
            let x: Arc<dyn PersistentLayer + 'static> = Arc::new(l);
<<<<<<< HEAD
            x.access_stats().record_residence_event(
                &updates,
                LayerResidenceStatus::Resident,
                LayerResidenceEventReason::LayerCreate,
            );
            updates.insert_historic(x)?;
=======
            updates.insert_historic(x);
>>>>>>> f9839a0d
        }

        // Now that we have reshuffled the data to set of new delta layers, we can
        // delete the old ones
        let mut layer_names_to_delete = Vec::with_capacity(deltas_to_compact.len());
        for l in deltas_to_compact {
            layer_names_to_delete.push(l.filename());
            self.delete_historic_layer(layer_removal_cs, l, &mut updates)?;
        }
        updates.flush();
        drop(layers);

        // Also schedule the deletions in remote storage
        if let Some(remote_client) = &self.remote_client {
            remote_client.schedule_layer_file_deletion(&layer_names_to_delete)?;
        }

        Ok(())
    }

    /// Update information about which layer files need to be retained on
    /// garbage collection. This is separate from actually performing the GC,
    /// and is updated more frequently, so that compaction can remove obsolete
    /// page versions more aggressively.
    ///
    /// TODO: that's wishful thinking, compaction doesn't actually do that
    /// currently.
    ///
    /// The caller specifies how much history is needed with the 3 arguments:
    ///
    /// retain_lsns: keep a version of each page at these LSNs
    /// cutoff_horizon: also keep everything newer than this LSN
    /// pitr: the time duration required to keep data for PITR
    ///
    /// The 'retain_lsns' list is currently used to prevent removing files that
    /// are needed by child timelines. In the future, the user might be able to
    /// name additional points in time to retain. The caller is responsible for
    /// collecting that information.
    ///
    /// The 'cutoff_horizon' point is used to retain recent versions that might still be
    /// needed by read-only nodes. (As of this writing, the caller just passes
    /// the latest LSN subtracted by a constant, and doesn't do anything smart
    /// to figure out what read-only nodes might actually need.)
    ///
    /// The 'pitr' duration is used to calculate a 'pitr_cutoff', which can be used to determine
    /// whether a record is needed for PITR.
    ///
    /// NOTE: This function holds a short-lived lock to protect the 'gc_info'
    /// field, so that the three values passed as argument are stored
    /// atomically. But the caller is responsible for ensuring that no new
    /// branches are created that would need to be included in 'retain_lsns',
    /// for example. The caller should hold `Tenant::gc_cs` lock to ensure
    /// that.
    ///
    pub(super) async fn update_gc_info(
        &self,
        retain_lsns: Vec<Lsn>,
        cutoff_horizon: Lsn,
        pitr: Duration,
        ctx: &RequestContext,
    ) -> anyhow::Result<()> {
        // First, calculate pitr_cutoff_timestamp and then convert it to LSN.
        //
        // Some unit tests depend on garbage-collection working even when
        // CLOG data is missing, so that find_lsn_for_timestamp() doesn't
        // work, so avoid calling it altogether if time-based retention is not
        // configured. It would be pointless anyway.
        let pitr_cutoff = if pitr != Duration::ZERO {
            let now = SystemTime::now();
            if let Some(pitr_cutoff_timestamp) = now.checked_sub(pitr) {
                let pitr_timestamp = to_pg_timestamp(pitr_cutoff_timestamp);

                match self.find_lsn_for_timestamp(pitr_timestamp, ctx).await? {
                    LsnForTimestamp::Present(lsn) => lsn,
                    LsnForTimestamp::Future(lsn) => {
                        // The timestamp is in the future. That sounds impossible,
                        // but what it really means is that there hasn't been
                        // any commits since the cutoff timestamp.
                        debug!("future({})", lsn);
                        cutoff_horizon
                    }
                    LsnForTimestamp::Past(lsn) => {
                        debug!("past({})", lsn);
                        // conservative, safe default is to remove nothing, when we
                        // have no commit timestamp data available
                        *self.get_latest_gc_cutoff_lsn()
                    }
                    LsnForTimestamp::NoData(lsn) => {
                        debug!("nodata({})", lsn);
                        // conservative, safe default is to remove nothing, when we
                        // have no commit timestamp data available
                        *self.get_latest_gc_cutoff_lsn()
                    }
                }
            } else {
                // If we don't have enough data to convert to LSN,
                // play safe and don't remove any layers.
                *self.get_latest_gc_cutoff_lsn()
            }
        } else {
            // No time-based retention was configured. Set time-based cutoff to
            // same as LSN based.
            cutoff_horizon
        };

        // Grab the lock and update the values
        *self.gc_info.write().unwrap() = GcInfo {
            retain_lsns,
            horizon_cutoff: cutoff_horizon,
            pitr_cutoff,
        };

        Ok(())
    }

    ///
    /// Garbage collect layer files on a timeline that are no longer needed.
    ///
    /// Currently, we don't make any attempt at removing unneeded page versions
    /// within a layer file. We can only remove the whole file if it's fully
    /// obsolete.
    ///
    pub(super) async fn gc(&self) -> anyhow::Result<GcResult> {
        let timer = self.metrics.garbage_collect_histo.start_timer();

        fail_point!("before-timeline-gc");

        let layer_removal_cs = self.layer_removal_cs.lock().await;
        // Is the timeline being deleted?
        let state = *self.state.borrow();
        if state == TimelineState::Stopping {
            anyhow::bail!("timeline is Stopping");
        }

        let (horizon_cutoff, pitr_cutoff, retain_lsns) = {
            let gc_info = self.gc_info.read().unwrap();

            let horizon_cutoff = min(gc_info.horizon_cutoff, self.get_disk_consistent_lsn());
            let pitr_cutoff = gc_info.pitr_cutoff;
            let retain_lsns = gc_info.retain_lsns.clone();
            (horizon_cutoff, pitr_cutoff, retain_lsns)
        };

        let new_gc_cutoff = Lsn::min(horizon_cutoff, pitr_cutoff);

        let res = self
            .gc_timeline(
                &layer_removal_cs,
                horizon_cutoff,
                pitr_cutoff,
                retain_lsns,
                new_gc_cutoff,
            )
            .instrument(
                info_span!("gc_timeline", timeline = %self.timeline_id, cutoff = %new_gc_cutoff),
            )
            .await?;

        // only record successes
        timer.stop_and_record();

        Ok(res)
    }

    async fn gc_timeline(
        &self,
        layer_removal_cs: &tokio::sync::MutexGuard<'_, ()>,
        horizon_cutoff: Lsn,
        pitr_cutoff: Lsn,
        retain_lsns: Vec<Lsn>,
        new_gc_cutoff: Lsn,
    ) -> anyhow::Result<GcResult> {
        let now = SystemTime::now();
        let mut result: GcResult = GcResult::default();

        // Nothing to GC. Return early.
        let latest_gc_cutoff = *self.get_latest_gc_cutoff_lsn();
        if latest_gc_cutoff >= new_gc_cutoff {
            info!(
                "Nothing to GC: new_gc_cutoff_lsn {new_gc_cutoff}, latest_gc_cutoff_lsn {latest_gc_cutoff}",
            );
            return Ok(result);
        }

        // We need to ensure that no one tries to read page versions or create
        // branches at a point before latest_gc_cutoff_lsn. See branch_timeline()
        // for details. This will block until the old value is no longer in use.
        //
        // The GC cutoff should only ever move forwards.
        {
            let write_guard = self.latest_gc_cutoff_lsn.lock_for_write();
            ensure!(
                *write_guard <= new_gc_cutoff,
                "Cannot move GC cutoff LSN backwards (was {}, new {})",
                *write_guard,
                new_gc_cutoff
            );
            write_guard.store_and_unlock(new_gc_cutoff).wait();
        }

        info!("GC starting");

        debug!("retain_lsns: {:?}", retain_lsns);

        // Before deleting any layers, we need to wait for their upload ops to finish.
        // See storage_sync module level comment on consistency.
        // Do it here because we don't want to hold self.layers.write() while waiting.
        if let Some(remote_client) = &self.remote_client {
            debug!("waiting for upload ops to complete");
            remote_client
                .wait_completion()
                .await
                .context("wait for layer upload ops to complete")?;
        }

        let mut layers_to_remove = Vec::new();

        // Scan all layers in the timeline (remote or on-disk).
        //
        // Garbage collect the layer if all conditions are satisfied:
        // 1. it is older than cutoff LSN;
        // 2. it is older than PITR interval;
        // 3. it doesn't need to be retained for 'retain_lsns';
        // 4. newer on-disk image layers cover the layer's whole key range
        //
        // TODO holding a write lock is too agressive and avoidable
        let mut layers = self.layers.write().unwrap();
        'outer: for l in layers.iter_historic_layers() {
            result.layers_total += 1;

            // 1. Is it newer than GC horizon cutoff point?
            if l.get_lsn_range().end > horizon_cutoff {
                debug!(
                    "keeping {} because it's newer than horizon_cutoff {}",
                    l.filename().file_name(),
                    horizon_cutoff
                );
                result.layers_needed_by_cutoff += 1;
                continue 'outer;
            }

            // 2. It is newer than PiTR cutoff point?
            if l.get_lsn_range().end > pitr_cutoff {
                debug!(
                    "keeping {} because it's newer than pitr_cutoff {}",
                    l.filename().file_name(),
                    pitr_cutoff
                );
                result.layers_needed_by_pitr += 1;
                continue 'outer;
            }

            // 3. Is it needed by a child branch?
            // NOTE With that we would keep data that
            // might be referenced by child branches forever.
            // We can track this in child timeline GC and delete parent layers when
            // they are no longer needed. This might be complicated with long inheritance chains.
            //
            // TODO Vec is not a great choice for `retain_lsns`
            for retain_lsn in &retain_lsns {
                // start_lsn is inclusive
                if &l.get_lsn_range().start <= retain_lsn {
                    debug!(
                        "keeping {} because it's still might be referenced by child branch forked at {} is_dropped: xx is_incremental: {}",
                        l.filename().file_name(),
                        retain_lsn,
                        l.is_incremental(),
                    );
                    result.layers_needed_by_branches += 1;
                    continue 'outer;
                }
            }

            // 4. Is there a later on-disk layer for this relation?
            //
            // The end-LSN is exclusive, while disk_consistent_lsn is
            // inclusive. For example, if disk_consistent_lsn is 100, it is
            // OK for a delta layer to have end LSN 101, but if the end LSN
            // is 102, then it might not have been fully flushed to disk
            // before crash.
            //
            // For example, imagine that the following layers exist:
            //
            // 1000      - image (A)
            // 1000-2000 - delta (B)
            // 2000      - image (C)
            // 2000-3000 - delta (D)
            // 3000      - image (E)
            //
            // If GC horizon is at 2500, we can remove layers A and B, but
            // we cannot remove C, even though it's older than 2500, because
            // the delta layer 2000-3000 depends on it.
            if !layers
                .image_layer_exists(&l.get_key_range(), &(l.get_lsn_range().end..new_gc_cutoff))?
            {
                debug!(
                    "keeping {} because it is the latest layer",
                    l.filename().file_name()
                );
                result.layers_not_updated += 1;
                continue 'outer;
            }

            // We didn't find any reason to keep this file, so remove it.
            debug!(
                "garbage collecting {} is_dropped: xx is_incremental: {}",
                l.filename().file_name(),
                l.is_incremental(),
            );
            layers_to_remove.push(Arc::clone(&l));
        }

        let mut updates = layers.batch_update();
        if !layers_to_remove.is_empty() {
            // Persist the new GC cutoff value in the metadata file, before
            // we actually remove anything.
            self.update_metadata_file(self.disk_consistent_lsn.load(), HashMap::new())?;

            // Actually delete the layers from disk and remove them from the map.
            // (couldn't do this in the loop above, because you cannot modify a collection
            // while iterating it. BTreeMap::retain() would be another option)
            let mut layer_names_to_delete = Vec::with_capacity(layers_to_remove.len());
            {
                for doomed_layer in layers_to_remove {
                    layer_names_to_delete.push(doomed_layer.filename());
                    self.delete_historic_layer(layer_removal_cs, doomed_layer, &mut updates)?; // FIXME: schedule succeeded deletions before returning?
                    result.layers_removed += 1;
                }
            }

            if result.layers_removed != 0 {
                fail_point!("after-timeline-gc-removed-layers");
            }

            if let Some(remote_client) = &self.remote_client {
                remote_client.schedule_layer_file_deletion(&layer_names_to_delete)?;
            }
        }
        updates.flush();

        info!(
            "GC completed removing {} layers, cutoff {}",
            result.layers_removed, new_gc_cutoff
        );

        result.elapsed = now.elapsed()?;
        Ok(result)
    }

    ///
    /// Reconstruct a value, using the given base image and WAL records in 'data'.
    ///
    fn reconstruct_value(
        &self,
        key: Key,
        request_lsn: Lsn,
        mut data: ValueReconstructState,
    ) -> Result<Bytes, PageReconstructError> {
        // Perform WAL redo if needed
        data.records.reverse();

        // If we have a page image, and no WAL, we're all set
        if data.records.is_empty() {
            if let Some((img_lsn, img)) = &data.img {
                trace!(
                    "found page image for key {} at {}, no WAL redo required, req LSN {}",
                    key,
                    img_lsn,
                    request_lsn,
                );
                Ok(img.clone())
            } else {
                Err(PageReconstructError::from(anyhow!(
                    "base image for {key} at {request_lsn} not found"
                )))
            }
        } else {
            // We need to do WAL redo.
            //
            // If we don't have a base image, then the oldest WAL record better initialize
            // the page
            if data.img.is_none() && !data.records.first().unwrap().1.will_init() {
                Err(PageReconstructError::from(anyhow!(
                    "Base image for {} at {} not found, but got {} WAL records",
                    key,
                    request_lsn,
                    data.records.len()
                )))
            } else {
                if data.img.is_some() {
                    trace!(
                        "found {} WAL records and a base image for {} at {}, performing WAL redo",
                        data.records.len(),
                        key,
                        request_lsn
                    );
                } else {
                    trace!("found {} WAL records that will init the page for {} at {}, performing WAL redo", data.records.len(), key, request_lsn);
                };

                let last_rec_lsn = data.records.last().unwrap().0;

                let img = match self
                    .walredo_mgr
                    .request_redo(key, request_lsn, data.img, data.records, self.pg_version)
                    .context("Failed to reconstruct a page image:")
                {
                    Ok(img) => img,
                    Err(e) => return Err(PageReconstructError::from(e)),
                };

                if img.len() == page_cache::PAGE_SZ {
                    let cache = page_cache::get();
                    if let Err(e) = cache
                        .memorize_materialized_page(
                            self.tenant_id,
                            self.timeline_id,
                            key,
                            last_rec_lsn,
                            &img,
                        )
                        .context("Materialized page memoization failed")
                    {
                        return Err(PageReconstructError::from(e));
                    }
                }

                Ok(img)
            }
        }
    }

    /// Download a layer file from remote storage and insert it into the layer map.
    ///
    /// It's safe to call this function for the same layer concurrently. In that case:
    /// - If the layer has already been downloaded, `OK(...)` is returned.
    /// - If the layer is currently being downloaded, we wait until that download succeeded / failed.
    ///     - If it succeeded, we return `Ok(...)`.
    ///     - If it failed, we or another concurrent caller will initiate a new download attempt.
    ///
    /// Download errors are classified and retried if appropriate by the underlying RemoteTimelineClient function.
    /// It has an internal limit for the maximum number of retries and prints appropriate log messages.
    /// If we exceed the limit, it returns an error, and this function passes it through.
    /// The caller _could_ retry further by themselves by calling this function again, but _should not_ do it.
    /// The reason is that they cannot distinguish permanent errors from temporary ones, whereas
    /// the underlying RemoteTimelineClient can.
    ///
    /// There is no internal timeout or slowness detection.
    /// If the caller has a deadline or needs a timeout, they can simply stop polling:
    /// we're **cancellation-safe** because the download happens in a separate task_mgr task.
    /// So, the current download attempt will run to completion even if we stop polling.
    #[instrument(skip_all, fields(layer=%remote_layer.short_id()))]
    pub async fn download_remote_layer(
        &self,
        remote_layer: Arc<RemoteLayer>,
    ) -> anyhow::Result<()> {
        debug_assert_current_span_has_tenant_and_timeline_id();

        use std::sync::atomic::Ordering::Relaxed;

        let permit = match Arc::clone(&remote_layer.ongoing_download)
            .acquire_owned()
            .await
        {
            Ok(permit) => permit,
            Err(_closed) => {
                if remote_layer.download_replacement_failure.load(Relaxed) {
                    // this path will be hit often, in case there are upper retries. however
                    // hitting this error will prevent a busy loop between get_reconstruct_data and
                    // download, so an error is prefered.
                    //
                    // TODO: we really should poison the timeline, but panicking is not yet
                    // supported. Related: https://github.com/neondatabase/neon/issues/3621
                    anyhow::bail!("an earlier download succeeded but LayerMap::replace failed")
                } else {
                    info!("download of layer has already finished");
                    return Ok(());
                }
            }
        };

        let (sender, receiver) = tokio::sync::oneshot::channel();
        // Spawn a task so that download does not outlive timeline when we detach tenant / delete timeline.
        let self_clone = self.myself.upgrade().expect("timeline is gone");
        task_mgr::spawn(
            &tokio::runtime::Handle::current(),
            TaskKind::RemoteDownloadTask,
            Some(self.tenant_id),
            Some(self.timeline_id),
            &format!("download layer {}", remote_layer.short_id()),
            false,
            async move {
                let remote_client = self_clone.remote_client.as_ref().unwrap();

                // Does retries + exponential back-off internally.
                // When this fails, don't layer further retry attempts here.
                let result = remote_client
                    .download_layer_file(&remote_layer.file_name, &remote_layer.layer_metadata)
                    .await;

                if let Ok(size) = &result {
                    info!("layer file download finished");

                    // XXX the temp file is still around in Err() case
                    // and consumes space until we clean up upon pageserver restart.
                    self_clone.metrics.resident_physical_size_gauge.add(*size);

                    // Download complete. Replace the RemoteLayer with the corresponding
                    // Delta- or ImageLayer in the layer map.
                    let mut layers = self_clone.layers.write().unwrap();
                    let mut updates = layers.batch_update();
                    let new_layer = remote_layer.create_downloaded_layer(&updates, self_clone.conf, *size);
                    {
                        use crate::tenant::layer_map::Replacement;
                        let l: Arc<dyn PersistentLayer> = remote_layer.clone();
                        let failure = match updates.replace_historic(&l, new_layer) {
                            Ok(Replacement::Replaced { .. }) => false,
                            Ok(Replacement::NotFound) => {
                                // TODO: the downloaded file should probably be removed, otherwise
                                // it will be added to the layermap on next load? we should
                                // probably restart any get_reconstruct_data search as well.
                                //
                                // See: https://github.com/neondatabase/neon/issues/3533
                                error!("replacing downloaded layer into layermap failed because layer was not found");
                                true
                            }
                            Ok(Replacement::RemovalBuffered) => {
                                unreachable!("current implementation does not remove anything")
                            }
                            Ok(Replacement::Unexpected(other)) => {
                                // if the other layer would have the same pointer value as
                                // expected, it means they differ only on vtables.
                                //
                                // otherwise there's no known reason for this to happen as
                                // compacted layers should have different covering rectangle
                                // leading to produce Replacement::NotFound.

                                error!(
                                    expected.ptr = ?Arc::as_ptr(&l),
                                    other.ptr = ?Arc::as_ptr(&other),
                                    ?other,
                                    "replacing downloaded layer into layermap failed because another layer was found instead of expected"
                                );
                                true
                            }
                            Err(e) => {
                                // this is a precondition failure, the layer filename derived
                                // attributes didn't match up, which doesn't seem likely.
                                error!("replacing downloaded layer into layermap failed: {e:#?}");
                                true
                            }
                        };

                        if failure {
                            // mark the remote layer permanently failed; the timeline is most
                            // likely unusable after this. sadly we cannot just poison the layermap
                            // lock with panic, because that would create an issue with shutdown.
                            //
                            // this does not change the retry semantics on failed downloads.
                            //
                            // use of Relaxed is valid because closing of the semaphore gives
                            // happens-before and wakes up any waiters; we write this value before
                            // and any waiters (or would be waiters) will load it after closing
                            // semaphore.
                            //
                            // See: https://github.com/neondatabase/neon/issues/3533
                            remote_layer
                                .download_replacement_failure
                                .store(true, Relaxed);
                        }
                    }
                    updates.flush();
                    drop(layers);

                    info!("on-demand download successful");

                    // Now that we've inserted the download into the layer map,
                    // close the semaphore. This will make other waiters for
                    // this download return Ok(()).
                    assert!(!remote_layer.ongoing_download.is_closed());
                    remote_layer.ongoing_download.close();
                } else {
                    // Keep semaphore open. We'll drop the permit at the end of the function.
                    error!("layer file download failed: {:?}", result.as_ref().unwrap_err());
                }

                // Don't treat it as an error if the task that triggered the download
                // is no longer interested in the result.
                sender.send(result.map(|_sz| ())).ok();

                // In case we failed and there are other waiters, this will make one
                // of them retry the download in a new task.
                // XXX: This resets the exponential backoff because it's a new call to
                // download_layer file.
                drop(permit);

                Ok(())
            }.in_current_span(),
        );

        receiver.await.context("download task cancelled")?
    }

    pub async fn spawn_download_all_remote_layers(
        self: Arc<Self>,
        request: DownloadRemoteLayersTaskSpawnRequest,
    ) -> Result<DownloadRemoteLayersTaskInfo, DownloadRemoteLayersTaskInfo> {
        let mut status_guard = self.download_all_remote_layers_task_info.write().unwrap();
        if let Some(st) = &*status_guard {
            match &st.state {
                DownloadRemoteLayersTaskState::Running => {
                    return Err(st.clone());
                }
                DownloadRemoteLayersTaskState::ShutDown
                | DownloadRemoteLayersTaskState::Completed => {
                    *status_guard = None;
                }
            }
        }

        let self_clone = Arc::clone(&self);
        let task_id = task_mgr::spawn(
            task_mgr::BACKGROUND_RUNTIME.handle(),
            task_mgr::TaskKind::DownloadAllRemoteLayers,
            Some(self.tenant_id),
            Some(self.timeline_id),
            "download all remote layers task",
            false,
            async move {
                self_clone.download_all_remote_layers(request).await;
                let mut status_guard = self_clone.download_all_remote_layers_task_info.write().unwrap();
                 match &mut *status_guard {
                    None => {
                        warn!("tasks status is supposed to be Some(), since we are running");
                    }
                    Some(st) => {
                        let exp_task_id = format!("{}", task_mgr::current_task_id().unwrap());
                        if st.task_id != exp_task_id {
                            warn!("task id changed while we were still running, expecting {} but have {}", exp_task_id, st.task_id);
                        } else {
                            st.state = DownloadRemoteLayersTaskState::Completed;
                        }
                    }
                };
                Ok(())
            }
            .instrument(info_span!(parent: None, "download_all_remote_layers", tenant = %self.tenant_id, timeline = %self.timeline_id))
        );

        let initial_info = DownloadRemoteLayersTaskInfo {
            task_id: format!("{task_id}"),
            state: DownloadRemoteLayersTaskState::Running,
            total_layer_count: 0,
            successful_download_count: 0,
            failed_download_count: 0,
        };
        *status_guard = Some(initial_info.clone());

        Ok(initial_info)
    }

    async fn download_all_remote_layers(
        self: &Arc<Self>,
        request: DownloadRemoteLayersTaskSpawnRequest,
    ) {
        let mut downloads = Vec::new();
        {
            let layers = self.layers.read().unwrap();
            layers
                .iter_historic_layers()
                .filter_map(|l| l.downcast_remote_layer())
                .map(|l| self.download_remote_layer(l))
                .for_each(|dl| downloads.push(dl))
        }
        let total_layer_count = downloads.len();
        // limit download concurrency as specified in request
        let downloads = futures::stream::iter(downloads);
        let mut downloads = downloads.buffer_unordered(request.max_concurrent_downloads.get());

        macro_rules! lock_status {
            ($st:ident) => {
                let mut st = self.download_all_remote_layers_task_info.write().unwrap();
                let st = st
                    .as_mut()
                    .expect("this function is only called after the task has been spawned");
                assert_eq!(
                    st.task_id,
                    format!(
                        "{}",
                        task_mgr::current_task_id().expect("we run inside a task_mgr task")
                    )
                );
                let $st = st;
            };
        }

        {
            lock_status!(st);
            st.total_layer_count = total_layer_count as u64;
        }
        loop {
            tokio::select! {
                dl = downloads.next() => {
                    lock_status!(st);
                    match dl {
                        None => break,
                        Some(Ok(())) => {
                            st.successful_download_count += 1;
                        },
                        Some(Err(e)) => {
                            error!(error = %e, "layer download failed");
                            st.failed_download_count += 1;
                        }
                    }
                }
                _ = task_mgr::shutdown_watcher() => {
                    // Kind of pointless to watch for shutdowns here,
                    // as download_remote_layer spawns other task_mgr tasks internally.
                    lock_status!(st);
                    st.state = DownloadRemoteLayersTaskState::ShutDown;
                }
            }
        }
        {
            lock_status!(st);
            st.state = DownloadRemoteLayersTaskState::Completed;
        }
    }

    pub fn get_download_all_remote_layers_task_info(&self) -> Option<DownloadRemoteLayersTaskInfo> {
        self.download_all_remote_layers_task_info
            .read()
            .unwrap()
            .clone()
    }
}

pub struct DiskUsageEvictionInfo {
    /// Timeline's largest layer (remote or resident)
    pub max_layer_size: Option<u64>,
    /// Timeline's resident layers
    pub resident_layers: Vec<LocalLayerInfoForDiskUsageEviction>,
}

pub struct LocalLayerInfoForDiskUsageEviction {
    pub layer: Arc<dyn PersistentLayer>,
    pub last_activity_ts: SystemTime,
}

impl std::fmt::Debug for LocalLayerInfoForDiskUsageEviction {
    fn fmt(&self, f: &mut std::fmt::Formatter<'_>) -> std::fmt::Result {
        // format the tv_sec, tv_nsec into rfc3339 in case someone is looking at it
        // having to allocate a string to this is bad, but it will rarely be formatted
        let ts = chrono::DateTime::<chrono::Utc>::from(self.last_activity_ts);
        let ts = ts.to_rfc3339_opts(chrono::SecondsFormat::Nanos, true);
        f.debug_struct("LocalLayerInfoForDiskUsageEviction")
            .field("layer", &self.layer)
            .field("last_activity", &ts)
            .finish()
    }
}

impl LocalLayerInfoForDiskUsageEviction {
    pub fn file_size(&self) -> u64 {
        self.layer.file_size()
    }
}

impl Timeline {
    pub(crate) fn get_local_layers_for_disk_usage_eviction(&self) -> DiskUsageEvictionInfo {
        let layers = self.layers.read().unwrap();

        let mut max_layer_size: Option<u64> = None;
        let mut resident_layers = Vec::new();

        for l in layers.iter_historic_layers() {
            let file_size = l.file_size();
            max_layer_size = max_layer_size.map_or(Some(file_size), |m| Some(m.max(file_size)));

            if l.is_remote_layer() {
                continue;
            }

            let last_activity_ts = l
                .access_stats()
                .latest_activity()
                .unwrap_or_else(|| {
                    // We only use this fallback if there's an implementation error.
                    // `latest_activity` already does rate-limited warn!() log.
                    debug!(layer=%l.filename().file_name(), "last_activity returns None, using SystemTime::now");
                    SystemTime::now()
                });

            resident_layers.push(LocalLayerInfoForDiskUsageEviction {
                layer: l,
                last_activity_ts,
            });
        }

        DiskUsageEvictionInfo {
            max_layer_size,
            resident_layers,
        }
    }
}

type TraversalPathItem = (
    ValueReconstructResult,
    Lsn,
    Box<dyn Send + FnOnce() -> TraversalId>,
);

/// Helper function for get_reconstruct_data() to add the path of layers traversed
/// to an error, as anyhow context information.
fn layer_traversal_error(msg: String, path: Vec<TraversalPathItem>) -> PageReconstructError {
    // We want the original 'msg' to be the outermost context. The outermost context
    // is the most high-level information, which also gets propagated to the client.
    let mut msg_iter = path
        .into_iter()
        .map(|(r, c, l)| {
            format!(
                "layer traversal: result {:?}, cont_lsn {}, layer: {}",
                r,
                c,
                l(),
            )
        })
        .chain(std::iter::once(msg));
    // Construct initial message from the first traversed layer
    let err = anyhow!(msg_iter.next().unwrap());

    // Append all subsequent traversals, and the error message 'msg', as contexts.
    let msg = msg_iter.fold(err, |err, msg| err.context(msg));
    PageReconstructError::from(msg)
}

/// Various functions to mutate the timeline.
// TODO Currently, Deref is used to allow easy access to read methods from this trait.
// This is probably considered a bad practice in Rust and should be fixed eventually,
// but will cause large code changes.
pub struct TimelineWriter<'a> {
    tl: &'a Timeline,
    _write_guard: MutexGuard<'a, ()>,
}

impl Deref for TimelineWriter<'_> {
    type Target = Timeline;

    fn deref(&self) -> &Self::Target {
        self.tl
    }
}

impl<'a> TimelineWriter<'a> {
    /// Put a new page version that can be constructed from a WAL record
    ///
    /// This will implicitly extend the relation, if the page is beyond the
    /// current end-of-file.
    pub fn put(&self, key: Key, lsn: Lsn, value: &Value) -> anyhow::Result<()> {
        self.tl.put_value(key, lsn, value)
    }

    pub fn delete(&self, key_range: Range<Key>, lsn: Lsn) -> anyhow::Result<()> {
        self.tl.put_tombstone(key_range, lsn)
    }

    /// Track the end of the latest digested WAL record.
    /// Remember the (end of) last valid WAL record remembered in the timeline.
    ///
    /// Call this after you have finished writing all the WAL up to 'lsn'.
    ///
    /// 'lsn' must be aligned. This wakes up any wait_lsn() callers waiting for
    /// the 'lsn' or anything older. The previous last record LSN is stored alongside
    /// the latest and can be read.
    pub fn finish_write(&self, new_lsn: Lsn) {
        self.tl.finish_write(new_lsn);
    }

    pub fn update_current_logical_size(&self, delta: i64) {
        self.tl.update_current_logical_size(delta)
    }
}

/// Add a suffix to a layer file's name: .{num}.old
/// Uses the first available num (starts at 0)
fn rename_to_backup(path: &Path) -> anyhow::Result<()> {
    let filename = path
        .file_name()
        .ok_or_else(|| anyhow!("Path {} don't have a file name", path.display()))?
        .to_string_lossy();
    let mut new_path = path.to_owned();

    for i in 0u32.. {
        new_path.set_file_name(format!("{filename}.{i}.old"));
        if !new_path.exists() {
            std::fs::rename(path, &new_path)?;
            return Ok(());
        }
    }

    bail!("couldn't find an unused backup number for {:?}", path)
}

#[cfg(not(debug_assertions))]
#[inline]
pub(crate) fn debug_assert_current_span_has_tenant_and_timeline_id() {}

#[cfg(debug_assertions)]
#[inline]
pub(crate) fn debug_assert_current_span_has_tenant_and_timeline_id() {
    use utils::tracing_span_assert;

    pub static TENANT_ID_EXTRACTOR: once_cell::sync::Lazy<
        tracing_span_assert::MultiNameExtractor<2>,
    > = once_cell::sync::Lazy::new(|| {
        tracing_span_assert::MultiNameExtractor::new("TenantId", ["tenant_id", "tenant"])
    });

    pub static TIMELINE_ID_EXTRACTOR: once_cell::sync::Lazy<
        tracing_span_assert::MultiNameExtractor<2>,
    > = once_cell::sync::Lazy::new(|| {
        tracing_span_assert::MultiNameExtractor::new("TimelineId", ["timeline_id", "timeline"])
    });

    match tracing_span_assert::check_fields_present([
        &*TENANT_ID_EXTRACTOR,
        &*TIMELINE_ID_EXTRACTOR,
    ]) {
        Ok(()) => (),
        Err(missing) => panic!(
            "missing extractors: {:?}",
            missing.into_iter().map(|e| e.name()).collect::<Vec<_>>()
        ),
    }
}<|MERGE_RESOLUTION|>--- conflicted
+++ resolved
@@ -1495,12 +1495,7 @@
 
                 trace!("found layer {}", layer.path().display());
                 total_physical_size += file_size;
-<<<<<<< HEAD
-                let l = Arc::new(layer);
-                updates.insert_historic(l)?;
-=======
                 updates.insert_historic(Arc::new(layer));
->>>>>>> f9839a0d
                 num_layers += 1;
             } else if let Some(deltafilename) = DeltaFileName::parse_str(&fname) {
                 // Create a DeltaLayer struct for each delta file.
@@ -2741,7 +2736,6 @@
         ])?;
 
         // Add it to the layer map
-<<<<<<< HEAD
         let l = Arc::new(new_delta);
         let mut layers = self.layers.write().unwrap();
         let mut batch_updates = layers.batch_update();
@@ -2750,15 +2744,8 @@
             LayerResidenceStatus::Resident,
             LayerResidenceEventReason::LayerCreate,
         );
-        batch_updates.insert_historic(l)?;
+        batch_updates.insert_historic(l);
         batch_updates.flush();
-=======
-        self.layers
-            .write()
-            .unwrap()
-            .batch_update()
-            .insert_historic(Arc::new(new_delta));
->>>>>>> f9839a0d
 
         // update the timeline's physical size
         let sz = new_delta_path.metadata()?.len();
@@ -2963,17 +2950,13 @@
             self.metrics
                 .resident_physical_size_gauge
                 .add(metadata.len());
-<<<<<<< HEAD
             let l = Arc::new(l);
             l.access_stats().record_residence_event(
                 &updates,
                 LayerResidenceStatus::Resident,
                 LayerResidenceEventReason::LayerCreate,
             );
-            updates.insert_historic(l)?;
-=======
-            updates.insert_historic(Arc::new(l));
->>>>>>> f9839a0d
+            updates.insert_historic(l);
         }
         updates.flush();
         drop(layers);
@@ -3406,16 +3389,12 @@
 
             new_layer_paths.insert(new_delta_path, LayerFileMetadata::new(metadata.len()));
             let x: Arc<dyn PersistentLayer + 'static> = Arc::new(l);
-<<<<<<< HEAD
             x.access_stats().record_residence_event(
                 &updates,
                 LayerResidenceStatus::Resident,
                 LayerResidenceEventReason::LayerCreate,
             );
-            updates.insert_historic(x)?;
-=======
             updates.insert_historic(x);
->>>>>>> f9839a0d
         }
 
         // Now that we have reshuffled the data to set of new delta layers, we can
