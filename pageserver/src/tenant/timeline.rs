//!

mod eviction_task;
mod walreceiver;

use anyhow::{anyhow, bail, ensure, Context};
use bytes::Bytes;
use fail::fail_point;
use futures::StreamExt;
use itertools::Itertools;
use once_cell::sync::OnceCell;
use pageserver_api::models::{
    DownloadRemoteLayersTaskInfo, DownloadRemoteLayersTaskSpawnRequest,
    DownloadRemoteLayersTaskState, LayerMapInfo, LayerResidenceEventReason, LayerResidenceStatus,
    TimelineState,
};
use remote_storage::GenericRemoteStorage;
use storage_broker::BrokerClientChannel;
use tokio::sync::{oneshot, watch, Semaphore, TryAcquireError};
use tokio_util::sync::CancellationToken;
use tracing::*;
use utils::id::TenantTimelineId;

use std::cmp::{max, min, Ordering};
use std::collections::{BinaryHeap, HashMap};
use std::fs;
use std::ops::{Deref, Range};
use std::path::{Path, PathBuf};
use std::pin::pin;
use std::sync::atomic::{AtomicI64, Ordering as AtomicOrdering};
use std::sync::{Arc, Mutex, MutexGuard, RwLock, Weak};
use std::time::{Duration, Instant, SystemTime};

use crate::context::{DownloadBehavior, RequestContext};
use crate::tenant::remote_timeline_client::{self, index::LayerFileMetadata};
use crate::tenant::storage_layer::{
    DeltaFileName, DeltaLayerWriter, ImageFileName, ImageLayerWriter, InMemoryLayer,
    LayerAccessStats, LayerFileName, RemoteLayer,
};
use crate::tenant::{
    ephemeral_file::is_ephemeral_file,
    layer_map::{LayerMap, SearchResult},
    metadata::{save_metadata, TimelineMetadata},
    par_fsync,
    storage_layer::{PersistentLayer, ValueReconstructResult, ValueReconstructState},
};

use crate::config::PageServerConf;
use crate::keyspace::{KeyPartitioning, KeySpace, KeySpaceRandomAccum};
use crate::metrics::{TimelineMetrics, UNEXPECTED_ONDEMAND_DOWNLOADS};
use crate::pgdatadir_mapping::LsnForTimestamp;
use crate::pgdatadir_mapping::{is_rel_fsm_block_key, is_rel_vm_block_key};
use crate::pgdatadir_mapping::{BlockNumber, CalculateLogicalSizeError};
use crate::tenant::config::{EvictionPolicy, TenantConfOpt};
use pageserver_api::reltag::RelTag;

use postgres_connection::PgConnectionConfig;
use postgres_ffi::to_pg_timestamp;
use utils::{
    completion,
    id::{TenantId, TimelineId},
    lsn::{AtomicLsn, Lsn, RecordLsn},
    seqwait::SeqWait,
    simple_rcu::{Rcu, RcuReadGuard},
};

use crate::page_cache;
use crate::repository::GcResult;
use crate::repository::{Key, Value};
use crate::task_mgr::TaskKind;
use crate::walredo::WalRedoManager;
use crate::METADATA_FILE_NAME;
use crate::ZERO_PAGE;
use crate::{is_temporary, task_mgr};

pub(super) use self::eviction_task::EvictionTaskTenantState;
use self::eviction_task::EvictionTaskTimelineState;
use self::walreceiver::{WalReceiver, WalReceiverConf};

use super::config::TenantConf;
use super::layer_map::BatchedUpdates;
use super::remote_timeline_client::index::IndexPart;
use super::remote_timeline_client::RemoteTimelineClient;
use super::storage_layer::{DeltaLayer, ImageLayer, Layer, LayerAccessStatsReset};

#[derive(Debug, PartialEq, Eq, Clone, Copy)]
enum FlushLoopState {
    NotStarted,
    Running,
    Exited,
}

/// Wrapper for key range to provide reverse ordering by range length for BinaryHeap
#[derive(Debug, Clone, PartialEq, Eq)]
pub struct Hole {
    key_range: Range<Key>,
    coverage_size: usize,
}

impl Ord for Hole {
    fn cmp(&self, other: &Self) -> Ordering {
        other.coverage_size.cmp(&self.coverage_size) // inverse order
    }
}

impl PartialOrd for Hole {
    fn partial_cmp(&self, other: &Self) -> Option<Ordering> {
        Some(self.cmp(other))
    }
}

pub struct Timeline {
    conf: &'static PageServerConf,
    tenant_conf: Arc<RwLock<TenantConfOpt>>,

    myself: Weak<Self>,

    pub tenant_id: TenantId,
    pub timeline_id: TimelineId,

    pub pg_version: u32,

    pub(super) layers: RwLock<LayerMap<dyn PersistentLayer>>,

    /// Set of key ranges which should be covered by image layers to
    /// allow GC to remove old layers. This set is created by GC and its cutoff LSN is also stored.
    /// It is used by compaction task when it checks if new image layer should be created.
    /// Newly created image layer doesn't help to remove the delta layer, until the
    /// newly created image layer falls off the PITR horizon. So on next GC cycle,
    /// gc_timeline may still want the new image layer to be created. To avoid redundant
    /// image layers creation we should check if image layer exists but beyond PITR horizon.
    /// This is why we need remember GC cutoff LSN.
    ///
    wanted_image_layers: Mutex<Option<(Lsn, KeySpace)>>,

    last_freeze_at: AtomicLsn,
    // Atomic would be more appropriate here.
    last_freeze_ts: RwLock<Instant>,

    // WAL redo manager
    walredo_mgr: Arc<dyn WalRedoManager + Sync + Send>,

    /// Remote storage client.
    /// See [`storage_sync`] module comment for details.
    pub remote_client: Option<Arc<RemoteTimelineClient>>,

    // What page versions do we hold in the repository? If we get a
    // request > last_record_lsn, we need to wait until we receive all
    // the WAL up to the request. The SeqWait provides functions for
    // that. TODO: If we get a request for an old LSN, such that the
    // versions have already been garbage collected away, we should
    // throw an error, but we don't track that currently.
    //
    // last_record_lsn.load().last points to the end of last processed WAL record.
    //
    // We also remember the starting point of the previous record in
    // 'last_record_lsn.load().prev'. It's used to set the xl_prev pointer of the
    // first WAL record when the node is started up. But here, we just
    // keep track of it.
    last_record_lsn: SeqWait<RecordLsn, Lsn>,

    // All WAL records have been processed and stored durably on files on
    // local disk, up to this LSN. On crash and restart, we need to re-process
    // the WAL starting from this point.
    //
    // Some later WAL records might have been processed and also flushed to disk
    // already, so don't be surprised to see some, but there's no guarantee on
    // them yet.
    disk_consistent_lsn: AtomicLsn,

    // Parent timeline that this timeline was branched from, and the LSN
    // of the branch point.
    ancestor_timeline: Option<Arc<Timeline>>,
    ancestor_lsn: Lsn,

    pub(super) metrics: TimelineMetrics,

    /// Ensures layers aren't frozen by checkpointer between
    /// [`Timeline::get_layer_for_write`] and layer reads.
    /// Locked automatically by [`TimelineWriter`] and checkpointer.
    /// Must always be acquired before the layer map/individual layer lock
    /// to avoid deadlock.
    write_lock: Mutex<()>,

    /// Used to avoid multiple `flush_loop` tasks running
    flush_loop_state: Mutex<FlushLoopState>,

    /// layer_flush_start_tx can be used to wake up the layer-flushing task.
    /// The value is a counter, incremented every time a new flush cycle is requested.
    /// The flush cycle counter is sent back on the layer_flush_done channel when
    /// the flush finishes. You can use that to wait for the flush to finish.
    layer_flush_start_tx: tokio::sync::watch::Sender<u64>,
    /// to be notified when layer flushing has finished, subscribe to the layer_flush_done channel
    layer_flush_done_tx: tokio::sync::watch::Sender<(u64, anyhow::Result<()>)>,

    /// Layer removal lock.
    /// A lock to ensure that no layer of the timeline is removed concurrently by other tasks.
    /// This lock is acquired in [`Timeline::gc`], [`Timeline::compact`],
    /// and [`Tenant::delete_timeline`]. This is an `Arc<Mutex>` lock because we need an owned
    /// lock guard in functions that will be spawned to tokio I/O pool (which requires `'static`).
    pub(super) layer_removal_cs: Arc<tokio::sync::Mutex<()>>,

    // Needed to ensure that we can't create a branch at a point that was already garbage collected
    pub latest_gc_cutoff_lsn: Rcu<Lsn>,

    // List of child timelines and their branch points. This is needed to avoid
    // garbage collecting data that is still needed by the child timelines.
    pub gc_info: std::sync::RwLock<GcInfo>,

    // It may change across major versions so for simplicity
    // keep it after running initdb for a timeline.
    // It is needed in checks when we want to error on some operations
    // when they are requested for pre-initdb lsn.
    // It can be unified with latest_gc_cutoff_lsn under some "first_valid_lsn",
    // though let's keep them both for better error visibility.
    pub initdb_lsn: Lsn,

    /// When did we last calculate the partitioning?
    partitioning: Mutex<(KeyPartitioning, Lsn)>,

    /// Configuration: how often should the partitioning be recalculated.
    repartition_threshold: u64,

    /// Current logical size of the "datadir", at the last LSN.
    current_logical_size: LogicalSize,

    /// Information about the last processed message by the WAL receiver,
    /// or None if WAL receiver has not received anything for this timeline
    /// yet.
    pub last_received_wal: Mutex<Option<WalReceiverInfo>>,
    pub walreceiver: Mutex<Option<WalReceiver>>,

    /// Relation size cache
    pub rel_size_cache: RwLock<HashMap<RelTag, (Lsn, BlockNumber)>>,

    download_all_remote_layers_task_info: RwLock<Option<DownloadRemoteLayersTaskInfo>>,

    state: watch::Sender<TimelineState>,

    /// Prevent two tasks from deleting the timeline at the same time. If held, the
    /// timeline is being deleted. If 'true', the timeline has already been deleted.
    pub delete_lock: tokio::sync::Mutex<bool>,

    eviction_task_timeline_state: tokio::sync::Mutex<EvictionTaskTimelineState>,

    /// Barrier to wait before doing initial logical size calculation. Used only during startup.
    initial_logical_size_can_start: Option<completion::Barrier>,

    /// Completion shared between all timelines created during startup; used to delay heavier
    /// background tasks until some logical sizes have been calculated.
    initial_logical_size_attempt: Mutex<Option<completion::Completion>>,
}

/// Internal structure to hold all data needed for logical size calculation.
///
/// Calculation consists of two stages:
///
/// 1. Initial size calculation. That might take a long time, because it requires
/// reading all layers containing relation sizes at `initial_part_end`.
///
/// 2. Collecting an incremental part and adding that to the initial size.
/// Increments are appended on walreceiver writing new timeline data,
/// which result in increase or decrease of the logical size.
struct LogicalSize {
    /// Size, potentially slow to compute. Calculating this might require reading multiple
    /// layers, and even ancestor's layers.
    ///
    /// NOTE: size at a given LSN is constant, but after a restart we will calculate
    /// the initial size at a different LSN.
    initial_logical_size: OnceCell<u64>,

    /// Semaphore to track ongoing calculation of `initial_logical_size`.
    initial_size_computation: Arc<tokio::sync::Semaphore>,

    /// Latest Lsn that has its size uncalculated, could be absent for freshly created timelines.
    initial_part_end: Option<Lsn>,

    /// All other size changes after startup, combined together.
    ///
    /// Size shouldn't ever be negative, but this is signed for two reasons:
    ///
    /// 1. If we initialized the "baseline" size lazily, while we already
    /// process incoming WAL, the incoming WAL records could decrement the
    /// variable and temporarily make it negative. (This is just future-proofing;
    /// the initialization is currently not done lazily.)
    ///
    /// 2. If there is a bug and we e.g. forget to increment it in some cases
    /// when size grows, but remember to decrement it when it shrinks again, the
    /// variable could go negative. In that case, it seems better to at least
    /// try to keep tracking it, rather than clamp or overflow it. Note that
    /// get_current_logical_size() will clamp the returned value to zero if it's
    /// negative, and log an error. Could set it permanently to zero or some
    /// special value to indicate "broken" instead, but this will do for now.
    ///
    /// Note that we also expose a copy of this value as a prometheus metric,
    /// see `current_logical_size_gauge`. Use the `update_current_logical_size`
    /// to modify this, it will also keep the prometheus metric in sync.
    size_added_after_initial: AtomicI64,
}

/// Normalized current size, that the data in pageserver occupies.
#[derive(Debug, Clone, Copy)]
enum CurrentLogicalSize {
    /// The size is not yet calculated to the end, this is an intermediate result,
    /// constructed from walreceiver increments and normalized: logical data could delete some objects, hence be negative,
    /// yet total logical size cannot be below 0.
    Approximate(u64),
    // Fully calculated logical size, only other future walreceiver increments are changing it, and those changes are
    // available for observation without any calculations.
    Exact(u64),
}

impl CurrentLogicalSize {
    fn size(&self) -> u64 {
        *match self {
            Self::Approximate(size) => size,
            Self::Exact(size) => size,
        }
    }
}

impl LogicalSize {
    fn empty_initial() -> Self {
        Self {
            initial_logical_size: OnceCell::with_value(0),
            //  initial_logical_size already computed, so, don't admit any calculations
            initial_size_computation: Arc::new(Semaphore::new(0)),
            initial_part_end: None,
            size_added_after_initial: AtomicI64::new(0),
        }
    }

    fn deferred_initial(compute_to: Lsn) -> Self {
        Self {
            initial_logical_size: OnceCell::new(),
            initial_size_computation: Arc::new(Semaphore::new(1)),
            initial_part_end: Some(compute_to),
            size_added_after_initial: AtomicI64::new(0),
        }
    }

    fn current_size(&self) -> anyhow::Result<CurrentLogicalSize> {
        let size_increment: i64 = self.size_added_after_initial.load(AtomicOrdering::Acquire);
        //                  ^^^ keep this type explicit so that the casts in this function break if
        //                  we change the type.
        match self.initial_logical_size.get() {
            Some(initial_size) => {
                initial_size.checked_add_signed(size_increment)
                    .with_context(|| format!("Overflow during logical size calculation, initial_size: {initial_size}, size_increment: {size_increment}"))
                    .map(CurrentLogicalSize::Exact)
            }
            None => {
                let non_negative_size_increment = u64::try_from(size_increment).unwrap_or(0);
                Ok(CurrentLogicalSize::Approximate(non_negative_size_increment))
            }
        }
    }

    fn increment_size(&self, delta: i64) {
        self.size_added_after_initial
            .fetch_add(delta, AtomicOrdering::SeqCst);
    }

    /// Make the value computed by initial logical size computation
    /// available for re-use. This doesn't contain the incremental part.
    fn initialized_size(&self, lsn: Lsn) -> Option<u64> {
        match self.initial_part_end {
            Some(v) if v == lsn => self.initial_logical_size.get().copied(),
            _ => None,
        }
    }
}

pub struct WalReceiverInfo {
    pub wal_source_connconf: PgConnectionConfig,
    pub last_received_msg_lsn: Lsn,
    pub last_received_msg_ts: u128,
}

///
/// Information about how much history needs to be retained, needed by
/// Garbage Collection.
///
pub struct GcInfo {
    /// Specific LSNs that are needed.
    ///
    /// Currently, this includes all points where child branches have
    /// been forked off from. In the future, could also include
    /// explicit user-defined snapshot points.
    pub retain_lsns: Vec<Lsn>,

    /// In addition to 'retain_lsns', keep everything newer than this
    /// point.
    ///
    /// This is calculated by subtracting 'gc_horizon' setting from
    /// last-record LSN
    ///
    /// FIXME: is this inclusive or exclusive?
    pub horizon_cutoff: Lsn,

    /// In addition to 'retain_lsns' and 'horizon_cutoff', keep everything newer than this
    /// point.
    ///
    /// This is calculated by finding a number such that a record is needed for PITR
    /// if only if its LSN is larger than 'pitr_cutoff'.
    pub pitr_cutoff: Lsn,
}

/// An error happened in a get() operation.
#[derive(thiserror::Error)]
pub enum PageReconstructError {
    #[error(transparent)]
    Other(#[from] anyhow::Error), // source and Display delegate to anyhow::Error

    /// The operation would require downloading a layer that is missing locally.
    NeedsDownload(TenantTimelineId, LayerFileName),

    /// The operation was cancelled
    Cancelled,

    /// The ancestor of this is being stopped
    AncestorStopping(TimelineId),

    /// An error happened replaying WAL records
    #[error(transparent)]
    WalRedo(#[from] crate::walredo::WalRedoError),
}

impl std::fmt::Debug for PageReconstructError {
    fn fmt(&self, f: &mut std::fmt::Formatter<'_>) -> Result<(), std::fmt::Error> {
        match self {
            Self::Other(err) => err.fmt(f),
            Self::NeedsDownload(tenant_timeline_id, layer_file_name) => {
                write!(
                    f,
                    "layer {}/{} needs download",
                    tenant_timeline_id,
                    layer_file_name.file_name()
                )
            }
            Self::Cancelled => write!(f, "cancelled"),
            Self::AncestorStopping(timeline_id) => {
                write!(f, "ancestor timeline {timeline_id} is being stopped")
            }
            Self::WalRedo(err) => err.fmt(f),
        }
    }
}

impl std::fmt::Display for PageReconstructError {
    fn fmt(&self, f: &mut std::fmt::Formatter<'_>) -> Result<(), std::fmt::Error> {
        match self {
            Self::Other(err) => err.fmt(f),
            Self::NeedsDownload(tenant_timeline_id, layer_file_name) => {
                write!(
                    f,
                    "layer {}/{} needs download",
                    tenant_timeline_id,
                    layer_file_name.file_name()
                )
            }
            Self::Cancelled => write!(f, "cancelled"),
            Self::AncestorStopping(timeline_id) => {
                write!(f, "ancestor timeline {timeline_id} is being stopped")
            }
            Self::WalRedo(err) => err.fmt(f),
        }
    }
}

#[derive(Clone, Copy)]
pub enum LogicalSizeCalculationCause {
    Initial,
    ConsumptionMetricsSyntheticSize,
    EvictionTaskImitation,
    TenantSizeHandler,
}

/// Public interface functions
impl Timeline {
    /// Get the LSN where this branch was created
    pub fn get_ancestor_lsn(&self) -> Lsn {
        self.ancestor_lsn
    }

    /// Get the ancestor's timeline id
    pub fn get_ancestor_timeline_id(&self) -> Option<TimelineId> {
        self.ancestor_timeline
            .as_ref()
            .map(|ancestor| ancestor.timeline_id)
    }

    /// Lock and get timeline's GC cuttof
    pub fn get_latest_gc_cutoff_lsn(&self) -> RcuReadGuard<Lsn> {
        self.latest_gc_cutoff_lsn.read()
    }

    /// Look up given page version.
    ///
    /// If a remote layer file is needed, it is downloaded as part of this
    /// call.
    ///
    /// NOTE: It is considered an error to 'get' a key that doesn't exist. The
    /// abstraction above this needs to store suitable metadata to track what
    /// data exists with what keys, in separate metadata entries. If a
    /// non-existent key is requested, we may incorrectly return a value from
    /// an ancestor branch, for example, or waste a lot of cycles chasing the
    /// non-existing key.
    ///
    pub async fn get(
        &self,
        key: Key,
        lsn: Lsn,
        ctx: &RequestContext,
    ) -> Result<Bytes, PageReconstructError> {
        if !lsn.is_valid() {
            return Err(PageReconstructError::Other(anyhow::anyhow!("Invalid LSN")));
        }

        // XXX: structured stats collection for layer eviction here.
        trace!(
            "get page request for {}@{} from task kind {:?}",
            key,
            lsn,
            ctx.task_kind()
        );

        // Check the page cache. We will get back the most recent page with lsn <= `lsn`.
        // The cached image can be returned directly if there is no WAL between the cached image
        // and requested LSN. The cached image can also be used to reduce the amount of WAL needed
        // for redo.
        let cached_page_img = match self.lookup_cached_page(&key, lsn) {
            Some((cached_lsn, cached_img)) => {
                match cached_lsn.cmp(&lsn) {
                    Ordering::Less => {} // there might be WAL between cached_lsn and lsn, we need to check
                    Ordering::Equal => {
                        self.metrics
                            .materialized_page_cache_hit_upon_request_counter
                            .inc();
                        return Ok(cached_img); // exact LSN match, return the image
                    }
                    Ordering::Greater => {
                        unreachable!("the returned lsn should never be after the requested lsn")
                    }
                }
                Some((cached_lsn, cached_img))
            }
            None => None,
        };

        let mut reconstruct_state = ValueReconstructState {
            records: Vec::new(),
            img: cached_page_img,
        };

        let timer = self.metrics.get_reconstruct_data_time_histo.start_timer();
        self.get_reconstruct_data(key, lsn, &mut reconstruct_state, ctx)
            .await?;
        timer.stop_and_record();

        self.metrics
            .reconstruct_time_histo
            .observe_closure_duration(|| self.reconstruct_value(key, lsn, reconstruct_state))
    }

    /// Get last or prev record separately. Same as get_last_record_rlsn().last/prev.
    pub fn get_last_record_lsn(&self) -> Lsn {
        self.last_record_lsn.load().last
    }

    pub fn get_prev_record_lsn(&self) -> Lsn {
        self.last_record_lsn.load().prev
    }

    /// Atomically get both last and prev.
    pub fn get_last_record_rlsn(&self) -> RecordLsn {
        self.last_record_lsn.load()
    }

    pub fn get_disk_consistent_lsn(&self) -> Lsn {
        self.disk_consistent_lsn.load()
    }

    pub fn get_remote_consistent_lsn(&self) -> Option<Lsn> {
        if let Some(remote_client) = &self.remote_client {
            remote_client.last_uploaded_consistent_lsn()
        } else {
            None
        }
    }

    /// The sum of the file size of all historic layers in the layer map.
    /// This method makes no distinction between local and remote layers.
    /// Hence, the result **does not represent local filesystem usage**.
    pub fn layer_size_sum(&self) -> u64 {
        let layer_map = self.layers.read().unwrap();
        let mut size = 0;
        for l in layer_map.iter_historic_layers() {
            size += l.file_size();
        }
        size
    }

    pub fn get_resident_physical_size(&self) -> u64 {
        self.metrics.resident_physical_size_gauge.get()
    }

    ///
    /// Wait until WAL has been received and processed up to this LSN.
    ///
    /// You should call this before any of the other get_* or list_* functions. Calling
    /// those functions with an LSN that has been processed yet is an error.
    ///
    pub async fn wait_lsn(
        &self,
        lsn: Lsn,
        _ctx: &RequestContext, /* Prepare for use by cancellation */
    ) -> anyhow::Result<()> {
        anyhow::ensure!(self.is_active(), "Cannot wait for Lsn on inactive timeline");

        // This should never be called from the WAL receiver, because that could lead
        // to a deadlock.
        anyhow::ensure!(
            task_mgr::current_task_kind() != Some(TaskKind::WalReceiverManager),
            "wait_lsn cannot be called in WAL receiver"
        );
        anyhow::ensure!(
            task_mgr::current_task_kind() != Some(TaskKind::WalReceiverConnectionHandler),
            "wait_lsn cannot be called in WAL receiver"
        );
        anyhow::ensure!(
            task_mgr::current_task_kind() != Some(TaskKind::WalReceiverConnectionPoller),
            "wait_lsn cannot be called in WAL receiver"
        );

        let _timer = self.metrics.wait_lsn_time_histo.start_timer();

        match self
            .last_record_lsn
            .wait_for_timeout(lsn, self.conf.wait_lsn_timeout)
            .await
        {
            Ok(()) => Ok(()),
            Err(e) => {
                // don't count the time spent waiting for lock below, and also in walreceiver.status(), towards the wait_lsn_time_histo
                drop(_timer);
                let walreceiver_status = {
                    match &*self.walreceiver.lock().unwrap() {
                        None => "stopping or stopped".to_string(),
                        Some(walreceiver) => match walreceiver.status() {
                            Some(status) => status.to_human_readable_string(),
                            None => "Not active".to_string(),
                        },
                    }
                };
                Err(anyhow::Error::new(e).context({
                    format!(
                        "Timed out while waiting for WAL record at LSN {} to arrive, last_record_lsn {} disk consistent LSN={}, WalReceiver status: {}",
                        lsn,
                        self.get_last_record_lsn(),
                        self.get_disk_consistent_lsn(),
                        walreceiver_status,
                    )
                }))
            }
        }
    }

    /// Check that it is valid to request operations with that lsn.
    pub fn check_lsn_is_in_scope(
        &self,
        lsn: Lsn,
        latest_gc_cutoff_lsn: &RcuReadGuard<Lsn>,
    ) -> anyhow::Result<()> {
        ensure!(
            lsn >= **latest_gc_cutoff_lsn,
            "LSN {} is earlier than latest GC horizon {} (we might've already garbage collected needed data)",
            lsn,
            **latest_gc_cutoff_lsn,
        );
        Ok(())
    }

    /// Flush to disk all data that was written with the put_* functions
    #[instrument(skip(self), fields(tenant_id=%self.tenant_id, timeline_id=%self.timeline_id))]
    pub async fn freeze_and_flush(&self) -> anyhow::Result<()> {
        self.freeze_inmem_layer(false);
        self.flush_frozen_layers_and_wait().await
    }

    /// Outermost timeline compaction operation; downloads needed layers.
    pub async fn compact(self: &Arc<Self>, ctx: &RequestContext) -> anyhow::Result<()> {
        const ROUNDS: usize = 2;

        let last_record_lsn = self.get_last_record_lsn();

        // Last record Lsn could be zero in case the timeline was just created
        if !last_record_lsn.is_valid() {
            warn!("Skipping compaction for potentially just initialized timeline, it has invalid last record lsn: {last_record_lsn}");
            return Ok(());
        }

        // retry two times to allow first round to find layers which need to be downloaded, then
        // download them, then retry compaction
        for round in 0..ROUNDS {
            // should we error out with the most specific error?
            let last_round = round == ROUNDS - 1;

            let res = self.compact_inner(ctx).await;

            // If `create_image_layers' or `compact_level0` scheduled any
            // uploads or deletions, but didn't update the index file yet,
            // do it now.
            //
            // This isn't necessary for correctness, the remote state is
            // consistent without the uploads and deletions, and we would
            // update the index file on next flush iteration too. But it
            // could take a while until that happens.
            //
            // Additionally, only do this once before we return from this function.
            if last_round || res.is_ok() {
                if let Some(remote_client) = &self.remote_client {
                    remote_client.schedule_index_upload_for_file_changes()?;
                }
            }

            let rls = match res {
                Ok(()) => return Ok(()),
                Err(CompactionError::DownloadRequired(rls)) if !last_round => {
                    // this can be done at most one time before exiting, waiting
                    rls
                }
                Err(CompactionError::DownloadRequired(rls)) => {
                    anyhow::bail!("Compaction requires downloading multiple times (last was {} layers), possibly battling against eviction", rls.len())
                }
                Err(CompactionError::Other(e)) => {
                    return Err(e);
                }
            };

            // this path can be visited in the second round of retrying, if first one found that we
            // must first download some remote layers
            let total = rls.len();

            let mut downloads = rls
                .into_iter()
                .map(|rl| self.download_remote_layer(rl))
                .collect::<futures::stream::FuturesUnordered<_>>();

            let mut failed = 0;

            let mut cancelled = pin!(task_mgr::shutdown_watcher());

            loop {
                tokio::select! {
                    _ = &mut cancelled => anyhow::bail!("Cancelled while downloading remote layers"),
                    res = downloads.next() => {
                        match res {
                            Some(Ok(())) => {},
                            Some(Err(e)) => {
                                warn!("Downloading remote layer for compaction failed: {e:#}");
                                failed += 1;
                            }
                            None => break,
                        }
                    }
                }
            }

            if failed != 0 {
                anyhow::bail!("{failed} out of {total} layers failed to download, retrying later");
            }

            // if everything downloaded fine, lets try again
        }

        unreachable!("retry loop exits")
    }

    /// Compaction which might need to be retried after downloading remote layers.
    async fn compact_inner(self: &Arc<Self>, ctx: &RequestContext) -> Result<(), CompactionError> {
        //
        // High level strategy for compaction / image creation:
        //
        // 1. First, calculate the desired "partitioning" of the
        // currently in-use key space. The goal is to partition the
        // key space into roughly fixed-size chunks, but also take into
        // account any existing image layers, and try to align the
        // chunk boundaries with the existing image layers to avoid
        // too much churn. Also try to align chunk boundaries with
        // relation boundaries.  In principle, we don't know about
        // relation boundaries here, we just deal with key-value
        // pairs, and the code in pgdatadir_mapping.rs knows how to
        // map relations into key-value pairs. But in practice we know
        // that 'field6' is the block number, and the fields 1-5
        // identify a relation. This is just an optimization,
        // though.
        //
        // 2. Once we know the partitioning, for each partition,
        // decide if it's time to create a new image layer. The
        // criteria is: there has been too much "churn" since the last
        // image layer? The "churn" is fuzzy concept, it's a
        // combination of too many delta files, or too much WAL in
        // total in the delta file. Or perhaps: if creating an image
        // file would allow to delete some older files.
        //
        // 3. After that, we compact all level0 delta files if there
        // are too many of them.  While compacting, we also garbage
        // collect any page versions that are no longer needed because
        // of the new image layers we created in step 2.
        //
        // TODO: This high level strategy hasn't been implemented yet.
        // Below are functions compact_level0() and create_image_layers()
        // but they are a bit ad hoc and don't quite work like it's explained
        // above. Rewrite it.
        let layer_removal_cs = Arc::new(self.layer_removal_cs.clone().lock_owned().await);
        // Is the timeline being deleted?
        let state = *self.state.borrow();
        if state == TimelineState::Stopping {
            return Err(anyhow::anyhow!("timeline is Stopping").into());
        }

        let target_file_size = self.get_checkpoint_distance();

        // Define partitioning schema if needed

        match self
            .repartition(
                self.get_last_record_lsn(),
                self.get_compaction_target_size(),
                ctx,
            )
            .await
        {
            Ok((partitioning, lsn)) => {
                // 2. Create new image layers for partitions that have been modified
                // "enough".
                let layer_paths_to_upload = self
                    .create_image_layers(&partitioning, lsn, false, ctx)
                    .await
                    .map_err(anyhow::Error::from)?;
                if let Some(remote_client) = &self.remote_client {
                    for (path, layer_metadata) in layer_paths_to_upload {
                        remote_client.schedule_layer_file_upload(&path, &layer_metadata)?;
                    }
                }

                // 3. Compact
                let timer = self.metrics.compact_time_histo.start_timer();
                self.compact_level0(layer_removal_cs.clone(), target_file_size, ctx)
                    .await?;
                timer.stop_and_record();
            }
            Err(err) => {
                // no partitioning? This is normal, if the timeline was just created
                // as an empty timeline. Also in unit tests, when we use the timeline
                // as a simple key-value store, ignoring the datadir layout. Log the
                // error but continue.
                error!("could not compact, repartitioning keyspace failed: {err:?}");
            }
        };

        Ok(())
    }

    /// Mutate the timeline with a [`TimelineWriter`].
    pub fn writer(&self) -> TimelineWriter<'_> {
        TimelineWriter {
            tl: self,
            _write_guard: self.write_lock.lock().unwrap(),
        }
    }

    /// Retrieve current logical size of the timeline.
    ///
    /// The size could be lagging behind the actual number, in case
    /// the initial size calculation has not been run (gets triggered on the first size access).
    ///
    /// return size and boolean flag that shows if the size is exact
    pub fn get_current_logical_size(
        self: &Arc<Self>,
        ctx: &RequestContext,
    ) -> anyhow::Result<(u64, bool)> {
        let current_size = self.current_logical_size.current_size()?;
        debug!("Current size: {current_size:?}");

        let mut is_exact = true;
        let size = current_size.size();
        if let (CurrentLogicalSize::Approximate(_), Some(initial_part_end)) =
            (current_size, self.current_logical_size.initial_part_end)
        {
            is_exact = false;
            self.try_spawn_size_init_task(initial_part_end, ctx);
        }

        Ok((size, is_exact))
    }

    /// Check if more than 'checkpoint_distance' of WAL has been accumulated in
    /// the in-memory layer, and initiate flushing it if so.
    ///
    /// Also flush after a period of time without new data -- it helps
    /// safekeepers to regard pageserver as caught up and suspend activity.
    pub fn check_checkpoint_distance(self: &Arc<Timeline>) -> anyhow::Result<()> {
        let last_lsn = self.get_last_record_lsn();
        let layers = self.layers.read().unwrap();
        if let Some(open_layer) = &layers.open_layer {
            let open_layer_size = open_layer.size()?;
            drop(layers);
            let last_freeze_at = self.last_freeze_at.load();
            let last_freeze_ts = *(self.last_freeze_ts.read().unwrap());
            let distance = last_lsn.widening_sub(last_freeze_at);
            // Checkpointing the open layer can be triggered by layer size or LSN range.
            // S3 has a 5 GB limit on the size of one upload (without multi-part upload), and
            // we want to stay below that with a big margin.  The LSN distance determines how
            // much WAL the safekeepers need to store.
            if distance >= self.get_checkpoint_distance().into()
                || open_layer_size > self.get_checkpoint_distance()
                || (distance > 0 && last_freeze_ts.elapsed() >= self.get_checkpoint_timeout())
            {
                info!(
                    "check_checkpoint_distance {}, layer size {}, elapsed since last flush {:?}",
                    distance,
                    open_layer_size,
                    last_freeze_ts.elapsed()
                );

                self.freeze_inmem_layer(true);
                self.last_freeze_at.store(last_lsn);
                *(self.last_freeze_ts.write().unwrap()) = Instant::now();

                // Wake up the layer flusher
                self.flush_frozen_layers();
            }
        }
        Ok(())
    }

    pub fn activate(
        self: &Arc<Self>,
        broker_client: BrokerClientChannel,
<<<<<<< HEAD
        background_jobs_can_start: Option<&completion::Barrier>,
=======
        init_done: Option<&completion::Barrier>,
>>>>>>> 8caef2c0
        ctx: &RequestContext,
    ) {
        self.launch_wal_receiver(ctx, broker_client);
        self.set_state(TimelineState::Active);
<<<<<<< HEAD
        self.launch_eviction_task(background_jobs_can_start);
=======
        self.launch_eviction_task(init_done);
>>>>>>> 8caef2c0
    }

    pub fn set_state(&self, new_state: TimelineState) {
        match (self.current_state(), new_state) {
            (equal_state_1, equal_state_2) if equal_state_1 == equal_state_2 => {
                warn!("Ignoring new state, equal to the existing one: {equal_state_2:?}");
            }
            (st, TimelineState::Loading) => {
                error!("ignoring transition from {st:?} into Loading state");
            }
            (TimelineState::Broken, _) => {
                error!("Ignoring state update {new_state:?} for broken tenant");
            }
            (TimelineState::Stopping, TimelineState::Active) => {
                error!("Not activating a Stopping timeline");
            }
            (_, new_state) => {
                if matches!(new_state, TimelineState::Stopping | TimelineState::Broken) {
                    // drop the copmletion guard, if any; it might be holding off the completion
                    // forever needlessly
                    self.initial_logical_size_attempt
                        .lock()
                        .unwrap_or_else(|e| e.into_inner())
                        .take();
                }
                self.state.send_replace(new_state);
            }
        }
    }

    pub fn current_state(&self) -> TimelineState {
        *self.state.borrow()
    }

    pub fn is_active(&self) -> bool {
        self.current_state() == TimelineState::Active
    }

    pub fn subscribe_for_state_updates(&self) -> watch::Receiver<TimelineState> {
        self.state.subscribe()
    }

    pub async fn wait_to_become_active(
        &self,
        _ctx: &RequestContext, // Prepare for use by cancellation
    ) -> Result<(), TimelineState> {
        let mut receiver = self.state.subscribe();
        loop {
            let current_state = *receiver.borrow_and_update();
            match current_state {
                TimelineState::Loading => {
                    receiver
                        .changed()
                        .await
                        .expect("holding a reference to self");
                }
                TimelineState::Active { .. } => {
                    return Ok(());
                }
                TimelineState::Broken { .. } | TimelineState::Stopping => {
                    // There's no chance the timeline can transition back into ::Active
                    return Err(current_state);
                }
            }
        }
    }

    pub fn layer_map_info(&self, reset: LayerAccessStatsReset) -> LayerMapInfo {
        let layer_map = self.layers.read().unwrap();
        let mut in_memory_layers = Vec::with_capacity(layer_map.frozen_layers.len() + 1);
        if let Some(open_layer) = &layer_map.open_layer {
            in_memory_layers.push(open_layer.info());
        }
        for frozen_layer in &layer_map.frozen_layers {
            in_memory_layers.push(frozen_layer.info());
        }

        let mut historic_layers = Vec::new();
        for historic_layer in layer_map.iter_historic_layers() {
            historic_layers.push(historic_layer.info(reset));
        }

        LayerMapInfo {
            in_memory_layers,
            historic_layers,
        }
    }

    #[instrument(skip_all, fields(tenant = %self.tenant_id, timeline = %self.timeline_id))]
    pub async fn download_layer(&self, layer_file_name: &str) -> anyhow::Result<Option<bool>> {
        let Some(layer) = self.find_layer(layer_file_name) else { return Ok(None) };
        let Some(remote_layer) = layer.downcast_remote_layer() else { return  Ok(Some(false)) };
        if self.remote_client.is_none() {
            return Ok(Some(false));
        }

        self.download_remote_layer(remote_layer).await?;
        Ok(Some(true))
    }

    /// Like [`evict_layer_batch`], but for just one layer.
    /// Additional case `Ok(None)` covers the case where the layer could not be found by its `layer_file_name`.
    pub async fn evict_layer(&self, layer_file_name: &str) -> anyhow::Result<Option<bool>> {
        let Some(local_layer) = self.find_layer(layer_file_name) else { return Ok(None) };
        let remote_client = self
            .remote_client
            .as_ref()
            .ok_or_else(|| anyhow::anyhow!("remote storage not configured; cannot evict"))?;

        let cancel = CancellationToken::new();
        let results = self
            .evict_layer_batch(remote_client, &[local_layer], cancel)
            .await?;
        assert_eq!(results.len(), 1);
        let result: Option<anyhow::Result<bool>> = results.into_iter().next().unwrap();
        match result {
            None => anyhow::bail!("task_mgr shutdown requested"),
            Some(Ok(b)) => Ok(Some(b)),
            Some(Err(e)) => Err(e),
        }
    }

    /// Evict a batch of layers.
    ///
    /// GenericRemoteStorage reference is required as a witness[^witness_article] for "remote storage is configured."
    ///
    /// [^witness_article]: https://willcrichton.net/rust-api-type-patterns/witnesses.html
    pub async fn evict_layers(
        &self,
        _: &GenericRemoteStorage,
        layers_to_evict: &[Arc<dyn PersistentLayer>],
        cancel: CancellationToken,
    ) -> anyhow::Result<Vec<Option<anyhow::Result<bool>>>> {
        let remote_client = self.remote_client.clone().expect(
            "GenericRemoteStorage is configured, so timeline must have RemoteTimelineClient",
        );

        self.evict_layer_batch(&remote_client, layers_to_evict, cancel)
            .await
    }

    /// Evict multiple layers at once, continuing through errors.
    ///
    /// Try to evict the given `layers_to_evict` by
    ///
    /// 1. Replacing the given layer object in the layer map with a corresponding [`RemoteLayer`] object.
    /// 2. Deleting the now unreferenced layer file from disk.
    ///
    /// The `remote_client` should be this timeline's `self.remote_client`.
    /// We make the caller provide it so that they are responsible for handling the case
    /// where someone wants to evict the layer but no remote storage is configured.
    ///
    /// Returns either `Err()` or `Ok(results)` where `results.len() == layers_to_evict.len()`.
    /// If `Err()` is returned, no eviction was attempted.
    /// Each position of `Ok(results)` corresponds to the layer in `layers_to_evict`.
    /// Meaning of each `result[i]`:
    /// - `Some(Err(...))` if layer replacement failed for an unexpected reason
    /// - `Some(Ok(true))` if everything went well.
    /// - `Some(Ok(false))` if there was an expected reason why the layer could not be replaced, e.g.:
    ///    - evictee was not yet downloaded
    ///    - replacement failed for an expectable reason (e.g., layer removed by GC before we grabbed all locks)
    /// - `None` if no eviction attempt was made for the layer because `cancel.is_cancelled() == true`.
    async fn evict_layer_batch(
        &self,
        remote_client: &Arc<RemoteTimelineClient>,
        layers_to_evict: &[Arc<dyn PersistentLayer>],
        cancel: CancellationToken,
    ) -> anyhow::Result<Vec<Option<anyhow::Result<bool>>>> {
        // ensure that the layers have finished uploading
        // (don't hold the layer_removal_cs while we do it, we're not removing anything yet)
        remote_client
            .wait_completion()
            .await
            .context("wait for layer upload ops to complete")?;

        // now lock out layer removal (compaction, gc, timeline deletion)
        let layer_removal_guard = self.layer_removal_cs.lock().await;

        {
            // to avoid racing with detach and delete_timeline
            let state = self.current_state();
            anyhow::ensure!(
                state == TimelineState::Active,
                "timeline is not active but {state:?}"
            );
        }

        // start the batch update
        let mut layer_map = self.layers.write().unwrap();
        let mut batch_updates = layer_map.batch_update();

        let mut results = Vec::with_capacity(layers_to_evict.len());

        for l in layers_to_evict.iter() {
            let res = if cancel.is_cancelled() {
                None
            } else {
                Some(self.evict_layer_batch_impl(&layer_removal_guard, l, &mut batch_updates))
            };
            results.push(res);
        }

        // commit the updates & release locks
        batch_updates.flush();
        drop(layer_map);
        drop(layer_removal_guard);

        assert_eq!(results.len(), layers_to_evict.len());
        Ok(results)
    }

    fn evict_layer_batch_impl(
        &self,
        _layer_removal_cs: &tokio::sync::MutexGuard<'_, ()>,
        local_layer: &Arc<dyn PersistentLayer>,
        batch_updates: &mut BatchedUpdates<'_, dyn PersistentLayer>,
    ) -> anyhow::Result<bool> {
        use super::layer_map::Replacement;

        if local_layer.is_remote_layer() {
            // TODO(issue #3851): consider returning an err here instead of false,
            // which is the same out the match later
            return Ok(false);
        }

        let layer_file_size = local_layer.file_size();

        let local_layer_mtime = local_layer
            .local_path()
            .expect("local layer should have a local path")
            .metadata()
            .context("get local layer file stat")?
            .modified()
            .context("get mtime of layer file")?;
        let local_layer_residence_duration =
            match SystemTime::now().duration_since(local_layer_mtime) {
                Err(e) => {
                    warn!("layer mtime is in the future: {}", e);
                    None
                }
                Ok(delta) => Some(delta),
            };

        let layer_metadata = LayerFileMetadata::new(layer_file_size);

        let new_remote_layer = Arc::new(match local_layer.filename() {
            LayerFileName::Image(image_name) => RemoteLayer::new_img(
                self.tenant_id,
                self.timeline_id,
                &image_name,
                &layer_metadata,
                local_layer
                    .access_stats()
                    .clone_for_residence_change(batch_updates, LayerResidenceStatus::Evicted),
            ),
            LayerFileName::Delta(delta_name) => RemoteLayer::new_delta(
                self.tenant_id,
                self.timeline_id,
                &delta_name,
                &layer_metadata,
                local_layer
                    .access_stats()
                    .clone_for_residence_change(batch_updates, LayerResidenceStatus::Evicted),
            ),
        });

        let replaced = match batch_updates.replace_historic(local_layer, new_remote_layer)? {
            Replacement::Replaced { .. } => {
                if let Err(e) = local_layer.delete_resident_layer_file() {
                    error!("failed to remove layer file on evict after replacement: {e:#?}");
                }
                // Always decrement the physical size gauge, even if we failed to delete the file.
                // Rationale: we already replaced the layer with a remote layer in the layer map,
                // and any subsequent download_remote_layer will
                // 1. overwrite the file on disk and
                // 2. add the downloaded size to the resident size gauge.
                //
                // If there is no re-download, and we restart the pageserver, then load_layer_map
                // will treat the file as a local layer again, count it towards resident size,
                // and it'll be like the layer removal never happened.
                // The bump in resident size is perhaps unexpected but overall a robust behavior.
                self.metrics
                    .resident_physical_size_gauge
                    .sub(layer_file_size);

                self.metrics.evictions.inc();

                if let Some(delta) = local_layer_residence_duration {
                    self.metrics
                        .evictions_with_low_residence_duration
                        .read()
                        .unwrap()
                        .observe(delta);
                    info!(layer=%local_layer.short_id(), residence_millis=delta.as_millis(), "evicted layer after known residence period");
                } else {
                    info!(layer=%local_layer.short_id(), "evicted layer after unknown residence period");
                }

                true
            }
            Replacement::NotFound => {
                debug!(evicted=?local_layer, "layer was no longer in layer map");
                false
            }
            Replacement::RemovalBuffered => {
                unreachable!("not doing anything else in this batch")
            }
            Replacement::Unexpected(other) => {
                error!(
                    local_layer.ptr=?Arc::as_ptr(local_layer),
                    other.ptr=?Arc::as_ptr(&other),
                    ?other,
                    "failed to replace");
                false
            }
        };

        Ok(replaced)
    }
}

// Private functions
impl Timeline {
    fn get_checkpoint_distance(&self) -> u64 {
        let tenant_conf = self.tenant_conf.read().unwrap();
        tenant_conf
            .checkpoint_distance
            .unwrap_or(self.conf.default_tenant_conf.checkpoint_distance)
    }

    fn get_checkpoint_timeout(&self) -> Duration {
        let tenant_conf = self.tenant_conf.read().unwrap();
        tenant_conf
            .checkpoint_timeout
            .unwrap_or(self.conf.default_tenant_conf.checkpoint_timeout)
    }

    fn get_compaction_target_size(&self) -> u64 {
        let tenant_conf = self.tenant_conf.read().unwrap();
        tenant_conf
            .compaction_target_size
            .unwrap_or(self.conf.default_tenant_conf.compaction_target_size)
    }

    fn get_compaction_threshold(&self) -> usize {
        let tenant_conf = self.tenant_conf.read().unwrap();
        tenant_conf
            .compaction_threshold
            .unwrap_or(self.conf.default_tenant_conf.compaction_threshold)
    }

    fn get_image_creation_threshold(&self) -> usize {
        let tenant_conf = self.tenant_conf.read().unwrap();
        tenant_conf
            .image_creation_threshold
            .unwrap_or(self.conf.default_tenant_conf.image_creation_threshold)
    }

    fn get_eviction_policy(&self) -> EvictionPolicy {
        let tenant_conf = self.tenant_conf.read().unwrap();
        tenant_conf
            .eviction_policy
            .unwrap_or(self.conf.default_tenant_conf.eviction_policy)
    }

    fn get_evictions_low_residence_duration_metric_threshold(
        tenant_conf: &TenantConfOpt,
        default_tenant_conf: &TenantConf,
    ) -> Duration {
        tenant_conf
            .evictions_low_residence_duration_metric_threshold
            .unwrap_or(default_tenant_conf.evictions_low_residence_duration_metric_threshold)
    }

    fn get_gc_feedback(&self) -> bool {
        let tenant_conf = self.tenant_conf.read().unwrap();
        tenant_conf
            .gc_feedback
            .unwrap_or(self.conf.default_tenant_conf.gc_feedback)
    }

    pub(super) fn tenant_conf_updated(&self) {
        // NB: Most tenant conf options are read by background loops, so,
        // changes will automatically be picked up.

        // The threshold is embedded in the metric. So, we need to update it.
        {
            let new_threshold = Self::get_evictions_low_residence_duration_metric_threshold(
                &self.tenant_conf.read().unwrap(),
                &self.conf.default_tenant_conf,
            );
            let tenant_id_str = self.tenant_id.to_string();
            let timeline_id_str = self.timeline_id.to_string();
            self.metrics
                .evictions_with_low_residence_duration
                .write()
                .unwrap()
                .change_threshold(&tenant_id_str, &timeline_id_str, new_threshold);
        }
    }

    /// Open a Timeline handle.
    ///
    /// Loads the metadata for the timeline into memory, but not the layer map.
    #[allow(clippy::too_many_arguments)]
    pub(super) fn new(
        conf: &'static PageServerConf,
        tenant_conf: Arc<RwLock<TenantConfOpt>>,
        metadata: &TimelineMetadata,
        ancestor: Option<Arc<Timeline>>,
        timeline_id: TimelineId,
        tenant_id: TenantId,
        walredo_mgr: Arc<dyn WalRedoManager + Send + Sync>,
        remote_client: Option<RemoteTimelineClient>,
        pg_version: u32,
        initial_logical_size_can_start: Option<completion::Barrier>,
        initial_logical_size_attempt: Option<completion::Completion>,
    ) -> Arc<Self> {
        let disk_consistent_lsn = metadata.disk_consistent_lsn();
        let (state, _) = watch::channel(TimelineState::Loading);

        let (layer_flush_start_tx, _) = tokio::sync::watch::channel(0);
        let (layer_flush_done_tx, _) = tokio::sync::watch::channel((0, Ok(())));

        let tenant_conf_guard = tenant_conf.read().unwrap();

        let evictions_low_residence_duration_metric_threshold =
            Self::get_evictions_low_residence_duration_metric_threshold(
                &tenant_conf_guard,
                &conf.default_tenant_conf,
            );
        drop(tenant_conf_guard);

        Arc::new_cyclic(|myself| {
            let mut result = Timeline {
                conf,
                tenant_conf,
                myself: myself.clone(),
                timeline_id,
                tenant_id,
                pg_version,
                layers: RwLock::new(LayerMap::default()),
                wanted_image_layers: Mutex::new(None),

                walredo_mgr,
                walreceiver: Mutex::new(None),

                remote_client: remote_client.map(Arc::new),

                // initialize in-memory 'last_record_lsn' from 'disk_consistent_lsn'.
                last_record_lsn: SeqWait::new(RecordLsn {
                    last: disk_consistent_lsn,
                    prev: metadata.prev_record_lsn().unwrap_or(Lsn(0)),
                }),
                disk_consistent_lsn: AtomicLsn::new(disk_consistent_lsn.0),

                last_freeze_at: AtomicLsn::new(disk_consistent_lsn.0),
                last_freeze_ts: RwLock::new(Instant::now()),

                ancestor_timeline: ancestor,
                ancestor_lsn: metadata.ancestor_lsn(),

                metrics: TimelineMetrics::new(
                    &tenant_id,
                    &timeline_id,
                    crate::metrics::EvictionsWithLowResidenceDurationBuilder::new(
                        "mtime",
                        evictions_low_residence_duration_metric_threshold,
                    ),
                ),

                flush_loop_state: Mutex::new(FlushLoopState::NotStarted),

                layer_flush_start_tx,
                layer_flush_done_tx,

                write_lock: Mutex::new(()),
                layer_removal_cs: Default::default(),

                gc_info: std::sync::RwLock::new(GcInfo {
                    retain_lsns: Vec::new(),
                    horizon_cutoff: Lsn(0),
                    pitr_cutoff: Lsn(0),
                }),

                latest_gc_cutoff_lsn: Rcu::new(metadata.latest_gc_cutoff_lsn()),
                initdb_lsn: metadata.initdb_lsn(),

                current_logical_size: if disk_consistent_lsn.is_valid() {
                    // we're creating timeline data with some layer files existing locally,
                    // need to recalculate timeline's logical size based on data in the layers.
                    LogicalSize::deferred_initial(disk_consistent_lsn)
                } else {
                    // we're creating timeline data without any layers existing locally,
                    // initial logical size is 0.
                    LogicalSize::empty_initial()
                },
                partitioning: Mutex::new((KeyPartitioning::new(), Lsn(0))),
                repartition_threshold: 0,

                last_received_wal: Mutex::new(None),
                rel_size_cache: RwLock::new(HashMap::new()),

                download_all_remote_layers_task_info: RwLock::new(None),

                state,

                eviction_task_timeline_state: tokio::sync::Mutex::new(
                    EvictionTaskTimelineState::default(),
                ),
                delete_lock: tokio::sync::Mutex::new(false),

                initial_logical_size_can_start,
                initial_logical_size_attempt: Mutex::new(initial_logical_size_attempt),
            };
            result.repartition_threshold = result.get_checkpoint_distance() / 10;
            result
                .metrics
                .last_record_gauge
                .set(disk_consistent_lsn.0 as i64);
            result
        })
    }

    pub(super) fn maybe_spawn_flush_loop(self: &Arc<Self>) {
        let mut flush_loop_state = self.flush_loop_state.lock().unwrap();
        match *flush_loop_state {
            FlushLoopState::NotStarted => (),
            FlushLoopState::Running => {
                info!(
                    "skipping attempt to start flush_loop twice {}/{}",
                    self.tenant_id, self.timeline_id
                );
                return;
            }
            FlushLoopState::Exited => {
                warn!(
                    "ignoring attempt to restart exited flush_loop {}/{}",
                    self.tenant_id, self.timeline_id
                );
                return;
            }
        }

        let layer_flush_start_rx = self.layer_flush_start_tx.subscribe();
        let self_clone = Arc::clone(self);

        info!("spawning flush loop");
        task_mgr::spawn(
            task_mgr::BACKGROUND_RUNTIME.handle(),
            task_mgr::TaskKind::LayerFlushTask,
            Some(self.tenant_id),
            Some(self.timeline_id),
            "layer flush task",
            false,
            async move {
                let background_ctx = RequestContext::todo_child(TaskKind::LayerFlushTask, DownloadBehavior::Error);
                self_clone.flush_loop(layer_flush_start_rx, &background_ctx).await;
                let mut flush_loop_state = self_clone.flush_loop_state.lock().unwrap();
                assert_eq!(*flush_loop_state, FlushLoopState::Running);
                *flush_loop_state  = FlushLoopState::Exited;
                Ok(())
            }
            .instrument(info_span!(parent: None, "layer flush task", tenant = %self.tenant_id, timeline = %self.timeline_id))
        );

        *flush_loop_state = FlushLoopState::Running;
    }

    /// Creates and starts the wal receiver.
    ///
    /// This function is expected to be called at most once per Timeline's lifecycle
    /// when the timeline is activated.
    fn launch_wal_receiver(
        self: &Arc<Self>,
        ctx: &RequestContext,
        broker_client: BrokerClientChannel,
    ) {
        info!(
            "launching WAL receiver for timeline {} of tenant {}",
            self.timeline_id, self.tenant_id
        );

        let tenant_conf_guard = self.tenant_conf.read().unwrap();
        let wal_connect_timeout = tenant_conf_guard
            .walreceiver_connect_timeout
            .unwrap_or(self.conf.default_tenant_conf.walreceiver_connect_timeout);
        let lagging_wal_timeout = tenant_conf_guard
            .lagging_wal_timeout
            .unwrap_or(self.conf.default_tenant_conf.lagging_wal_timeout);
        let max_lsn_wal_lag = tenant_conf_guard
            .max_lsn_wal_lag
            .unwrap_or(self.conf.default_tenant_conf.max_lsn_wal_lag);
        drop(tenant_conf_guard);

        let mut guard = self.walreceiver.lock().unwrap();
        assert!(
            guard.is_none(),
            "multiple launches / re-launches of WAL receiver are not supported"
        );
        *guard = Some(WalReceiver::start(
            Arc::clone(self),
            WalReceiverConf {
                wal_connect_timeout,
                lagging_wal_timeout,
                max_lsn_wal_lag,
                auth_token: crate::config::SAFEKEEPER_AUTH_TOKEN.get().cloned(),
                availability_zone: self.conf.availability_zone.clone(),
            },
            broker_client,
            ctx,
        ));
    }

    ///
    /// Scan the timeline directory to populate the layer map.
    /// Returns all timeline-related files that were found and loaded.
    ///
    pub(super) fn load_layer_map(&self, disk_consistent_lsn: Lsn) -> anyhow::Result<()> {
        let mut layers = self.layers.write().unwrap();
        let mut updates = layers.batch_update();
        let mut num_layers = 0;

        let timer = self.metrics.load_layer_map_histo.start_timer();

        // Scan timeline directory and create ImageFileName and DeltaFilename
        // structs representing all files on disk
        let timeline_path = self.conf.timeline_path(&self.timeline_id, &self.tenant_id);
        // total size of layer files in the current timeline directory
        let mut total_physical_size = 0;

        for direntry in fs::read_dir(timeline_path)? {
            let direntry = direntry?;
            let direntry_path = direntry.path();
            let fname = direntry.file_name();
            let fname = fname.to_string_lossy();

            if let Some(imgfilename) = ImageFileName::parse_str(&fname) {
                // create an ImageLayer struct for each image file.
                if imgfilename.lsn > disk_consistent_lsn {
                    warn!(
                        "found future image layer {} on timeline {} disk_consistent_lsn is {}",
                        imgfilename, self.timeline_id, disk_consistent_lsn
                    );

                    rename_to_backup(&direntry_path)?;
                    continue;
                }

                let file_size = direntry_path.metadata()?.len();

                let layer = ImageLayer::new(
                    self.conf,
                    self.timeline_id,
                    self.tenant_id,
                    &imgfilename,
                    file_size,
                    LayerAccessStats::for_loading_layer(&updates, LayerResidenceStatus::Resident),
                );

                trace!("found layer {}", layer.path().display());
                total_physical_size += file_size;
                updates.insert_historic(Arc::new(layer));
                num_layers += 1;
            } else if let Some(deltafilename) = DeltaFileName::parse_str(&fname) {
                // Create a DeltaLayer struct for each delta file.
                // The end-LSN is exclusive, while disk_consistent_lsn is
                // inclusive. For example, if disk_consistent_lsn is 100, it is
                // OK for a delta layer to have end LSN 101, but if the end LSN
                // is 102, then it might not have been fully flushed to disk
                // before crash.
                if deltafilename.lsn_range.end > disk_consistent_lsn + 1 {
                    warn!(
                        "found future delta layer {} on timeline {} disk_consistent_lsn is {}",
                        deltafilename, self.timeline_id, disk_consistent_lsn
                    );

                    rename_to_backup(&direntry_path)?;
                    continue;
                }

                let file_size = direntry_path.metadata()?.len();

                let layer = DeltaLayer::new(
                    self.conf,
                    self.timeline_id,
                    self.tenant_id,
                    &deltafilename,
                    file_size,
                    LayerAccessStats::for_loading_layer(&updates, LayerResidenceStatus::Resident),
                );

                trace!("found layer {}", layer.path().display());
                total_physical_size += file_size;
                updates.insert_historic(Arc::new(layer));
                num_layers += 1;
            } else if fname == METADATA_FILE_NAME || fname.ends_with(".old") {
                // ignore these
            } else if remote_timeline_client::is_temp_download_file(&direntry_path) {
                info!(
                    "skipping temp download file, reconcile_with_remote will resume / clean up: {}",
                    fname
                );
            } else if is_ephemeral_file(&fname) {
                // Delete any old ephemeral files
                trace!("deleting old ephemeral file in timeline dir: {}", fname);
                fs::remove_file(&direntry_path)?;
            } else if is_temporary(&direntry_path) {
                info!("removing temp timeline file at {}", direntry_path.display());
                fs::remove_file(&direntry_path).with_context(|| {
                    format!(
                        "failed to remove temp download file at {}",
                        direntry_path.display()
                    )
                })?;
            } else {
                warn!("unrecognized filename in timeline dir: {}", fname);
            }
        }

        updates.flush();
        layers.next_open_layer_at = Some(Lsn(disk_consistent_lsn.0) + 1);

        info!(
            "loaded layer map with {} layers at {}, total physical size: {}",
            num_layers, disk_consistent_lsn, total_physical_size
        );
        self.metrics
            .resident_physical_size_gauge
            .set(total_physical_size);

        timer.stop_and_record();

        Ok(())
    }

    async fn create_remote_layers(
        &self,
        index_part: &IndexPart,
        local_layers: HashMap<LayerFileName, Arc<dyn PersistentLayer>>,
        up_to_date_disk_consistent_lsn: Lsn,
    ) -> anyhow::Result<HashMap<LayerFileName, Arc<dyn PersistentLayer>>> {
        // Are we missing some files that are present in remote storage?
        // Create RemoteLayer instances for them.
        let mut local_only_layers = local_layers;

        // We're holding a layer map lock for a while but this
        // method is only called during init so it's fine.
        let mut layer_map = self.layers.write().unwrap();
        let mut updates = layer_map.batch_update();
        for remote_layer_name in &index_part.timeline_layers {
            let local_layer = local_only_layers.remove(remote_layer_name);

            let remote_layer_metadata = index_part
                .layer_metadata
                .get(remote_layer_name)
                .map(LayerFileMetadata::from)
                .with_context(|| {
                    format!(
                        "No remote layer metadata found for layer {}",
                        remote_layer_name.file_name()
                    )
                })?;

            // Is the local layer's size different from the size stored in the
            // remote index file?
            // If so, rename_to_backup those files & replace their local layer with
            // a RemoteLayer in the layer map so that we re-download them on-demand.
            if let Some(local_layer) = local_layer {
                let local_layer_path = local_layer
                    .local_path()
                    .expect("caller must ensure that local_layers only contains local layers");
                ensure!(
                    local_layer_path.exists(),
                    "every layer from local_layers must exist on disk: {}",
                    local_layer_path.display()
                );

                let remote_size = remote_layer_metadata.file_size();
                let metadata = local_layer_path.metadata().with_context(|| {
                    format!(
                        "get file size of local layer {}",
                        local_layer_path.display()
                    )
                })?;
                let local_size = metadata.len();
                if local_size != remote_size {
                    warn!("removing local file {local_layer_path:?} because it has unexpected length {local_size}; length in remote index is {remote_size}");
                    if let Err(err) = rename_to_backup(&local_layer_path) {
                        assert!(local_layer_path.exists(), "we would leave the local_layer without a file if this does not hold: {}", local_layer_path.display());
                        anyhow::bail!("could not rename file {local_layer_path:?}: {err:?}");
                    } else {
                        self.metrics.resident_physical_size_gauge.sub(local_size);
                        updates.remove_historic(local_layer);
                        // fall-through to adding the remote layer
                    }
                } else {
                    debug!(
                        "layer is present locally and file size matches remote, using it: {}",
                        local_layer_path.display()
                    );
                    continue;
                }
            }

            info!(
                "remote layer does not exist locally, creating remote layer: {}",
                remote_layer_name.file_name()
            );

            match remote_layer_name {
                LayerFileName::Image(imgfilename) => {
                    if imgfilename.lsn > up_to_date_disk_consistent_lsn {
                        warn!(
                        "found future image layer {} on timeline {} remote_consistent_lsn is {}",
                        imgfilename, self.timeline_id, up_to_date_disk_consistent_lsn
                    );
                        continue;
                    }

                    let remote_layer = RemoteLayer::new_img(
                        self.tenant_id,
                        self.timeline_id,
                        imgfilename,
                        &remote_layer_metadata,
                        LayerAccessStats::for_loading_layer(
                            &updates,
                            LayerResidenceStatus::Evicted,
                        ),
                    );
                    let remote_layer = Arc::new(remote_layer);

                    updates.insert_historic(remote_layer);
                }
                LayerFileName::Delta(deltafilename) => {
                    // Create a RemoteLayer for the delta file.
                    // The end-LSN is exclusive, while disk_consistent_lsn is
                    // inclusive. For example, if disk_consistent_lsn is 100, it is
                    // OK for a delta layer to have end LSN 101, but if the end LSN
                    // is 102, then it might not have been fully flushed to disk
                    // before crash.
                    if deltafilename.lsn_range.end > up_to_date_disk_consistent_lsn + 1 {
                        warn!(
                            "found future delta layer {} on timeline {} remote_consistent_lsn is {}",
                            deltafilename, self.timeline_id, up_to_date_disk_consistent_lsn
                        );
                        continue;
                    }
                    let remote_layer = RemoteLayer::new_delta(
                        self.tenant_id,
                        self.timeline_id,
                        deltafilename,
                        &remote_layer_metadata,
                        LayerAccessStats::for_loading_layer(
                            &updates,
                            LayerResidenceStatus::Evicted,
                        ),
                    );
                    let remote_layer = Arc::new(remote_layer);
                    updates.insert_historic(remote_layer);
                }
            }
        }

        updates.flush();
        Ok(local_only_layers)
    }

    /// This function will synchronize local state with what we have in remote storage.
    ///
    /// Steps taken:
    /// 1. Initialize upload queue based on `index_part`.
    /// 2. Create `RemoteLayer` instances for layers that exist only on the remote.
    ///    The list of layers on the remote comes from `index_part`.
    ///    The list of local layers is given by the layer map's `iter_historic_layers()`.
    ///    So, the layer map must have been loaded already.
    /// 3. Schedule upload of local-only layer files (which will then also update the remote
    ///    IndexPart to include the new layer files).
    ///
    /// Refer to the `storage_sync` module comment for more context.
    ///
    /// # TODO
    /// May be a bit cleaner to do things based on populated remote client,
    /// and then do things based on its upload_queue.latest_files.
    #[instrument(skip(self, index_part, up_to_date_metadata))]
    pub async fn reconcile_with_remote(
        &self,
        up_to_date_metadata: &TimelineMetadata,
        index_part: Option<&IndexPart>,
    ) -> anyhow::Result<()> {
        info!("starting");
        let remote_client = self
            .remote_client
            .as_ref()
            .ok_or_else(|| anyhow!("cannot download without remote storage"))?;

        let disk_consistent_lsn = up_to_date_metadata.disk_consistent_lsn();

        let local_layers = self
            .layers
            .read()
            .unwrap()
            .iter_historic_layers()
            .map(|l| (l.filename(), l))
            .collect::<HashMap<_, _>>();

        // If no writes happen, new branches do not have any layers, only the metadata file.
        let has_local_layers = !local_layers.is_empty();
        let local_only_layers = match index_part {
            Some(index_part) => {
                info!(
                    "initializing upload queue from remote index with {} layer files",
                    index_part.timeline_layers.len()
                );
                remote_client.init_upload_queue(index_part)?;
                self.create_remote_layers(index_part, local_layers, disk_consistent_lsn)
                    .await?
            }
            None => {
                info!("initializing upload queue as empty");
                remote_client.init_upload_queue_for_empty_remote(up_to_date_metadata)?;
                local_layers
            }
        };

        if has_local_layers {
            // Are there local files that don't exist remotely? Schedule uploads for them.
            // Local timeline metadata will get uploaded to remove along witht he layers.
            for (layer_name, layer) in &local_only_layers {
                // XXX solve this in the type system
                let layer_path = layer
                    .local_path()
                    .expect("local_only_layers only contains local layers");
                let layer_size = layer_path
                    .metadata()
                    .with_context(|| format!("failed to get file {layer_path:?} metadata"))?
                    .len();
                info!("scheduling {layer_path:?} for upload");
                remote_client
                    .schedule_layer_file_upload(layer_name, &LayerFileMetadata::new(layer_size))?;
            }
            remote_client.schedule_index_upload_for_file_changes()?;
        } else if index_part.is_none() {
            // No data on the remote storage, no local layers, local metadata file.
            //
            // TODO https://github.com/neondatabase/neon/issues/3865
            // Currently, console does not wait for the timeline data upload to the remote storage
            // and considers the timeline created, expecting other pageserver nodes to work with it.
            // Branch metadata upload could get interrupted (e.g pageserver got killed),
            // hence any locally existing branch metadata with no remote counterpart should be uploaded,
            // otherwise any other pageserver won't see the branch on `attach`.
            //
            // After the issue gets implemented, pageserver should rather remove the branch,
            // since absence on S3 means we did not acknowledge the branch creation and console will have to retry,
            // no need to keep the old files.
            remote_client.schedule_index_upload_for_metadata_update(up_to_date_metadata)?;
        } else {
            // Local timeline has a metadata file, remote one too, both have no layers to sync.
        }

        info!("Done");

        Ok(())
    }

    fn try_spawn_size_init_task(self: &Arc<Self>, lsn: Lsn, ctx: &RequestContext) {
        let permit = match Arc::clone(&self.current_logical_size.initial_size_computation)
            .try_acquire_owned()
        {
            Ok(permit) => permit,
            Err(TryAcquireError::NoPermits) => {
                // computation already ongoing or finished with success
                return;
            }
            Err(TryAcquireError::Closed) => unreachable!("we never call close"),
        };
        debug_assert!(self
            .current_logical_size
            .initial_logical_size
            .get()
            .is_none());

        info!(
            "spawning logical size computation from context of task kind {:?}",
            ctx.task_kind()
        );
        // We need to start the computation task.
        // It gets a separate context since it will outlive the request that called this function.
        let self_clone = Arc::clone(self);
        let background_ctx = ctx.detached_child(
            TaskKind::InitialLogicalSizeCalculation,
            DownloadBehavior::Download,
        );
        task_mgr::spawn(
            task_mgr::BACKGROUND_RUNTIME.handle(),
            task_mgr::TaskKind::InitialLogicalSizeCalculation,
            Some(self.tenant_id),
            Some(self.timeline_id),
            "initial size calculation",
            false,
            // NB: don't log errors here, task_mgr will do that.
            async move {

                let cancel = task_mgr::shutdown_token();

                // in case we were created during pageserver initialization, wait for
                // initialization to complete before proceeding. startup time init runs on the same
                // runtime.
                tokio::select! {
                    _ = cancel.cancelled() => { return Ok(()); },
                    _ = completion::Barrier::maybe_wait(self_clone.initial_logical_size_can_start.clone()) => {}
                };

                // hold off background tasks from starting until all timelines get to try at least
                // once initial logical size calculation; though retry will rarely be useful.
                // holding off is done because heavier tasks execute blockingly on the same
                // runtime.
                //
                // dropping this at every outcome is probably better than trying to cling on to it,
                // delay will be terminated by a timeout regardless.
                let _completion = { self_clone.initial_logical_size_attempt.lock().expect("unexpected initial_logical_size_attempt poisoned").take() };

                // no extra cancellation here, because nothing really waits for this to complete compared
                // to spawn_ondemand_logical_size_calculation.
                let cancel = CancellationToken::new();

                let calculated_size = match self_clone
                    .logical_size_calculation_task(lsn, LogicalSizeCalculationCause::Initial, &background_ctx, cancel)
                    .await
                {
                    Ok(s) => s,
                    Err(CalculateLogicalSizeError::Cancelled) => {
                        // Don't make noise, this is a common task.
                        // In the unlikely case that there is another call to this function, we'll retry
                        // because initial_logical_size is still None.
                        info!("initial size calculation cancelled, likely timeline delete / tenant detach");
                        return Ok(());
                    }
                    Err(CalculateLogicalSizeError::Other(err)) => {
                        if let Some(e @ PageReconstructError::AncestorStopping(_)) =
                            err.root_cause().downcast_ref()
                        {
                            // This can happen if the timeline parent timeline switches to
                            // Stopping state while we're still calculating the initial
                            // timeline size for the child, for example if the tenant is
                            // being detached or the pageserver is shut down. Like with
                            // CalculateLogicalSizeError::Cancelled, don't make noise.
                            info!("initial size calculation failed because the timeline or its ancestor is Stopping, likely because the tenant is being detached: {e:#}");
                            return Ok(());
                        }
                        return Err(err.context("Failed to calculate logical size"));
                    }
                };

                // we cannot query current_logical_size.current_size() to know the current
                // *negative* value, only truncated to u64.
                let added = self_clone
                    .current_logical_size
                    .size_added_after_initial
                    .load(AtomicOrdering::Relaxed);

                let sum = calculated_size.saturating_add_signed(added);

                // set the gauge value before it can be set in `update_current_logical_size`.
                self_clone.metrics.current_logical_size_gauge.set(sum);

                match self_clone
                    .current_logical_size
                    .initial_logical_size
                    .set(calculated_size)
                {
                    Ok(()) => (),
                    Err(_what_we_just_attempted_to_set) => {
                        let existing_size = self_clone
                            .current_logical_size
                            .initial_logical_size
                            .get()
                            .expect("once_cell set was lost, then get failed, impossible.");
                        // This shouldn't happen because the semaphore is initialized with 1.
                        // But if it happens, just complain & report success so there are no further retries.
                        error!("Tried to update initial timeline size value to {calculated_size}, but the size was already set to {existing_size}, not changing")
                    }
                }
                // now that `initial_logical_size.is_some()`, reduce permit count to 0
                // so that we prevent future callers from spawning this task
                permit.forget();
                Ok(())
            }.in_current_span(),
        );
    }

    pub fn spawn_ondemand_logical_size_calculation(
        self: &Arc<Self>,
        lsn: Lsn,
        cause: LogicalSizeCalculationCause,
        ctx: RequestContext,
        cancel: CancellationToken,
    ) -> oneshot::Receiver<Result<u64, CalculateLogicalSizeError>> {
        let (sender, receiver) = oneshot::channel();
        let self_clone = Arc::clone(self);
        // XXX if our caller loses interest, i.e., ctx is cancelled,
        // we should stop the size calculation work and return an error.
        // That would require restructuring this function's API to
        // return the result directly, instead of a Receiver for the result.
        let ctx = ctx.detached_child(
            TaskKind::OndemandLogicalSizeCalculation,
            DownloadBehavior::Download,
        );
        task_mgr::spawn(
            task_mgr::BACKGROUND_RUNTIME.handle(),
            task_mgr::TaskKind::OndemandLogicalSizeCalculation,
            Some(self.tenant_id),
            Some(self.timeline_id),
            "ondemand logical size calculation",
            false,
            async move {
                let res = self_clone
                    .logical_size_calculation_task(lsn, cause, &ctx, cancel)
                    .await;
                let _ = sender.send(res).ok();
                Ok(()) // Receiver is responsible for handling errors
            }
            .in_current_span(),
        );
        receiver
    }

    #[instrument(skip_all)]
    async fn logical_size_calculation_task(
        self: &Arc<Self>,
        lsn: Lsn,
        cause: LogicalSizeCalculationCause,
        ctx: &RequestContext,
        cancel: CancellationToken,
    ) -> Result<u64, CalculateLogicalSizeError> {
        debug_assert_current_span_has_tenant_and_timeline_id();

        let mut timeline_state_updates = self.subscribe_for_state_updates();
        let self_calculation = Arc::clone(self);

        let mut calculation = pin!(async {
            let cancel = cancel.child_token();
            let ctx = ctx.attached_child();
            self_calculation
                .calculate_logical_size(lsn, cause, cancel, &ctx)
                .await
        });
        let timeline_state_cancellation = async {
            loop {
                match timeline_state_updates.changed().await {
                    Ok(()) => {
                        let new_state = *timeline_state_updates.borrow();
                        match new_state {
                            // we're running this job for active timelines only
                            TimelineState::Active => continue,
                            TimelineState::Broken
                            | TimelineState::Stopping
                            | TimelineState::Loading => {
                                break format!("aborted because timeline became inactive (new state: {new_state:?})")
                            }
                        }
                    }
                    Err(_sender_dropped_error) => {
                        // can't happen, the sender is not dropped as long as the Timeline exists
                        break "aborted because state watch was dropped".to_string();
                    }
                }
            }
        };

        let taskmgr_shutdown_cancellation = async {
            task_mgr::shutdown_watcher().await;
            "aborted because task_mgr shutdown requested".to_string()
        };

        loop {
            tokio::select! {
                res = &mut calculation => { return res }
                reason = timeline_state_cancellation => {
                    debug!(reason = reason, "cancelling calculation");
                    cancel.cancel();
                    return calculation.await;
                }
                reason = taskmgr_shutdown_cancellation => {
                    debug!(reason = reason, "cancelling calculation");
                    cancel.cancel();
                    return calculation.await;
                }
            }
        }
    }

    /// Calculate the logical size of the database at the latest LSN.
    ///
    /// NOTE: counted incrementally, includes ancestors. This can be a slow operation,
    /// especially if we need to download remote layers.
    pub async fn calculate_logical_size(
        &self,
        up_to_lsn: Lsn,
        cause: LogicalSizeCalculationCause,
        cancel: CancellationToken,
        ctx: &RequestContext,
    ) -> Result<u64, CalculateLogicalSizeError> {
        info!(
            "Calculating logical size for timeline {} at {}",
            self.timeline_id, up_to_lsn
        );
        // These failpoints are used by python tests to ensure that we don't delete
        // the timeline while the logical size computation is ongoing.
        // The first failpoint is used to make this function pause.
        // Then the python test initiates timeline delete operation in a thread.
        // It waits for a few seconds, then arms the second failpoint and disables
        // the first failpoint. The second failpoint prints an error if the timeline
        // delete code has deleted the on-disk state while we're still running here.
        // It shouldn't do that. If it does it anyway, the error will be caught
        // by the test suite, highlighting the problem.
        fail::fail_point!("timeline-calculate-logical-size-pause");
        fail::fail_point!("timeline-calculate-logical-size-check-dir-exists", |_| {
            if !self
                .conf
                .metadata_path(self.timeline_id, self.tenant_id)
                .exists()
            {
                error!("timeline-calculate-logical-size-pre metadata file does not exist")
            }
            // need to return something
            Ok(0)
        });
        // See if we've already done the work for initial size calculation.
        // This is a short-cut for timelines that are mostly unused.
        if let Some(size) = self.current_logical_size.initialized_size(up_to_lsn) {
            return Ok(size);
        }
        let storage_time_metrics = match cause {
            LogicalSizeCalculationCause::Initial
            | LogicalSizeCalculationCause::ConsumptionMetricsSyntheticSize
            | LogicalSizeCalculationCause::TenantSizeHandler => &self.metrics.logical_size_histo,
            LogicalSizeCalculationCause::EvictionTaskImitation => {
                &self.metrics.imitate_logical_size_histo
            }
        };
        let timer = storage_time_metrics.start_timer();
        let logical_size = self
            .get_current_logical_size_non_incremental(up_to_lsn, cancel, ctx)
            .await?;
        debug!("calculated logical size: {logical_size}");
        timer.stop_and_record();
        Ok(logical_size)
    }

    /// Update current logical size, adding `delta' to the old value.
    fn update_current_logical_size(&self, delta: i64) {
        let logical_size = &self.current_logical_size;
        logical_size.increment_size(delta);

        // Also set the value in the prometheus gauge. Note that
        // there is a race condition here: if this is is called by two
        // threads concurrently, the prometheus gauge might be set to
        // one value while current_logical_size is set to the
        // other.
        match logical_size.current_size() {
            Ok(CurrentLogicalSize::Exact(new_current_size)) => self
                .metrics
                .current_logical_size_gauge
                .set(new_current_size),
            Ok(CurrentLogicalSize::Approximate(_)) => {
                // don't update the gauge yet, this allows us not to update the gauge back and
                // forth between the initial size calculation task.
            }
            // this is overflow
            Err(e) => error!("Failed to compute current logical size for metrics update: {e:?}"),
        }
    }

    fn find_layer(&self, layer_file_name: &str) -> Option<Arc<dyn PersistentLayer>> {
        for historic_layer in self.layers.read().unwrap().iter_historic_layers() {
            let historic_layer_name = historic_layer.filename().file_name();
            if layer_file_name == historic_layer_name {
                return Some(historic_layer);
            }
        }

        None
    }

    /// Removes the layer from local FS (if present) and from memory.
    /// Remote storage is not affected by this operation.
    fn delete_historic_layer(
        &self,
        // we cannot remove layers otherwise, since gc and compaction will race
        _layer_removal_cs: Arc<tokio::sync::OwnedMutexGuard<()>>,
        layer: Arc<dyn PersistentLayer>,
        updates: &mut BatchedUpdates<'_, dyn PersistentLayer>,
    ) -> anyhow::Result<()> {
        if !layer.is_remote_layer() {
            layer.delete_resident_layer_file()?;
            let layer_file_size = layer.file_size();
            self.metrics
                .resident_physical_size_gauge
                .sub(layer_file_size);
        }

        // TODO Removing from the bottom of the layer map is expensive.
        //      Maybe instead discard all layer map historic versions that
        //      won't be needed for page reconstruction for this timeline,
        //      and mark what we can't delete yet as deleted from the layer
        //      map index without actually rebuilding the index.
        updates.remove_historic(layer);

        Ok(())
    }
}

type TraversalId = String;

trait TraversalLayerExt {
    fn traversal_id(&self) -> TraversalId;
}

impl TraversalLayerExt for Arc<dyn PersistentLayer> {
    fn traversal_id(&self) -> TraversalId {
        match self.local_path() {
            Some(local_path) => {
                debug_assert!(local_path.to_str().unwrap().contains(&format!("{}", self.get_timeline_id())),
                    "need timeline ID to uniquely identify the layer when traversal crosses ancestor boundary",
                );
                format!("{}", local_path.display())
            }
            None => {
                format!(
                    "remote {}/{}",
                    self.get_timeline_id(),
                    self.filename().file_name()
                )
            }
        }
    }
}

impl TraversalLayerExt for Arc<InMemoryLayer> {
    fn traversal_id(&self) -> TraversalId {
        format!(
            "timeline {} in-memory {}",
            self.get_timeline_id(),
            self.short_id()
        )
    }
}

impl Timeline {
    ///
    /// Get a handle to a Layer for reading.
    ///
    /// The returned Layer might be from an ancestor timeline, if the
    /// segment hasn't been updated on this timeline yet.
    ///
    /// This function takes the current timeline's locked LayerMap as an argument,
    /// so callers can avoid potential race conditions.
    async fn get_reconstruct_data(
        &self,
        key: Key,
        request_lsn: Lsn,
        reconstruct_state: &mut ValueReconstructState,
        ctx: &RequestContext,
    ) -> Result<(), PageReconstructError> {
        // Start from the current timeline.
        let mut timeline_owned;
        let mut timeline = self;

        let mut read_count =
            scopeguard::guard(0, |cnt| self.metrics.read_num_fs_layers.observe(cnt as f64));

        // For debugging purposes, collect the path of layers that we traversed
        // through. It's included in the error message if we fail to find the key.
        let mut traversal_path = Vec::<TraversalPathItem>::new();

        let cached_lsn = if let Some((cached_lsn, _)) = &reconstruct_state.img {
            *cached_lsn
        } else {
            Lsn(0)
        };

        // 'prev_lsn' tracks the last LSN that we were at in our search. It's used
        // to check that each iteration make some progress, to break infinite
        // looping if something goes wrong.
        let mut prev_lsn = Lsn(u64::MAX);

        let mut result = ValueReconstructResult::Continue;
        let mut cont_lsn = Lsn(request_lsn.0 + 1);

        'outer: loop {
            // The function should have updated 'state'
            //info!("CALLED for {} at {}: {:?} with {} records, cached {}", key, cont_lsn, result, reconstruct_state.records.len(), cached_lsn);
            match result {
                ValueReconstructResult::Complete => return Ok(()),
                ValueReconstructResult::Continue => {
                    // If we reached an earlier cached page image, we're done.
                    if cont_lsn == cached_lsn + 1 {
                        self.metrics.materialized_page_cache_hit_counter.inc_by(1);
                        return Ok(());
                    }
                    if prev_lsn <= cont_lsn {
                        // Didn't make any progress in last iteration. Error out to avoid
                        // getting stuck in the loop.
                        return Err(layer_traversal_error(format!(
                            "could not find layer with more data for key {} at LSN {}, request LSN {}, ancestor {}",
                            key,
                            Lsn(cont_lsn.0 - 1),
                            request_lsn,
                            timeline.ancestor_lsn
                        ), traversal_path));
                    }
                    prev_lsn = cont_lsn;
                }
                ValueReconstructResult::Missing => {
                    return Err(layer_traversal_error(
                        format!(
                            "could not find data for key {} at LSN {}, for request at LSN {}",
                            key, cont_lsn, request_lsn
                        ),
                        traversal_path,
                    ));
                }
            }

            // Recurse into ancestor if needed
            if Lsn(cont_lsn.0 - 1) <= timeline.ancestor_lsn {
                trace!(
                    "going into ancestor {}, cont_lsn is {}",
                    timeline.ancestor_lsn,
                    cont_lsn
                );
                let ancestor = match timeline.get_ancestor_timeline() {
                    Ok(timeline) => timeline,
                    Err(e) => return Err(PageReconstructError::from(e)),
                };

                // It's possible that the ancestor timeline isn't active yet, or
                // is active but hasn't yet caught up to the branch point. Wait
                // for it.
                //
                // This cannot happen while the pageserver is running normally,
                // because you cannot create a branch from a point that isn't
                // present in the pageserver yet. However, we don't wait for the
                // branch point to be uploaded to cloud storage before creating
                // a branch. I.e., the branch LSN need not be remote consistent
                // for the branching operation to succeed.
                //
                // Hence, if we try to load a tenant in such a state where
                // 1. the existence of the branch was persisted (in IndexPart and/or locally)
                // 2. but the ancestor state is behind branch_lsn because it was not yet persisted
                // then we will need to wait for the ancestor timeline to
                // re-stream WAL up to branch_lsn before we access it.
                //
                // How can a tenant get in such a state?
                // - ungraceful pageserver process exit
                // - detach+attach => this is a bug, https://github.com/neondatabase/neon/issues/4219
                //
                // NB: this could be avoided by requiring
                //   branch_lsn >= remote_consistent_lsn
                // during branch creation.
                match ancestor.wait_to_become_active(ctx).await {
                    Ok(()) => {}
                    Err(state) if state == TimelineState::Stopping => {
                        return Err(PageReconstructError::AncestorStopping(ancestor.timeline_id));
                    }
                    Err(state) => {
                        return Err(PageReconstructError::Other(anyhow::anyhow!(
                            "Timeline {} will not become active. Current state: {:?}",
                            ancestor.timeline_id,
                            &state,
                        )));
                    }
                }
                ancestor.wait_lsn(timeline.ancestor_lsn, ctx).await?;

                timeline_owned = ancestor;
                timeline = &*timeline_owned;
                prev_lsn = Lsn(u64::MAX);
                continue 'outer;
            }

            #[allow(clippy::never_loop)] // see comment at bottom of this loop
            'layer_map_search: loop {
                let remote_layer = {
                    let layers = timeline.layers.read().unwrap();

                    // Check the open and frozen in-memory layers first, in order from newest
                    // to oldest.
                    if let Some(open_layer) = &layers.open_layer {
                        let start_lsn = open_layer.get_lsn_range().start;
                        if cont_lsn > start_lsn {
                            //info!("CHECKING for {} at {} on open layer {}", key, cont_lsn, open_layer.filename().display());
                            // Get all the data needed to reconstruct the page version from this layer.
                            // But if we have an older cached page image, no need to go past that.
                            let lsn_floor = max(cached_lsn + 1, start_lsn);
                            result = match open_layer.get_value_reconstruct_data(
                                key,
                                lsn_floor..cont_lsn,
                                reconstruct_state,
                                ctx,
                            ) {
                                Ok(result) => result,
                                Err(e) => return Err(PageReconstructError::from(e)),
                            };
                            cont_lsn = lsn_floor;
                            // metrics: open_layer does not count as fs access, so we are not updating `read_count`
                            traversal_path.push((
                                result,
                                cont_lsn,
                                Box::new({
                                    let open_layer = Arc::clone(open_layer);
                                    move || open_layer.traversal_id()
                                }),
                            ));
                            continue 'outer;
                        }
                    }
                    for frozen_layer in layers.frozen_layers.iter().rev() {
                        let start_lsn = frozen_layer.get_lsn_range().start;
                        if cont_lsn > start_lsn {
                            //info!("CHECKING for {} at {} on frozen layer {}", key, cont_lsn, frozen_layer.filename().display());
                            let lsn_floor = max(cached_lsn + 1, start_lsn);
                            result = match frozen_layer.get_value_reconstruct_data(
                                key,
                                lsn_floor..cont_lsn,
                                reconstruct_state,
                                ctx,
                            ) {
                                Ok(result) => result,
                                Err(e) => return Err(PageReconstructError::from(e)),
                            };
                            cont_lsn = lsn_floor;
                            // metrics: open_layer does not count as fs access, so we are not updating `read_count`
                            traversal_path.push((
                                result,
                                cont_lsn,
                                Box::new({
                                    let frozen_layer = Arc::clone(frozen_layer);
                                    move || frozen_layer.traversal_id()
                                }),
                            ));
                            continue 'outer;
                        }
                    }

                    if let Some(SearchResult { lsn_floor, layer }) = layers.search(key, cont_lsn) {
                        // If it's a remote layer, download it and retry.
                        if let Some(remote_layer) =
                            super::storage_layer::downcast_remote_layer(&layer)
                        {
                            // TODO: push a breadcrumb to 'traversal_path' to record the fact that
                            // we downloaded / would need to download this layer.
                            remote_layer // download happens outside the scope of `layers` guard object
                        } else {
                            // Get all the data needed to reconstruct the page version from this layer.
                            // But if we have an older cached page image, no need to go past that.
                            let lsn_floor = max(cached_lsn + 1, lsn_floor);
                            result = match layer.get_value_reconstruct_data(
                                key,
                                lsn_floor..cont_lsn,
                                reconstruct_state,
                                ctx,
                            ) {
                                Ok(result) => result,
                                Err(e) => return Err(PageReconstructError::from(e)),
                            };
                            cont_lsn = lsn_floor;
                            *read_count += 1;
                            traversal_path.push((
                                result,
                                cont_lsn,
                                Box::new({
                                    let layer = Arc::clone(&layer);
                                    move || layer.traversal_id()
                                }),
                            ));
                            continue 'outer;
                        }
                    } else if timeline.ancestor_timeline.is_some() {
                        // Nothing on this timeline. Traverse to parent
                        result = ValueReconstructResult::Continue;
                        cont_lsn = Lsn(timeline.ancestor_lsn.0 + 1);
                        continue 'outer;
                    } else {
                        // Nothing found
                        result = ValueReconstructResult::Missing;
                        continue 'outer;
                    }
                };
                // Download the remote_layer and replace it in the layer map.
                // For that, we need to release the mutex. Otherwise, we'd deadlock.
                //
                // The control flow is so weird here because `drop(layers)` inside
                // the if stmt above is not enough for current rustc: it requires
                // that the layers lock guard is not in scope across the download
                // await point.
                let remote_layer_as_persistent: Arc<dyn PersistentLayer> =
                    Arc::clone(&remote_layer) as Arc<dyn PersistentLayer>;
                let id = remote_layer_as_persistent.traversal_id();
                info!(
                    "need remote layer {} for task kind {:?}",
                    id,
                    ctx.task_kind()
                );

                // The next layer doesn't exist locally. Need to download it.
                // (The control flow is a bit complicated here because we must drop the 'layers'
                // lock before awaiting on the Future.)
                match (
                    ctx.download_behavior(),
                    self.conf.ondemand_download_behavior_treat_error_as_warn,
                ) {
                    (DownloadBehavior::Download, _) => {
                        info!(
                            "on-demand downloading remote layer {id} for task kind {:?}",
                            ctx.task_kind()
                        );
                        timeline.download_remote_layer(remote_layer).await?;
                        continue 'layer_map_search;
                    }
                    (DownloadBehavior::Warn, _) | (DownloadBehavior::Error, true) => {
                        warn!(
                            "unexpectedly on-demand downloading remote layer {} for task kind {:?}",
                            id,
                            ctx.task_kind()
                        );
                        UNEXPECTED_ONDEMAND_DOWNLOADS.inc();
                        timeline.download_remote_layer(remote_layer).await?;
                        continue 'layer_map_search;
                    }
                    (DownloadBehavior::Error, false) => {
                        return Err(PageReconstructError::NeedsDownload(
                            TenantTimelineId::new(self.tenant_id, self.timeline_id),
                            remote_layer.filename(),
                        ))
                    }
                }
            }
        }
    }

    fn lookup_cached_page(&self, key: &Key, lsn: Lsn) -> Option<(Lsn, Bytes)> {
        let cache = page_cache::get();

        // FIXME: It's pointless to check the cache for things that are not 8kB pages.
        // We should look at the key to determine if it's a cacheable object
        let (lsn, read_guard) =
            cache.lookup_materialized_page(self.tenant_id, self.timeline_id, key, lsn)?;
        let img = Bytes::from(read_guard.to_vec());
        Some((lsn, img))
    }

    fn get_ancestor_timeline(&self) -> anyhow::Result<Arc<Timeline>> {
        let ancestor = self.ancestor_timeline.as_ref().with_context(|| {
            format!(
                "Ancestor is missing. Timeline id: {} Ancestor id {:?}",
                self.timeline_id,
                self.get_ancestor_timeline_id(),
            )
        })?;
        Ok(Arc::clone(ancestor))
    }

    ///
    /// Get a handle to the latest layer for appending.
    ///
    fn get_layer_for_write(&self, lsn: Lsn) -> anyhow::Result<Arc<InMemoryLayer>> {
        let mut layers = self.layers.write().unwrap();

        ensure!(lsn.is_aligned());

        let last_record_lsn = self.get_last_record_lsn();
        ensure!(
            lsn > last_record_lsn,
            "cannot modify relation after advancing last_record_lsn (incoming_lsn={}, last_record_lsn={})",
            lsn,
            last_record_lsn,
        );

        // Do we have a layer open for writing already?
        let layer;
        if let Some(open_layer) = &layers.open_layer {
            if open_layer.get_lsn_range().start > lsn {
                bail!("unexpected open layer in the future");
            }

            layer = Arc::clone(open_layer);
        } else {
            // No writeable layer yet. Create one.
            let start_lsn = layers
                .next_open_layer_at
                .context("No next open layer found")?;

            trace!(
                "creating layer for write at {}/{} for record at {}",
                self.timeline_id,
                start_lsn,
                lsn
            );
            let new_layer =
                InMemoryLayer::create(self.conf, self.timeline_id, self.tenant_id, start_lsn)?;
            let layer_rc = Arc::new(new_layer);

            layers.open_layer = Some(Arc::clone(&layer_rc));
            layers.next_open_layer_at = None;

            layer = layer_rc;
        }
        Ok(layer)
    }

    fn put_value(&self, key: Key, lsn: Lsn, val: &Value) -> anyhow::Result<()> {
        //info!("PUT: key {} at {}", key, lsn);
        let layer = self.get_layer_for_write(lsn)?;
        layer.put_value(key, lsn, val)?;
        Ok(())
    }

    fn put_tombstone(&self, key_range: Range<Key>, lsn: Lsn) -> anyhow::Result<()> {
        let layer = self.get_layer_for_write(lsn)?;
        layer.put_tombstone(key_range, lsn)?;

        Ok(())
    }

    fn finish_write(&self, new_lsn: Lsn) {
        assert!(new_lsn.is_aligned());

        self.metrics.last_record_gauge.set(new_lsn.0 as i64);
        self.last_record_lsn.advance(new_lsn);
    }

    fn freeze_inmem_layer(&self, write_lock_held: bool) {
        // Freeze the current open in-memory layer. It will be written to disk on next
        // iteration.
        let _write_guard = if write_lock_held {
            None
        } else {
            Some(self.write_lock.lock().unwrap())
        };
        let mut layers = self.layers.write().unwrap();
        if let Some(open_layer) = &layers.open_layer {
            let open_layer_rc = Arc::clone(open_layer);
            // Does this layer need freezing?
            let end_lsn = Lsn(self.get_last_record_lsn().0 + 1);
            open_layer.freeze(end_lsn);

            // The layer is no longer open, update the layer map to reflect this.
            // We will replace it with on-disk historics below.
            layers.frozen_layers.push_back(open_layer_rc);
            layers.open_layer = None;
            layers.next_open_layer_at = Some(end_lsn);
            self.last_freeze_at.store(end_lsn);
        }
        drop(layers);
    }

    /// Layer flusher task's main loop.
    async fn flush_loop(
        self: &Arc<Self>,
        mut layer_flush_start_rx: tokio::sync::watch::Receiver<u64>,
        ctx: &RequestContext,
    ) {
        info!("started flush loop");
        loop {
            tokio::select! {
                _ = task_mgr::shutdown_watcher() => {
                    info!("shutting down layer flush task");
                    break;
                },
                _ = layer_flush_start_rx.changed() => {}
            }

            trace!("waking up");
            let timer = self.metrics.flush_time_histo.start_timer();
            let flush_counter = *layer_flush_start_rx.borrow();
            let result = loop {
                let layer_to_flush = {
                    let layers = self.layers.read().unwrap();
                    layers.frozen_layers.front().cloned()
                    // drop 'layers' lock to allow concurrent reads and writes
                };
                if let Some(layer_to_flush) = layer_to_flush {
                    if let Err(err) = self.flush_frozen_layer(layer_to_flush, ctx).await {
                        error!("could not flush frozen layer: {err:?}");
                        break Err(err);
                    }
                    continue;
                } else {
                    break Ok(());
                }
            };
            // Notify any listeners that we're done
            let _ = self
                .layer_flush_done_tx
                .send_replace((flush_counter, result));

            timer.stop_and_record();
        }
    }

    async fn flush_frozen_layers_and_wait(&self) -> anyhow::Result<()> {
        let mut rx = self.layer_flush_done_tx.subscribe();

        // Increment the flush cycle counter and wake up the flush task.
        // Remember the new value, so that when we listen for the flush
        // to finish, we know when the flush that we initiated has
        // finished, instead of some other flush that was started earlier.
        let mut my_flush_request = 0;

        let flush_loop_state = { *self.flush_loop_state.lock().unwrap() };
        if flush_loop_state != FlushLoopState::Running {
            anyhow::bail!("cannot flush frozen layers when flush_loop is not running, state is {flush_loop_state:?}")
        }

        self.layer_flush_start_tx.send_modify(|counter| {
            my_flush_request = *counter + 1;
            *counter = my_flush_request;
        });

        loop {
            {
                let (last_result_counter, last_result) = &*rx.borrow();
                if *last_result_counter >= my_flush_request {
                    if let Err(_err) = last_result {
                        // We already logged the original error in
                        // flush_loop. We cannot propagate it to the caller
                        // here, because it might not be Cloneable
                        anyhow::bail!(
                            "Could not flush frozen layer. Request id: {}",
                            my_flush_request
                        );
                    } else {
                        return Ok(());
                    }
                }
            }
            trace!("waiting for flush to complete");
            rx.changed().await?;
            trace!("done")
        }
    }

    fn flush_frozen_layers(&self) {
        self.layer_flush_start_tx.send_modify(|val| *val += 1);
    }

    /// Flush one frozen in-memory layer to disk, as a new delta layer.
    #[instrument(skip_all, fields(tenant_id=%self.tenant_id, timeline_id=%self.timeline_id, layer=%frozen_layer.short_id()))]
    async fn flush_frozen_layer(
        self: &Arc<Self>,
        frozen_layer: Arc<InMemoryLayer>,
        ctx: &RequestContext,
    ) -> anyhow::Result<()> {
        // As a special case, when we have just imported an image into the repository,
        // instead of writing out a L0 delta layer, we directly write out image layer
        // files instead. This is possible as long as *all* the data imported into the
        // repository have the same LSN.
        let lsn_range = frozen_layer.get_lsn_range();
        let layer_paths_to_upload =
            if lsn_range.start == self.initdb_lsn && lsn_range.end == Lsn(self.initdb_lsn.0 + 1) {
                // Note: The 'ctx' in use here has DownloadBehavior::Error. We should not
                // require downloading anything during initial import.
                let (partitioning, _lsn) = self
                    .repartition(self.initdb_lsn, self.get_compaction_target_size(), ctx)
                    .await?;
                self.create_image_layers(&partitioning, self.initdb_lsn, true, ctx)
                    .await?
            } else {
                // normal case, write out a L0 delta layer file.
                let this = self.clone();
                let frozen_layer = frozen_layer.clone();
                let span = tracing::info_span!("blocking");
                let (delta_path, metadata) = tokio::task::spawn_blocking(move || {
                    let _g = span.entered();
                    this.create_delta_layer(&frozen_layer)
                })
                .await
                .context("create_delta_layer spawn_blocking")
                .and_then(|res| res)?;
                HashMap::from([(delta_path, metadata)])
            };

        fail_point!("flush-frozen-before-sync");

        // The new on-disk layers are now in the layer map. We can remove the
        // in-memory layer from the map now.
        {
            let mut layers = self.layers.write().unwrap();
            let l = layers.frozen_layers.pop_front();

            // Only one thread may call this function at a time (for this
            // timeline). If two threads tried to flush the same frozen
            // layer to disk at the same time, that would not work.
            assert!(LayerMap::compare_arced_layers(&l.unwrap(), &frozen_layer));

            // release lock on 'layers'
        }

        fail_point!("checkpoint-after-sync");

        // Update the metadata file, with new 'disk_consistent_lsn'
        //
        // TODO: This perhaps should be done in 'flush_frozen_layers', after flushing
        // *all* the layers, to avoid fsyncing the file multiple times.
        let disk_consistent_lsn = Lsn(lsn_range.end.0 - 1);
        let old_disk_consistent_lsn = self.disk_consistent_lsn.load();

        // If we were able to advance 'disk_consistent_lsn', save it the metadata file.
        // After crash, we will restart WAL streaming and processing from that point.
        if disk_consistent_lsn != old_disk_consistent_lsn {
            assert!(disk_consistent_lsn > old_disk_consistent_lsn);
            self.update_metadata_file(disk_consistent_lsn, layer_paths_to_upload)
                .context("update_metadata_file")?;
            // Also update the in-memory copy
            self.disk_consistent_lsn.store(disk_consistent_lsn);
        }
        Ok(())
    }

    /// Update metadata file
    fn update_metadata_file(
        &self,
        disk_consistent_lsn: Lsn,
        layer_paths_to_upload: HashMap<LayerFileName, LayerFileMetadata>,
    ) -> anyhow::Result<()> {
        // We can only save a valid 'prev_record_lsn' value on disk if we
        // flushed *all* in-memory changes to disk. We only track
        // 'prev_record_lsn' in memory for the latest processed record, so we
        // don't remember what the correct value that corresponds to some old
        // LSN is. But if we flush everything, then the value corresponding
        // current 'last_record_lsn' is correct and we can store it on disk.
        let RecordLsn {
            last: last_record_lsn,
            prev: prev_record_lsn,
        } = self.last_record_lsn.load();
        let ondisk_prev_record_lsn = if disk_consistent_lsn == last_record_lsn {
            Some(prev_record_lsn)
        } else {
            None
        };

        let ancestor_timeline_id = self
            .ancestor_timeline
            .as_ref()
            .map(|ancestor| ancestor.timeline_id);

        let metadata = TimelineMetadata::new(
            disk_consistent_lsn,
            ondisk_prev_record_lsn,
            ancestor_timeline_id,
            self.ancestor_lsn,
            *self.latest_gc_cutoff_lsn.read(),
            self.initdb_lsn,
            self.pg_version,
        );

        fail_point!("checkpoint-before-saving-metadata", |x| bail!(
            "{}",
            x.unwrap()
        ));

        save_metadata(
            self.conf,
            self.timeline_id,
            self.tenant_id,
            &metadata,
            false,
        )
        .context("save_metadata")?;

        if let Some(remote_client) = &self.remote_client {
            for (path, layer_metadata) in layer_paths_to_upload {
                remote_client.schedule_layer_file_upload(&path, &layer_metadata)?;
            }
            remote_client.schedule_index_upload_for_metadata_update(&metadata)?;
        }

        Ok(())
    }

    // Write out the given frozen in-memory layer as a new L0 delta file
    fn create_delta_layer(
        self: &Arc<Self>,
        frozen_layer: &InMemoryLayer,
    ) -> anyhow::Result<(LayerFileName, LayerFileMetadata)> {
        // Write it out
        let new_delta = frozen_layer.write_to_disk()?;
        let new_delta_path = new_delta.path();
        let new_delta_filename = new_delta.filename();

        // Sync it to disk.
        //
        // We must also fsync the timeline dir to ensure the directory entries for
        // new layer files are durable
        //
        // TODO: If we're running inside 'flush_frozen_layers' and there are multiple
        // files to flush, it might be better to first write them all, and then fsync
        // them all in parallel.

        // First sync the delta layer. We still use par_fsync here to keep everything consistent. Feel free to replace
        // this with a single fsync in future refactors.
        par_fsync::par_fsync(&[new_delta_path.clone()]).context("fsync of delta layer")?;
        // Then sync the parent directory.
        par_fsync::par_fsync(&[self.conf.timeline_path(&self.timeline_id, &self.tenant_id)])
            .context("fsync of timeline dir")?;

        // Add it to the layer map
        let l = Arc::new(new_delta);
        let mut layers = self.layers.write().unwrap();
        let mut batch_updates = layers.batch_update();
        l.access_stats().record_residence_event(
            &batch_updates,
            LayerResidenceStatus::Resident,
            LayerResidenceEventReason::LayerCreate,
        );
        batch_updates.insert_historic(l);
        batch_updates.flush();

        // update the timeline's physical size
        let sz = new_delta_path.metadata()?.len();

        self.metrics.resident_physical_size_gauge.add(sz);
        // update metrics
        self.metrics.num_persistent_files_created.inc_by(1);
        self.metrics.persistent_bytes_written.inc_by(sz);

        Ok((new_delta_filename, LayerFileMetadata::new(sz)))
    }

    async fn repartition(
        &self,
        lsn: Lsn,
        partition_size: u64,
        ctx: &RequestContext,
    ) -> anyhow::Result<(KeyPartitioning, Lsn)> {
        {
            let partitioning_guard = self.partitioning.lock().unwrap();
            let distance = lsn.0 - partitioning_guard.1 .0;
            if partitioning_guard.1 != Lsn(0) && distance <= self.repartition_threshold {
                debug!(
                    distance,
                    threshold = self.repartition_threshold,
                    "no repartitioning needed"
                );
                return Ok((partitioning_guard.0.clone(), partitioning_guard.1));
            }
        }
        let keyspace = self.collect_keyspace(lsn, ctx).await?;
        let partitioning = keyspace.partition(partition_size);

        let mut partitioning_guard = self.partitioning.lock().unwrap();
        if lsn > partitioning_guard.1 {
            *partitioning_guard = (partitioning, lsn);
        } else {
            warn!("Concurrent repartitioning of keyspace. This unexpected, but probably harmless");
        }
        Ok((partitioning_guard.0.clone(), partitioning_guard.1))
    }

    // Is it time to create a new image layer for the given partition?
    fn time_for_new_image_layer(&self, partition: &KeySpace, lsn: Lsn) -> anyhow::Result<bool> {
        let threshold = self.get_image_creation_threshold();

        let layers = self.layers.read().unwrap();

        let mut max_deltas = 0;
        {
            let wanted_image_layers = self.wanted_image_layers.lock().unwrap();
            if let Some((cutoff_lsn, wanted)) = &*wanted_image_layers {
                let img_range =
                    partition.ranges.first().unwrap().start..partition.ranges.last().unwrap().end;
                if wanted.overlaps(&img_range) {
                    //
                    // gc_timeline only pays attention to image layers that are older than the GC cutoff,
                    // but create_image_layers creates image layers at last-record-lsn.
                    // So it's possible that gc_timeline wants a new image layer to be created for a key range,
                    // but the range is already covered by image layers at more recent LSNs. Before we
                    // create a new image layer, check if the range is already covered at more recent LSNs.
                    if !layers
                        .image_layer_exists(&img_range, &(Lsn::min(lsn, *cutoff_lsn)..lsn + 1))?
                    {
                        debug!(
                            "Force generation of layer {}-{} wanted by GC, cutoff={}, lsn={})",
                            img_range.start, img_range.end, cutoff_lsn, lsn
                        );
                        return Ok(true);
                    }
                }
            }
        }

        for part_range in &partition.ranges {
            let image_coverage = layers.image_coverage(part_range, lsn)?;
            for (img_range, last_img) in image_coverage {
                let img_lsn = if let Some(last_img) = last_img {
                    last_img.get_lsn_range().end
                } else {
                    Lsn(0)
                };
                // Let's consider an example:
                //
                // delta layer with LSN range 71-81
                // delta layer with LSN range 81-91
                // delta layer with LSN range 91-101
                // image layer at LSN 100
                //
                // If 'lsn' is still 100, i.e. no new WAL has been processed since the last image layer,
                // there's no need to create a new one. We check this case explicitly, to avoid passing
                // a bogus range to count_deltas below, with start > end. It's even possible that there
                // are some delta layers *later* than current 'lsn', if more WAL was processed and flushed
                // after we read last_record_lsn, which is passed here in the 'lsn' argument.
                if img_lsn < lsn {
                    let num_deltas =
                        layers.count_deltas(&img_range, &(img_lsn..lsn), Some(threshold))?;

                    max_deltas = max_deltas.max(num_deltas);
                    if num_deltas >= threshold {
                        debug!(
                            "key range {}-{}, has {} deltas on this timeline in LSN range {}..{}",
                            img_range.start, img_range.end, num_deltas, img_lsn, lsn
                        );
                        return Ok(true);
                    }
                }
            }
        }

        debug!(
            max_deltas,
            "none of the partitioned ranges had >= {threshold} deltas"
        );
        Ok(false)
    }

    async fn create_image_layers(
        &self,
        partitioning: &KeyPartitioning,
        lsn: Lsn,
        force: bool,
        ctx: &RequestContext,
    ) -> Result<HashMap<LayerFileName, LayerFileMetadata>, PageReconstructError> {
        let timer = self.metrics.create_images_time_histo.start_timer();
        let mut image_layers: Vec<ImageLayer> = Vec::new();

        // We need to avoid holes between generated image layers.
        // Otherwise LayerMap::image_layer_exists will return false if key range of some layer is covered by more than one
        // image layer with hole between them. In this case such layer can not be utilized by GC.
        //
        // How such hole between partitions can appear?
        // if we have relation with relid=1 and size 100 and relation with relid=2 with size 200 then result of
        // KeySpace::partition may contain partitions <100000000..100000099> and <200000000..200000199>.
        // If there is delta layer <100000000..300000000> then it never be garbage collected because
        // image layers  <100000000..100000099> and <200000000..200000199> are not completely covering it.
        let mut start = Key::MIN;

        for partition in partitioning.parts.iter() {
            let img_range = start..partition.ranges.last().unwrap().end;
            start = img_range.end;
            if force || self.time_for_new_image_layer(partition, lsn)? {
                let mut image_layer_writer = ImageLayerWriter::new(
                    self.conf,
                    self.timeline_id,
                    self.tenant_id,
                    &img_range,
                    lsn,
                    false, // image layer always covers the full range
                )?;

                fail_point!("image-layer-writer-fail-before-finish", |_| {
                    Err(PageReconstructError::Other(anyhow::anyhow!(
                        "failpoint image-layer-writer-fail-before-finish"
                    )))
                });
                for range in &partition.ranges {
                    let mut key = range.start;
                    while key < range.end {
                        let img = match self.get(key, lsn, ctx).await {
                            Ok(img) => img,
                            Err(err) => {
                                // If we fail to reconstruct a VM or FSM page, we can zero the
                                // page without losing any actual user data. That seems better
                                // than failing repeatedly and getting stuck.
                                //
                                // We had a bug at one point, where we truncated the FSM and VM
                                // in the pageserver, but the Postgres didn't know about that
                                // and continued to generate incremental WAL records for pages
                                // that didn't exist in the pageserver. Trying to replay those
                                // WAL records failed to find the previous image of the page.
                                // This special case allows us to recover from that situation.
                                // See https://github.com/neondatabase/neon/issues/2601.
                                //
                                // Unfortunately we cannot do this for the main fork, or for
                                // any metadata keys, keys, as that would lead to actual data
                                // loss.
                                if is_rel_fsm_block_key(key) || is_rel_vm_block_key(key) {
                                    warn!("could not reconstruct FSM or VM key {key}, filling with zeros: {err:?}");
                                    ZERO_PAGE.clone()
                                } else {
                                    return Err(err);
                                }
                            }
                        };
                        image_layer_writer.put_image(key, &img)?;
                        key = key.next();
                    }
                }
                let image_layer = image_layer_writer.finish()?;
                image_layers.push(image_layer);
            }
        }
        // All layers that the GC wanted us to create have now been created.
        //
        // It's possible that another GC cycle happened while we were compacting, and added
        // something new to wanted_image_layers, and we now clear that before processing it.
        // That's OK, because the next GC iteration will put it back in.
        *self.wanted_image_layers.lock().unwrap() = None;

        // Sync the new layer to disk before adding it to the layer map, to make sure
        // we don't garbage collect something based on the new layer, before it has
        // reached the disk.
        //
        // We must also fsync the timeline dir to ensure the directory entries for
        // new layer files are durable
        //
        // Compaction creates multiple image layers. It would be better to create them all
        // and fsync them all in parallel.
        let all_paths = image_layers
            .iter()
            .map(|layer| layer.path())
            .collect::<Vec<_>>();

        par_fsync::par_fsync_async(&all_paths)
            .await
            .context("fsync of newly created layer files")?;

        par_fsync::par_fsync_async(&[self.conf.timeline_path(&self.timeline_id, &self.tenant_id)])
            .await
            .context("fsync of timeline dir")?;

        let mut layer_paths_to_upload = HashMap::with_capacity(image_layers.len());

        let mut layers = self.layers.write().unwrap();
        let mut updates = layers.batch_update();
        let timeline_path = self.conf.timeline_path(&self.timeline_id, &self.tenant_id);

        for l in image_layers {
            let path = l.filename();
            let metadata = timeline_path
                .join(path.file_name())
                .metadata()
                .with_context(|| format!("reading metadata of layer file {}", path.file_name()))?;

            layer_paths_to_upload.insert(path, LayerFileMetadata::new(metadata.len()));

            self.metrics
                .resident_physical_size_gauge
                .add(metadata.len());
            let l = Arc::new(l);
            l.access_stats().record_residence_event(
                &updates,
                LayerResidenceStatus::Resident,
                LayerResidenceEventReason::LayerCreate,
            );
            updates.insert_historic(l);
        }
        updates.flush();
        drop(layers);
        timer.stop_and_record();

        Ok(layer_paths_to_upload)
    }
}

#[derive(Default)]
struct CompactLevel0Phase1Result {
    new_layers: Vec<DeltaLayer>,
    deltas_to_compact: Vec<Arc<dyn PersistentLayer>>,
}

/// Top-level failure to compact.
#[derive(Debug)]
enum CompactionError {
    /// L0 compaction requires layers to be downloaded.
    ///
    /// This should not happen repeatedly, but will be retried once by top-level
    /// `Timeline::compact`.
    DownloadRequired(Vec<Arc<RemoteLayer>>),
    /// Compaction cannot be done right now; page reconstruction and so on.
    Other(anyhow::Error),
}

impl From<anyhow::Error> for CompactionError {
    fn from(value: anyhow::Error) -> Self {
        CompactionError::Other(value)
    }
}

impl Timeline {
    /// Level0 files first phase of compaction, explained in the [`compact_inner`] comment.
    ///
    /// This method takes the `_layer_removal_cs` guard to highlight it required downloads are
    /// returned as an error. If the `layer_removal_cs` boundary is changed not to be taken in the
    /// start of level0 files compaction, the on-demand download should be revisited as well.
    fn compact_level0_phase1(
        &self,
        _layer_removal_cs: Arc<tokio::sync::OwnedMutexGuard<()>>,
        target_file_size: u64,
        ctx: &RequestContext,
    ) -> Result<CompactLevel0Phase1Result, CompactionError> {
        let layers = self.layers.read().unwrap();
        let mut level0_deltas = layers.get_level0_deltas()?;
        drop(layers);

        // Only compact if enough layers have accumulated.
        let threshold = self.get_compaction_threshold();
        if level0_deltas.is_empty() || level0_deltas.len() < threshold {
            debug!(
                level0_deltas = level0_deltas.len(),
                threshold, "too few deltas to compact"
            );
            return Ok(CompactLevel0Phase1Result::default());
        }

        // Gather the files to compact in this iteration.
        //
        // Start with the oldest Level 0 delta file, and collect any other
        // level 0 files that form a contiguous sequence, such that the end
        // LSN of previous file matches the start LSN of the next file.
        //
        // Note that if the files don't form such a sequence, we might
        // "compact" just a single file. That's a bit pointless, but it allows
        // us to get rid of the level 0 file, and compact the other files on
        // the next iteration. This could probably made smarter, but such
        // "gaps" in the sequence of level 0 files should only happen in case
        // of a crash, partial download from cloud storage, or something like
        // that, so it's not a big deal in practice.
        level0_deltas.sort_by_key(|l| l.get_lsn_range().start);
        let mut level0_deltas_iter = level0_deltas.iter();

        let first_level0_delta = level0_deltas_iter.next().unwrap();
        let mut prev_lsn_end = first_level0_delta.get_lsn_range().end;
        let mut deltas_to_compact = vec![Arc::clone(first_level0_delta)];
        for l in level0_deltas_iter {
            let lsn_range = l.get_lsn_range();

            if lsn_range.start != prev_lsn_end {
                break;
            }
            deltas_to_compact.push(Arc::clone(l));
            prev_lsn_end = lsn_range.end;
        }
        let lsn_range = Range {
            start: deltas_to_compact.first().unwrap().get_lsn_range().start,
            end: deltas_to_compact.last().unwrap().get_lsn_range().end,
        };

        let remotes = deltas_to_compact
            .iter()
            .filter(|l| l.is_remote_layer())
            .inspect(|l| info!("compact requires download of {}", l.filename().file_name()))
            .map(|l| {
                l.clone()
                    .downcast_remote_layer()
                    .expect("just checked it is remote layer")
            })
            .collect::<Vec<_>>();

        if !remotes.is_empty() {
            // caller is holding the lock to layer_removal_cs, and we don't want to download while
            // holding that; in future download_remote_layer might take it as well. this is
            // regardless of earlier image creation downloading on-demand, while holding the lock.
            return Err(CompactionError::DownloadRequired(remotes));
        }

        info!(
            "Starting Level0 compaction in LSN range {}-{} for {} layers ({} deltas in total)",
            lsn_range.start,
            lsn_range.end,
            deltas_to_compact.len(),
            level0_deltas.len()
        );

        for l in deltas_to_compact.iter() {
            info!("compact includes {}", l.filename().file_name());
        }

        // We don't need the original list of layers anymore. Drop it so that
        // we don't accidentally use it later in the function.
        drop(level0_deltas);

        // This iterator walks through all key-value pairs from all the layers
        // we're compacting, in key, LSN order.
        let all_values_iter = itertools::process_results(
            deltas_to_compact.iter().map(|l| l.iter(ctx)),
            |iter_iter| {
                iter_iter.kmerge_by(|a, b| {
                    if let Ok((a_key, a_lsn, _)) = a {
                        if let Ok((b_key, b_lsn, _)) = b {
                            match a_key.cmp(b_key) {
                                Ordering::Less => true,
                                Ordering::Equal => a_lsn <= b_lsn,
                                Ordering::Greater => false,
                            }
                        } else {
                            false
                        }
                    } else {
                        true
                    }
                })
            },
        )?;

        // This iterator walks through all keys and is needed to calculate size used by each key
        let mut all_keys_iter = itertools::process_results(
            deltas_to_compact.iter().map(|l| l.key_iter(ctx)),
            |iter_iter| {
                iter_iter.kmerge_by(|a, b| {
                    let (a_key, a_lsn, _) = a;
                    let (b_key, b_lsn, _) = b;
                    match a_key.cmp(b_key) {
                        Ordering::Less => true,
                        Ordering::Equal => a_lsn <= b_lsn,
                        Ordering::Greater => false,
                    }
                })
            },
        )?;

        // Determine N largest holes where N is number of compacted layers.
        let max_holes = deltas_to_compact.len();
        let last_record_lsn = self.get_last_record_lsn();
        let layers = self.layers.read().unwrap(); // Is'n it better to hold original layers lock till here?
        let min_hole_range = (target_file_size / page_cache::PAGE_SZ as u64) as i128;
        let min_hole_coverage_size = 3; // TODO: something more flexible?

        // min-heap (reserve space for one more element added before eviction)
        let mut heap: BinaryHeap<Hole> = BinaryHeap::with_capacity(max_holes + 1);
        let mut prev: Option<Key> = None;
        for (next_key, _next_lsn, _size) in itertools::process_results(
            deltas_to_compact.iter().map(|l| l.key_iter(ctx)),
            |iter_iter| iter_iter.kmerge_by(|a, b| a.0 <= b.0),
        )? {
            if let Some(prev_key) = prev {
                // just first fast filter
                if next_key.to_i128() - prev_key.to_i128() >= min_hole_range {
                    let key_range = prev_key..next_key;
                    // Measuring hole by just subtraction of i128 representation of key range boundaries
                    // has not so much sense, because largest holes will corresponds field1/field2 changes.
                    // But we are mostly interested to eliminate holes which cause generation of excessive image layers.
                    // That is why it is better to measure size of hole as number of covering image layers.
                    let coverage_size = layers.image_coverage(&key_range, last_record_lsn)?.len();
                    if coverage_size >= min_hole_coverage_size {
                        heap.push(Hole {
                            key_range,
                            coverage_size,
                        });
                        if heap.len() > max_holes {
                            heap.pop(); // remove smallest hole
                        }
                    }
                }
            }
            prev = Some(next_key.next());
        }
        drop(layers);
        let mut holes = heap.into_vec();
        holes.sort_unstable_by_key(|hole| hole.key_range.start);
        let mut next_hole = 0; // index of next hole in holes vector

        // Merge the contents of all the input delta layers into a new set
        // of delta layers, based on the current partitioning.
        //
        // We split the new delta layers on the key dimension. We iterate through the key space, and for each key, check if including the next key to the current output layer we're building would cause the layer to become too large. If so, dump the current output layer and start new one.
        // It's possible that there is a single key with so many page versions that storing all of them in a single layer file
        // would be too large. In that case, we also split on the LSN dimension.
        //
        // LSN
        //  ^
        //  |
        //  | +-----------+            +--+--+--+--+
        //  | |           |            |  |  |  |  |
        //  | +-----------+            |  |  |  |  |
        //  | |           |            |  |  |  |  |
        //  | +-----------+     ==>    |  |  |  |  |
        //  | |           |            |  |  |  |  |
        //  | +-----------+            |  |  |  |  |
        //  | |           |            |  |  |  |  |
        //  | +-----------+            +--+--+--+--+
        //  |
        //  +--------------> key
        //
        //
        // If one key (X) has a lot of page versions:
        //
        // LSN
        //  ^
        //  |                                 (X)
        //  | +-----------+            +--+--+--+--+
        //  | |           |            |  |  |  |  |
        //  | +-----------+            |  |  +--+  |
        //  | |           |            |  |  |  |  |
        //  | +-----------+     ==>    |  |  |  |  |
        //  | |           |            |  |  +--+  |
        //  | +-----------+            |  |  |  |  |
        //  | |           |            |  |  |  |  |
        //  | +-----------+            +--+--+--+--+
        //  |
        //  +--------------> key
        // TODO: this actually divides the layers into fixed-size chunks, not
        // based on the partitioning.
        //
        // TODO: we should also opportunistically materialize and
        // garbage collect what we can.
        let mut new_layers = Vec::new();
        let mut prev_key: Option<Key> = None;
        let mut writer: Option<DeltaLayerWriter> = None;
        let mut key_values_total_size = 0u64;
        let mut dup_start_lsn: Lsn = Lsn::INVALID; // start LSN of layer containing values of the single key
        let mut dup_end_lsn: Lsn = Lsn::INVALID; // end LSN of layer containing values of the single key
        for x in all_values_iter {
            let (key, lsn, value) = x?;
            let same_key = prev_key.map_or(false, |prev_key| prev_key == key);
            // We need to check key boundaries once we reach next key or end of layer with the same key
            if !same_key || lsn == dup_end_lsn {
                let mut next_key_size = 0u64;
                let is_dup_layer = dup_end_lsn.is_valid();
                dup_start_lsn = Lsn::INVALID;
                if !same_key {
                    dup_end_lsn = Lsn::INVALID;
                }
                // Determine size occupied by this key. We stop at next key or when size becomes larger than target_file_size
                for (next_key, next_lsn, next_size) in all_keys_iter.by_ref() {
                    next_key_size = next_size;
                    if key != next_key {
                        if dup_end_lsn.is_valid() {
                            // We are writting segment with duplicates:
                            // place all remaining values of this key in separate segment
                            dup_start_lsn = dup_end_lsn; // new segments starts where old stops
                            dup_end_lsn = lsn_range.end; // there are no more values of this key till end of LSN range
                        }
                        break;
                    }
                    key_values_total_size += next_size;
                    // Check if it is time to split segment: if total keys size is larger than target file size.
                    // We need to avoid generation of empty segments if next_size > target_file_size.
                    if key_values_total_size > target_file_size && lsn != next_lsn {
                        // Split key between multiple layers: such layer can contain only single key
                        dup_start_lsn = if dup_end_lsn.is_valid() {
                            dup_end_lsn // new segment with duplicates starts where old one stops
                        } else {
                            lsn // start with the first LSN for this key
                        };
                        dup_end_lsn = next_lsn; // upper LSN boundary is exclusive
                        break;
                    }
                }
                // handle case when loop reaches last key: in this case dup_end is non-zero but dup_start is not set.
                if dup_end_lsn.is_valid() && !dup_start_lsn.is_valid() {
                    dup_start_lsn = dup_end_lsn;
                    dup_end_lsn = lsn_range.end;
                }
                if writer.is_some() {
                    let written_size = writer.as_mut().unwrap().size();
                    let contains_hole =
                        next_hole < holes.len() && key >= holes[next_hole].key_range.end;
                    // check if key cause layer overflow or contains hole...
                    if is_dup_layer
                        || dup_end_lsn.is_valid()
                        || written_size + key_values_total_size > target_file_size
                        || contains_hole
                    {
                        // ... if so, flush previous layer and prepare to write new one
                        new_layers.push(writer.take().unwrap().finish(prev_key.unwrap().next())?);
                        writer = None;

                        if contains_hole {
                            // skip hole
                            next_hole += 1;
                        }
                    }
                }
                // Remember size of key value because at next iteration we will access next item
                key_values_total_size = next_key_size;
            }
            if writer.is_none() {
                // Create writer if not initiaized yet
                writer = Some(DeltaLayerWriter::new(
                    self.conf,
                    self.timeline_id,
                    self.tenant_id,
                    key,
                    if dup_end_lsn.is_valid() {
                        // this is a layer containing slice of values of the same key
                        debug!("Create new dup layer {}..{}", dup_start_lsn, dup_end_lsn);
                        dup_start_lsn..dup_end_lsn
                    } else {
                        debug!("Create new layer {}..{}", lsn_range.start, lsn_range.end);
                        lsn_range.clone()
                    },
                )?);
            }

            fail_point!("delta-layer-writer-fail-before-finish", |_| {
                Err(anyhow::anyhow!("failpoint delta-layer-writer-fail-before-finish").into())
            });

            writer.as_mut().unwrap().put_value(key, lsn, value)?;
            prev_key = Some(key);
        }
        if let Some(writer) = writer {
            new_layers.push(writer.finish(prev_key.unwrap().next())?);
        }

        // Sync layers
        if !new_layers.is_empty() {
            let mut layer_paths: Vec<PathBuf> = new_layers.iter().map(|l| l.path()).collect();

            // Fsync all the layer files and directory using multiple threads to
            // minimize latency.
            par_fsync::par_fsync(&layer_paths).context("fsync all new layers")?;

            par_fsync::par_fsync(&[self.conf.timeline_path(&self.timeline_id, &self.tenant_id)])
                .context("fsync of timeline dir")?;

            layer_paths.pop().unwrap();
        }

        drop(all_keys_iter); // So that deltas_to_compact is no longer borrowed

        Ok(CompactLevel0Phase1Result {
            new_layers,
            deltas_to_compact,
        })
    }

    ///
    /// Collect a bunch of Level 0 layer files, and compact and reshuffle them as
    /// as Level 1 files.
    ///
    async fn compact_level0(
        self: &Arc<Self>,
        layer_removal_cs: Arc<tokio::sync::OwnedMutexGuard<()>>,
        target_file_size: u64,
        ctx: &RequestContext,
    ) -> Result<(), CompactionError> {
        let this = self.clone();
        let ctx_inner = ctx.clone();
        let layer_removal_cs_inner = layer_removal_cs.clone();
        let span = tracing::info_span!("blocking");
        let CompactLevel0Phase1Result {
            new_layers,
            deltas_to_compact,
        } = tokio::task::spawn_blocking(move || {
            let _g = span.entered();
            this.compact_level0_phase1(layer_removal_cs_inner, target_file_size, &ctx_inner)
        })
        .await
        .context("compact_level0_phase1 spawn_blocking")
        .map_err(CompactionError::Other)
        .and_then(|res| res)?;

        if new_layers.is_empty() && deltas_to_compact.is_empty() {
            // nothing to do
            return Ok(());
        }

        // Before deleting any layers, we need to wait for their upload ops to finish.
        // See storage_sync module level comment on consistency.
        // Do it here because we don't want to hold self.layers.write() while waiting.
        if let Some(remote_client) = &self.remote_client {
            debug!("waiting for upload ops to complete");
            remote_client
                .wait_completion()
                .await
                .context("wait for layer upload ops to complete")?;
        }

        let mut layers = self.layers.write().unwrap();
        let mut updates = layers.batch_update();
        let mut new_layer_paths = HashMap::with_capacity(new_layers.len());
        for l in new_layers {
            let new_delta_path = l.path();

            let metadata = new_delta_path.metadata().with_context(|| {
                format!(
                    "read file metadata for new created layer {}",
                    new_delta_path.display()
                )
            })?;

            if let Some(remote_client) = &self.remote_client {
                remote_client.schedule_layer_file_upload(
                    &l.filename(),
                    &LayerFileMetadata::new(metadata.len()),
                )?;
            }

            // update the timeline's physical size
            self.metrics
                .resident_physical_size_gauge
                .add(metadata.len());

            new_layer_paths.insert(new_delta_path, LayerFileMetadata::new(metadata.len()));
            let x: Arc<dyn PersistentLayer + 'static> = Arc::new(l);
            x.access_stats().record_residence_event(
                &updates,
                LayerResidenceStatus::Resident,
                LayerResidenceEventReason::LayerCreate,
            );
            updates.insert_historic(x);
        }

        // Now that we have reshuffled the data to set of new delta layers, we can
        // delete the old ones
        let mut layer_names_to_delete = Vec::with_capacity(deltas_to_compact.len());
        for l in deltas_to_compact {
            layer_names_to_delete.push(l.filename());
            self.delete_historic_layer(layer_removal_cs.clone(), l, &mut updates)?;
        }
        updates.flush();
        drop(layers);

        // Also schedule the deletions in remote storage
        if let Some(remote_client) = &self.remote_client {
            remote_client.schedule_layer_file_deletion(&layer_names_to_delete)?;
        }

        Ok(())
    }

    /// Update information about which layer files need to be retained on
    /// garbage collection. This is separate from actually performing the GC,
    /// and is updated more frequently, so that compaction can remove obsolete
    /// page versions more aggressively.
    ///
    /// TODO: that's wishful thinking, compaction doesn't actually do that
    /// currently.
    ///
    /// The caller specifies how much history is needed with the 3 arguments:
    ///
    /// retain_lsns: keep a version of each page at these LSNs
    /// cutoff_horizon: also keep everything newer than this LSN
    /// pitr: the time duration required to keep data for PITR
    ///
    /// The 'retain_lsns' list is currently used to prevent removing files that
    /// are needed by child timelines. In the future, the user might be able to
    /// name additional points in time to retain. The caller is responsible for
    /// collecting that information.
    ///
    /// The 'cutoff_horizon' point is used to retain recent versions that might still be
    /// needed by read-only nodes. (As of this writing, the caller just passes
    /// the latest LSN subtracted by a constant, and doesn't do anything smart
    /// to figure out what read-only nodes might actually need.)
    ///
    /// The 'pitr' duration is used to calculate a 'pitr_cutoff', which can be used to determine
    /// whether a record is needed for PITR.
    ///
    /// NOTE: This function holds a short-lived lock to protect the 'gc_info'
    /// field, so that the three values passed as argument are stored
    /// atomically. But the caller is responsible for ensuring that no new
    /// branches are created that would need to be included in 'retain_lsns',
    /// for example. The caller should hold `Tenant::gc_cs` lock to ensure
    /// that.
    ///
    pub(super) async fn update_gc_info(
        &self,
        retain_lsns: Vec<Lsn>,
        cutoff_horizon: Lsn,
        pitr: Duration,
        ctx: &RequestContext,
    ) -> anyhow::Result<()> {
        // First, calculate pitr_cutoff_timestamp and then convert it to LSN.
        //
        // Some unit tests depend on garbage-collection working even when
        // CLOG data is missing, so that find_lsn_for_timestamp() doesn't
        // work, so avoid calling it altogether if time-based retention is not
        // configured. It would be pointless anyway.
        let pitr_cutoff = if pitr != Duration::ZERO {
            let now = SystemTime::now();
            if let Some(pitr_cutoff_timestamp) = now.checked_sub(pitr) {
                let pitr_timestamp = to_pg_timestamp(pitr_cutoff_timestamp);

                match self.find_lsn_for_timestamp(pitr_timestamp, ctx).await? {
                    LsnForTimestamp::Present(lsn) => lsn,
                    LsnForTimestamp::Future(lsn) => {
                        // The timestamp is in the future. That sounds impossible,
                        // but what it really means is that there hasn't been
                        // any commits since the cutoff timestamp.
                        debug!("future({})", lsn);
                        cutoff_horizon
                    }
                    LsnForTimestamp::Past(lsn) => {
                        debug!("past({})", lsn);
                        // conservative, safe default is to remove nothing, when we
                        // have no commit timestamp data available
                        *self.get_latest_gc_cutoff_lsn()
                    }
                    LsnForTimestamp::NoData(lsn) => {
                        debug!("nodata({})", lsn);
                        // conservative, safe default is to remove nothing, when we
                        // have no commit timestamp data available
                        *self.get_latest_gc_cutoff_lsn()
                    }
                }
            } else {
                // If we don't have enough data to convert to LSN,
                // play safe and don't remove any layers.
                *self.get_latest_gc_cutoff_lsn()
            }
        } else {
            // No time-based retention was configured. Set time-based cutoff to
            // same as LSN based.
            cutoff_horizon
        };

        // Grab the lock and update the values
        *self.gc_info.write().unwrap() = GcInfo {
            retain_lsns,
            horizon_cutoff: cutoff_horizon,
            pitr_cutoff,
        };

        Ok(())
    }

    ///
    /// Garbage collect layer files on a timeline that are no longer needed.
    ///
    /// Currently, we don't make any attempt at removing unneeded page versions
    /// within a layer file. We can only remove the whole file if it's fully
    /// obsolete.
    ///
    pub(super) async fn gc(&self) -> anyhow::Result<GcResult> {
        let timer = self.metrics.garbage_collect_histo.start_timer();

        fail_point!("before-timeline-gc");

        let layer_removal_cs = Arc::new(self.layer_removal_cs.clone().lock_owned().await);
        // Is the timeline being deleted?
        let state = *self.state.borrow();
        if state == TimelineState::Stopping {
            anyhow::bail!("timeline is Stopping");
        }

        let (horizon_cutoff, pitr_cutoff, retain_lsns) = {
            let gc_info = self.gc_info.read().unwrap();

            let horizon_cutoff = min(gc_info.horizon_cutoff, self.get_disk_consistent_lsn());
            let pitr_cutoff = gc_info.pitr_cutoff;
            let retain_lsns = gc_info.retain_lsns.clone();
            (horizon_cutoff, pitr_cutoff, retain_lsns)
        };

        let new_gc_cutoff = Lsn::min(horizon_cutoff, pitr_cutoff);

        let res = self
            .gc_timeline(
                layer_removal_cs.clone(),
                horizon_cutoff,
                pitr_cutoff,
                retain_lsns,
                new_gc_cutoff,
            )
            .instrument(
                info_span!("gc_timeline", timeline = %self.timeline_id, cutoff = %new_gc_cutoff),
            )
            .await?;

        // only record successes
        timer.stop_and_record();

        Ok(res)
    }

    async fn gc_timeline(
        &self,
        layer_removal_cs: Arc<tokio::sync::OwnedMutexGuard<()>>,
        horizon_cutoff: Lsn,
        pitr_cutoff: Lsn,
        retain_lsns: Vec<Lsn>,
        new_gc_cutoff: Lsn,
    ) -> anyhow::Result<GcResult> {
        let now = SystemTime::now();
        let mut result: GcResult = GcResult::default();

        // Nothing to GC. Return early.
        let latest_gc_cutoff = *self.get_latest_gc_cutoff_lsn();
        if latest_gc_cutoff >= new_gc_cutoff {
            info!(
                "Nothing to GC: new_gc_cutoff_lsn {new_gc_cutoff}, latest_gc_cutoff_lsn {latest_gc_cutoff}",
            );
            return Ok(result);
        }

        // We need to ensure that no one tries to read page versions or create
        // branches at a point before latest_gc_cutoff_lsn. See branch_timeline()
        // for details. This will block until the old value is no longer in use.
        //
        // The GC cutoff should only ever move forwards.
        {
            let write_guard = self.latest_gc_cutoff_lsn.lock_for_write();
            ensure!(
                *write_guard <= new_gc_cutoff,
                "Cannot move GC cutoff LSN backwards (was {}, new {})",
                *write_guard,
                new_gc_cutoff
            );
            write_guard.store_and_unlock(new_gc_cutoff).wait();
        }

        info!("GC starting");

        debug!("retain_lsns: {:?}", retain_lsns);

        // Before deleting any layers, we need to wait for their upload ops to finish.
        // See storage_sync module level comment on consistency.
        // Do it here because we don't want to hold self.layers.write() while waiting.
        if let Some(remote_client) = &self.remote_client {
            debug!("waiting for upload ops to complete");
            remote_client
                .wait_completion()
                .await
                .context("wait for layer upload ops to complete")?;
        }

        let mut layers_to_remove = Vec::new();
        let mut wanted_image_layers = KeySpaceRandomAccum::default();

        // Scan all layers in the timeline (remote or on-disk).
        //
        // Garbage collect the layer if all conditions are satisfied:
        // 1. it is older than cutoff LSN;
        // 2. it is older than PITR interval;
        // 3. it doesn't need to be retained for 'retain_lsns';
        // 4. newer on-disk image layers cover the layer's whole key range
        //
        // TODO holding a write lock is too agressive and avoidable
        let mut layers = self.layers.write().unwrap();
        'outer: for l in layers.iter_historic_layers() {
            result.layers_total += 1;

            // 1. Is it newer than GC horizon cutoff point?
            if l.get_lsn_range().end > horizon_cutoff {
                debug!(
                    "keeping {} because it's newer than horizon_cutoff {}",
                    l.filename().file_name(),
                    horizon_cutoff
                );
                result.layers_needed_by_cutoff += 1;
                continue 'outer;
            }

            // 2. It is newer than PiTR cutoff point?
            if l.get_lsn_range().end > pitr_cutoff {
                debug!(
                    "keeping {} because it's newer than pitr_cutoff {}",
                    l.filename().file_name(),
                    pitr_cutoff
                );
                result.layers_needed_by_pitr += 1;
                continue 'outer;
            }

            // 3. Is it needed by a child branch?
            // NOTE With that we would keep data that
            // might be referenced by child branches forever.
            // We can track this in child timeline GC and delete parent layers when
            // they are no longer needed. This might be complicated with long inheritance chains.
            //
            // TODO Vec is not a great choice for `retain_lsns`
            for retain_lsn in &retain_lsns {
                // start_lsn is inclusive
                if &l.get_lsn_range().start <= retain_lsn {
                    debug!(
                        "keeping {} because it's still might be referenced by child branch forked at {} is_dropped: xx is_incremental: {}",
                        l.filename().file_name(),
                        retain_lsn,
                        l.is_incremental(),
                    );
                    result.layers_needed_by_branches += 1;
                    continue 'outer;
                }
            }

            // 4. Is there a later on-disk layer for this relation?
            //
            // The end-LSN is exclusive, while disk_consistent_lsn is
            // inclusive. For example, if disk_consistent_lsn is 100, it is
            // OK for a delta layer to have end LSN 101, but if the end LSN
            // is 102, then it might not have been fully flushed to disk
            // before crash.
            //
            // For example, imagine that the following layers exist:
            //
            // 1000      - image (A)
            // 1000-2000 - delta (B)
            // 2000      - image (C)
            // 2000-3000 - delta (D)
            // 3000      - image (E)
            //
            // If GC horizon is at 2500, we can remove layers A and B, but
            // we cannot remove C, even though it's older than 2500, because
            // the delta layer 2000-3000 depends on it.
            if !layers
                .image_layer_exists(&l.get_key_range(), &(l.get_lsn_range().end..new_gc_cutoff))?
            {
                debug!(
                    "keeping {} because it is the latest layer",
                    l.filename().file_name()
                );
                // Collect delta key ranges that need image layers to allow garbage
                // collecting the layers.
                // It is not so obvious whether we need to propagate information only about
                // delta layers. Image layers can form "stairs" preventing old image from been deleted.
                // But image layers are in any case less sparse than delta layers. Also we need some
                // protection from replacing recent image layers with new one after each GC iteration.
                if self.get_gc_feedback() && l.is_incremental() && !LayerMap::is_l0(&*l) {
                    wanted_image_layers.add_range(l.get_key_range());
                }
                result.layers_not_updated += 1;
                continue 'outer;
            }

            // We didn't find any reason to keep this file, so remove it.
            debug!(
                "garbage collecting {} is_dropped: xx is_incremental: {}",
                l.filename().file_name(),
                l.is_incremental(),
            );
            layers_to_remove.push(Arc::clone(&l));
        }
        self.wanted_image_layers
            .lock()
            .unwrap()
            .replace((new_gc_cutoff, wanted_image_layers.to_keyspace()));

        let mut updates = layers.batch_update();
        if !layers_to_remove.is_empty() {
            // Persist the new GC cutoff value in the metadata file, before
            // we actually remove anything.
            self.update_metadata_file(self.disk_consistent_lsn.load(), HashMap::new())?;

            // Actually delete the layers from disk and remove them from the map.
            // (couldn't do this in the loop above, because you cannot modify a collection
            // while iterating it. BTreeMap::retain() would be another option)
            let mut layer_names_to_delete = Vec::with_capacity(layers_to_remove.len());
            {
                for doomed_layer in layers_to_remove {
                    layer_names_to_delete.push(doomed_layer.filename());
                    self.delete_historic_layer(
                        layer_removal_cs.clone(),
                        doomed_layer,
                        &mut updates,
                    )?; // FIXME: schedule succeeded deletions before returning?
                    result.layers_removed += 1;
                }
            }

            if result.layers_removed != 0 {
                fail_point!("after-timeline-gc-removed-layers");
            }

            if let Some(remote_client) = &self.remote_client {
                remote_client.schedule_layer_file_deletion(&layer_names_to_delete)?;
            }
        }
        updates.flush();

        info!(
            "GC completed removing {} layers, cutoff {}",
            result.layers_removed, new_gc_cutoff
        );

        result.elapsed = now.elapsed()?;
        Ok(result)
    }

    ///
    /// Reconstruct a value, using the given base image and WAL records in 'data'.
    ///
    fn reconstruct_value(
        &self,
        key: Key,
        request_lsn: Lsn,
        mut data: ValueReconstructState,
    ) -> Result<Bytes, PageReconstructError> {
        // Perform WAL redo if needed
        data.records.reverse();

        // If we have a page image, and no WAL, we're all set
        if data.records.is_empty() {
            if let Some((img_lsn, img)) = &data.img {
                trace!(
                    "found page image for key {} at {}, no WAL redo required, req LSN {}",
                    key,
                    img_lsn,
                    request_lsn,
                );
                Ok(img.clone())
            } else {
                Err(PageReconstructError::from(anyhow!(
                    "base image for {key} at {request_lsn} not found"
                )))
            }
        } else {
            // We need to do WAL redo.
            //
            // If we don't have a base image, then the oldest WAL record better initialize
            // the page
            if data.img.is_none() && !data.records.first().unwrap().1.will_init() {
                Err(PageReconstructError::from(anyhow!(
                    "Base image for {} at {} not found, but got {} WAL records",
                    key,
                    request_lsn,
                    data.records.len()
                )))
            } else {
                if data.img.is_some() {
                    trace!(
                        "found {} WAL records and a base image for {} at {}, performing WAL redo",
                        data.records.len(),
                        key,
                        request_lsn
                    );
                } else {
                    trace!("found {} WAL records that will init the page for {} at {}, performing WAL redo", data.records.len(), key, request_lsn);
                };

                let last_rec_lsn = data.records.last().unwrap().0;

                let img = match self
                    .walredo_mgr
                    .request_redo(key, request_lsn, data.img, data.records, self.pg_version)
                    .context("Failed to reconstruct a page image:")
                {
                    Ok(img) => img,
                    Err(e) => return Err(PageReconstructError::from(e)),
                };

                if img.len() == page_cache::PAGE_SZ {
                    let cache = page_cache::get();
                    if let Err(e) = cache
                        .memorize_materialized_page(
                            self.tenant_id,
                            self.timeline_id,
                            key,
                            last_rec_lsn,
                            &img,
                        )
                        .context("Materialized page memoization failed")
                    {
                        return Err(PageReconstructError::from(e));
                    }
                }

                Ok(img)
            }
        }
    }

    /// Download a layer file from remote storage and insert it into the layer map.
    ///
    /// It's safe to call this function for the same layer concurrently. In that case:
    /// - If the layer has already been downloaded, `OK(...)` is returned.
    /// - If the layer is currently being downloaded, we wait until that download succeeded / failed.
    ///     - If it succeeded, we return `Ok(...)`.
    ///     - If it failed, we or another concurrent caller will initiate a new download attempt.
    ///
    /// Download errors are classified and retried if appropriate by the underlying RemoteTimelineClient function.
    /// It has an internal limit for the maximum number of retries and prints appropriate log messages.
    /// If we exceed the limit, it returns an error, and this function passes it through.
    /// The caller _could_ retry further by themselves by calling this function again, but _should not_ do it.
    /// The reason is that they cannot distinguish permanent errors from temporary ones, whereas
    /// the underlying RemoteTimelineClient can.
    ///
    /// There is no internal timeout or slowness detection.
    /// If the caller has a deadline or needs a timeout, they can simply stop polling:
    /// we're **cancellation-safe** because the download happens in a separate task_mgr task.
    /// So, the current download attempt will run to completion even if we stop polling.
    #[instrument(skip_all, fields(layer=%remote_layer.short_id()))]
    pub async fn download_remote_layer(
        &self,
        remote_layer: Arc<RemoteLayer>,
    ) -> anyhow::Result<()> {
        debug_assert_current_span_has_tenant_and_timeline_id();

        use std::sync::atomic::Ordering::Relaxed;

        let permit = match Arc::clone(&remote_layer.ongoing_download)
            .acquire_owned()
            .await
        {
            Ok(permit) => permit,
            Err(_closed) => {
                if remote_layer.download_replacement_failure.load(Relaxed) {
                    // this path will be hit often, in case there are upper retries. however
                    // hitting this error will prevent a busy loop between get_reconstruct_data and
                    // download, so an error is prefered.
                    //
                    // TODO: we really should poison the timeline, but panicking is not yet
                    // supported. Related: https://github.com/neondatabase/neon/issues/3621
                    anyhow::bail!("an earlier download succeeded but LayerMap::replace failed")
                } else {
                    info!("download of layer has already finished");
                    return Ok(());
                }
            }
        };

        let (sender, receiver) = tokio::sync::oneshot::channel();
        // Spawn a task so that download does not outlive timeline when we detach tenant / delete timeline.
        let self_clone = self.myself.upgrade().expect("timeline is gone");
        task_mgr::spawn(
            &tokio::runtime::Handle::current(),
            TaskKind::RemoteDownloadTask,
            Some(self.tenant_id),
            Some(self.timeline_id),
            &format!("download layer {}", remote_layer.short_id()),
            false,
            async move {
                let remote_client = self_clone.remote_client.as_ref().unwrap();

                // Does retries + exponential back-off internally.
                // When this fails, don't layer further retry attempts here.
                let result = remote_client
                    .download_layer_file(&remote_layer.filename(), &remote_layer.layer_metadata)
                    .await;

                if let Ok(size) = &result {
                    info!("layer file download finished");

                    // XXX the temp file is still around in Err() case
                    // and consumes space until we clean up upon pageserver restart.
                    self_clone.metrics.resident_physical_size_gauge.add(*size);

                    // Download complete. Replace the RemoteLayer with the corresponding
                    // Delta- or ImageLayer in the layer map.
                    let mut layers = self_clone.layers.write().unwrap();
                    let mut updates = layers.batch_update();
                    let new_layer = remote_layer.create_downloaded_layer(&updates, self_clone.conf, *size);
                    {
                        use crate::tenant::layer_map::Replacement;
                        let l: Arc<dyn PersistentLayer> = remote_layer.clone();
                        let failure = match updates.replace_historic(&l, new_layer) {
                            Ok(Replacement::Replaced { .. }) => false,
                            Ok(Replacement::NotFound) => {
                                // TODO: the downloaded file should probably be removed, otherwise
                                // it will be added to the layermap on next load? we should
                                // probably restart any get_reconstruct_data search as well.
                                //
                                // See: https://github.com/neondatabase/neon/issues/3533
                                error!("replacing downloaded layer into layermap failed because layer was not found");
                                true
                            }
                            Ok(Replacement::RemovalBuffered) => {
                                unreachable!("current implementation does not remove anything")
                            }
                            Ok(Replacement::Unexpected(other)) => {
                                // if the other layer would have the same pointer value as
                                // expected, it means they differ only on vtables.
                                //
                                // otherwise there's no known reason for this to happen as
                                // compacted layers should have different covering rectangle
                                // leading to produce Replacement::NotFound.

                                error!(
                                    expected.ptr = ?Arc::as_ptr(&l),
                                    other.ptr = ?Arc::as_ptr(&other),
                                    ?other,
                                    "replacing downloaded layer into layermap failed because another layer was found instead of expected"
                                );
                                true
                            }
                            Err(e) => {
                                // this is a precondition failure, the layer filename derived
                                // attributes didn't match up, which doesn't seem likely.
                                error!("replacing downloaded layer into layermap failed: {e:#?}");
                                true
                            }
                        };

                        if failure {
                            // mark the remote layer permanently failed; the timeline is most
                            // likely unusable after this. sadly we cannot just poison the layermap
                            // lock with panic, because that would create an issue with shutdown.
                            //
                            // this does not change the retry semantics on failed downloads.
                            //
                            // use of Relaxed is valid because closing of the semaphore gives
                            // happens-before and wakes up any waiters; we write this value before
                            // and any waiters (or would be waiters) will load it after closing
                            // semaphore.
                            //
                            // See: https://github.com/neondatabase/neon/issues/3533
                            remote_layer
                                .download_replacement_failure
                                .store(true, Relaxed);
                        }
                    }
                    updates.flush();
                    drop(layers);

                    info!("on-demand download successful");

                    // Now that we've inserted the download into the layer map,
                    // close the semaphore. This will make other waiters for
                    // this download return Ok(()).
                    assert!(!remote_layer.ongoing_download.is_closed());
                    remote_layer.ongoing_download.close();
                } else {
                    // Keep semaphore open. We'll drop the permit at the end of the function.
                    error!("layer file download failed: {:?}", result.as_ref().unwrap_err());
                }

                // Don't treat it as an error if the task that triggered the download
                // is no longer interested in the result.
                sender.send(result.map(|_sz| ())).ok();

                // In case we failed and there are other waiters, this will make one
                // of them retry the download in a new task.
                // XXX: This resets the exponential backoff because it's a new call to
                // download_layer file.
                drop(permit);

                Ok(())
            }.in_current_span(),
        );

        receiver.await.context("download task cancelled")?
    }

    pub async fn spawn_download_all_remote_layers(
        self: Arc<Self>,
        request: DownloadRemoteLayersTaskSpawnRequest,
    ) -> Result<DownloadRemoteLayersTaskInfo, DownloadRemoteLayersTaskInfo> {
        let mut status_guard = self.download_all_remote_layers_task_info.write().unwrap();
        if let Some(st) = &*status_guard {
            match &st.state {
                DownloadRemoteLayersTaskState::Running => {
                    return Err(st.clone());
                }
                DownloadRemoteLayersTaskState::ShutDown
                | DownloadRemoteLayersTaskState::Completed => {
                    *status_guard = None;
                }
            }
        }

        let self_clone = Arc::clone(&self);
        let task_id = task_mgr::spawn(
            task_mgr::BACKGROUND_RUNTIME.handle(),
            task_mgr::TaskKind::DownloadAllRemoteLayers,
            Some(self.tenant_id),
            Some(self.timeline_id),
            "download all remote layers task",
            false,
            async move {
                self_clone.download_all_remote_layers(request).await;
                let mut status_guard = self_clone.download_all_remote_layers_task_info.write().unwrap();
                 match &mut *status_guard {
                    None => {
                        warn!("tasks status is supposed to be Some(), since we are running");
                    }
                    Some(st) => {
                        let exp_task_id = format!("{}", task_mgr::current_task_id().unwrap());
                        if st.task_id != exp_task_id {
                            warn!("task id changed while we were still running, expecting {} but have {}", exp_task_id, st.task_id);
                        } else {
                            st.state = DownloadRemoteLayersTaskState::Completed;
                        }
                    }
                };
                Ok(())
            }
            .instrument(info_span!(parent: None, "download_all_remote_layers", tenant = %self.tenant_id, timeline = %self.timeline_id))
        );

        let initial_info = DownloadRemoteLayersTaskInfo {
            task_id: format!("{task_id}"),
            state: DownloadRemoteLayersTaskState::Running,
            total_layer_count: 0,
            successful_download_count: 0,
            failed_download_count: 0,
        };
        *status_guard = Some(initial_info.clone());

        Ok(initial_info)
    }

    async fn download_all_remote_layers(
        self: &Arc<Self>,
        request: DownloadRemoteLayersTaskSpawnRequest,
    ) {
        let mut downloads = Vec::new();
        {
            let layers = self.layers.read().unwrap();
            layers
                .iter_historic_layers()
                .filter_map(|l| l.downcast_remote_layer())
                .map(|l| self.download_remote_layer(l))
                .for_each(|dl| downloads.push(dl))
        }
        let total_layer_count = downloads.len();
        // limit download concurrency as specified in request
        let downloads = futures::stream::iter(downloads);
        let mut downloads = downloads.buffer_unordered(request.max_concurrent_downloads.get());

        macro_rules! lock_status {
            ($st:ident) => {
                let mut st = self.download_all_remote_layers_task_info.write().unwrap();
                let st = st
                    .as_mut()
                    .expect("this function is only called after the task has been spawned");
                assert_eq!(
                    st.task_id,
                    format!(
                        "{}",
                        task_mgr::current_task_id().expect("we run inside a task_mgr task")
                    )
                );
                let $st = st;
            };
        }

        {
            lock_status!(st);
            st.total_layer_count = total_layer_count as u64;
        }
        loop {
            tokio::select! {
                dl = downloads.next() => {
                    lock_status!(st);
                    match dl {
                        None => break,
                        Some(Ok(())) => {
                            st.successful_download_count += 1;
                        },
                        Some(Err(e)) => {
                            error!(error = %e, "layer download failed");
                            st.failed_download_count += 1;
                        }
                    }
                }
                _ = task_mgr::shutdown_watcher() => {
                    // Kind of pointless to watch for shutdowns here,
                    // as download_remote_layer spawns other task_mgr tasks internally.
                    lock_status!(st);
                    st.state = DownloadRemoteLayersTaskState::ShutDown;
                }
            }
        }
        {
            lock_status!(st);
            st.state = DownloadRemoteLayersTaskState::Completed;
        }
    }

    pub fn get_download_all_remote_layers_task_info(&self) -> Option<DownloadRemoteLayersTaskInfo> {
        self.download_all_remote_layers_task_info
            .read()
            .unwrap()
            .clone()
    }
}

pub struct DiskUsageEvictionInfo {
    /// Timeline's largest layer (remote or resident)
    pub max_layer_size: Option<u64>,
    /// Timeline's resident layers
    pub resident_layers: Vec<LocalLayerInfoForDiskUsageEviction>,
}

pub struct LocalLayerInfoForDiskUsageEviction {
    pub layer: Arc<dyn PersistentLayer>,
    pub last_activity_ts: SystemTime,
}

impl std::fmt::Debug for LocalLayerInfoForDiskUsageEviction {
    fn fmt(&self, f: &mut std::fmt::Formatter<'_>) -> std::fmt::Result {
        // format the tv_sec, tv_nsec into rfc3339 in case someone is looking at it
        // having to allocate a string to this is bad, but it will rarely be formatted
        let ts = chrono::DateTime::<chrono::Utc>::from(self.last_activity_ts);
        let ts = ts.to_rfc3339_opts(chrono::SecondsFormat::Nanos, true);
        f.debug_struct("LocalLayerInfoForDiskUsageEviction")
            .field("layer", &self.layer)
            .field("last_activity", &ts)
            .finish()
    }
}

impl LocalLayerInfoForDiskUsageEviction {
    pub fn file_size(&self) -> u64 {
        self.layer.file_size()
    }
}

impl Timeline {
    pub(crate) fn get_local_layers_for_disk_usage_eviction(&self) -> DiskUsageEvictionInfo {
        let layers = self.layers.read().unwrap();

        let mut max_layer_size: Option<u64> = None;
        let mut resident_layers = Vec::new();

        for l in layers.iter_historic_layers() {
            let file_size = l.file_size();
            max_layer_size = max_layer_size.map_or(Some(file_size), |m| Some(m.max(file_size)));

            if l.is_remote_layer() {
                continue;
            }

            let last_activity_ts = l
                .access_stats()
                .latest_activity()
                .unwrap_or_else(|| {
                    // We only use this fallback if there's an implementation error.
                    // `latest_activity` already does rate-limited warn!() log.
                    debug!(layer=%l.filename().file_name(), "last_activity returns None, using SystemTime::now");
                    SystemTime::now()
                });

            resident_layers.push(LocalLayerInfoForDiskUsageEviction {
                layer: l,
                last_activity_ts,
            });
        }

        DiskUsageEvictionInfo {
            max_layer_size,
            resident_layers,
        }
    }
}

type TraversalPathItem = (
    ValueReconstructResult,
    Lsn,
    Box<dyn Send + FnOnce() -> TraversalId>,
);

/// Helper function for get_reconstruct_data() to add the path of layers traversed
/// to an error, as anyhow context information.
fn layer_traversal_error(msg: String, path: Vec<TraversalPathItem>) -> PageReconstructError {
    // We want the original 'msg' to be the outermost context. The outermost context
    // is the most high-level information, which also gets propagated to the client.
    let mut msg_iter = path
        .into_iter()
        .map(|(r, c, l)| {
            format!(
                "layer traversal: result {:?}, cont_lsn {}, layer: {}",
                r,
                c,
                l(),
            )
        })
        .chain(std::iter::once(msg));
    // Construct initial message from the first traversed layer
    let err = anyhow!(msg_iter.next().unwrap());

    // Append all subsequent traversals, and the error message 'msg', as contexts.
    let msg = msg_iter.fold(err, |err, msg| err.context(msg));
    PageReconstructError::from(msg)
}

/// Various functions to mutate the timeline.
// TODO Currently, Deref is used to allow easy access to read methods from this trait.
// This is probably considered a bad practice in Rust and should be fixed eventually,
// but will cause large code changes.
pub struct TimelineWriter<'a> {
    tl: &'a Timeline,
    _write_guard: MutexGuard<'a, ()>,
}

impl Deref for TimelineWriter<'_> {
    type Target = Timeline;

    fn deref(&self) -> &Self::Target {
        self.tl
    }
}

impl<'a> TimelineWriter<'a> {
    /// Put a new page version that can be constructed from a WAL record
    ///
    /// This will implicitly extend the relation, if the page is beyond the
    /// current end-of-file.
    pub fn put(&self, key: Key, lsn: Lsn, value: &Value) -> anyhow::Result<()> {
        self.tl.put_value(key, lsn, value)
    }

    pub fn delete(&self, key_range: Range<Key>, lsn: Lsn) -> anyhow::Result<()> {
        self.tl.put_tombstone(key_range, lsn)
    }

    /// Track the end of the latest digested WAL record.
    /// Remember the (end of) last valid WAL record remembered in the timeline.
    ///
    /// Call this after you have finished writing all the WAL up to 'lsn'.
    ///
    /// 'lsn' must be aligned. This wakes up any wait_lsn() callers waiting for
    /// the 'lsn' or anything older. The previous last record LSN is stored alongside
    /// the latest and can be read.
    pub fn finish_write(&self, new_lsn: Lsn) {
        self.tl.finish_write(new_lsn);
    }

    pub fn update_current_logical_size(&self, delta: i64) {
        self.tl.update_current_logical_size(delta)
    }
}

/// Add a suffix to a layer file's name: .{num}.old
/// Uses the first available num (starts at 0)
fn rename_to_backup(path: &Path) -> anyhow::Result<()> {
    let filename = path
        .file_name()
        .ok_or_else(|| anyhow!("Path {} don't have a file name", path.display()))?
        .to_string_lossy();
    let mut new_path = path.to_owned();

    for i in 0u32.. {
        new_path.set_file_name(format!("{filename}.{i}.old"));
        if !new_path.exists() {
            std::fs::rename(path, &new_path)?;
            return Ok(());
        }
    }

    bail!("couldn't find an unused backup number for {:?}", path)
}

#[cfg(not(debug_assertions))]
#[inline]
pub(crate) fn debug_assert_current_span_has_tenant_and_timeline_id() {}

#[cfg(debug_assertions)]
#[inline]
pub(crate) fn debug_assert_current_span_has_tenant_and_timeline_id() {
    use utils::tracing_span_assert;

    pub static TIMELINE_ID_EXTRACTOR: once_cell::sync::Lazy<
        tracing_span_assert::MultiNameExtractor<2>,
    > = once_cell::sync::Lazy::new(|| {
        tracing_span_assert::MultiNameExtractor::new("TimelineId", ["timeline_id", "timeline"])
    });

    match tracing_span_assert::check_fields_present([
        &*super::TENANT_ID_EXTRACTOR,
        &*TIMELINE_ID_EXTRACTOR,
    ]) {
        Ok(()) => (),
        Err(missing) => panic!(
            "missing extractors: {:?}",
            missing.into_iter().map(|e| e.name()).collect::<Vec<_>>()
        ),
    }
}<|MERGE_RESOLUTION|>--- conflicted
+++ resolved
@@ -939,20 +939,12 @@
     pub fn activate(
         self: &Arc<Self>,
         broker_client: BrokerClientChannel,
-<<<<<<< HEAD
         background_jobs_can_start: Option<&completion::Barrier>,
-=======
-        init_done: Option<&completion::Barrier>,
->>>>>>> 8caef2c0
         ctx: &RequestContext,
     ) {
         self.launch_wal_receiver(ctx, broker_client);
         self.set_state(TimelineState::Active);
-<<<<<<< HEAD
         self.launch_eviction_task(background_jobs_can_start);
-=======
-        self.launch_eviction_task(init_done);
->>>>>>> 8caef2c0
     }
 
     pub fn set_state(&self, new_state: TimelineState) {
