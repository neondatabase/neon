--- conflicted
+++ resolved
@@ -14,22 +14,13 @@
 use tokio_util::io::StreamReader;
 use tokio_util::sync::CancellationToken;
 use tracing::warn;
-<<<<<<< HEAD
-
-=======
->>>>>>> ca616ee1
 use utils::backoff;
 
 use crate::config::PageServerConf;
 use crate::span::debug_assert_current_span_has_tenant_and_timeline_id;
-use crate::tenant::remote_timeline_client::{remote_timelines_path};
+use crate::tenant::remote_timeline_client::remote_timelines_path;
 
 use crate::tenant::Generation;
-<<<<<<< HEAD
-
-=======
-use crate::virtual_file::{on_fatal_io_error, MaybeFatalIo, VirtualFile};
->>>>>>> ca616ee1
 use crate::TEMP_FILE_SUFFIX;
 use remote_storage::{DownloadError, GenericRemoteStorage, ListingMode};
 
@@ -42,145 +33,8 @@
     INITDB_PATH,
 };
 
-<<<<<<< HEAD
 mod layer_file;
 pub(crate) use layer_file::download_layer_file;
-=======
-///
-/// If 'metadata' is given, we will validate that the downloaded file's size matches that
-/// in the metadata. (In the future, we might do more cross-checks, like CRC validation)
-///
-/// Returns the size of the downloaded file.
-pub async fn download_layer_file<'a>(
-    conf: &'static PageServerConf,
-    storage: &'a GenericRemoteStorage,
-    tenant_shard_id: TenantShardId,
-    timeline_id: TimelineId,
-    layer_file_name: &'a LayerFileName,
-    layer_metadata: &'a LayerFileMetadata,
-    cancel: &CancellationToken,
-) -> Result<u64, DownloadError> {
-    debug_assert_current_span_has_tenant_and_timeline_id();
-
-    let timeline_path = conf.timeline_path(&tenant_shard_id, &timeline_id);
-    let local_path = timeline_path.join(layer_file_name.file_name());
-
-    let remote_path = remote_layer_path(
-        &tenant_shard_id.tenant_id,
-        &timeline_id,
-        layer_metadata.shard,
-        layer_file_name,
-        layer_metadata.generation,
-    );
-
-    // Perform a rename inspired by durable_rename from file_utils.c.
-    // The sequence:
-    //     write(tmp)
-    //     fsync(tmp)
-    //     rename(tmp, new)
-    //     fsync(new)
-    //     fsync(parent)
-    // For more context about durable_rename check this email from postgres mailing list:
-    // https://www.postgresql.org/message-id/56583BDD.9060302@2ndquadrant.com
-    // If pageserver crashes the temp file will be deleted on startup and re-downloaded.
-    let temp_file_path = path_with_suffix_extension(&local_path, TEMP_DOWNLOAD_EXTENSION);
-
-    let (mut destination_file, bytes_amount) = download_retry(
-        || async {
-            let destination_file = tokio::fs::File::create(&temp_file_path)
-                .await
-                .with_context(|| format!("create a destination file for layer '{temp_file_path}'"))
-                .map_err(DownloadError::Other)?;
-
-            let download = storage.download(&remote_path, cancel).await?;
-
-            let mut destination_file =
-                tokio::io::BufWriter::with_capacity(super::BUFFER_SIZE, destination_file);
-
-            let mut reader = tokio_util::io::StreamReader::new(download.download_stream);
-
-            let bytes_amount = tokio::io::copy_buf(&mut reader, &mut destination_file).await;
-
-            match bytes_amount {
-                Ok(bytes_amount) => {
-                    let destination_file = destination_file.into_inner();
-                    Ok((destination_file, bytes_amount))
-                }
-                Err(e) => {
-                    if let Err(e) = tokio::fs::remove_file(&temp_file_path).await {
-                        on_fatal_io_error(&e, &format!("Removing temporary file {temp_file_path}"));
-                    }
-
-                    Err(e.into())
-                }
-            }
-        },
-        &format!("download {remote_path:?}"),
-        cancel,
-    )
-    .await?;
-
-    // Tokio doc here: https://docs.rs/tokio/1.17.0/tokio/fs/struct.File.html states that:
-    // A file will not be closed immediately when it goes out of scope if there are any IO operations
-    // that have not yet completed. To ensure that a file is closed immediately when it is dropped,
-    // you should call flush before dropping it.
-    //
-    // From the tokio code I see that it waits for pending operations to complete. There shouldt be any because
-    // we assume that `destination_file` file is fully written. I e there is no pending .write(...).await operations.
-    // But for additional safety lets check/wait for any pending operations.
-    destination_file
-        .flush()
-        .await
-        .with_context(|| format!("flush source file at {temp_file_path}"))
-        .map_err(DownloadError::Other)?;
-
-    let expected = layer_metadata.file_size();
-    if expected != bytes_amount {
-        return Err(DownloadError::Other(anyhow!(
-            "According to layer file metadata should have downloaded {expected} bytes but downloaded {bytes_amount} bytes into file {temp_file_path:?}",
-        )));
-    }
-
-    // not using sync_data because it can lose file size update
-    destination_file
-        .sync_all()
-        .await
-        .with_context(|| format!("failed to fsync source file at {temp_file_path}"))
-        .map_err(DownloadError::Other)?;
-    drop(destination_file);
-
-    fail::fail_point!("remote-storage-download-pre-rename", |_| {
-        Err(DownloadError::Other(anyhow!(
-            "remote-storage-download-pre-rename failpoint triggered"
-        )))
-    });
-
-    fs::rename(&temp_file_path, &local_path)
-        .await
-        .with_context(|| format!("rename download layer file to {local_path}"))
-        .map_err(DownloadError::Other)?;
-
-    // We use fatal_err() below because the after the rename above,
-    // the in-memory state of the filesystem already has the layer file in its final place,
-    // and subsequent pageserver code could think it's durable while it really isn't.
-    let work = async move {
-        let timeline_dir = VirtualFile::open(&timeline_path)
-            .await
-            .fatal_err("VirtualFile::open for timeline dir fsync");
-        timeline_dir
-            .sync_all()
-            .await
-            .fatal_err("VirtualFile::sync_all timeline dir");
-    };
-    crate::virtual_file::io_engine::get()
-        .spawn_blocking_and_block_on_if_std(work)
-        .await;
-
-    tracing::debug!("download complete: {local_path}");
-
-    Ok(bytes_amount)
-}
->>>>>>> ca616ee1
 
 const TEMP_DOWNLOAD_EXTENSION: &str = "temp_download";
 
