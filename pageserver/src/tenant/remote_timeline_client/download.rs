--- conflicted
+++ resolved
@@ -8,17 +8,10 @@
 use std::time::Duration;
 
 use anyhow::{anyhow, Context};
-<<<<<<< HEAD
 use camino::{Utf8Path, Utf8PathBuf};
-use pageserver_api::shard::ShardIndex;
+use pageserver_api::shard::TenantShardId;
 use tokio::fs::{self, File, OpenOptions};
 use tokio::io::{AsyncSeekExt, AsyncWriteExt};
-=======
-use camino::Utf8Path;
-use pageserver_api::shard::TenantShardId;
-use tokio::fs;
-use tokio::io::AsyncWriteExt;
->>>>>>> 9e55ad47
 use tokio_util::sync::CancellationToken;
 use tracing::warn;
 use utils::{backoff, crashsafe};
@@ -386,14 +379,14 @@
 pub(crate) async fn download_initdb_tar_zst(
     conf: &'static PageServerConf,
     storage: &GenericRemoteStorage,
-    tenant_id: &TenantId,
+    tenant_shard_id: &TenantShardId,
     timeline_id: &TimelineId,
 ) -> Result<(Utf8PathBuf, File), DownloadError> {
     debug_assert_current_span_has_tenant_and_timeline_id();
 
-    let remote_path = remote_initdb_archive_path(tenant_id, timeline_id);
-
-    let timeline_path = conf.timelines_path(tenant_id);
+    let remote_path = remote_initdb_archive_path(&tenant_shard_id.tenant_id, timeline_id);
+
+    let timeline_path = conf.timelines_path(tenant_shard_id);
 
     if !timeline_path.exists() {
         tokio::fs::create_dir_all(&timeline_path)
