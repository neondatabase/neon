--- conflicted
+++ resolved
@@ -158,72 +158,9 @@
     let destination_file = TempVirtualFile::new(
         VirtualFile::create(dst_path, ctx)
             .await
-<<<<<<< HEAD
-        }
-        #[cfg(target_os = "linux")]
-        crate::virtual_file::io_engine::IoEngine::TokioEpollUring => {
-            use crate::virtual_file::owned_buffers_io::write::FlushTaskError;
-
-            use crate::virtual_file::{IoBufferMut, owned_buffers_io};
-            async {
-                let destination_file = TempVirtualFile::new(
-                    VirtualFile::create(dst_path, ctx)
-                        .await
-                        .with_context(|| {
-                            format!("create a destination file for layer '{dst_path}'")
-                        })
-                        .map_err(DownloadError::Other)?,
-                );
-
-                let mut download = storage
-                    .download(src_path, &DownloadOpts::default(), cancel)
-                    .await?;
-
-                pausable_failpoint!("before-downloading-layer-stream-pausable");
-
-                let mut buffered = owned_buffers_io::write::BufferedWriter::<IoBufferMut, _>::new(
-                    destination_file,
-                    0,
-                    || IoBufferMut::with_capacity(super::BUFFER_SIZE),
-                    gate.enter().map_err(|_| DownloadError::Cancelled)?,
-                    cancel.child_token(),
-                    ctx,
-                    tracing::info_span!(parent: None, "download_object_buffered_writer", %dst_path),
-                );
-
-                // TODO: use vectored write (writev) once supported by tokio-epoll-uring.
-                // There's chunks_vectored() on the stream.
-                let (bytes_amount, destination_file) = async {
-                    while let Some(res) =
-                        futures::StreamExt::next(&mut download.download_stream).await
-                    {
-                        let chunk = match res {
-                            Ok(chunk) => chunk,
-                            Err(e) => return Err(DownloadError::from(e)),
-                        };
-                        buffered
-                            .write_buffered_borrowed(&chunk, ctx)
-                            .await
-                            .map_err(|e| match e {
-                                FlushTaskError::Cancelled => DownloadError::Cancelled,
-                            })?;
-                    }
-                    buffered
-                        .shutdown(
-                            owned_buffers_io::write::BufferedWriterShutdownMode::PadThenTruncate,
-                            ctx,
-                        )
-                        .await
-                        .map_err(|e| match e {
-                            FlushTaskError::Cancelled => DownloadError::Cancelled,
-                        })
-                }
-                .await?;
-=======
             .with_context(|| format!("create a destination file for layer '{dst_path}'"))
             .map_err(DownloadError::Other)?,
     );
->>>>>>> 4ad1daec
 
     let mut download = storage
         .download(src_path, &DownloadOpts::default(), cancel)
@@ -233,6 +170,7 @@
 
     let mut buffered = owned_buffers_io::write::BufferedWriter::<IoBufferMut, _>::new(
         destination_file,
+        0,
         || IoBufferMut::with_capacity(super::BUFFER_SIZE),
         gate.enter().map_err(|_| DownloadError::Cancelled)?,
         cancel.child_token(),
@@ -255,13 +193,15 @@
                     FlushTaskError::Cancelled => DownloadError::Cancelled,
                 })?;
         }
-        let inner = buffered
-            .flush_and_into_inner(ctx)
+        buffered
+            .shutdown(
+                owned_buffers_io::write::BufferedWriterShutdownMode::PadThenTruncate,
+                ctx,
+            )
             .await
             .map_err(|e| match e {
                 FlushTaskError::Cancelled => DownloadError::Cancelled,
-            })?;
-        Ok(inner)
+            })
     }
     .await?;
 
