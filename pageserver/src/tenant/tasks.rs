//! This module contains per-tenant background processes, e.g. compaction and GC.

use std::cmp::max;
use std::future::Future;
use std::ops::{ControlFlow, RangeInclusive};
use std::pin::pin;
use std::sync::Arc;
use std::time::{Duration, Instant};

use once_cell::sync::Lazy;
use pageserver_api::config::tenant_conf_defaults::DEFAULT_COMPACTION_PERIOD;
use rand::Rng;
use scopeguard::defer;
use tokio::sync::{Semaphore, SemaphorePermit};
use tokio_util::sync::CancellationToken;
use tracing::*;
use utils::backoff::exponential_backoff_duration;
use utils::completion::Barrier;
use utils::pausable_failpoint;

use crate::context::{DownloadBehavior, RequestContext};
use crate::metrics::{self, BackgroundLoopSemaphoreMetricsRecorder, TENANT_TASK_EVENTS};
use crate::task_mgr::{self, BACKGROUND_RUNTIME, TOKIO_WORKER_THREADS, TaskKind};
use crate::tenant::throttle::Stats;
use crate::tenant::timeline::CompactionError;
use crate::tenant::timeline::compaction::CompactionOutcome;
use crate::tenant::{TenantShard, TenantState};

/// Semaphore limiting concurrent background tasks (across all tenants).
///
/// We use 3/4 Tokio threads, to avoid blocking all threads in case we do any CPU-heavy work.
static CONCURRENT_BACKGROUND_TASKS: Lazy<Semaphore> = Lazy::new(|| {
    let total_threads = TOKIO_WORKER_THREADS.get();

    /*BEGIN_HADRON*/
    // ideally we should run at least one compaction task per tenant in order to (1) maximize
    // compaction throughput (2) avoid head-of-line blocking of large compactions. However doing
    // that may create too many compaction tasks with lots of memory overheads. So we limit the
    // number of compaction tasks based on the available CPU core count.
    // Need to revisit.
    // let tasks_per_thread = std::env::var("BG_TASKS_PER_THREAD")
    //     .ok()
    //     .and_then(|s| s.parse().ok())
    //     .unwrap_or(4);
    // let permits = usize::max(1, total_threads * tasks_per_thread);
    // // assert!(permits < total_threads, "need threads for other work");
    /*END_HADRON*/

    let permits = max(1, (total_threads * 3).checked_div(4).unwrap_or(0));
    assert_ne!(permits, 0, "we will not be adding in permits later");
    assert!(permits < total_threads, "need threads for other work");
    Semaphore::new(permits)
});

/// Semaphore limiting concurrent L0 compaction tasks (across all tenants). This is only used if
/// both `compaction_l0_semaphore` and `compaction_l0_first` are enabled.
///
/// This is a separate semaphore from background tasks, because L0 compaction needs to be responsive
/// to avoid high read amp during heavy write workloads. Regular image/GC compaction is less
/// important (e.g. due to page images in delta layers) and can wait for other background tasks.
///
/// We use 3/4 Tokio threads, to avoid blocking all threads in case we do any CPU-heavy work. Note
/// that this runs on the same Tokio runtime as `CONCURRENT_BACKGROUND_TASKS`, and shares the same
/// thread pool.
static CONCURRENT_L0_COMPACTION_TASKS: Lazy<Semaphore> = Lazy::new(|| {
    let total_threads = TOKIO_WORKER_THREADS.get();
    let permits = max(1, (total_threads * 3).checked_div(4).unwrap_or(0));
    assert_ne!(permits, 0, "we will not be adding in permits later");
    assert!(permits < total_threads, "need threads for other work");
    Semaphore::new(permits)
});

/// Background jobs.
///
/// NB: not all of these acquire a CONCURRENT_BACKGROUND_TASKS semaphore permit, only the ones that
/// do any significant IO or CPU work.
#[derive(
    Debug,
    PartialEq,
    Eq,
    Clone,
    Copy,
    strum_macros::IntoStaticStr,
    strum_macros::Display,
    enum_map::Enum,
)]
#[strum(serialize_all = "snake_case")]
pub(crate) enum BackgroundLoopKind {
    /// L0Compaction runs as a separate pass within the Compaction loop, not a separate loop. It is
    /// used to request the `CONCURRENT_L0_COMPACTION_TASKS` semaphore and associated metrics.
    L0Compaction,
    Compaction,
    Gc,
    Eviction,
    TenantHouseKeeping,
    ConsumptionMetricsCollectMetrics,
    ConsumptionMetricsSyntheticSizeWorker,
    InitialLogicalSizeCalculation,
    HeatmapUpload,
    SecondaryDownload,
}

pub struct BackgroundLoopSemaphorePermit<'a> {
    _permit: SemaphorePermit<'static>,
    _recorder: BackgroundLoopSemaphoreMetricsRecorder<'a>,
}

/// Acquires a semaphore permit, to limit concurrent background jobs.
pub(crate) async fn acquire_concurrency_permit(
    loop_kind: BackgroundLoopKind,
    _ctx: &RequestContext,
) -> BackgroundLoopSemaphorePermit<'static> {
    let mut recorder = metrics::BACKGROUND_LOOP_SEMAPHORE.record(loop_kind);

    if loop_kind == BackgroundLoopKind::InitialLogicalSizeCalculation {
        pausable_failpoint!("initial-size-calculation-permit-pause");
    }

    // TODO: assert that we run on BACKGROUND_RUNTIME; requires tokio_unstable Handle::id();
    let semaphore = match loop_kind {
        BackgroundLoopKind::L0Compaction => &CONCURRENT_L0_COMPACTION_TASKS,
        _ => &CONCURRENT_BACKGROUND_TASKS,
    };
    let permit = semaphore.acquire().await.expect("should never close");

    recorder.acquired();

    BackgroundLoopSemaphorePermit {
        _permit: permit,
        _recorder: recorder,
    }
}

/// Start per tenant background loops: compaction, GC, and ingest housekeeping.
pub fn start_background_loops(tenant: &Arc<TenantShard>, can_start: Option<&Barrier>) {
    let tenant_shard_id = tenant.tenant_shard_id;

    task_mgr::spawn(
        BACKGROUND_RUNTIME.handle(),
        TaskKind::Compaction,
        tenant_shard_id,
        None,
        &format!("compactor for tenant {tenant_shard_id}"),
        {
            let tenant = Arc::clone(tenant);
            let can_start = can_start.cloned();
            async move {
                let cancel = task_mgr::shutdown_token(); // NB: must be in async context
                tokio::select! {
                    _ = cancel.cancelled() => return Ok(()),
                    _ = Barrier::maybe_wait(can_start) => {}
                };
                TENANT_TASK_EVENTS.with_label_values(&["start"]).inc();
                defer!(TENANT_TASK_EVENTS.with_label_values(&["stop"]).inc());
                compaction_loop(tenant, cancel)
                    // If you rename this span, change the RUST_LOG env variable in test_runner/performance/test_branch_creation.py
                    .instrument(info_span!("compaction_loop", tenant_id = %tenant_shard_id.tenant_id, shard_id = %tenant_shard_id.shard_slug()))
                    .await;
                Ok(())
            }
        },
    );

    task_mgr::spawn(
        BACKGROUND_RUNTIME.handle(),
        TaskKind::GarbageCollector,
        tenant_shard_id,
        None,
        &format!("garbage collector for tenant {tenant_shard_id}"),
        {
            let tenant = Arc::clone(tenant);
            let can_start = can_start.cloned();
            async move {
                let cancel = task_mgr::shutdown_token(); // NB: must be in async context
                tokio::select! {
                    _ = cancel.cancelled() => return Ok(()),
                    _ = Barrier::maybe_wait(can_start) => {}
                };
                TENANT_TASK_EVENTS.with_label_values(&["start"]).inc();
                defer!(TENANT_TASK_EVENTS.with_label_values(&["stop"]).inc());
                gc_loop(tenant, cancel)
                    .instrument(info_span!("gc_loop", tenant_id = %tenant_shard_id.tenant_id, shard_id = %tenant_shard_id.shard_slug()))
                    .await;
                Ok(())
            }
        },
    );

    task_mgr::spawn(
        BACKGROUND_RUNTIME.handle(),
        TaskKind::TenantHousekeeping,
        tenant_shard_id,
        None,
        &format!("housekeeping for tenant {tenant_shard_id}"),
        {
            let tenant = Arc::clone(tenant);
            let can_start = can_start.cloned();
            async move {
                let cancel = task_mgr::shutdown_token(); // NB: must be in async context
                tokio::select! {
                    _ = cancel.cancelled() => return Ok(()),
                    _ = Barrier::maybe_wait(can_start) => {}
                };
                TENANT_TASK_EVENTS.with_label_values(&["start"]).inc();
                defer!(TENANT_TASK_EVENTS.with_label_values(&["stop"]).inc());
                tenant_housekeeping_loop(tenant, cancel)
                    .instrument(info_span!("tenant_housekeeping_loop", tenant_id = %tenant_shard_id.tenant_id, shard_id = %tenant_shard_id.shard_slug()))
                    .await;
                Ok(())
            }
        },
    );
}

/// Compaction task's main loop.
async fn compaction_loop(tenant: Arc<TenantShard>, cancel: CancellationToken) {
    const BASE_BACKOFF_SECS: f64 = 1.0;
    const MAX_BACKOFF_SECS: f64 = 300.0;
    const RECHECK_CONFIG_INTERVAL: Duration = Duration::from_secs(10);

    let ctx = RequestContext::todo_child(TaskKind::Compaction, DownloadBehavior::Download);
    let mut period = tenant.get_compaction_period();
    let mut error_run = 0; // consecutive errors

    // Stagger the compaction loop across tenants.
    if wait_for_active_tenant(&tenant, &cancel).await.is_break() {
        return;
    }
    if sleep_random(period, &cancel).await.is_err() {
        return;
    }

    loop {
        // Recheck that we're still active.
        if wait_for_active_tenant(&tenant, &cancel).await.is_break() {
            return;
        }

        // Refresh the period. If compaction is disabled, check again in a bit.
        period = tenant.get_compaction_period();
        if period == Duration::ZERO {
            #[cfg(not(feature = "testing"))]
            info!("automatic compaction is disabled");
            tokio::select! {
                _ = tokio::time::sleep(RECHECK_CONFIG_INTERVAL) => {},
                _ = cancel.cancelled() => return,
            }
            continue;
        }

        // Wait for the next compaction run.
        let backoff = exponential_backoff_duration(error_run, BASE_BACKOFF_SECS, MAX_BACKOFF_SECS);
        tokio::select! {
            _ = tokio::time::sleep(backoff), if error_run > 0 => {},
            _ = tokio::time::sleep(period), if error_run == 0 => {},
            _ = tenant.l0_compaction_trigger.notified(), if error_run == 0 => {},
            _ = cancel.cancelled() => return,
        }

        // Run compaction.
        let iteration = Iteration {
            started_at: Instant::now(),
            period,
            kind: BackgroundLoopKind::Compaction,
        };
        let IterationResult { output, elapsed } = iteration
            .run(tenant.compaction_iteration(&cancel, &ctx))
            .await;

        match output {
            Ok(outcome) => {
                error_run = 0;
                // If there's more compaction work, L0 or not, schedule an immediate run.
                match outcome {
                    CompactionOutcome::Done => {}
                    CompactionOutcome::Skipped => {}
                    CompactionOutcome::YieldForL0 => tenant.l0_compaction_trigger.notify_one(),
                    CompactionOutcome::Pending => tenant.l0_compaction_trigger.notify_one(),
                }
            }

            Err(err) => {
                error_run += 1;
                let backoff =
                    exponential_backoff_duration(error_run, BASE_BACKOFF_SECS, MAX_BACKOFF_SECS);
                log_compaction_error(
                    &err,
                    Some((error_run, backoff)),
                    cancel.is_cancelled(),
                    false,
                );
                continue;
            }
        }

        // NB: this log entry is recorded by performance tests.
        debug!(
            elapsed_ms = elapsed.as_millis(),
            "compaction iteration complete"
        );
    }
}

pub(crate) fn log_compaction_error(
    err: &CompactionError,
    retry_info: Option<(u32, Duration)>,
    task_cancelled: bool,
    degrade_to_warning: bool,
) {
<<<<<<< HEAD
    let is_cancel = err.is_cancel();

    let level = if is_cancel || task_cancelled {
        Level::INFO
    } else {
        Level::ERROR
=======
    use CompactionError::*;

    use crate::tenant::PageReconstructError;
    use crate::tenant::upload_queue::NotInitialized;

    let level = match err {
        e if e.is_cancel() => return,
        ShuttingDown => return,
        _ if task_cancelled => Level::INFO,
        Other(err) => {
            let root_cause = err.root_cause();

            let upload_queue = root_cause
                .downcast_ref::<NotInitialized>()
                .is_some_and(|e| e.is_stopping());
            let timeline = root_cause
                .downcast_ref::<PageReconstructError>()
                .is_some_and(|e| e.is_cancel());
            let buffered_writer_flush_task_canelled = root_cause
                .downcast_ref::<FlushTaskError>()
                .is_some_and(|e| e.is_cancel());
            let write_blob_cancelled = root_cause
                .downcast_ref::<WriteBlobError>()
                .is_some_and(|e| e.is_cancel());
            let gate_closed = root_cause
                .downcast_ref::<GateError>()
                .is_some_and(|e| e.is_cancel());
            let is_stopping = upload_queue
                || timeline
                || buffered_writer_flush_task_canelled
                || write_blob_cancelled
                || gate_closed;

            if is_stopping {
                Level::INFO
            } else {
                Level::ERROR
            }
        }
>>>>>>> 5ea0bb2d
    };

    if let Some((error_count, sleep_duration)) = retry_info {
        match level {
            Level::ERROR => {
                error!(
                    "Compaction failed {error_count} times, retrying in {sleep_duration:?}: {err:#}"
                )
            }
            Level::INFO => {
                info!(
                    "Compaction failed {error_count} times, retrying in {sleep_duration:?}: {err:#}"
                )
            }
            level => unimplemented!("unexpected level {level:?}"),
        }
    } else {
        match level {
            Level::ERROR if degrade_to_warning => warn!("Compaction failed and discarded: {err:#}"),
            Level::ERROR => error!("Compaction failed: {err:?}"),
            Level::INFO => info!("Compaction failed: {err:#}"),
            level => unimplemented!("unexpected level {level:?}"),
        }
    }
}

/// GC task's main loop.
async fn gc_loop(tenant: Arc<TenantShard>, cancel: CancellationToken) {
    const MAX_BACKOFF_SECS: f64 = 300.0;
    let mut error_run = 0; // consecutive errors

    // GC might require downloading, to find the cutoff LSN that corresponds to the
    // cutoff specified as time.
    let ctx = RequestContext::todo_child(TaskKind::GarbageCollector, DownloadBehavior::Download);
    let mut first = true;

    loop {
        if wait_for_active_tenant(&tenant, &cancel).await.is_break() {
            return;
        }

        let period = tenant.get_gc_period();

        if first {
            first = false;
            if sleep_random(period, &cancel).await.is_err() {
                break;
            }
        }

        let gc_horizon = tenant.get_gc_horizon();
        let sleep_duration;
        if period == Duration::ZERO || gc_horizon == 0 {
            #[cfg(not(feature = "testing"))]
            info!("automatic GC is disabled");
            // check again in 10 seconds, in case it's been enabled again.
            sleep_duration = Duration::from_secs(10);
        } else {
            let iteration = Iteration {
                started_at: Instant::now(),
                period,
                kind: BackgroundLoopKind::Gc,
            };
            // Run gc
            let IterationResult { output, elapsed: _ } = iteration
                .run(tenant.gc_iteration(
                    None,
                    gc_horizon,
                    tenant.get_pitr_interval(),
                    &cancel,
                    &ctx,
                ))
                .await;
            match output {
                Ok(_) => {
                    error_run = 0;
                    sleep_duration = period;
                }
                Err(crate::tenant::GcError::TenantCancelled) => {
                    return;
                }
                Err(e) => {
                    error_run += 1;
                    let wait_duration =
                        exponential_backoff_duration(error_run, 1.0, MAX_BACKOFF_SECS);

                    if matches!(e, crate::tenant::GcError::TimelineCancelled) {
                        // Timeline was cancelled during gc. We might either be in an event
                        // that affects the entire tenant (tenant deletion, pageserver shutdown),
                        // or in one that affects the timeline only (timeline deletion).
                        // Therefore, don't exit the loop.
                        info!("Gc failed {error_run} times, retrying in {wait_duration:?}: {e:?}");
                    } else {
                        error!("Gc failed {error_run} times, retrying in {wait_duration:?}: {e:?}");
                    }

                    sleep_duration = wait_duration;
                }
            }
        };

        if tokio::time::timeout(sleep_duration, cancel.cancelled())
            .await
            .is_ok()
        {
            break;
        }
    }
}

/// Tenant housekeeping's main loop.
async fn tenant_housekeeping_loop(tenant: Arc<TenantShard>, cancel: CancellationToken) {
    let mut last_throttle_flag_reset_at = Instant::now();
    loop {
        if wait_for_active_tenant(&tenant, &cancel).await.is_break() {
            return;
        }

        // Use the same period as compaction; it's not worth a separate setting. But if it's set to
        // zero (to disable compaction), then use a reasonable default. Jitter it by 5%.
        let period = match tenant.get_compaction_period() {
            Duration::ZERO => humantime::parse_duration(DEFAULT_COMPACTION_PERIOD).unwrap(),
            period => period,
        };

        let Ok(period) = sleep_jitter(period, period * 5 / 100, &cancel).await else {
            break;
        };

        // Do tenant housekeeping.
        let iteration = Iteration {
            started_at: Instant::now(),
            period,
            kind: BackgroundLoopKind::TenantHouseKeeping,
        };
        iteration.run(tenant.housekeeping()).await;

        // Log any getpage throttling.
        info_span!(parent: None, "pagestream_throttle", tenant_id=%tenant.tenant_shard_id, shard_id=%tenant.tenant_shard_id.shard_slug()).in_scope(|| {
            let now = Instant::now();
            let prev = std::mem::replace(&mut last_throttle_flag_reset_at, now);
            let Stats { count_accounted_start, count_accounted_finish, count_throttled, sum_throttled_usecs} = tenant.pagestream_throttle.reset_stats();
            if count_throttled == 0 {
                return;
            }
            let allowed_rps = tenant.pagestream_throttle.steady_rps();
            let delta = now - prev;
            info!(
                n_seconds=%format_args!("{:.3}", delta.as_secs_f64()),
                count_accounted = count_accounted_finish,  // don't break existing log scraping
                count_throttled,
                sum_throttled_usecs,
                count_accounted_start, // log after pre-existing fields to not break existing log scraping
                allowed_rps=%format_args!("{allowed_rps:.0}"),
                "shard was throttled in the last n_seconds"
            );
        });
    }
}

/// Waits until the tenant becomes active, or returns `ControlFlow::Break()` to shut down.
async fn wait_for_active_tenant(
    tenant: &Arc<TenantShard>,
    cancel: &CancellationToken,
) -> ControlFlow<()> {
    if tenant.current_state() == TenantState::Active {
        return ControlFlow::Continue(());
    }

    let mut update_rx = tenant.subscribe_for_state_updates();
    tokio::select! {
        result = update_rx.wait_for(|s| s == &TenantState::Active) => {
            if result.is_err() {
                return ControlFlow::Break(());
            }
            debug!("Tenant state changed to active, continuing the task loop");
            ControlFlow::Continue(())
        },
        _ = cancel.cancelled() => ControlFlow::Break(()),
    }
}

#[derive(thiserror::Error, Debug)]
#[error("cancelled")]
pub(crate) struct Cancelled;

/// Sleeps for a random interval up to the given max value.
///
/// This delay prevents a thundering herd of background tasks and will likely keep them running on
/// different periods for more stable load.
pub(crate) async fn sleep_random(
    max: Duration,
    cancel: &CancellationToken,
) -> Result<Duration, Cancelled> {
    sleep_random_range(Duration::ZERO..=max, cancel).await
}

/// Sleeps for a random interval in the given range. Returns the duration.
pub(crate) async fn sleep_random_range(
    interval: RangeInclusive<Duration>,
    cancel: &CancellationToken,
) -> Result<Duration, Cancelled> {
    let delay = rand::thread_rng().gen_range(interval);
    if delay == Duration::ZERO {
        return Ok(delay);
    }
    tokio::select! {
        _ = cancel.cancelled() => Err(Cancelled),
        _ = tokio::time::sleep(delay) => Ok(delay),
    }
}

/// Sleeps for an interval with a random jitter.
pub(crate) async fn sleep_jitter(
    duration: Duration,
    jitter: Duration,
    cancel: &CancellationToken,
) -> Result<Duration, Cancelled> {
    let from = duration.saturating_sub(jitter);
    let to = duration.saturating_add(jitter);
    sleep_random_range(from..=to, cancel).await
}

struct Iteration {
    started_at: Instant,
    period: Duration,
    kind: BackgroundLoopKind,
}

struct IterationResult<O> {
    output: O,
    elapsed: Duration,
}

impl Iteration {
    #[instrument(skip_all)]
    pub(crate) async fn run<F: Future<Output = O>, O>(self, fut: F) -> IterationResult<O> {
        let mut fut = pin!(fut);

        // Wrap `fut` into a future that logs a message every `period` so that we get a
        // very obvious breadcrumb in the logs _while_ a slow iteration is happening.
        let output = loop {
            match tokio::time::timeout(self.period, &mut fut).await {
                Ok(r) => break r,
                Err(_) => info!("still running"),
            }
        };
        let elapsed = self.started_at.elapsed();
        warn_when_period_overrun(elapsed, self.period, self.kind);

        IterationResult { output, elapsed }
    }
}

// NB: the `task` and `period` are used for metrics labels.
pub(crate) fn warn_when_period_overrun(
    elapsed: Duration,
    period: Duration,
    task: BackgroundLoopKind,
) {
    // Duration::ZERO will happen because it's the "disable [bgtask]" value.
    if elapsed >= period && period != Duration::ZERO {
        // humantime does no significant digits clamping whereas Duration's debug is a bit more
        // intelligent. however it makes sense to keep the "configuration format" for period, even
        // though there's no way to output the actual config value.
        info!(
            ?elapsed,
            period = %humantime::format_duration(period),
            ?task,
            "task iteration took longer than the configured period"
        );
        metrics::BACKGROUND_LOOP_PERIOD_OVERRUN_COUNT
            .with_label_values(&[task.into(), &format!("{}", period.as_secs())])
            .inc();
    }
}<|MERGE_RESOLUTION|>--- conflicted
+++ resolved
@@ -307,54 +307,12 @@
     task_cancelled: bool,
     degrade_to_warning: bool,
 ) {
-<<<<<<< HEAD
     let is_cancel = err.is_cancel();
 
     let level = if is_cancel || task_cancelled {
         Level::INFO
     } else {
         Level::ERROR
-=======
-    use CompactionError::*;
-
-    use crate::tenant::PageReconstructError;
-    use crate::tenant::upload_queue::NotInitialized;
-
-    let level = match err {
-        e if e.is_cancel() => return,
-        ShuttingDown => return,
-        _ if task_cancelled => Level::INFO,
-        Other(err) => {
-            let root_cause = err.root_cause();
-
-            let upload_queue = root_cause
-                .downcast_ref::<NotInitialized>()
-                .is_some_and(|e| e.is_stopping());
-            let timeline = root_cause
-                .downcast_ref::<PageReconstructError>()
-                .is_some_and(|e| e.is_cancel());
-            let buffered_writer_flush_task_canelled = root_cause
-                .downcast_ref::<FlushTaskError>()
-                .is_some_and(|e| e.is_cancel());
-            let write_blob_cancelled = root_cause
-                .downcast_ref::<WriteBlobError>()
-                .is_some_and(|e| e.is_cancel());
-            let gate_closed = root_cause
-                .downcast_ref::<GateError>()
-                .is_some_and(|e| e.is_cancel());
-            let is_stopping = upload_queue
-                || timeline
-                || buffered_writer_flush_task_canelled
-                || write_blob_cancelled
-                || gate_closed;
-
-            if is_stopping {
-                Level::INFO
-            } else {
-                Level::ERROR
-            }
-        }
->>>>>>> 5ea0bb2d
     };
 
     if let Some((error_count, sleep_duration)) = retry_info {
