//! Every image of a certain timeline from [`crate::tenant::Tenant`]
//! has a metadata that needs to be stored persistently.
//!
//! Later, the file gets used in [`remote_timeline_client`] as a part of
//! external storage import and export operations.
//!
//! The module contains all structs and related helper methods related to timeline metadata.
//!
//! [`remote_timeline_client`]: super::remote_timeline_client

use anyhow::ensure;
use serde::{de::Error, Deserialize, Serialize, Serializer};
use utils::bin_ser::SerializeError;
use utils::{bin_ser::BeSer, id::TimelineId, lsn::Lsn};

/// Use special format number to enable backward compatibility.
const METADATA_FORMAT_VERSION: u16 = 4;

/// Previous supported format versions.
const METADATA_OLD_FORMAT_VERSION: u16 = 3;

/// We assume that a write of up to METADATA_MAX_SIZE bytes is atomic.
///
/// This is the same assumption that PostgreSQL makes with the control file,
/// see PG_CONTROL_MAX_SAFE_SIZE
const METADATA_MAX_SIZE: usize = 512;

/// Metadata stored on disk for each timeline
///
/// The fields correspond to the values we hold in memory, in Timeline.
#[derive(Debug, Clone, PartialEq, Eq)]
pub struct TimelineMetadata {
    hdr: TimelineMetadataHeader,
    body: TimelineMetadataBodyV2,
}

#[derive(Debug, Clone, PartialEq, Eq, Serialize, Deserialize)]
struct TimelineMetadataHeader {
    checksum: u32,       // CRC of serialized metadata body
    size: u16,           // size of serialized metadata
    format_version: u16, // metadata format version (used for compatibility checks)
}
const METADATA_HDR_SIZE: usize = std::mem::size_of::<TimelineMetadataHeader>();

#[derive(Debug, Clone, PartialEq, Eq, Serialize, Deserialize)]
struct TimelineMetadataBodyV2 {
    disk_consistent_lsn: Lsn,
    // This is only set if we know it. We track it in memory when the page
    // server is running, but we only track the value corresponding to
    // 'last_record_lsn', not 'disk_consistent_lsn' which can lag behind by a
    // lot. We only store it in the metadata file when we flush *all* the
    // in-memory data so that 'last_record_lsn' is the same as
    // 'disk_consistent_lsn'.  That's OK, because after page server restart, as
    // soon as we reprocess at least one record, we will have a valid
    // 'prev_record_lsn' value in memory again. This is only really needed when
    // doing a clean shutdown, so that there is no more WAL beyond
    // 'disk_consistent_lsn'
    prev_record_lsn: Option<Lsn>,
    ancestor_timeline: Option<TimelineId>,
    ancestor_lsn: Lsn,
    latest_gc_cutoff_lsn: Lsn,
    initdb_lsn: Lsn,
    pg_version: u32,
}

#[derive(Debug, Clone, PartialEq, Eq, Serialize, Deserialize)]
struct TimelineMetadataBodyV1 {
    disk_consistent_lsn: Lsn,
    // This is only set if we know it. We track it in memory when the page
    // server is running, but we only track the value corresponding to
    // 'last_record_lsn', not 'disk_consistent_lsn' which can lag behind by a
    // lot. We only store it in the metadata file when we flush *all* the
    // in-memory data so that 'last_record_lsn' is the same as
    // 'disk_consistent_lsn'.  That's OK, because after page server restart, as
    // soon as we reprocess at least one record, we will have a valid
    // 'prev_record_lsn' value in memory again. This is only really needed when
    // doing a clean shutdown, so that there is no more WAL beyond
    // 'disk_consistent_lsn'
    prev_record_lsn: Option<Lsn>,
    ancestor_timeline: Option<TimelineId>,
    ancestor_lsn: Lsn,
    latest_gc_cutoff_lsn: Lsn,
    initdb_lsn: Lsn,
}

impl TimelineMetadata {
    pub fn new(
        disk_consistent_lsn: Lsn,
        prev_record_lsn: Option<Lsn>,
        ancestor_timeline: Option<TimelineId>,
        ancestor_lsn: Lsn,
        latest_gc_cutoff_lsn: Lsn,
        initdb_lsn: Lsn,
        pg_version: u32,
    ) -> Self {
        Self {
            hdr: TimelineMetadataHeader {
                checksum: 0,
                size: 0,
                format_version: METADATA_FORMAT_VERSION,
            },
            body: TimelineMetadataBodyV2 {
                disk_consistent_lsn,
                prev_record_lsn,
                ancestor_timeline,
                ancestor_lsn,
                latest_gc_cutoff_lsn,
                initdb_lsn,
                pg_version,
            },
        }
    }

    fn upgrade_timeline_metadata(metadata_bytes: &[u8]) -> anyhow::Result<Self> {
        let mut hdr = TimelineMetadataHeader::des(&metadata_bytes[0..METADATA_HDR_SIZE])?;

        // backward compatible only up to this version
        ensure!(
            hdr.format_version == METADATA_OLD_FORMAT_VERSION,
            "unsupported metadata format version {}",
            hdr.format_version
        );

        let metadata_size = hdr.size as usize;

        let body: TimelineMetadataBodyV1 =
            TimelineMetadataBodyV1::des(&metadata_bytes[METADATA_HDR_SIZE..metadata_size])?;

        let body = TimelineMetadataBodyV2 {
            disk_consistent_lsn: body.disk_consistent_lsn,
            prev_record_lsn: body.prev_record_lsn,
            ancestor_timeline: body.ancestor_timeline,
            ancestor_lsn: body.ancestor_lsn,
            latest_gc_cutoff_lsn: body.latest_gc_cutoff_lsn,
            initdb_lsn: body.initdb_lsn,
            pg_version: 14, // All timelines created before this version had pg_version 14
        };

        hdr.format_version = METADATA_FORMAT_VERSION;

        Ok(Self { hdr, body })
    }

    pub fn from_bytes(metadata_bytes: &[u8]) -> anyhow::Result<Self> {
        ensure!(
            metadata_bytes.len() == METADATA_MAX_SIZE,
            "metadata bytes size is wrong"
        );
        let hdr = TimelineMetadataHeader::des(&metadata_bytes[0..METADATA_HDR_SIZE])?;

        let metadata_size = hdr.size as usize;
        ensure!(
            metadata_size <= METADATA_MAX_SIZE,
            "corrupted metadata file"
        );
        let calculated_checksum = crc32c::crc32c(&metadata_bytes[METADATA_HDR_SIZE..metadata_size]);
        ensure!(
            hdr.checksum == calculated_checksum,
            "metadata checksum mismatch"
        );

        if hdr.format_version != METADATA_FORMAT_VERSION {
            // If metadata has the old format,
            // upgrade it and return the result
            TimelineMetadata::upgrade_timeline_metadata(metadata_bytes)
        } else {
            let body =
                TimelineMetadataBodyV2::des(&metadata_bytes[METADATA_HDR_SIZE..metadata_size])?;
            ensure!(
                body.disk_consistent_lsn.is_aligned(),
                "disk_consistent_lsn is not aligned"
            );
            Ok(TimelineMetadata { hdr, body })
        }
    }

    pub fn to_bytes(&self) -> Result<Vec<u8>, SerializeError> {
        let body_bytes = self.body.ser()?;
        let metadata_size = METADATA_HDR_SIZE + body_bytes.len();
        let hdr = TimelineMetadataHeader {
            size: metadata_size as u16,
            format_version: METADATA_FORMAT_VERSION,
            checksum: crc32c::crc32c(&body_bytes),
        };
        let hdr_bytes = hdr.ser()?;
        let mut metadata_bytes = vec![0u8; METADATA_MAX_SIZE];
        metadata_bytes[0..METADATA_HDR_SIZE].copy_from_slice(&hdr_bytes);
        metadata_bytes[METADATA_HDR_SIZE..metadata_size].copy_from_slice(&body_bytes);
        Ok(metadata_bytes)
    }

    /// [`Lsn`] that corresponds to the corresponding timeline directory
    /// contents, stored locally in the pageserver workdir.
    pub fn disk_consistent_lsn(&self) -> Lsn {
        self.body.disk_consistent_lsn
    }

    pub fn prev_record_lsn(&self) -> Option<Lsn> {
        self.body.prev_record_lsn
    }

    pub fn ancestor_timeline(&self) -> Option<TimelineId> {
        self.body.ancestor_timeline
    }

    pub fn ancestor_lsn(&self) -> Lsn {
        self.body.ancestor_lsn
    }

    pub fn latest_gc_cutoff_lsn(&self) -> Lsn {
        self.body.latest_gc_cutoff_lsn
    }

    pub fn initdb_lsn(&self) -> Lsn {
        self.body.initdb_lsn
    }

    pub fn pg_version(&self) -> u32 {
        self.body.pg_version
    }

    // Checksums make it awkward to build a valid instance by hand.  This helper
    // provides a TimelineMetadata with a valid checksum in its header.
    #[cfg(test)]
    pub fn example() -> Self {
        let instance = Self::new(
            "0/16960E8".parse::<Lsn>().unwrap(),
            None,
            None,
            Lsn::from_hex("00000000").unwrap(),
            Lsn::from_hex("00000000").unwrap(),
            Lsn::from_hex("00000000").unwrap(),
            0,
        );
        let bytes = instance.to_bytes().unwrap();
        Self::from_bytes(&bytes).unwrap()
    }
}

impl<'de> Deserialize<'de> for TimelineMetadata {
    fn deserialize<D>(deserializer: D) -> Result<Self, D::Error>
    where
        D: serde::Deserializer<'de>,
    {
        let bytes = Vec::<u8>::deserialize(deserializer)?;
        Self::from_bytes(bytes.as_slice()).map_err(|e| D::Error::custom(format!("{e}")))
    }
}

impl Serialize for TimelineMetadata {
    fn serialize<S>(&self, serializer: S) -> Result<S::Ok, S::Error>
    where
        S: Serializer,
    {
        let bytes = self
            .to_bytes()
            .map_err(|e| serde::ser::Error::custom(format!("{e}")))?;
        bytes.serialize(serializer)
    }
}

<<<<<<< HEAD
/// Save timeline metadata to file
#[tracing::instrument(skip_all, fields(%tenant_id=tenant_shard_id.tenant_id, %shard_id=tenant_shard_id.shard_slug(), %timeline_id))]
pub async fn save_metadata(
    conf: &'static PageServerConf,
    tenant_shard_id: &TenantShardId,
    timeline_id: &TimelineId,
    data: &TimelineMetadata,
) -> anyhow::Result<()> {
    let path = conf.metadata_path(tenant_shard_id, timeline_id);
    let temp_path = path_with_suffix_extension(&path, TEMP_FILE_SUFFIX);
    let metadata_bytes = data.to_bytes().context("serialize metadata")?;
    VirtualFile::crashsafe_overwrite(path, temp_path, metadata_bytes)
        .await
        .context("write metadata")?;
    Ok(())
}

#[derive(Error, Debug)]
pub enum LoadMetadataError {
    #[error(transparent)]
    Read(#[from] io::Error),

    #[error(transparent)]
    Decode(#[from] anyhow::Error),
}

pub fn load_metadata(
    conf: &'static PageServerConf,
    tenant_shard_id: &TenantShardId,
    timeline_id: &TimelineId,
) -> Result<TimelineMetadata, LoadMetadataError> {
    let metadata_path = conf.metadata_path(tenant_shard_id, timeline_id);
    let metadata_bytes = std::fs::read(metadata_path)?;

    Ok(TimelineMetadata::from_bytes(&metadata_bytes)?)
}

=======
>>>>>>> cd449d66
#[cfg(test)]
mod tests {
    use super::*;
    use crate::tenant::harness::TIMELINE_ID;

    #[test]
    fn metadata_serializes_correctly() {
        let original_metadata = TimelineMetadata::new(
            Lsn(0x200),
            Some(Lsn(0x100)),
            Some(TIMELINE_ID),
            Lsn(0),
            Lsn(0),
            Lsn(0),
            // Any version will do here, so use the default
            crate::DEFAULT_PG_VERSION,
        );

        let metadata_bytes = original_metadata
            .to_bytes()
            .expect("Should serialize correct metadata to bytes");

        let deserialized_metadata = TimelineMetadata::from_bytes(&metadata_bytes)
            .expect("Should deserialize its own bytes");

        assert_eq!(
            deserialized_metadata.body, original_metadata.body,
            "Metadata that was serialized to bytes and deserialized back should not change"
        );
    }

    // Generate old version metadata and read it with current code.
    // Ensure that it is upgraded correctly
    #[test]
    fn test_metadata_upgrade() {
        #[derive(Debug, Clone, PartialEq, Eq)]
        struct TimelineMetadataV1 {
            hdr: TimelineMetadataHeader,
            body: TimelineMetadataBodyV1,
        }

        let metadata_v1 = TimelineMetadataV1 {
            hdr: TimelineMetadataHeader {
                checksum: 0,
                size: 0,
                format_version: METADATA_OLD_FORMAT_VERSION,
            },
            body: TimelineMetadataBodyV1 {
                disk_consistent_lsn: Lsn(0x200),
                prev_record_lsn: Some(Lsn(0x100)),
                ancestor_timeline: Some(TIMELINE_ID),
                ancestor_lsn: Lsn(0),
                latest_gc_cutoff_lsn: Lsn(0),
                initdb_lsn: Lsn(0),
            },
        };

        impl TimelineMetadataV1 {
            pub fn to_bytes(&self) -> anyhow::Result<Vec<u8>> {
                let body_bytes = self.body.ser()?;
                let metadata_size = METADATA_HDR_SIZE + body_bytes.len();
                let hdr = TimelineMetadataHeader {
                    size: metadata_size as u16,
                    format_version: METADATA_OLD_FORMAT_VERSION,
                    checksum: crc32c::crc32c(&body_bytes),
                };
                let hdr_bytes = hdr.ser()?;
                let mut metadata_bytes = vec![0u8; METADATA_MAX_SIZE];
                metadata_bytes[0..METADATA_HDR_SIZE].copy_from_slice(&hdr_bytes);
                metadata_bytes[METADATA_HDR_SIZE..metadata_size].copy_from_slice(&body_bytes);
                Ok(metadata_bytes)
            }
        }

        let metadata_bytes = metadata_v1
            .to_bytes()
            .expect("Should serialize correct metadata to bytes");

        // This should deserialize to the latest version format
        let deserialized_metadata = TimelineMetadata::from_bytes(&metadata_bytes)
            .expect("Should deserialize its own bytes");

        let expected_metadata = TimelineMetadata::new(
            Lsn(0x200),
            Some(Lsn(0x100)),
            Some(TIMELINE_ID),
            Lsn(0),
            Lsn(0),
            Lsn(0),
            14, // All timelines created before this version had pg_version 14
        );

        assert_eq!(
            deserialized_metadata.body, expected_metadata.body,
            "Metadata of the old version {} should be upgraded to the latest version {}",
            METADATA_OLD_FORMAT_VERSION, METADATA_FORMAT_VERSION
        );
    }

    #[test]
    fn test_metadata_bincode_serde() {
        let original_metadata = TimelineMetadata::new(
            Lsn(0x200),
            Some(Lsn(0x100)),
            Some(TIMELINE_ID),
            Lsn(0),
            Lsn(0),
            Lsn(0),
            // Any version will do here, so use the default
            crate::DEFAULT_PG_VERSION,
        );
        let metadata_bytes = original_metadata
            .to_bytes()
            .expect("Cannot create bytes array from metadata");

        let metadata_bincode_be_bytes = original_metadata
            .ser()
            .expect("Cannot serialize the metadata");

        // 8 bytes for the length of the vector
        assert_eq!(metadata_bincode_be_bytes.len(), 8 + metadata_bytes.len());

        let expected_bincode_bytes = {
            let mut temp = vec![];
            let len_bytes = metadata_bytes.len().to_be_bytes();
            temp.extend_from_slice(&len_bytes);
            temp.extend_from_slice(&metadata_bytes);
            temp
        };
        assert_eq!(metadata_bincode_be_bytes, expected_bincode_bytes);

        let deserialized_metadata = TimelineMetadata::des(&metadata_bincode_be_bytes).unwrap();
        // Deserialized metadata has the metadata header, which is different from the serialized one.
        //   Reference: TimelineMetaData::to_bytes()
        let expected_metadata = {
            let mut temp_metadata = original_metadata;
            let body_bytes = temp_metadata
                .body
                .ser()
                .expect("Cannot serialize the metadata body");
            let metadata_size = METADATA_HDR_SIZE + body_bytes.len();
            let hdr = TimelineMetadataHeader {
                size: metadata_size as u16,
                format_version: METADATA_FORMAT_VERSION,
                checksum: crc32c::crc32c(&body_bytes),
            };
            temp_metadata.hdr = hdr;
            temp_metadata
        };
        assert_eq!(deserialized_metadata, expected_metadata);
    }

    #[test]
    fn test_metadata_bincode_serde_ensure_roundtrip() {
        let original_metadata = TimelineMetadata::new(
            Lsn(0x200),
            Some(Lsn(0x100)),
            Some(TIMELINE_ID),
            Lsn(0),
            Lsn(0),
            Lsn(0),
            // Any version will do here, so use the default
            crate::DEFAULT_PG_VERSION,
        );
        let expected_bytes = vec![
            /* bincode length encoding bytes */
            0, 0, 0, 0, 0, 0, 2, 0, // 8 bytes for the length of the serialized vector
            /* TimelineMetadataHeader */
            4, 37, 101, 34, 0, 70, 0, 4, // checksum, size, format_version (4 + 2 + 2)
            /* TimelineMetadataBodyV2 */
            0, 0, 0, 0, 0, 0, 2, 0, // disk_consistent_lsn (8 bytes)
            1, 0, 0, 0, 0, 0, 0, 1, 0, // prev_record_lsn (9 bytes)
            1, 17, 34, 51, 68, 85, 102, 119, 136, 17, 34, 51, 68, 85, 102, 119,
            136, // ancestor_timeline (17 bytes)
            0, 0, 0, 0, 0, 0, 0, 0, // ancestor_lsn (8 bytes)
            0, 0, 0, 0, 0, 0, 0, 0, // latest_gc_cutoff_lsn (8 bytes)
            0, 0, 0, 0, 0, 0, 0, 0, // initdb_lsn (8 bytes)
            0, 0, 0, 15, // pg_version (4 bytes)
            /* padding bytes */
            0, 0, 0, 0, 0, 0, 0, 0, 0, 0, 0, 0, 0, 0, 0, 0, 0, 0, 0, 0, 0, 0, 0, 0, 0, 0, 0, 0, 0,
            0, 0, 0, 0, 0, 0, 0, 0, 0, 0, 0, 0, 0, 0, 0, 0, 0, 0, 0, 0, 0, 0, 0, 0, 0, 0, 0, 0, 0,
            0, 0, 0, 0, 0, 0, 0, 0, 0, 0, 0, 0, 0, 0, 0, 0, 0, 0, 0, 0, 0, 0, 0, 0, 0, 0, 0, 0, 0,
            0, 0, 0, 0, 0, 0, 0, 0, 0, 0, 0, 0, 0, 0, 0, 0, 0, 0, 0, 0, 0, 0, 0, 0, 0, 0, 0, 0, 0,
            0, 0, 0, 0, 0, 0, 0, 0, 0, 0, 0, 0, 0, 0, 0, 0, 0, 0, 0, 0, 0, 0, 0, 0, 0, 0, 0, 0, 0,
            0, 0, 0, 0, 0, 0, 0, 0, 0, 0, 0, 0, 0, 0, 0, 0, 0, 0, 0, 0, 0, 0, 0, 0, 0, 0, 0, 0, 0,
            0, 0, 0, 0, 0, 0, 0, 0, 0, 0, 0, 0, 0, 0, 0, 0, 0, 0, 0, 0, 0, 0, 0, 0, 0, 0, 0, 0, 0,
            0, 0, 0, 0, 0, 0, 0, 0, 0, 0, 0, 0, 0, 0, 0, 0, 0, 0, 0, 0, 0, 0, 0, 0, 0, 0, 0, 0, 0,
            0, 0, 0, 0, 0, 0, 0, 0, 0, 0, 0, 0, 0, 0, 0, 0, 0, 0, 0, 0, 0, 0, 0, 0, 0, 0, 0, 0, 0,
            0, 0, 0, 0, 0, 0, 0, 0, 0, 0, 0, 0, 0, 0, 0, 0, 0, 0, 0, 0, 0, 0, 0, 0, 0, 0, 0, 0, 0,
            0, 0, 0, 0, 0, 0, 0, 0, 0, 0, 0, 0, 0, 0, 0, 0, 0, 0, 0, 0, 0, 0, 0, 0, 0, 0, 0, 0, 0,
            0, 0, 0, 0, 0, 0, 0, 0, 0, 0, 0, 0, 0, 0, 0, 0, 0, 0, 0, 0, 0, 0, 0, 0, 0, 0, 0, 0, 0,
            0, 0, 0, 0, 0, 0, 0, 0, 0, 0, 0, 0, 0, 0, 0, 0, 0, 0, 0, 0, 0, 0, 0, 0, 0, 0, 0, 0, 0,
            0, 0, 0, 0, 0, 0, 0, 0, 0, 0, 0, 0, 0, 0, 0, 0, 0, 0, 0, 0, 0, 0, 0, 0, 0, 0, 0, 0, 0,
            0, 0, 0, 0, 0, 0, 0, 0, 0, 0, 0, 0, 0, 0, 0, 0, 0, 0, 0, 0, 0, 0, 0, 0, 0, 0, 0, 0, 0,
            0, 0, 0, 0, 0, 0, 0,
        ];
        let metadata_ser_bytes = original_metadata.ser().unwrap();
        assert_eq!(metadata_ser_bytes, expected_bytes);

        let expected_metadata = {
            let mut temp_metadata = original_metadata;
            let body_bytes = temp_metadata
                .body
                .ser()
                .expect("Cannot serialize the metadata body");
            let metadata_size = METADATA_HDR_SIZE + body_bytes.len();
            let hdr = TimelineMetadataHeader {
                size: metadata_size as u16,
                format_version: METADATA_FORMAT_VERSION,
                checksum: crc32c::crc32c(&body_bytes),
            };
            temp_metadata.hdr = hdr;
            temp_metadata
        };
        let des_metadata = TimelineMetadata::des(&metadata_ser_bytes).unwrap();
        assert_eq!(des_metadata, expected_metadata);
    }
}<|MERGE_RESOLUTION|>--- conflicted
+++ resolved
@@ -259,46 +259,6 @@
     }
 }
 
-<<<<<<< HEAD
-/// Save timeline metadata to file
-#[tracing::instrument(skip_all, fields(%tenant_id=tenant_shard_id.tenant_id, %shard_id=tenant_shard_id.shard_slug(), %timeline_id))]
-pub async fn save_metadata(
-    conf: &'static PageServerConf,
-    tenant_shard_id: &TenantShardId,
-    timeline_id: &TimelineId,
-    data: &TimelineMetadata,
-) -> anyhow::Result<()> {
-    let path = conf.metadata_path(tenant_shard_id, timeline_id);
-    let temp_path = path_with_suffix_extension(&path, TEMP_FILE_SUFFIX);
-    let metadata_bytes = data.to_bytes().context("serialize metadata")?;
-    VirtualFile::crashsafe_overwrite(path, temp_path, metadata_bytes)
-        .await
-        .context("write metadata")?;
-    Ok(())
-}
-
-#[derive(Error, Debug)]
-pub enum LoadMetadataError {
-    #[error(transparent)]
-    Read(#[from] io::Error),
-
-    #[error(transparent)]
-    Decode(#[from] anyhow::Error),
-}
-
-pub fn load_metadata(
-    conf: &'static PageServerConf,
-    tenant_shard_id: &TenantShardId,
-    timeline_id: &TimelineId,
-) -> Result<TimelineMetadata, LoadMetadataError> {
-    let metadata_path = conf.metadata_path(tenant_shard_id, timeline_id);
-    let metadata_bytes = std::fs::read(metadata_path)?;
-
-    Ok(TimelineMetadata::from_bytes(&metadata_bytes)?)
-}
-
-=======
->>>>>>> cd449d66
 #[cfg(test)]
 mod tests {
     use super::*;
