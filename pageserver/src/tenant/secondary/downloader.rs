use std::{
    collections::{HashMap, HashSet},
    pin::Pin,
    str::FromStr,
    sync::Arc,
    time::{Duration, Instant, SystemTime},
};

use crate::{
    config::PageServerConf,
    disk_usage_eviction_task::{
        finite_f32, DiskUsageEvictionInfo, EvictionCandidate, EvictionLayer, EvictionSecondaryLayer,
    },
    metrics::SECONDARY_MODE,
    tenant::{
        config::SecondaryLocationConfig,
        debug_assert_current_span_has_tenant_and_timeline_id,
        remote_timeline_client::{
            index::LayerFileMetadata, FAILED_DOWNLOAD_WARN_THRESHOLD, FAILED_REMOTE_OP_RETRIES,
        },
        span::debug_assert_current_span_has_tenant_id,
        storage_layer::LayerFileName,
        tasks::{warn_when_period_overrun, BackgroundLoopKind},
    },
    virtual_file::{on_fatal_io_error, MaybeFatalIo, VirtualFile},
    METADATA_FILE_NAME, TEMP_FILE_SUFFIX,
};

use super::{
    heatmap::HeatMapLayer,
    scheduler::{self, Completion, JobGenerator, SchedulingResult, TenantBackgroundJobs},
    SecondaryTenant,
};

use crate::tenant::{
    mgr::TenantManager,
    remote_timeline_client::{download::download_layer_file, remote_heatmap_path},
};

use camino::Utf8PathBuf;
use chrono::format::{DelayedFormat, StrftimeItems};
use futures::Future;
use pageserver_api::shard::TenantShardId;
use rand::Rng;
use remote_storage::{DownloadError, GenericRemoteStorage};

use tokio_util::sync::CancellationToken;
use tracing::{info_span, instrument, warn, Instrument};
use utils::{
    backoff, completion::Barrier, crashsafe::path_with_suffix_extension, fs_ext, id::TimelineId,
};

use super::{
    heatmap::{HeatMapTenant, HeatMapTimeline},
    CommandRequest, DownloadCommand,
};

/// For each tenant, how long must have passed since the last download_tenant call before
/// calling it again.  This is approximately the time by which local data is allowed
/// to fall behind remote data.
///
/// TODO: this should just be a default, and the actual period should be controlled
/// via the heatmap itself
/// `<ttps://github.com/neondatabase/neon/issues/6200>`
const DOWNLOAD_FRESHEN_INTERVAL: Duration = Duration::from_millis(60000);

pub(super) async fn downloader_task(
    tenant_manager: Arc<TenantManager>,
    remote_storage: GenericRemoteStorage,
    command_queue: tokio::sync::mpsc::Receiver<CommandRequest<DownloadCommand>>,
    background_jobs_can_start: Barrier,
    cancel: CancellationToken,
) {
    let concurrency = tenant_manager.get_conf().secondary_download_concurrency;

    let generator = SecondaryDownloader {
        tenant_manager,
        remote_storage,
    };
    let mut scheduler = Scheduler::new(generator, concurrency);

    scheduler
        .run(command_queue, background_jobs_can_start, cancel)
        .instrument(info_span!("secondary_downloads"))
        .await
}

struct SecondaryDownloader {
    tenant_manager: Arc<TenantManager>,
    remote_storage: GenericRemoteStorage,
}

#[derive(Debug, Clone)]
pub(super) struct OnDiskState {
    metadata: LayerFileMetadata,
    access_time: SystemTime,
}

impl OnDiskState {
    fn new(
        _conf: &'static PageServerConf,
        _tenant_shard_id: &TenantShardId,
        _imeline_id: &TimelineId,
        _ame: LayerFileName,
        metadata: LayerFileMetadata,
        access_time: SystemTime,
    ) -> Self {
        Self {
            metadata,
            access_time,
        }
    }
}

#[derive(Debug, Clone, Default)]
pub(super) struct SecondaryDetailTimeline {
    pub(super) on_disk_layers: HashMap<LayerFileName, OnDiskState>,

    /// We remember when layers were evicted, to prevent re-downloading them.
    pub(super) evicted_at: HashMap<LayerFileName, SystemTime>,
}

/// This state is written by the secondary downloader, it is opaque
/// to TenantManager
#[derive(Debug)]
pub(super) struct SecondaryDetail {
    pub(super) config: SecondaryLocationConfig,

    last_download: Option<Instant>,
    next_download: Option<Instant>,
    pub(super) timelines: HashMap<TimelineId, SecondaryDetailTimeline>,
}

/// Helper for logging SystemTime
fn strftime(t: &'_ SystemTime) -> DelayedFormat<StrftimeItems<'_>> {
    let datetime: chrono::DateTime<chrono::Utc> = (*t).into();
    datetime.format("%d/%m/%Y %T")
}

impl SecondaryDetail {
    pub(super) fn new(config: SecondaryLocationConfig) -> Self {
        Self {
            config,
            last_download: None,
            next_download: None,
            timelines: HashMap::new(),
        }
    }

    /// Additionally returns the total number of layers, used for more stable relative access time
    /// based eviction.
    pub(super) fn get_layers_for_eviction(
        &self,
        parent: &Arc<SecondaryTenant>,
    ) -> (DiskUsageEvictionInfo, usize) {
        let mut result = DiskUsageEvictionInfo::default();
        let mut total_layers = 0;

        for (timeline_id, timeline_detail) in &self.timelines {
            result
                .resident_layers
                .extend(timeline_detail.on_disk_layers.iter().map(|(name, ods)| {
                    EvictionCandidate {
                        layer: EvictionLayer::Secondary(EvictionSecondaryLayer {
                            secondary_tenant: parent.clone(),
                            timeline_id: *timeline_id,
                            name: name.clone(),
                            metadata: ods.metadata.clone(),
                        }),
                        last_activity_ts: ods.access_time,
                        relative_last_activity: finite_f32::FiniteF32::ZERO,
                    }
                }));

            // total might be missing currently downloading layers, but as a lower than actual
            // value it is good enough approximation.
            total_layers += timeline_detail.on_disk_layers.len() + timeline_detail.evicted_at.len();
        }
        result.max_layer_size = result
            .resident_layers
            .iter()
            .map(|l| l.layer.get_file_size())
            .max();

        tracing::debug!(
            "eviction: secondary tenant {} found {} timelines, {} layers",
            parent.get_tenant_shard_id(),
            self.timelines.len(),
            result.resident_layers.len()
        );

        (result, total_layers)
    }
}

struct PendingDownload {
    secondary_state: Arc<SecondaryTenant>,
    last_download: Option<Instant>,
    target_time: Option<Instant>,
    period: Option<Duration>,
}

impl scheduler::PendingJob for PendingDownload {
    fn get_tenant_shard_id(&self) -> &TenantShardId {
        self.secondary_state.get_tenant_shard_id()
    }
}

struct RunningDownload {
    barrier: Barrier,
}

impl scheduler::RunningJob for RunningDownload {
    fn get_barrier(&self) -> Barrier {
        self.barrier.clone()
    }
}

struct CompleteDownload {
    secondary_state: Arc<SecondaryTenant>,
    completed_at: Instant,
}

impl scheduler::Completion for CompleteDownload {
    fn get_tenant_shard_id(&self) -> &TenantShardId {
        self.secondary_state.get_tenant_shard_id()
    }
}

type Scheduler = TenantBackgroundJobs<
    SecondaryDownloader,
    PendingDownload,
    RunningDownload,
    CompleteDownload,
    DownloadCommand,
>;

impl JobGenerator<PendingDownload, RunningDownload, CompleteDownload, DownloadCommand>
    for SecondaryDownloader
{
    #[instrument(skip_all, fields(tenant_id=%completion.get_tenant_shard_id().tenant_id, shard_id=%completion.get_tenant_shard_id().shard_slug()))]
    fn on_completion(&mut self, completion: CompleteDownload) {
        let CompleteDownload {
            secondary_state,
            completed_at: _completed_at,
        } = completion;

        tracing::debug!("Secondary tenant download completed");

        // Update freshened_at even if there was an error: we don't want errored tenants to implicitly
        // take priority to run again.
        let mut detail = secondary_state.detail.lock().unwrap();
        detail.next_download = Some(Instant::now() + DOWNLOAD_FRESHEN_INTERVAL);
    }

    async fn schedule(&mut self) -> SchedulingResult<PendingDownload> {
        let mut result = SchedulingResult {
            jobs: Vec::new(),
            want_interval: None,
        };

        // Step 1: identify some tenants that we may work on
        let mut tenants: Vec<Arc<SecondaryTenant>> = Vec::new();
        self.tenant_manager
            .foreach_secondary_tenants(|_id, secondary_state| {
                tenants.push(secondary_state.clone());
            });

        // Step 2: filter out tenants which are not yet elegible to run
        let now = Instant::now();
        result.jobs = tenants
            .into_iter()
            .filter_map(|secondary_tenant| {
                let (last_download, next_download) = {
                    let mut detail = secondary_tenant.detail.lock().unwrap();

                    if !detail.config.warm {
                        // Downloads are disabled for this tenant
                        detail.next_download = None;
                        return None;
                    }

                    if detail.next_download.is_none() {
                        // Initialize with a jitter: this spreads initial downloads on startup
                        // or mass-attach across our freshen interval.
                        let jittered_period =
                            rand::thread_rng().gen_range(Duration::ZERO..DOWNLOAD_FRESHEN_INTERVAL);
                        detail.next_download = Some(now.checked_add(jittered_period).expect(
                        "Using our constant, which is known to be small compared with clock range",
                    ));
                    }
                    (detail.last_download, detail.next_download.unwrap())
                };

                if now < next_download {
                    Some(PendingDownload {
                        secondary_state: secondary_tenant,
                        last_download,
                        target_time: Some(next_download),
                        period: Some(DOWNLOAD_FRESHEN_INTERVAL),
                    })
                } else {
                    None
                }
            })
            .collect();

        // Step 3: sort by target execution time to run most urgent first.
        result.jobs.sort_by_key(|j| j.target_time);

        result
    }

    fn on_command(&mut self, command: DownloadCommand) -> anyhow::Result<PendingDownload> {
        let tenant_shard_id = command.get_tenant_shard_id();

        let tenant = self
            .tenant_manager
            .get_secondary_tenant_shard(*tenant_shard_id);
        let Some(tenant) = tenant else {
            return Err(anyhow::anyhow!("Not found or not in Secondary mode"));
        };

        Ok(PendingDownload {
            target_time: None,
            period: None,
            last_download: None,
            secondary_state: tenant,
        })
    }

    fn spawn(
        &mut self,
        job: PendingDownload,
    ) -> (
        RunningDownload,
        Pin<Box<dyn Future<Output = CompleteDownload> + Send>>,
    ) {
        let PendingDownload {
            secondary_state,
            last_download,
            target_time,
            period,
        } = job;

        let (completion, barrier) = utils::completion::channel();
        let remote_storage = self.remote_storage.clone();
        let conf = self.tenant_manager.get_conf();
        let tenant_shard_id = *secondary_state.get_tenant_shard_id();
        (RunningDownload { barrier }, Box::pin(async move {
            let _completion = completion;

            match TenantDownloader::new(conf, &remote_storage, &secondary_state)
                .download()
                .await
            {
                Err(UpdateError::NoData) => {
                    tracing::info!("No heatmap found for tenant.  This is fine if it is new.");
                },
                Err(UpdateError::NoSpace) => {
                    tracing::warn!("Insufficient space while downloading.  Will retry later.");
                }
                Err(UpdateError::Cancelled) => {
                    tracing::debug!("Shut down while downloading");
                },
                Err(UpdateError::Deserialize(e)) => {
                    tracing::error!("Corrupt content while downloading tenant: {e}");
                },
                Err(e @ (UpdateError::DownloadError(_) | UpdateError::Other(_))) => {
                    tracing::error!("Error while downloading tenant: {e}");
                },
                Ok(()) => {}
            };

            // Irrespective of the result, we will reschedule ourselves to run after our usual period.

            // If the job had a target execution time, we may check our final execution
            // time against that for observability purposes.
            if let (Some(target_time), Some(period)) = (target_time, period) {
                // Only track execution lag if this isn't our first download: otherwise, it is expected
                // that execution will have taken longer than our configured interval, for example
                // when starting up a pageserver and
                if last_download.is_some() {
                    // Elapsed time includes any scheduling lag as well as the execution of the job
                    let elapsed = Instant::now().duration_since(target_time);

                    warn_when_period_overrun(
                        elapsed,
                        period,
                        BackgroundLoopKind::SecondaryDownload,
                    );
                }
            }

            CompleteDownload {
                secondary_state,
                completed_at: Instant::now(),
            }
        }.instrument(info_span!(parent: None, "secondary_download", tenant_id=%tenant_shard_id.tenant_id, shard_id=%tenant_shard_id.shard_slug()))))
    }
}

/// This type is a convenience to group together the various functions involved in
/// freshening a secondary tenant.
struct TenantDownloader<'a> {
    conf: &'static PageServerConf,
    remote_storage: &'a GenericRemoteStorage,
    secondary_state: &'a SecondaryTenant,
}

/// Errors that may be encountered while updating a tenant
#[derive(thiserror::Error, Debug)]
enum UpdateError {
    #[error("No remote data found")]
    NoData,
    #[error("Insufficient local storage space")]
    NoSpace,
    #[error("Failed to download")]
    DownloadError(DownloadError),
    #[error(transparent)]
    Deserialize(#[from] serde_json::Error),
    #[error("Cancelled")]
    Cancelled,
    #[error(transparent)]
    Other(#[from] anyhow::Error),
}

impl From<DownloadError> for UpdateError {
    fn from(value: DownloadError) -> Self {
        match &value {
            DownloadError::Cancelled => Self::Cancelled,
            DownloadError::NotFound => Self::NoData,
            _ => Self::DownloadError(value),
        }
    }
}

impl From<std::io::Error> for UpdateError {
    fn from(value: std::io::Error) -> Self {
        if let Some(nix::errno::Errno::ENOSPC) = value.raw_os_error().map(nix::errno::from_i32) {
            UpdateError::NoSpace
        } else if value
            .get_ref()
            .and_then(|x| x.downcast_ref::<DownloadError>())
            .is_some()
        {
            UpdateError::from(DownloadError::from(value))
        } else {
            // An I/O error from e.g. tokio::io::copy_buf is most likely a remote storage issue
            UpdateError::Other(anyhow::anyhow!(value))
        }
    }
}

impl<'a> TenantDownloader<'a> {
    fn new(
        conf: &'static PageServerConf,
        remote_storage: &'a GenericRemoteStorage,
        secondary_state: &'a SecondaryTenant,
    ) -> Self {
        Self {
            conf,
            remote_storage,
            secondary_state,
        }
    }

    async fn download(&self) -> Result<(), UpdateError> {
        debug_assert_current_span_has_tenant_id();

        // For the duration of a download, we must hold the SecondaryTenant::gate, to ensure
        // cover our access to local storage.
        let Ok(_guard) = self.secondary_state.gate.enter() else {
            // Shutting down
            return Ok(());
        };

        let tenant_shard_id = self.secondary_state.get_tenant_shard_id();
        // Download the tenant's heatmap
        let heatmap_bytes = tokio::select!(
            bytes = self.download_heatmap() => {bytes?},
            _ = self.secondary_state.cancel.cancelled() => return Ok(())
        );

        let heatmap = serde_json::from_slice::<HeatMapTenant>(&heatmap_bytes)?;

        // Save the heatmap: this will be useful on restart, allowing us to reconstruct
        // layer metadata without having to re-download it.
        let heatmap_path = self.conf.tenant_heatmap_path(tenant_shard_id);

        let temp_path = path_with_suffix_extension(&heatmap_path, TEMP_FILE_SUFFIX);
        let context_msg = format!("write tenant {tenant_shard_id} heatmap to {heatmap_path}");
        let heatmap_path_bg = heatmap_path.clone();
        tokio::task::spawn_blocking(move || {
            tokio::runtime::Handle::current().block_on(async move {
                VirtualFile::crashsafe_overwrite(&heatmap_path_bg, &temp_path, heatmap_bytes).await
            })
        })
        .await
        .expect("Blocking task is never aborted")
        .maybe_fatal_err(&context_msg)?;

        tracing::debug!("Wrote local heatmap to {}", heatmap_path);

        // Download the layers in the heatmap
        for timeline in heatmap.timelines {
            if self.secondary_state.cancel.is_cancelled() {
                return Ok(());
            }

            let timeline_id = timeline.timeline_id;
            self.download_timeline(timeline)
                .instrument(tracing::info_span!(
                    "secondary_download_timeline",
                    tenant_id=%tenant_shard_id.tenant_id,
                    shard_id=%tenant_shard_id.shard_slug(),
                    %timeline_id
                ))
                .await?;
        }

        Ok(())
    }

    async fn download_heatmap(&self) -> Result<Vec<u8>, UpdateError> {
        debug_assert_current_span_has_tenant_id();
        let tenant_shard_id = self.secondary_state.get_tenant_shard_id();
        // TODO: make download conditional on ETag having changed since last download
        // (https://github.com/neondatabase/neon/issues/6199)
        tracing::debug!("Downloading heatmap for secondary tenant",);

        let heatmap_path = remote_heatmap_path(tenant_shard_id);
        let cancel = &self.secondary_state.cancel;

        let heatmap_bytes = backoff::retry(
            || async {
                let download = self
                    .remote_storage
                    .download(&heatmap_path, cancel)
                    .await
                    .map_err(UpdateError::from)?;
                let mut heatmap_bytes = Vec::new();
                let mut body = tokio_util::io::StreamReader::new(download.download_stream);
                let _size = tokio::io::copy_buf(&mut body, &mut heatmap_bytes).await?;
                Ok(heatmap_bytes)
            },
            |e| matches!(e, UpdateError::NoData | UpdateError::Cancelled),
            FAILED_DOWNLOAD_WARN_THRESHOLD,
            FAILED_REMOTE_OP_RETRIES,
            "download heatmap",
            cancel,
        )
        .await
        .ok_or_else(|| UpdateError::Cancelled)
        .and_then(|x| x)?;

        SECONDARY_MODE.download_heatmap.inc();

        Ok(heatmap_bytes)
    }

    async fn download_timeline(&self, timeline: HeatMapTimeline) -> Result<(), UpdateError> {
        debug_assert_current_span_has_tenant_and_timeline_id();
        let tenant_shard_id = self.secondary_state.get_tenant_shard_id();
        let timeline_path = self
            .conf
            .timeline_path(tenant_shard_id, &timeline.timeline_id);

        // Accumulate updates to the state
        let mut touched = Vec::new();

        // Clone a view of what layers already exist on disk
        let timeline_state = self
            .secondary_state
            .detail
            .lock()
            .unwrap()
            .timelines
            .get(&timeline.timeline_id)
            .cloned();

        let timeline_state = match timeline_state {
            Some(t) => t,
            None => {
                // We have no existing state: need to scan local disk for layers first.
                let timeline_state =
                    init_timeline_state(self.conf, tenant_shard_id, &timeline).await;

                // Re-acquire detail lock now that we're done with async load from local FS
                self.secondary_state
                    .detail
                    .lock()
                    .unwrap()
                    .timelines
                    .insert(timeline.timeline_id, timeline_state.clone());
                timeline_state
            }
        };

        let layers_in_heatmap = timeline
            .layers
            .iter()
            .map(|l| &l.name)
            .collect::<HashSet<_>>();
        let layers_on_disk = timeline_state
            .on_disk_layers
            .iter()
            .map(|l| l.0)
            .collect::<HashSet<_>>();

        // Remove on-disk layers that are no longer present in heatmap
        for layer in layers_on_disk.difference(&layers_in_heatmap) {
            let local_path = timeline_path.join(layer.to_string());
            tracing::info!("Removing secondary local layer {layer} because it's absent in heatmap",);
            tokio::fs::remove_file(&local_path)
                .await
                .or_else(fs_ext::ignore_not_found)
                .maybe_fatal_err("Removing secondary layer")?;
        }

        // Download heatmap layers that are not present on local disk, or update their
        // access time if they are already present.
        for layer in timeline.layers {
            if self.secondary_state.cancel.is_cancelled() {
                return Ok(());
            }

            // Existing on-disk layers: just update their access time.
            if let Some(on_disk) = timeline_state.on_disk_layers.get(&layer.name) {
                tracing::debug!("Layer {} is already on disk", layer.name);
                if on_disk.metadata != LayerFileMetadata::from(&layer.metadata)
                    || on_disk.access_time != layer.access_time
                {
                    // We already have this layer on disk.  Update its access time.
                    tracing::debug!(
                        "Access time updated for layer {}: {} -> {}",
                        layer.name,
                        strftime(&on_disk.access_time),
                        strftime(&layer.access_time)
                    );
                    touched.push(layer);
                }
                continue;
            } else {
                tracing::debug!("Layer {} not present on disk yet", layer.name);
            }

            // Eviction: if we evicted a layer, then do not re-download it unless it was accessed more
            // recently than it was evicted.
            if let Some(evicted_at) = timeline_state.evicted_at.get(&layer.name) {
                if &layer.access_time > evicted_at {
                    tracing::info!(
                        "Re-downloading evicted layer {}, accessed at {}, evicted at {}",
                        layer.name,
                        strftime(&layer.access_time),
                        strftime(evicted_at)
                    );
                } else {
                    tracing::trace!(
                        "Not re-downloading evicted layer {}, accessed at {}, evicted at {}",
                        layer.name,
                        strftime(&layer.access_time),
                        strftime(evicted_at)
                    );
                    continue;
                }
            }

            // Note: no backoff::retry wrapper here because download_layer_file does its own retries internally
            let downloaded_bytes = match download_layer_file(
                self.conf,
                self.remote_storage,
                *tenant_shard_id,
                timeline.timeline_id,
                &layer.name,
                &LayerFileMetadata::from(&layer.metadata),
                &self.secondary_state.cancel,
            )
            .await
            {
                Ok(bytes) => bytes,
                Err(DownloadError::NotFound) => {
                    // A heatmap might be out of date and refer to a layer that doesn't exist any more.
                    // This is harmless: continue to download the next layer. It is expected during compaction
                    // GC.
                    tracing::debug!(
                        "Skipped downloading missing layer {}, raced with compaction/gc?",
                        layer.name
                    );
                    continue;
                }
                Err(e) => return Err(e.into()),
            };

            if downloaded_bytes != layer.metadata.file_size {
                let local_path = timeline_path.join(layer.name.to_string());

                tracing::warn!(
                    "Downloaded layer {} with unexpected size {} != {}.  Removing download.",
                    layer.name,
                    downloaded_bytes,
                    layer.metadata.file_size
                );

                tokio::fs::remove_file(&local_path)
                    .await
                    .or_else(fs_ext::ignore_not_found)?;
            }

            SECONDARY_MODE.download_layer.inc();
            touched.push(layer)
        }

        // Write updates to state to record layers we just downloaded or touched.
        {
            let mut detail = self.secondary_state.detail.lock().unwrap();
            let timeline_detail = detail.timelines.entry(timeline.timeline_id).or_default();

            tracing::info!("Wrote timeline_detail for {} touched layers", touched.len());

            for t in touched {
                use std::collections::hash_map::Entry;
                match timeline_detail.on_disk_layers.entry(t.name.clone()) {
                    Entry::Occupied(mut v) => {
                        v.get_mut().access_time = t.access_time;
                    }
                    Entry::Vacant(e) => {
                        e.insert(OnDiskState::new(
                            self.conf,
                            tenant_shard_id,
                            &timeline.timeline_id,
                            t.name,
                            LayerFileMetadata::from(&t.metadata),
                            t.access_time,
                        ));
                    }
                }
            }
        }

        Ok(())
    }
}

/// Scan local storage and build up Layer objects based on the metadata in a HeatMapTimeline
async fn init_timeline_state(
    conf: &'static PageServerConf,
    tenant_shard_id: &TenantShardId,
    heatmap: &HeatMapTimeline,
) -> SecondaryDetailTimeline {
    let timeline_path = conf.timeline_path(tenant_shard_id, &heatmap.timeline_id);
    let mut detail = SecondaryDetailTimeline::default();

    let mut dir = match tokio::fs::read_dir(&timeline_path).await {
        Ok(d) => d,
        Err(e) => {
            if e.kind() == std::io::ErrorKind::NotFound {
                let context = format!("Creating timeline directory {timeline_path}");
                tracing::info!("{}", context);
                tokio::fs::create_dir_all(&timeline_path)
                    .await
                    .fatal_err(&context);

                // No entries to report: drop out.
                return detail;
            } else {
                on_fatal_io_error(&e, &format!("Reading timeline dir {timeline_path}"));
            }
        }
    };

    // As we iterate through layers found on disk, we will look up their metadata from this map.
    // Layers not present in metadata will be discarded.
    let heatmap_metadata: HashMap<&LayerFileName, &HeatMapLayer> =
        heatmap.layers.iter().map(|l| (&l.name, l)).collect();

    while let Some(dentry) = dir
        .next_entry()
        .await
        .fatal_err(&format!("Listing {timeline_path}"))
    {
        let Ok(file_path) = Utf8PathBuf::from_path_buf(dentry.path()) else {
            tracing::warn!("Malformed filename at {}", dentry.path().to_string_lossy());
            continue;
        };
        let local_meta = dentry
            .metadata()
            .await
            .fatal_err(&format!("Read metadata on {}", file_path));

        let file_name = file_path.file_name().expect("created it from the dentry");
        if file_name == METADATA_FILE_NAME {
<<<<<<< HEAD
            warn!(path=?dentry.path(), "found legacy metadata file, these should have been removed in load_tenant_config");
=======
            // Secondary mode doesn't use local metadata files, but they might have been left behind by an attached tenant.
            continue;
        } else if crate::is_temporary(&file_path) {
            // Temporary files are frequently left behind from restarting during downloads
            tracing::info!("Cleaning up temporary file {file_path}");
            if let Err(e) = tokio::fs::remove_file(&file_path)
                .await
                .or_else(fs_ext::ignore_not_found)
            {
                tracing::error!("Failed to remove temporary file {file_path}: {e}");
            }
>>>>>>> 12487e66
            continue;
        }

        match LayerFileName::from_str(file_name) {
            Ok(name) => {
                let remote_meta = heatmap_metadata.get(&name);
                match remote_meta {
                    Some(remote_meta) => {
                        // TODO: checksums for layers (https://github.com/neondatabase/neon/issues/2784)
                        if local_meta.len() != remote_meta.metadata.file_size {
                            // This should not happen, because we do crashsafe write-then-rename when downloading
                            // layers, and layers in remote storage are immutable.  Remove the local file because
                            // we cannot trust it.
                            tracing::warn!(
                                "Removing local layer {name} with unexpected local size {} != {}",
                                local_meta.len(),
                                remote_meta.metadata.file_size
                            );
                        } else {
                            // We expect the access time to be initialized immediately afterwards, when
                            // the latest heatmap is applied to the state.
                            detail.on_disk_layers.insert(
                                name.clone(),
                                OnDiskState::new(
                                    conf,
                                    tenant_shard_id,
                                    &heatmap.timeline_id,
                                    name,
                                    LayerFileMetadata::from(&remote_meta.metadata),
                                    remote_meta.access_time,
                                ),
                            );
                        }
                    }
                    None => {
                        // FIXME: consider some optimization when transitioning from attached to secondary: maybe
                        // wait until we have seen a heatmap that is more recent than the most recent on-disk state?  Otherwise
                        // we will end up deleting any layers which were created+uploaded more recently than the heatmap.
                        tracing::info!(
                            "Removing secondary local layer {} because it's absent in heatmap",
                            name
                        );
                        tokio::fs::remove_file(&dentry.path())
                            .await
                            .or_else(fs_ext::ignore_not_found)
                            .fatal_err(&format!(
                                "Removing layer {}",
                                dentry.path().to_string_lossy()
                            ));
                    }
                }
            }
            Err(_) => {
                // Ignore it.
                tracing::warn!("Unexpected file in timeline directory: {file_name}");
            }
        }
    }

    detail
}<|MERGE_RESOLUTION|>--- conflicted
+++ resolved
@@ -790,10 +790,8 @@
 
         let file_name = file_path.file_name().expect("created it from the dentry");
         if file_name == METADATA_FILE_NAME {
-<<<<<<< HEAD
+            // Secondary mode doesn't use local metadata files, but they might have been left behind by an attached tenant.
             warn!(path=?dentry.path(), "found legacy metadata file, these should have been removed in load_tenant_config");
-=======
-            // Secondary mode doesn't use local metadata files, but they might have been left behind by an attached tenant.
             continue;
         } else if crate::is_temporary(&file_path) {
             // Temporary files are frequently left behind from restarting during downloads
@@ -804,7 +802,7 @@
             {
                 tracing::error!("Failed to remove temporary file {file_path}: {e}");
             }
->>>>>>> 12487e66
+
             continue;
         }
 
