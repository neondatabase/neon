--- conflicted
+++ resolved
@@ -939,11 +939,6 @@
             ))?
         });
 
-<<<<<<< HEAD
-=======
-        let index_file_path = timeline_storage_path.join(Utf8Path::new(IndexPart::FILE_NAME));
-
->>>>>>> ecc7a956
         debug!("enqueuing index part deletion");
         if let Some(latest_index) = latest_index {
             self.deletion_queue_client
