//! This module manages synchronizing local FS with remote storage.
//!
//! # Overview
//!
//! * [`RemoteTimelineClient`] provides functions related to upload/download of a particular timeline.
//!   It contains a queue of pending uploads, and manages the queue, performing uploads in parallel
//!   when it's safe to do so.
//!
//! * Stand-alone function, [`list_remote_timelines`], to get list of timelines of a tenant.
//!
//! These functions use the low-level remote storage client, [`remote_storage::RemoteStorage`].
//!
//! # APIs & How To Use Them
//!
//! There is a [RemoteTimelineClient] for each [Timeline][`crate::tenant::Timeline`] in the system,
//! unless the pageserver is configured without remote storage.
//!
//! We allocate the client instance in [Timeline][`crate::tenant::Timeline`], i.e.,
//! either in [`crate::tenant::mgr`] during startup or when creating a new
//! timeline.
//! However, the client does not become ready for use until we've initialized its upload queue:
//!
//! - For timelines that already have some state on the remote storage, we use
//!   [`RemoteTimelineClient::init_upload_queue`] .
//! - For newly created timelines, we use
//!   [`RemoteTimelineClient::init_upload_queue_for_empty_remote`].
//!
//! The former takes the remote's [`IndexPart`] as an argument, possibly retrieved
//! using [`list_remote_timelines`]. We'll elaborate on [`IndexPart`] in the next section.
//!
//! Whenever we've created/updated/deleted a file in a timeline directory, we schedule
//! the corresponding remote operation with the timeline's [`RemoteTimelineClient`]:
//!
//! - [`RemoteTimelineClient::schedule_layer_file_upload`]  when we've created a new layer file.
//! - [`RemoteTimelineClient::schedule_index_upload_for_metadata_update`] when we've updated the timeline metadata file.
//! - [`RemoteTimelineClient::schedule_index_upload_for_file_changes`] to upload an updated index file, after we've scheduled file uploads
//! - [`RemoteTimelineClient::schedule_layer_file_deletion`] when we've deleted one or more layer files.
//!
//! Internally, these functions create [`UploadOp`]s and put them in a queue.
//!
//! There are also APIs for downloading files.
//! These are not part of the aforementioned queuing and will not be discussed
//! further here, except in the section covering tenant attach.
//!
//! # Remote Storage Structure & [`IndexPart`] Index File
//!
//! The "directory structure" in the remote storage mirrors the local directory structure, with paths
//! like `tenants/<tenant_id>/timelines/<timeline_id>/<layer filename>`.
//! Yet instead of keeping the `metadata` file remotely, we wrap it with more
//! data in an "index file" aka [`IndexPart`], containing the list of **all** remote
//! files for a given timeline.
//! If a file is not referenced from [`IndexPart`], it's not part of the remote storage state.
//!
//! Having the `IndexPart` also avoids expensive and slow `S3 list` commands.
//!
//! # Consistency
//!
//! To have a consistent remote structure, it's important that uploads and
//! deletions are performed in the right order. For example, the index file
//! contains a list of layer files, so it must not be uploaded until all the
//! layer files that are in its list have been successfully uploaded.
//!
//! The contract between client and its user is that the user is responsible of
//! scheduling operations in an order that keeps the remote consistent as
//! described above.
//! From the user's perspective, the operations are executed sequentially.
//! Internally, the client knows which operations can be performed in parallel,
//! and which operations act like a "barrier" that require preceding operations
//! to finish. The calling code just needs to call the schedule-functions in the
//! correct order, and the client will parallelize the operations in a way that
//! is safe.
//!
//! The caller should be careful with deletion, though. They should not delete
//! local files that have been scheduled for upload but not yet finished uploading.
//! Otherwise the upload will fail. To wait for an upload to finish, use
//! the 'wait_completion' function (more on that later.)
//!
//! All of this relies on the following invariants:
//!
//! - We rely on read-after write consistency in the remote storage.
//! - Layer files are immutable
//!
//! NB: Pageserver assumes that it has exclusive write access to the tenant in remote
//! storage. Different tenants can be attached to different pageservers, but if the
//! same tenant is attached to two pageservers at the same time, they will overwrite
//! each other's index file updates, and confusion will ensue. There's no interlock or
//! mechanism to detect that in the pageserver, we rely on the control plane to ensure
//! that that doesn't happen.
//!
//! ## Implementation Note
//!
//! The *actual* remote state lags behind the *desired* remote state while
//! there are in-flight operations.
//! We keep track of the desired remote state in
//! [`UploadQueueInitialized::latest_files`] and [`UploadQueueInitialized::latest_metadata`].
//! It is initialized based on the [`IndexPart`] that was passed during init
//! and updated with every `schedule_*` function call.
//! All this is necessary necessary to compute the future [`IndexPart`]s
//! when scheduling an operation while other operations that also affect the
//! remote [`IndexPart`] are in flight.
//!
//! # Retries & Error Handling
//!
//! The client retries operations indefinitely, using exponential back-off.
//! There is no way to force a retry, i.e., interrupt the back-off.
//! This could be built easily.
//!
//! # Cancellation
//!
//! The operations execute as plain [`task_mgr`] tasks, scoped to
//! the client's tenant and timeline.
//! Dropping the client will drop queued operations but not executing operations.
//! These will complete unless the `task_mgr` tasks are cancelled using `task_mgr`
//! APIs, e.g., during pageserver shutdown, timeline delete, or tenant detach.
//!
//! # Completion
//!
//! Once an operation has completed, we update
//! [`UploadQueueInitialized::last_uploaded_consistent_lsn`] which indicates
//! to safekeepers that they can delete the WAL up to that LSN.
//!
//! The [`RemoteTimelineClient::wait_completion`] method can be used to wait
//! for all pending operations to complete. It does not prevent more
//! operations from getting scheduled.
//!
//! # Crash Consistency
//!
//! We do not persist the upload queue state.
//! If we drop the client, or crash, all unfinished operations are lost.
//!
//! To recover, the following steps need to be taken:
//! - Retrieve the current remote [`IndexPart`]. This gives us a
//!   consistent remote state, assuming the user scheduled the operations in
//!   the correct order.
//! - Initiate upload queue with that [`IndexPart`].
//! - Reschedule all lost operations by comparing the local filesystem state
//!   and remote state as per [`IndexPart`]. This is done in
//!   [`Timeline::timeline_init_and_sync`] and [`Timeline::reconcile_with_remote`].
//!
//! Note that if we crash during file deletion between the index update
//! that removes the file from the list of files, and deleting the remote file,
//! the file is leaked in the remote storage. Similarly, if a new file is created
//! and uploaded, but the pageserver dies permanently before updating the
//! remote index file, the new file is leaked in remote storage. We accept and
//! tolerate that for now.
//! Note further that we cannot easily fix this by scheduling deletes for every
//! file that is present only on the remote, because we cannot distinguish the
//! following two cases:
//! - (1) We had the file locally, deleted it locally, scheduled a remote delete,
//!   but crashed before it finished remotely.
//! - (2) We never had the file locally because we haven't on-demand downloaded
//!   it yet.
//!
//! # Downloads
//!
//! In addition to the upload queue, [`RemoteTimelineClient`] has functions for
//! downloading files from the remote storage. Downloads are performed immediately
//! against the `RemoteStorage`, independently of the upload queue.
//!
//! When we attach a tenant, we perform the following steps:
//! - create `Tenant` object in `TenantState::Attaching` state
//! - List timelines that are present in remote storage, and for each:
//!   - download their remote [`IndexPart`]s
//!   - create `Timeline` struct and a `RemoteTimelineClient`
//!   - initialize the client's upload queue with its `IndexPart`
//!   - create [`RemoteLayer`] instances for layers that are referenced by `IndexPart`
//!     but not present locally
//!   - schedule uploads for layers that are only present locally.
//!   - if the remote `IndexPart`'s metadata was newer than the metadata in
//!     the local filesystem, write the remote metadata to the local filesystem
//! - After the above is done for each timeline, open the tenant for business by
//!   transitioning it from `TenantState::Attaching` to `TenantState::Active` state.
//!   This starts the timelines' WAL-receivers and the tenant's GC & Compaction loops.
//!
//! Most of the above steps happen in [`Timeline::reconcile_with_remote`] or its callers.
//! We keep track of the fact that a client is in `Attaching` state in a marker
//! file on the local disk. This is critical because, when we restart the pageserver,
//! we do not want to do the `List timelines` step for each tenant that has already
//! been successfully attached (for performance & cost reasons).
//! Instead, for a tenant without the attach marker file, we assume that the
//! local state is in sync or ahead of the remote state. This includes the list
//! of all of the tenant's timelines, which is particularly critical to be up-to-date:
//! if there's a timeline on the remote that the pageserver doesn't know about,
//! the GC will not consider its branch point, leading to data loss.
//! So, for a tenant with the attach marker file, we know that we do not yet have
//! persisted all the remote timeline's metadata files locally. To exclude the
//! risk above, we re-run the procedure for such tenants
//!
//! # Operating Without Remote Storage
//!
//! If no remote storage configuration is provided, the [`RemoteTimelineClient`] is
//! not created and the uploads are skipped.
//! Theoretically, it should be ok to remove and re-add remote storage configuration to
//! the pageserver config at any time, since it doesn't make a difference to
//! `reconcile_with_remote`.
//! Of course, the remote timeline dir must not change while we have de-configured
//! remote storage, i.e., the pageserver must remain the owner of the given prefix
//! in remote storage.
//! But note that we don't test any of this right now.
//!

mod delete;
mod download;
pub mod index;
mod upload;

use anyhow::Context;
use chrono::Utc;
// re-export these
pub use download::{is_temp_download_file, list_remote_timelines};
use scopeguard::ScopeGuard;

use std::sync::atomic::{AtomicU32, Ordering};
use std::sync::{Arc, Mutex};

use remote_storage::{DownloadError, GenericRemoteStorage};
use std::ops::DerefMut;
use tokio::runtime::Runtime;
use tracing::{debug, error, info, warn, Span};
use tracing::{info_span, Instrument};
use utils::lsn::Lsn;

use crate::metrics::{
    MeasureRemoteOp, RemoteOpFileKind, RemoteOpKind, RemoteTimelineClientMetrics,
    RemoteTimelineClientMetricsCallTrackSize, REMOTE_ONDEMAND_DOWNLOADED_BYTES,
    REMOTE_ONDEMAND_DOWNLOADED_LAYERS,
};
use crate::tenant::remote_timeline_client::index::LayerFileMetadata;
use crate::{
    config::PageServerConf,
    task_mgr,
    task_mgr::TaskKind,
    task_mgr::BACKGROUND_RUNTIME,
    tenant::metadata::TimelineMetadata,
    tenant::upload_queue::{
        UploadOp, UploadQueue, UploadQueueInitialized, UploadQueueStopped, UploadTask,
    },
    {exponential_backoff, DEFAULT_BASE_BACKOFF_SECONDS, DEFAULT_MAX_BACKOFF_SECONDS},
};

use utils::id::{TenantId, TimelineId};

use self::index::IndexPart;

use super::storage_layer::LayerFileName;

// Occasional network issues and such can cause remote operations to fail, and
// that's expected. If a download fails, we log it at info-level, and retry.
// But after FAILED_DOWNLOAD_WARN_THRESHOLD retries, we start to log it at WARN
// level instead, as repeated failures can mean a more serious problem. If it
// fails more than FAILED_DOWNLOAD_RETRIES times, we give up
const FAILED_DOWNLOAD_WARN_THRESHOLD: u32 = 3;
const FAILED_DOWNLOAD_RETRIES: u32 = 10;

// Similarly log failed uploads and deletions at WARN level, after this many
// retries. Uploads and deletions are retried forever, though.
const FAILED_UPLOAD_WARN_THRESHOLD: u32 = 3;

pub enum MaybeDeletedIndexPart {
    IndexPart(IndexPart),
    Deleted,
}

/// Errors that can arise when calling [`RemoteTimelineClient::stop`].
#[derive(Debug, thiserror::Error)]
pub enum StopError {
    /// Callers are responsible for checking this before calling `stop()`.
    #[error("queue is not initialized")]
    QueueUninitialized,
}

/// A client for accessing a timeline's data in remote storage.
///
/// This takes care of managing the number of connections, and balancing them
/// across tenants. This also handles retries of failed uploads.
///
/// Upload and delete requests are ordered so that before a deletion is
/// performed, we wait for all preceding uploads to finish. This ensures sure
/// that if you perform a compaction operation that reshuffles data in layer
/// files, we don't have a transient state where the old files have already been
/// deleted, but new files have not yet been uploaded.
///
/// Similarly, this enforces an order between index-file uploads, and layer
/// uploads.  Before an index-file upload is performed, all preceding layer
/// uploads must be finished.
///
/// This also maintains a list of remote files, and automatically includes that
/// in the index part file, whenever timeline metadata is uploaded.
///
/// Downloads are not queued, they are performed immediately.
pub struct RemoteTimelineClient {
    conf: &'static PageServerConf,

    runtime: &'static Runtime,

    tenant_id: TenantId,
    timeline_id: TimelineId,

    upload_queue: Mutex<UploadQueue>,

    metrics: Arc<RemoteTimelineClientMetrics>,

    storage_impl: GenericRemoteStorage,
}

impl RemoteTimelineClient {
    ///
    /// Create a remote storage client for given timeline
    ///
    /// Note: the caller must initialize the upload queue before any uploads can be scheduled,
    /// by calling init_upload_queue.
    ///
    pub fn new(
        remote_storage: GenericRemoteStorage,
        conf: &'static PageServerConf,
        tenant_id: TenantId,
        timeline_id: TimelineId,
    ) -> RemoteTimelineClient {
        RemoteTimelineClient {
            conf,
            runtime: &BACKGROUND_RUNTIME,
            tenant_id,
            timeline_id,
            storage_impl: remote_storage,
            upload_queue: Mutex::new(UploadQueue::Uninitialized),
            metrics: Arc::new(RemoteTimelineClientMetrics::new(&tenant_id, &timeline_id)),
        }
    }

    /// Initialize the upload queue for a remote storage that already received
    /// an index file upload, i.e., it's not empty.
    /// The given `index_part` must be the one on the remote.
    pub fn init_upload_queue(&self, index_part: &IndexPart) -> anyhow::Result<()> {
        let mut upload_queue = self.upload_queue.lock().unwrap();
        upload_queue.initialize_with_current_remote_index_part(index_part)?;
        self.update_remote_physical_size_gauge(Some(index_part));
        Ok(())
    }

    /// Initialize the upload queue for the case where the remote storage is empty,
    /// i.e., it doesn't have an `IndexPart`.
    pub fn init_upload_queue_for_empty_remote(
        &self,
        local_metadata: &TimelineMetadata,
    ) -> anyhow::Result<()> {
        let mut upload_queue = self.upload_queue.lock().unwrap();
        upload_queue.initialize_empty_remote(local_metadata)?;
        self.update_remote_physical_size_gauge(None);
        Ok(())
    }

    pub fn last_uploaded_consistent_lsn(&self) -> Option<Lsn> {
        match &*self.upload_queue.lock().unwrap() {
            UploadQueue::Uninitialized => None,
            UploadQueue::Initialized(q) => Some(q.last_uploaded_consistent_lsn),
            UploadQueue::Stopped(q) => Some(q.last_uploaded_consistent_lsn),
        }
    }

    fn update_remote_physical_size_gauge(&self, current_remote_index_part: Option<&IndexPart>) {
        let size: u64 = if let Some(current_remote_index_part) = current_remote_index_part {
            current_remote_index_part
                .layer_metadata
                .values()
                // If we don't have the file size for the layer, don't account for it in the metric.
                .map(|ilmd| ilmd.file_size)
                .sum()
        } else {
            0
        };
        self.metrics.remote_physical_size_gauge().set(size);
    }

    pub fn get_remote_physical_size(&self) -> u64 {
        self.metrics.remote_physical_size_gauge().get()
    }

    //
    // Download operations.
    //
    // These don't use the per-timeline queue. They do use the global semaphore in
    // S3Bucket, to limit the total number of concurrent operations, though.
    //

    /// Download index file
<<<<<<< HEAD
    pub async fn download_index_file(&self) -> Result<MaybeDeletedIndexPart, DownloadError> {
        let _unfinished_gauge_guard = self
            .metrics
            .call_begin(&RemoteOpFileKind::Index, &RemoteOpKind::Download);
=======
    pub async fn download_index_file(&self) -> Result<IndexPart, DownloadError> {
        let _unfinished_gauge_guard = self.metrics.call_begin(
            &RemoteOpFileKind::Index,
            &RemoteOpKind::Download,
            crate::metrics::RemoteTimelineClientMetricsCallTrackSize::DontTrackSize {
                reason: "no need for a downloads gauge",
            },
        );
>>>>>>> c4e1cafb

        let index_part = download::download_index_part(
            self.conf,
            &self.storage_impl,
            self.tenant_id,
            self.timeline_id,
        )
        .measure_remote_op(
            self.tenant_id,
            self.timeline_id,
            RemoteOpFileKind::Index,
            RemoteOpKind::Download,
            Arc::clone(&self.metrics),
        )
        .await?;

        if index_part.deleted_at.is_some() {
            Ok(MaybeDeletedIndexPart::Deleted)
        } else {
            Ok(MaybeDeletedIndexPart::IndexPart(index_part))
        }
    }

    /// Download a (layer) file from `path`, into local filesystem.
    ///
    /// 'layer_metadata' is the metadata from the remote index file.
    ///
    /// On success, returns the size of the downloaded file.
    pub async fn download_layer_file(
        &self,
        layer_file_name: &LayerFileName,
        layer_metadata: &LayerFileMetadata,
    ) -> anyhow::Result<u64> {
        let downloaded_size = {
            let _unfinished_gauge_guard = self.metrics.call_begin(
                &RemoteOpFileKind::Layer,
                &RemoteOpKind::Download,
                crate::metrics::RemoteTimelineClientMetricsCallTrackSize::DontTrackSize {
                    reason: "no need for a downloads gauge",
                },
            );
            download::download_layer_file(
                self.conf,
                &self.storage_impl,
                self.tenant_id,
                self.timeline_id,
                layer_file_name,
                layer_metadata,
            )
            .measure_remote_op(
                self.tenant_id,
                self.timeline_id,
                RemoteOpFileKind::Layer,
                RemoteOpKind::Download,
                Arc::clone(&self.metrics),
            )
            .await?
        };

        REMOTE_ONDEMAND_DOWNLOADED_LAYERS.inc();
        REMOTE_ONDEMAND_DOWNLOADED_BYTES.inc_by(downloaded_size);

        Ok(downloaded_size)
    }

    //
    // Upload operations.
    //

    ///
    /// Launch an index-file upload operation in the background, with
    /// updated metadata.
    ///
    /// The upload will be added to the queue immediately, but it
    /// won't be performed until all previosuly scheduled layer file
    /// upload operations have completed successfully.  This is to
    /// ensure that when the index file claims that layers X, Y and Z
    /// exist in remote storage, they really do. To wait for the upload
    /// to complete, use `wait_completion`.
    ///
    /// If there were any changes to the list of files, i.e. if any
    /// layer file uploads were scheduled, since the last index file
    /// upload, those will be included too.
    pub fn schedule_index_upload_for_metadata_update(
        self: &Arc<Self>,
        metadata: &TimelineMetadata,
    ) -> anyhow::Result<()> {
        let mut guard = self.upload_queue.lock().unwrap();
        let upload_queue = guard.initialized_mut()?;

        // As documented in the struct definition, it's ok for latest_metadata to be
        // ahead of what's _actually_ on the remote during index upload.
        upload_queue.latest_metadata = metadata.clone();

        let metadata_bytes = upload_queue.latest_metadata.to_bytes()?;
        self.schedule_index_upload(upload_queue, metadata_bytes);

        Ok(())
    }

    ///
    /// Launch an index-file upload operation in the background, if necessary.
    ///
    /// Use this function to schedule the update of the index file after
    /// scheduling file uploads or deletions. If no file uploads or deletions
    /// have been scheduled since the last index file upload, this does
    /// nothing.
    ///
    /// Like schedule_index_upload_for_metadata_update(), this merely adds
    /// the upload to the upload queue and returns quickly.
    pub fn schedule_index_upload_for_file_changes(self: &Arc<Self>) -> anyhow::Result<()> {
        let mut guard = self.upload_queue.lock().unwrap();
        let upload_queue = guard.initialized_mut()?;

        if upload_queue.latest_files_changes_since_metadata_upload_scheduled > 0 {
            let metadata_bytes = upload_queue.latest_metadata.to_bytes()?;
            self.schedule_index_upload(upload_queue, metadata_bytes);
        }

        Ok(())
    }

    /// Launch an index-file upload operation in the background (internal function)
    fn schedule_index_upload(
        self: &Arc<Self>,
        upload_queue: &mut UploadQueueInitialized,
        metadata_bytes: Vec<u8>,
    ) {
        info!(
            "scheduling metadata upload with {} files ({} changed)",
            upload_queue.latest_files.len(),
            upload_queue.latest_files_changes_since_metadata_upload_scheduled,
        );

        let disk_consistent_lsn = upload_queue.latest_metadata.disk_consistent_lsn();

        let index_part = IndexPart::new(
            upload_queue.latest_files.clone(),
            disk_consistent_lsn,
            metadata_bytes,
        );
        let op = UploadOp::UploadMetadata(index_part, disk_consistent_lsn);
        self.calls_unfinished_metric_begin(&op);
        upload_queue.queued_operations.push_back(op);
        upload_queue.latest_files_changes_since_metadata_upload_scheduled = 0;

        // Launch the task immediately, if possible
        self.launch_queued_tasks(upload_queue);
    }

    ///
    /// Launch an upload operation in the background.
    ///
    pub fn schedule_layer_file_upload(
        self: &Arc<Self>,
        layer_file_name: &LayerFileName,
        layer_metadata: &LayerFileMetadata,
    ) -> anyhow::Result<()> {
        let mut guard = self.upload_queue.lock().unwrap();
        let upload_queue = guard.initialized_mut()?;

        upload_queue
            .latest_files
            .insert(layer_file_name.clone(), layer_metadata.clone());
        upload_queue.latest_files_changes_since_metadata_upload_scheduled += 1;

        let op = UploadOp::UploadLayer(layer_file_name.clone(), layer_metadata.clone());
        self.calls_unfinished_metric_begin(&op);
        upload_queue.queued_operations.push_back(op);

        info!(
            "scheduled layer file upload {}",
            layer_file_name.file_name()
        );

        // Launch the task immediately, if possible
        self.launch_queued_tasks(upload_queue);
        Ok(())
    }

    /// Launch a delete operation in the background.
    ///
    /// The operation does not modify local state but assumes the local files have already been
    /// deleted, and is used to mirror those changes to remote.
    ///
    /// Note: This schedules an index file upload before the deletions.  The
    /// deletion won't actually be performed, until any previously scheduled
    /// upload operations, and the index file upload, have completed
    /// succesfully.
    pub fn schedule_layer_file_deletion(
        self: &Arc<Self>,
        names: &[LayerFileName],
    ) -> anyhow::Result<()> {
        let mut guard = self.upload_queue.lock().unwrap();
        let upload_queue = guard.initialized_mut()?;

        // Deleting layers doesn't affect the values stored in TimelineMetadata,
        // so we don't need update it. Just serialize it.
        let metadata_bytes = upload_queue.latest_metadata.to_bytes()?;

        // Update the remote index file, removing the to-be-deleted files from the index,
        // before deleting the actual files.
        //
        // Once we start removing files from upload_queue.latest_files, there's
        // no going back! Otherwise, some of the files would already be removed
        // from latest_files, but not yet scheduled for deletion. Use a closure
        // to syntactically forbid ? or bail! calls here.
        let no_bail_here = || {
            for name in names {
                upload_queue.latest_files.remove(name);
                upload_queue.latest_files_changes_since_metadata_upload_scheduled += 1;
            }

            if upload_queue.latest_files_changes_since_metadata_upload_scheduled > 0 {
                self.schedule_index_upload(upload_queue, metadata_bytes);
            }

            // schedule the actual deletions
            for name in names {
                let op = UploadOp::Delete(RemoteOpFileKind::Layer, name.clone());
                self.calls_unfinished_metric_begin(&op);
                upload_queue.queued_operations.push_back(op);
                info!("scheduled layer file deletion {}", name.file_name());
            }

            // Launch the tasks immediately, if possible
            self.launch_queued_tasks(upload_queue);
        };
        no_bail_here();
        Ok(())
    }

    ///
    /// Wait for all previously scheduled uploads/deletions to complete
    ///
    pub async fn wait_completion(self: &Arc<Self>) -> anyhow::Result<()> {
        let (sender, mut receiver) = tokio::sync::watch::channel(());
        let barrier_op = UploadOp::Barrier(sender);

        {
            let mut guard = self.upload_queue.lock().unwrap();
            let upload_queue = guard.initialized_mut()?;
            upload_queue.queued_operations.push_back(barrier_op);
            // Don't count this kind of operation!

            // Launch the task immediately, if possible
            self.launch_queued_tasks(upload_queue);
        }

        if receiver.changed().await.is_err() {
            anyhow::bail!("wait_completion aborted because upload queue was stopped");
        }
        Ok(())
    }

    // NOTE: if there were no tasks to call stop we need to call stop by ourselves first
    pub(crate) async fn persist_index_part_with_deleted_flag(
        self: &Arc<Self>,
    ) -> anyhow::Result<()> {
        let index_part_with_deleted_at = {
            let mut locked = self.upload_queue.lock().unwrap();

            // We must be in stopped state because otherwise
            // we can have inprogress index part upload that can overwrite the file
            // with missing is_deleted flag that we going to set below
            let stopped = match &mut *locked {
                UploadQueue::Uninitialized => anyhow::bail!("is not Stopped but Uninitialized"),
                UploadQueue::Initialized(_) => anyhow::bail!("is not Stopped but Initialized"),
                UploadQueue::Stopped(stopped) => stopped,
            };

            if let Some(deleted_at) = stopped.deleted_at.as_ref() {
                anyhow::bail!("timeline is deleting, deleted_at: {:?}", deleted_at);
            }
            let deleted_at = Utc::now().naive_utc();
            stopped.deleted_at = Some(deleted_at);

            let mut index_part = IndexPart::new(
                stopped.latest_files.clone(),
                stopped.last_uploaded_consistent_lsn,
                stopped
                    .latest_metadata
                    .to_bytes()
                    .context("serialize metadata")?,
            );
            index_part.deleted_at = Some(deleted_at);
            index_part
        };

        let undo_deleted_at = scopeguard::guard(Arc::clone(self), |self_clone| {
            let mut locked = self_clone.upload_queue.lock().unwrap();
            let stopped = match &mut *locked {
                UploadQueue::Uninitialized | UploadQueue::Initialized(_) => unreachable!(
                    "there's no way out of Stopping, and we checked it's Stopping above: {:?}",
                    locked.as_str(),
                ),
                UploadQueue::Stopped(stopped) => stopped,
            };
            stopped.deleted_at = None;
        });

        #[cfg(feature = "testing")]
        tokio::task::spawn_blocking({
            let current = Span::current();
            move || {
                let _entered = current.entered();
                tracing::info!(
                    "at failpoint persist_index_part_with_deleted_flag_after_set_before_upload_pause"
                );
                fail::fail_point!(
                    "persist_index_part_with_deleted_flag_after_set_before_upload_pause"
                );
            }
        })
        .await
        .expect("spawn_blocking");

        upload::upload_index_part(
            self.conf,
            &self.storage_impl,
            self.tenant_id,
            self.timeline_id,
            &index_part_with_deleted_at,
        )
        .await?;

        // all good, keep the deleted_at flag
        ScopeGuard::into_inner(undo_deleted_at);

        Ok(())
    }

    ///
    /// Pick next tasks from the queue, and start as many of them as possible without violating
    /// the ordering constraints.
    ///
    /// The caller needs to already hold the `upload_queue` lock.
    fn launch_queued_tasks(self: &Arc<Self>, upload_queue: &mut UploadQueueInitialized) {
        while let Some(next_op) = upload_queue.queued_operations.front() {
            // Can we run this task now?
            let can_run_now = match next_op {
                UploadOp::UploadLayer(_, _) => {
                    // Can always be scheduled.
                    true
                }
                UploadOp::UploadMetadata(_, _) => {
                    // These can only be performed after all the preceding operations
                    // have finished.
                    upload_queue.inprogress_tasks.is_empty()
                }
                UploadOp::Delete(_, _) => {
                    // Wait for preceding uploads to finish. Concurrent deletions are OK, though.
                    upload_queue.num_inprogress_deletions == upload_queue.inprogress_tasks.len()
                }

                UploadOp::Barrier(_) => upload_queue.inprogress_tasks.is_empty(),
            };

            // If we cannot launch this task, don't look any further.
            //
            // In some cases, we could let some non-frontmost tasks to "jump the queue" and launch
            // them now, but we don't try to do that currently.  For example, if the frontmost task
            // is an index-file upload that cannot proceed until preceding uploads have finished, we
            // could still start layer uploads that were scheduled later.
            if !can_run_now {
                break;
            }

            // We can launch this task. Remove it from the queue first.
            let next_op = upload_queue.queued_operations.pop_front().unwrap();

            debug!("starting op: {}", next_op);

            // Update the counters
            match next_op {
                UploadOp::UploadLayer(_, _) => {
                    upload_queue.num_inprogress_layer_uploads += 1;
                }
                UploadOp::UploadMetadata(_, _) => {
                    upload_queue.num_inprogress_metadata_uploads += 1;
                }
                UploadOp::Delete(_, _) => {
                    upload_queue.num_inprogress_deletions += 1;
                }
                UploadOp::Barrier(sender) => {
                    sender.send_replace(());
                    continue;
                }
            };

            // Assign unique ID to this task
            upload_queue.task_counter += 1;
            let task_id = upload_queue.task_counter;

            // Add it to the in-progress map
            let task = Arc::new(UploadTask {
                task_id,
                op: next_op,
                retries: AtomicU32::new(0),
            });
            upload_queue
                .inprogress_tasks
                .insert(task.task_id, Arc::clone(&task));

            // Spawn task to perform the task
            let self_rc = Arc::clone(self);
            task_mgr::spawn(
                self.runtime.handle(),
                TaskKind::RemoteUploadTask,
                Some(self.tenant_id),
                Some(self.timeline_id),
                "remote upload",
                false,
                async move {
                    self_rc.perform_upload_task(task).await;
                    Ok(())
                }
                .instrument(info_span!(parent: None, "remote_upload", tenant = %self.tenant_id, timeline = %self.timeline_id, upload_task_id = %task_id)),
            );

            // Loop back to process next task
        }
    }

    ///
    /// Perform an upload task.
    ///
    /// The task is in the `inprogress_tasks` list. This function will try to
    /// execute it, retrying forever. On successful completion, the task is
    /// removed it from the `inprogress_tasks` list, and any next task(s) in the
    /// queue that were waiting by the completion are launched.
    ///
    /// The task can be shut down, however. That leads to stopping the whole
    /// queue.
    ///
    async fn perform_upload_task(self: &Arc<Self>, task: Arc<UploadTask>) {
        // Loop to retry until it completes.
        loop {
            // If we're requested to shut down, close up shop and exit.
            //
            // Note: We only check for the shutdown requests between retries, so
            // if a shutdown request arrives while we're busy uploading, in the
            // upload::upload:*() call below, we will wait not exit until it has
            // finished. We probably could cancel the upload by simply dropping
            // the Future, but we're not 100% sure if the remote storage library
            // is cancellation safe, so we don't dare to do that. Hopefully, the
            // upload finishes or times out soon enough.
            if task_mgr::is_shutdown_requested() {
                info!("upload task cancelled by shutdown request");
                match self.stop() {
                    Ok(()) => {}
                    Err(StopError::QueueUninitialized) => {
                        unreachable!("we never launch an upload task if the queue is uninitialized, and once it is initialized, we never go back")
                    }
                }
                self.calls_unfinished_metric_end(&task.op);
                return;
            }

            let upload_result: anyhow::Result<()> = match &task.op {
                UploadOp::UploadLayer(ref layer_file_name, ref layer_metadata) => {
                    let path = &self
                        .conf
                        .timeline_path(&self.timeline_id, &self.tenant_id)
                        .join(layer_file_name.file_name());
                    upload::upload_timeline_layer(
                        self.conf,
                        &self.storage_impl,
                        path,
                        layer_metadata,
                    )
                    .measure_remote_op(
                        self.tenant_id,
                        self.timeline_id,
                        RemoteOpFileKind::Layer,
                        RemoteOpKind::Upload,
                        Arc::clone(&self.metrics),
                    )
                    .await
                }
                UploadOp::UploadMetadata(ref index_part, _lsn) => {
                    let res = upload::upload_index_part(
                        self.conf,
                        &self.storage_impl,
                        self.tenant_id,
                        self.timeline_id,
                        index_part,
                    )
                    .measure_remote_op(
                        self.tenant_id,
                        self.timeline_id,
                        RemoteOpFileKind::Index,
                        RemoteOpKind::Upload,
                        Arc::clone(&self.metrics),
                    )
                    .await;
                    if res.is_ok() {
                        self.update_remote_physical_size_gauge(Some(index_part));
                    }
                    res
                }
                UploadOp::Delete(metric_file_kind, ref layer_file_name) => {
                    let path = &self
                        .conf
                        .timeline_path(&self.timeline_id, &self.tenant_id)
                        .join(layer_file_name.file_name());
                    delete::delete_layer(self.conf, &self.storage_impl, path)
                        .measure_remote_op(
                            self.tenant_id,
                            self.timeline_id,
                            *metric_file_kind,
                            RemoteOpKind::Delete,
                            Arc::clone(&self.metrics),
                        )
                        .await
                }
                UploadOp::Barrier(_) => {
                    // unreachable. Barrier operations are handled synchronously in
                    // launch_queued_tasks
                    warn!("unexpected Barrier operation in perform_upload_task");
                    break;
                }
            };

            match upload_result {
                Ok(()) => {
                    break;
                }
                Err(e) => {
                    let retries = task.retries.fetch_add(1, Ordering::SeqCst);

                    // Uploads can fail due to rate limits (IAM, S3), spurious network problems,
                    // or other external reasons. Such issues are relatively regular, so log them
                    // at info level at first, and only WARN if the operation fails repeatedly.
                    //
                    // (See similar logic for downloads in `download::download_retry`)
                    if retries < FAILED_UPLOAD_WARN_THRESHOLD {
                        info!(
                            "failed to perform remote task {}, will retry (attempt {}): {:#}",
                            task.op, retries, e
                        );
                    } else {
                        warn!(
                            "failed to perform remote task {}, will retry (attempt {}): {:?}",
                            task.op, retries, e
                        );
                    }

                    // sleep until it's time to retry, or we're cancelled
                    tokio::select! {
                        _ = task_mgr::shutdown_watcher() => { },
                        _ = exponential_backoff(
                            retries,
                            DEFAULT_BASE_BACKOFF_SECONDS,
                            DEFAULT_MAX_BACKOFF_SECONDS,
                        ) => { },
                    };
                }
            }
        }

        let retries = task.retries.load(Ordering::SeqCst);
        if retries > 0 {
            info!(
                "remote task {} completed successfully after {} retries",
                task.op, retries
            );
        } else {
            debug!("remote task {} completed successfully", task.op);
        }

        // The task has completed succesfully. Remove it from the in-progress list.
        {
            let mut upload_queue_guard = self.upload_queue.lock().unwrap();
            let upload_queue = match upload_queue_guard.deref_mut() {
                UploadQueue::Uninitialized => panic!("callers are responsible for ensuring this is only called on an initialized queue"),
                UploadQueue::Stopped(_) => {
                    info!("another concurrent task already stopped the queue");
                    return;
                }, // nothing to do
                UploadQueue::Initialized(qi) => { qi }
            };

            upload_queue.inprogress_tasks.remove(&task.task_id);

            match task.op {
                UploadOp::UploadLayer(_, _) => {
                    upload_queue.num_inprogress_layer_uploads -= 1;
                }
                UploadOp::UploadMetadata(_, lsn) => {
                    upload_queue.num_inprogress_metadata_uploads -= 1;
                    upload_queue.last_uploaded_consistent_lsn = lsn; // XXX monotonicity check?
                }
                UploadOp::Delete(_, _) => {
                    upload_queue.num_inprogress_deletions -= 1;
                }
                UploadOp::Barrier(_) => unreachable!(),
            };

            // Launch any queued tasks that were unblocked by this one.
            self.launch_queued_tasks(upload_queue);
        }
        self.calls_unfinished_metric_end(&task.op);
    }

    fn calls_unfinished_metric_impl(
        &self,
        op: &UploadOp,
    ) -> Option<(
        RemoteOpFileKind,
        RemoteOpKind,
        RemoteTimelineClientMetricsCallTrackSize,
    )> {
        use RemoteTimelineClientMetricsCallTrackSize::DontTrackSize;
        let res = match op {
            UploadOp::UploadLayer(_, m) => (
                RemoteOpFileKind::Layer,
                RemoteOpKind::Upload,
                RemoteTimelineClientMetricsCallTrackSize::Bytes(m.file_size()),
            ),
            UploadOp::UploadMetadata(_, _) => (
                RemoteOpFileKind::Index,
                RemoteOpKind::Upload,
                DontTrackSize {
                    reason: "metadata uploads are tiny",
                },
            ),
            UploadOp::Delete(file_kind, _) => (
                *file_kind,
                RemoteOpKind::Delete,
                DontTrackSize {
                    reason: "should we track deletes? positive or negative sign?",
                },
            ),
            UploadOp::Barrier(_) => {
                // we do not account these
                return None;
            }
        };
        Some(res)
    }

    fn calls_unfinished_metric_begin(&self, op: &UploadOp) {
        let (file_kind, op_kind, track_bytes) = match self.calls_unfinished_metric_impl(op) {
            Some(x) => x,
            None => return,
        };
        let guard = self.metrics.call_begin(&file_kind, &op_kind, track_bytes);
        guard.will_decrement_manually(); // in unfinished_ops_metric_end()
    }

    fn calls_unfinished_metric_end(&self, op: &UploadOp) {
        let (file_kind, op_kind, track_bytes) = match self.calls_unfinished_metric_impl(op) {
            Some(x) => x,
            None => return,
        };
        self.metrics.call_end(&file_kind, &op_kind, track_bytes);
    }

    /// Close the upload queue for new operations and cancel queued operations.
    /// In-progress operations will still be running after this function returns.
    /// Use `task_mgr::shutdown_tasks(None, Some(self.tenant_id), Some(timeline_id))`
    /// to wait for them to complete, after calling this function.
    pub fn stop(&self) -> Result<(), StopError> {
        // Whichever *task* for this RemoteTimelineClient grabs the mutex first will transition the queue
        // into stopped state, thereby dropping all off the queued *ops* which haven't become *tasks* yet.
        // The other *tasks* will come here and observe an already shut down queue and hence simply wrap up their business.
        let mut guard = self.upload_queue.lock().unwrap();
        let mut res = None;
        take_mut::take(&mut *guard, |queue| {
            match queue {
                UploadQueue::Uninitialized => {
                    res = Some(Err(StopError::QueueUninitialized));
                    queue
                }
                UploadQueue::Stopped(_) => {
                    // nothing to do
                    info!("another concurrent task already shut down the queue");
                    res = Some(Ok(()));
                    queue
                }
                UploadQueue::Initialized(qi) => {
                    let UploadQueueInitialized {
                        task_counter: _,
                        latest_files,
                        // XXX need to think about what it means if it's non-zero here
                        latest_files_changes_since_metadata_upload_scheduled: _,
                        latest_metadata,
                        last_uploaded_consistent_lsn,
                        num_inprogress_layer_uploads,
                        num_inprogress_metadata_uploads,
                        num_inprogress_deletions,
                        inprogress_tasks,
                        queued_operations,
                    } = qi;

                    // consistency check
                    assert_eq!(
                        num_inprogress_layer_uploads
                            + num_inprogress_metadata_uploads
                            + num_inprogress_deletions,
                        inprogress_tasks.len()
                    );

                    // We don't need to do anything here for in-progress tasks. They will finish
                    // on their own, decrement the unfinished-task counter themselves, and observe
                    // that the queue is Stopped.
                    drop(inprogress_tasks);

                    // Tear down queued ops
                    for op in queued_operations.into_iter() {
                        self.calls_unfinished_metric_end(&op);
                        // Dropping UploadOp::Barrier() here will make wait_completion() return with an Err()
                        // which is exactly what we want to happen.
                        drop(op);
                    }
                    res = Some(Ok(()));
                    UploadQueue::Stopped(UploadQueueStopped {
                        latest_files,
                        last_uploaded_consistent_lsn,
                        latest_metadata,
                        deleted_at: None,
                    })
                }
            }
        });
        res.expect("the closure above always sets res")
    }
}

#[cfg(test)]
mod tests {
    use super::*;
    use crate::{
        context::RequestContext,
        tenant::{
            harness::{TenantHarness, TIMELINE_ID},
            Tenant,
        },
        DEFAULT_PG_VERSION,
    };
    use remote_storage::{RemoteStorageConfig, RemoteStorageKind};
    use std::{
        collections::HashSet,
        path::{Path, PathBuf},
    };
    use tokio::runtime::EnterGuard;
    use utils::lsn::Lsn;

    pub(super) fn dummy_contents(name: &str) -> Vec<u8> {
        format!("contents for {name}").into()
    }

    pub(super) fn dummy_metadata(disk_consistent_lsn: Lsn) -> TimelineMetadata {
        let metadata = TimelineMetadata::new(
            disk_consistent_lsn,
            None,
            None,
            Lsn(0),
            Lsn(0),
            Lsn(0),
            // Any version will do
            // but it should be consistent with the one in the tests
            crate::DEFAULT_PG_VERSION,
        );

        // go through serialize + deserialize to fix the header, including checksum
        TimelineMetadata::from_bytes(&metadata.to_bytes().unwrap()).unwrap()
    }

    fn assert_file_list(a: &HashSet<LayerFileName>, b: &[&str]) {
        let mut avec: Vec<String> = a.iter().map(|x| x.file_name()).collect();
        avec.sort();

        let mut bvec = b.to_vec();
        bvec.sort_unstable();

        assert_eq!(avec, bvec);
    }

    fn assert_remote_files(expected: &[&str], remote_path: &Path) {
        let mut expected: Vec<String> = expected.iter().map(|x| String::from(*x)).collect();
        expected.sort();

        let mut found: Vec<String> = Vec::new();
        for entry in std::fs::read_dir(remote_path).unwrap().flatten() {
            let entry_name = entry.file_name();
            let fname = entry_name.to_str().unwrap();
            found.push(String::from(fname));
        }
        found.sort();

        assert_eq!(found, expected);
    }

    struct TestSetup {
        runtime: &'static tokio::runtime::Runtime,
        entered_runtime: EnterGuard<'static>,
        harness: TenantHarness<'static>,
        tenant: Arc<Tenant>,
        tenant_ctx: RequestContext,
        remote_fs_dir: PathBuf,
        client: Arc<RemoteTimelineClient>,
    }

    impl TestSetup {
        fn new(test_name: &str) -> anyhow::Result<Self> {
            // Use a current-thread runtime in the test
            let runtime = Box::leak(Box::new(
                tokio::runtime::Builder::new_current_thread()
                    .enable_all()
                    .build()?,
            ));
            let entered_runtime = runtime.enter();

            let test_name = Box::leak(Box::new(format!("remote_timeline_client__{test_name}")));
            let harness = TenantHarness::create(test_name)?;
            let (tenant, ctx) = runtime.block_on(harness.load());
            // create an empty timeline directory
            let timeline =
                tenant.create_empty_timeline(TIMELINE_ID, Lsn(0), DEFAULT_PG_VERSION, &ctx)?;
            let _ = timeline.initialize(&ctx).unwrap();

            let remote_fs_dir = harness.conf.workdir.join("remote_fs");
            std::fs::create_dir_all(remote_fs_dir)?;
            let remote_fs_dir = std::fs::canonicalize(harness.conf.workdir.join("remote_fs"))?;

            let storage_config = RemoteStorageConfig {
                max_concurrent_syncs: std::num::NonZeroUsize::new(
                    remote_storage::DEFAULT_REMOTE_STORAGE_MAX_CONCURRENT_SYNCS,
                )
                .unwrap(),
                max_sync_errors: std::num::NonZeroU32::new(
                    remote_storage::DEFAULT_REMOTE_STORAGE_MAX_SYNC_ERRORS,
                )
                .unwrap(),
                storage: RemoteStorageKind::LocalFs(remote_fs_dir.clone()),
            };

            let storage = GenericRemoteStorage::from_config(&storage_config).unwrap();

            let client = Arc::new(RemoteTimelineClient {
                conf: harness.conf,
                runtime,
                tenant_id: harness.tenant_id,
                timeline_id: TIMELINE_ID,
                storage_impl: storage,
                upload_queue: Mutex::new(UploadQueue::Uninitialized),
                metrics: Arc::new(RemoteTimelineClientMetrics::new(
                    &harness.tenant_id,
                    &TIMELINE_ID,
                )),
            });

            Ok(Self {
                runtime,
                entered_runtime,
                harness,
                tenant,
                tenant_ctx: ctx,
                remote_fs_dir,
                client,
            })
        }
    }

    // Test scheduling
    #[test]
    fn upload_scheduling() -> anyhow::Result<()> {
        // Test outline:
        //
        // Schedule upload of a bunch of layers. Check that they are started immediately, not queued
        // Schedule upload of index. Check that it is queued
        // let the layer file uploads finish. Check that the index-upload is now started
        // let the index-upload finish.
        //
        // Download back the index.json. Check that the list of files is correct
        //
        // Schedule upload. Schedule deletion. Check that the deletion is queued
        // let upload finish. Check that deletion is now started
        // Schedule another deletion. Check that it's launched immediately.
        // Schedule index upload. Check that it's queued

        let TestSetup {
            runtime,
            entered_runtime: _entered_runtime,
            harness,
            tenant: _tenant,
            tenant_ctx: _tenant_ctx,
            remote_fs_dir,
            client,
        } = TestSetup::new("upload_scheduling").unwrap();

        let timeline_path = harness.timeline_path(&TIMELINE_ID);

        println!("workdir: {}", harness.conf.workdir.display());

        let remote_timeline_dir =
            remote_fs_dir.join(timeline_path.strip_prefix(&harness.conf.workdir)?);
        println!("remote_timeline_dir: {}", remote_timeline_dir.display());

        let metadata = dummy_metadata(Lsn(0x10));
        client.init_upload_queue_for_empty_remote(&metadata)?;

        // Create a couple of dummy files,  schedule upload for them
        let layer_file_name_1: LayerFileName = "000000000000000000000000000000000000-FFFFFFFFFFFFFFFFFFFFFFFFFFFFFFFFFFFF__00000000016B59D8-00000000016B5A51".parse().unwrap();
        let layer_file_name_2: LayerFileName = "000000000000000000000000000000000000-FFFFFFFFFFFFFFFFFFFFFFFFFFFFFFFFFFFF__00000000016B59D9-00000000016B5A52".parse().unwrap();
        let layer_file_name_3: LayerFileName = "000000000000000000000000000000000000-FFFFFFFFFFFFFFFFFFFFFFFFFFFFFFFFFFFF__00000000016B59DA-00000000016B5A53".parse().unwrap();
        let content_1 = dummy_contents("foo");
        let content_2 = dummy_contents("bar");
        let content_3 = dummy_contents("baz");
        std::fs::write(
            timeline_path.join(layer_file_name_1.file_name()),
            &content_1,
        )?;
        std::fs::write(
            timeline_path.join(layer_file_name_2.file_name()),
            &content_2,
        )?;
        std::fs::write(timeline_path.join(layer_file_name_3.file_name()), content_3)?;

        client.schedule_layer_file_upload(
            &layer_file_name_1,
            &LayerFileMetadata::new(content_1.len() as u64),
        )?;
        client.schedule_layer_file_upload(
            &layer_file_name_2,
            &LayerFileMetadata::new(content_2.len() as u64),
        )?;

        // Check that they are started immediately, not queued
        {
            let mut guard = client.upload_queue.lock().unwrap();
            let upload_queue = guard.initialized_mut().unwrap();
            assert!(upload_queue.queued_operations.is_empty());
            assert!(upload_queue.inprogress_tasks.len() == 2);
            assert!(upload_queue.num_inprogress_layer_uploads == 2);

            // also check that `latest_file_changes` was updated
            assert!(upload_queue.latest_files_changes_since_metadata_upload_scheduled == 2);
        }

        // Schedule upload of index. Check that it is queued
        let metadata = dummy_metadata(Lsn(0x20));
        client.schedule_index_upload_for_metadata_update(&metadata)?;
        {
            let mut guard = client.upload_queue.lock().unwrap();
            let upload_queue = guard.initialized_mut().unwrap();
            assert!(upload_queue.queued_operations.len() == 1);
            assert!(upload_queue.latest_files_changes_since_metadata_upload_scheduled == 0);
        }

        // Wait for the uploads to finish
        runtime.block_on(client.wait_completion())?;
        {
            let mut guard = client.upload_queue.lock().unwrap();
            let upload_queue = guard.initialized_mut().unwrap();

            assert!(upload_queue.queued_operations.is_empty());
            assert!(upload_queue.inprogress_tasks.is_empty());
        }

        // Download back the index.json, and check that the list of files is correct
        let index_part = match runtime.block_on(client.download_index_file())? {
            MaybeDeletedIndexPart::IndexPart(index_part) => index_part,
            MaybeDeletedIndexPart::Deleted => panic!("unexpectedly got deleted index part"),
        };

        assert_file_list(
            &index_part.timeline_layers,
            &[
                &layer_file_name_1.file_name(),
                &layer_file_name_2.file_name(),
            ],
        );
        let downloaded_metadata = index_part.parse_metadata()?;
        assert_eq!(downloaded_metadata, metadata);

        // Schedule upload and then a deletion. Check that the deletion is queued
        let content_baz = dummy_contents("baz");
        std::fs::write(timeline_path.join("baz"), &content_baz)?;
        client.schedule_layer_file_upload(
            &layer_file_name_3,
            &LayerFileMetadata::new(content_baz.len() as u64),
        )?;
        client.schedule_layer_file_deletion(&[layer_file_name_1.clone()])?;
        {
            let mut guard = client.upload_queue.lock().unwrap();
            let upload_queue = guard.initialized_mut().unwrap();

            // Deletion schedules upload of the index file, and the file deletion itself
            assert!(upload_queue.queued_operations.len() == 2);
            assert!(upload_queue.inprogress_tasks.len() == 1);
            assert!(upload_queue.num_inprogress_layer_uploads == 1);
            assert!(upload_queue.num_inprogress_deletions == 0);
            assert!(upload_queue.latest_files_changes_since_metadata_upload_scheduled == 0);
        }
        assert_remote_files(
            &[
                &layer_file_name_1.file_name(),
                &layer_file_name_2.file_name(),
                "index_part.json",
            ],
            &remote_timeline_dir,
        );

        // Finish them
        runtime.block_on(client.wait_completion())?;

        assert_remote_files(
            &[
                &layer_file_name_2.file_name(),
                &layer_file_name_3.file_name(),
                "index_part.json",
            ],
            &remote_timeline_dir,
        );

        Ok(())
    }

    #[test]
    fn bytes_unfinished_gauge_for_layer_file_uploads() -> anyhow::Result<()> {
        // Setup

        let TestSetup {
            runtime,
            harness,
            client,
            ..
        } = TestSetup::new("metrics")?;

        let metadata = dummy_metadata(Lsn(0x10));
        client.init_upload_queue_for_empty_remote(&metadata)?;

        let timeline_path = harness.timeline_path(&TIMELINE_ID);

        let layer_file_name_1: LayerFileName = "000000000000000000000000000000000000-FFFFFFFFFFFFFFFFFFFFFFFFFFFFFFFFFFFF__00000000016B59D8-00000000016B5A51".parse().unwrap();
        let content_1 = dummy_contents("foo");
        std::fs::write(
            timeline_path.join(layer_file_name_1.file_name()),
            &content_1,
        )?;

        #[derive(Debug, PartialEq)]
        struct BytesStartedFinished {
            started: Option<usize>,
            finished: Option<usize>,
        }
        let get_bytes_started_stopped = || {
            let started = client
                .metrics
                .get_bytes_started_counter_value(&RemoteOpFileKind::Layer, &RemoteOpKind::Upload)
                .map(|v| v.try_into().unwrap());
            let stopped = client
                .metrics
                .get_bytes_finished_counter_value(&RemoteOpFileKind::Layer, &RemoteOpKind::Upload)
                .map(|v| v.try_into().unwrap());
            BytesStartedFinished {
                started,
                finished: stopped,
            }
        };

        // Test

        let init = get_bytes_started_stopped();

        client.schedule_layer_file_upload(
            &layer_file_name_1,
            &LayerFileMetadata::new(content_1.len() as u64),
        )?;

        let pre = get_bytes_started_stopped();

        runtime.block_on(client.wait_completion())?;

        let post = get_bytes_started_stopped();

        // Validate

        assert_eq!(
            init,
            BytesStartedFinished {
                started: None,
                finished: None
            }
        );
        assert_eq!(
            pre,
            BytesStartedFinished {
                started: Some(content_1.len()),
                // assert that the _finished metric is created eagerly so that subtractions work on first sample
                finished: Some(0),
            }
        );
        assert_eq!(
            post,
            BytesStartedFinished {
                started: Some(content_1.len()),
                finished: Some(content_1.len())
            }
        );

        Ok(())
    }
}<|MERGE_RESOLUTION|>--- conflicted
+++ resolved
@@ -383,13 +383,7 @@
     //
 
     /// Download index file
-<<<<<<< HEAD
     pub async fn download_index_file(&self) -> Result<MaybeDeletedIndexPart, DownloadError> {
-        let _unfinished_gauge_guard = self
-            .metrics
-            .call_begin(&RemoteOpFileKind::Index, &RemoteOpKind::Download);
-=======
-    pub async fn download_index_file(&self) -> Result<IndexPart, DownloadError> {
         let _unfinished_gauge_guard = self.metrics.call_begin(
             &RemoteOpFileKind::Index,
             &RemoteOpKind::Download,
@@ -397,7 +391,6 @@
                 reason: "no need for a downloads gauge",
             },
         );
->>>>>>> c4e1cafb
 
         let index_part = download::download_index_part(
             self.conf,
