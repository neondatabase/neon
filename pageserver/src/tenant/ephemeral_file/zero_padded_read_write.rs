//! The heart of how [`super::EphemeralFile`] does its reads and writes.
//!
//! # Writes
//!
//! [`super::EphemeralFile`] writes small, borrowed buffers using [`RW::write_all_borrowed`].
//! The [`RW`] batches these into [`RW::TAIL_SZ`] bigger writes, using [`owned_buffers_io::write::BufferedWriter`].
//!
//! # Reads
//!
//! [`super::EphemeralFile`] always reads full [`PAGE_SZ`]ed blocks using [`RW::read_blk`].
//!
//! The [`RW`] serves these reads either from the buffered writer's in-memory buffer
//! or redirects the caller to read from the underlying [`VirtualFile`]` if they have already
//! been flushed.
//!
//! The current caller is [`super::page_caching::RW`]. In case it gets redirected to read from
//! [`VirtualFile`], it consults the [`crate::page_cache`] first.

mod zero_padded;

use crate::{
    page_cache::PAGE_SZ,
    virtual_file::{
        owned_buffers_io::{
            self,
            write::{Buffer, OwnedAsyncWriter},
        },
    },
};

const TAIL_SZ: usize = PAGE_SZ;

/// See module-level comment.
pub struct RW<W: OwnedAsyncWriter> {
    buffered_writer: owned_buffers_io::write::BufferedWriter<
<<<<<<< HEAD
        zero_padded_buffer::Buf<TAIL_SZ>,
        owned_buffers_io::util::size_tracking_writer::Writer<W>,
=======
        zero_padded::Buffer<{ Self::TAIL_SZ }>,
        owned_buffers_io::util::size_tracking_writer::Writer<VirtualFile>,
>>>>>>> a9cfa9b6
    >,
}

pub enum ReadResult<'a, W> {
    NeedsReadFromWriter { writer: &'a W },
    ServedFromZeroPaddedMutableTail { buffer: &'a [u8; PAGE_SZ] },
}

impl<W> RW<W>
where
    W: OwnedAsyncWriter,
{
    pub fn new(writer: W) -> Self {
        let bytes_flushed_tracker =
            owned_buffers_io::util::size_tracking_writer::Writer::new(writer);
        let buffered_writer = owned_buffers_io::write::BufferedWriter::new(
            bytes_flushed_tracker,
            zero_padded::Buffer::default(),
        );
        Self { buffered_writer }
    }

    pub(crate) fn as_writer(&self) -> &W {
        self.buffered_writer.as_inner().as_inner()
    }

    pub async fn write_all_borrowed(&mut self, buf: &[u8]) -> std::io::Result<usize> {
        self.buffered_writer.write_buffered_borrowed(buf).await
    }

    pub fn bytes_written(&self) -> u64 {
        let flushed_offset = self.buffered_writer.as_inner().bytes_written();
<<<<<<< HEAD
        let buffer: &zero_padded_buffer::Buf<{ TAIL_SZ }> = self.buffered_writer.inspect_buffer();
=======
        let buffer: &zero_padded::Buffer<{ Self::TAIL_SZ }> = self.buffered_writer.inspect_buffer();
>>>>>>> a9cfa9b6
        flushed_offset + u64::try_from(buffer.pending()).unwrap()
    }

    pub(crate) async fn read_blk(&self, blknum: u32) -> Result<ReadResult<'_, W>, std::io::Error> {
        let flushed_offset = self.buffered_writer.as_inner().bytes_written();
<<<<<<< HEAD
        let buffer: &zero_padded_buffer::Buf<{ TAIL_SZ }> = self.buffered_writer.inspect_buffer();
=======
        let buffer: &zero_padded::Buffer<{ Self::TAIL_SZ }> = self.buffered_writer.inspect_buffer();
>>>>>>> a9cfa9b6
        let buffered_offset = flushed_offset + u64::try_from(buffer.pending()).unwrap();
        let read_offset = (blknum as u64) * (PAGE_SZ as u64);

        // The trailing page ("block") might only be partially filled,
        // yet the blob_io code relies on us to return a full PAGE_SZed slice anyway.
        // Moreover, it has to be zero-padded, because when we still had
        // a write-back page cache, it provided pre-zeroed pages, and blob_io came to rely on it.
        // DeltaLayer probably has the same issue, not sure why it needs no special treatment.
        // => check here that the read doesn't go beyond this potentially trailing
        // => the zero-padding is done in the `else` branch below
        let blocks_written = if buffered_offset % (PAGE_SZ as u64) == 0 {
            buffered_offset / (PAGE_SZ as u64)
        } else {
            (buffered_offset / (PAGE_SZ as u64)) + 1
        };
        if (blknum as u64) >= blocks_written {
            return Err(std::io::Error::new(std::io::ErrorKind::Other, anyhow::anyhow!("read past end of ephemeral_file: read=0x{read_offset:x} buffered=0x{buffered_offset:x} flushed=0x{flushed_offset}")));
        }

        // assertions for the `if-else` below
        assert_eq!(
            flushed_offset % (TAIL_SZ as u64), 0,
            "we only use write_buffered_borrowed to write to the buffered writer, so it's guaranteed that flushes happen buffer.cap()-sized chunks"
        );
        assert_eq!(
            flushed_offset % (PAGE_SZ as u64),
            0,
            "the logic below can't handle if the page is spread across the flushed part and the buffer"
        );

        if read_offset < flushed_offset {
            assert!(read_offset + (PAGE_SZ as u64) <= flushed_offset);
            Ok(ReadResult::NeedsReadFromWriter {
                writer: self.as_writer(),
            })
        } else {
            let read_offset_in_buffer = read_offset
                .checked_sub(flushed_offset)
                .expect("would have taken `if` branch instead of this one");
            let read_offset_in_buffer = usize::try_from(read_offset_in_buffer).unwrap();
            let zero_padded_slice = buffer.as_zero_padded_slice();
            let page = &zero_padded_slice[read_offset_in_buffer..(read_offset_in_buffer + PAGE_SZ)];
            Ok(ReadResult::ServedFromZeroPaddedMutableTail {
                buffer: page
                    .try_into()
                    .expect("the slice above got it as page-size slice"),
            })
        }
    }
}<|MERGE_RESOLUTION|>--- conflicted
+++ resolved
@@ -20,11 +20,9 @@
 
 use crate::{
     page_cache::PAGE_SZ,
-    virtual_file::{
-        owned_buffers_io::{
-            self,
-            write::{Buffer, OwnedAsyncWriter},
-        },
+    virtual_file::owned_buffers_io::{
+        self,
+        write::{Buffer, OwnedAsyncWriter},
     },
 };
 
@@ -33,13 +31,8 @@
 /// See module-level comment.
 pub struct RW<W: OwnedAsyncWriter> {
     buffered_writer: owned_buffers_io::write::BufferedWriter<
-<<<<<<< HEAD
-        zero_padded_buffer::Buf<TAIL_SZ>,
+        zero_padded::Buffer<TAIL_SZ>,
         owned_buffers_io::util::size_tracking_writer::Writer<W>,
-=======
-        zero_padded::Buffer<{ Self::TAIL_SZ }>,
-        owned_buffers_io::util::size_tracking_writer::Writer<VirtualFile>,
->>>>>>> a9cfa9b6
     >,
 }
 
@@ -72,21 +65,13 @@
 
     pub fn bytes_written(&self) -> u64 {
         let flushed_offset = self.buffered_writer.as_inner().bytes_written();
-<<<<<<< HEAD
-        let buffer: &zero_padded_buffer::Buf<{ TAIL_SZ }> = self.buffered_writer.inspect_buffer();
-=======
-        let buffer: &zero_padded::Buffer<{ Self::TAIL_SZ }> = self.buffered_writer.inspect_buffer();
->>>>>>> a9cfa9b6
+        let buffer: &zero_padded::Buffer<TAIL_SZ> = self.buffered_writer.inspect_buffer();
         flushed_offset + u64::try_from(buffer.pending()).unwrap()
     }
 
     pub(crate) async fn read_blk(&self, blknum: u32) -> Result<ReadResult<'_, W>, std::io::Error> {
         let flushed_offset = self.buffered_writer.as_inner().bytes_written();
-<<<<<<< HEAD
-        let buffer: &zero_padded_buffer::Buf<{ TAIL_SZ }> = self.buffered_writer.inspect_buffer();
-=======
-        let buffer: &zero_padded::Buffer<{ Self::TAIL_SZ }> = self.buffered_writer.inspect_buffer();
->>>>>>> a9cfa9b6
+        let buffer: &zero_padded::Buffer<TAIL_SZ> = self.buffered_writer.inspect_buffer();
         let buffered_offset = flushed_offset + u64::try_from(buffer.pending()).unwrap();
         let read_offset = (blknum as u64) * (PAGE_SZ as u64);
 
