--- conflicted
+++ resolved
@@ -12,11 +12,7 @@
 //! len >= 128: 1XXXXXXX XXXXXXXX XXXXXXXX XXXXXXXX
 //!
 use bytes::{BufMut, BytesMut};
-<<<<<<< HEAD
 use tokio_epoll_uring::{BoundedBuf, IoBuf, Slice};
-=======
-use tokio_epoll_uring::{BoundedBuf, Slice};
->>>>>>> 98fe1092
 
 use crate::context::RequestContext;
 use crate::page_cache::PAGE_SZ;
@@ -130,12 +126,8 @@
     /// Writes the given buffer directly to the underlying `VirtualFile`.
     /// You need to make sure that the internal buffer is empty, otherwise
     /// data will be written in wrong order.
-<<<<<<< HEAD
+    #[inline(always)]
     async fn write_all_unbuffered<B: BoundedBuf<Buf = Buf>, Buf: IoBuf + Send>(
-=======
-    #[inline(always)]
-    async fn write_all_unbuffered<B: BoundedBuf>(
->>>>>>> 98fe1092
         &mut self,
         src_buf: B,
     ) -> (B::Buf, Result<(), Error>) {
@@ -170,14 +162,10 @@
     }
 
     /// Internal, possibly buffered, write function
-<<<<<<< HEAD
     async fn write_all<B: BoundedBuf<Buf = Buf>, Buf: IoBuf + Send>(
         &mut self,
         src_buf: B,
     ) -> (B::Buf, Result<(), Error>) {
-=======
-    async fn write_all<B: BoundedBuf>(&mut self, src_buf: B) -> (B::Buf, Result<(), Error>) {
->>>>>>> 98fe1092
         if !BUFFERED {
             assert!(self.buf.is_empty());
             return self.write_all_unbuffered(src_buf).await;
@@ -225,14 +213,10 @@
 
     /// Write a blob of data. Returns the offset that it was written to,
     /// which can be used to retrieve the data later.
-<<<<<<< HEAD
     pub async fn write_blob<B: BoundedBuf<Buf = Buf>, Buf: IoBuf + Send>(
         &mut self,
         srcbuf: B,
     ) -> (B::Buf, Result<u64, Error>) {
-=======
-    pub async fn write_blob<B: BoundedBuf>(&mut self, srcbuf: B) -> (B::Buf, Result<u64, Error>) {
->>>>>>> 98fe1092
         let offset = self.offset;
 
         let len = srcbuf.bytes_init();
