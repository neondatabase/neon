--- conflicted
+++ resolved
@@ -27,15 +27,10 @@
 use crate::context::RequestContext;
 use crate::page_cache::PAGE_SZ;
 use crate::tenant::block_io::BlockCursor;
-<<<<<<< HEAD
 use crate::virtual_file::IoBufferMut;
 use crate::virtual_file::owned_buffers_io::io_buf_ext::{FullSlice, IoBufExt};
 use crate::virtual_file::owned_buffers_io::write::BufferedWriterSink;
 use crate::virtual_file::owned_buffers_io::write::{BufferedWriter, FlushTaskError};
-=======
-use crate::virtual_file::owned_buffers_io::io_buf_ext::{FullSlice, IoBufExt};
-use crate::virtual_file::owned_buffers_io::write::DeleteVirtualFileOnCleanup;
->>>>>>> 629aa6b4
 
 #[derive(Copy, Clone, Debug)]
 pub struct CompressionInfo {
@@ -174,15 +169,7 @@
 /// If a `BlobWriter` is dropped, the internal buffer will be
 /// discarded. You need to call [`Self::into_inner`]
 /// manually before dropping.
-<<<<<<< HEAD
 pub struct BlobWriter<W> {
-=======
-pub struct BlobWriter<const BUFFERED: bool> {
-    inner: DeleteVirtualFileOnCleanup,
-    offset: u64,
-    /// A buffer to save on write calls, only used if BUFFERED=true
-    buf: Vec<u8>,
->>>>>>> 629aa6b4
     /// We do tiny writes for the length headers; they need to be in an owned buffer;
     io_buf: Option<BytesMut>,
     writer: BufferedWriter<IoBufferMut, W>,
@@ -194,11 +181,7 @@
     W: BufferedWriterSink + std::fmt::Debug + Send + Sync + 'static,
 {
     pub fn new(
-<<<<<<< HEAD
         file: W,
-=======
-        inner: DeleteVirtualFileOnCleanup,
->>>>>>> 629aa6b4
         start_offset: u64,
         gate: &utils::sync::gate::Gate,
         cancel: CancellationToken,
@@ -348,11 +331,7 @@
         (srcbuf, res.map(|_| (offset, compression_info)))
     }
 
-<<<<<<< HEAD
-    /// Access the underlying `VirtualFile`.
-    ///
-    /// This function flushes the internal buffer before giving access
-    /// to the underlying `VirtualFile`.
+    /// Finish this blob writer and return the underlying `VirtualFile`.
     ///
     /// The caller can use the `handle_tail` function to change the tail of the buffer before flushing it to disk.
     /// The buffer will not be flushed to disk if handle_tail returns `None`.
@@ -363,21 +342,6 @@
     ) -> Result<W, FlushTaskError> {
         let (_, file) = self.writer.shutdown(ctx, handle_tail).await?;
         Ok(file)
-=======
-impl<const BUFFERED: bool> BlobWriter<BUFFERED> {
-    /// Finish this blob writer and return the underlying `VirtualFile`.
-    ///
-    /// If there is an internal buffer (depends on `BUFFERED`), it will
-    /// be flushed before this method returns.
-    pub async fn into_inner(
-        mut self,
-        ctx: &RequestContext,
-    ) -> Result<DeleteVirtualFileOnCleanup, Error> {
-        if BUFFERED {
-            self.flush_buffer(ctx).await?;
-        }
-        Ok(self.inner)
->>>>>>> 629aa6b4
     }
 }
 
@@ -393,10 +357,7 @@
     use crate::task_mgr::TaskKind;
     use crate::tenant::block_io::BlockReaderRef;
     use crate::virtual_file::VirtualFile;
-<<<<<<< HEAD
     use crate::virtual_file::owned_buffers_io::write::DeleteVirtualFileOnCleanup;
-=======
->>>>>>> 629aa6b4
 
     async fn round_trip_test(blobs: &[Vec<u8>]) -> anyhow::Result<()> {
         round_trip_test_compressed(blobs, false).await
@@ -416,14 +377,9 @@
         let mut offsets = Vec::new();
         {
             let file =
-<<<<<<< HEAD
-                DeleteVirtualFileOnCleanup(VirtualFile::create_v2(pathbuf.as_path(), ctx).await?);
+                DeleteVirtualFileOnCleanup::new(VirtualFile::create_v2(pathbuf.as_path(), ctx).await?);
             let mut wtr =
                 BlobWriter::new(file, 0, &gate, cancel.clone(), ctx, info_span!("test")).unwrap();
-=======
-                DeleteVirtualFileOnCleanup::new(VirtualFile::create(pathbuf.as_path(), ctx).await?);
-            let mut wtr = BlobWriter::<BUFFERED>::new(file, 0, &gate, cancel.clone(), ctx);
->>>>>>> 629aa6b4
             for blob in blobs.iter() {
                 let (_, res) = if compression {
                     let res = wtr
@@ -440,7 +396,6 @@
                 let offs = res?;
                 offsets.push(offs);
             }
-<<<<<<< HEAD
             let file = wtr
                 .into_inner(ctx, |mut buf| {
                     use crate::virtual_file::owned_buffers_io::write::Buffer;
@@ -460,17 +415,6 @@
                 .await?;
             file.disarm_into_inner()
         };
-=======
-            // Write out one page worth of zeros so that we can
-            // read again with read_blk
-            let (_, res) = wtr.write_blob(vec![0; PAGE_SZ].slice_len(), ctx).await;
-            let offs = res?;
-            println!("Writing final blob at offs={offs}");
-
-            let file = wtr.into_inner(ctx).await?;
-            file.disarm_into_inner();
-        }
->>>>>>> 629aa6b4
         Ok((temp_dir, pathbuf, offsets))
     }
 
