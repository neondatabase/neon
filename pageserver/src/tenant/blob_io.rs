//!
//! Functions for reading and writing variable-sized "blobs".
//!
//! Each blob begins with a 1- or 4-byte length field, followed by the
//! actual data. If the length is smaller than 128 bytes, the length
//! is written as a one byte. If it's larger than that, the length
//! is written as a four-byte integer, in big-endian, with the high
//! bit set. This way, we can detect whether it's 1- or 4-byte header
//! by peeking at the first byte. For blobs larger than 128 bits,
//! we also specify three reserved bits, only one of the three bit
//! patterns is currently in use (0b011) and signifies compression
//! with zstd.
//!
//! len <  128: 0XXXXXXX
//! len >= 128: 1CCCXXXX XXXXXXXX XXXXXXXX XXXXXXXX
//!
use std::cmp::min;

use async_compression::Level;
use bytes::{BufMut, BytesMut};
use pageserver_api::models::ImageCompressionAlgorithm;
use tokio::io::AsyncWriteExt;
use tokio_epoll_uring::IoBuf;
use tokio_util::sync::CancellationToken;
use tracing::warn;

use crate::context::RequestContext;
use crate::page_cache::PAGE_SZ;
use crate::tenant::block_io::BlockCursor;
use crate::virtual_file::IoBufferMut;
use crate::virtual_file::owned_buffers_io::io_buf_ext::{FullSlice, IoBufExt};
use crate::virtual_file::owned_buffers_io::write::{BufferedWriter, FlushTaskError};
use crate::virtual_file::owned_buffers_io::write::{BufferedWriterShutdownMode, OwnedAsyncWriter};

#[derive(Copy, Clone, Debug)]
pub struct CompressionInfo {
    pub written_compressed: bool,
    pub compressed_size: Option<usize>,
}

#[derive(Debug, thiserror::Error)]
pub enum WriteBlobError {
    #[error(transparent)]
    Flush(FlushTaskError),
    #[error("blob too large ({len} bytes)")]
    BlobTooLarge { len: usize },
}

impl BlockCursor<'_> {
    /// Read a blob into a new buffer.
    pub async fn read_blob(
        &self,
        offset: u64,
        ctx: &RequestContext,
    ) -> Result<Vec<u8>, std::io::Error> {
        let mut buf = Vec::new();
        self.read_blob_into_buf(offset, &mut buf, ctx).await?;
        Ok(buf)
    }
    /// Read blob into the given buffer. Any previous contents in the buffer
    /// are overwritten.
    pub async fn read_blob_into_buf(
        &self,
        offset: u64,
        dstbuf: &mut Vec<u8>,
        ctx: &RequestContext,
    ) -> Result<(), std::io::Error> {
        let mut blknum = (offset / PAGE_SZ as u64) as u32;
        let mut off = (offset % PAGE_SZ as u64) as usize;

        let mut buf = self.read_blk(blknum, ctx).await?;

        // peek at the first byte, to determine if it's a 1- or 4-byte length
        let first_len_byte = buf[off];
        let len: usize = if first_len_byte < 0x80 {
            // 1-byte length header
            off += 1;
            first_len_byte as usize
        } else {
            // 4-byte length header
            let mut len_buf = [0u8; 4];
            let thislen = PAGE_SZ - off;
            if thislen < 4 {
                // it is split across two pages
                len_buf[..thislen].copy_from_slice(&buf[off..PAGE_SZ]);
                blknum += 1;
                buf = self.read_blk(blknum, ctx).await?;
                len_buf[thislen..].copy_from_slice(&buf[0..4 - thislen]);
                off = 4 - thislen;
            } else {
                len_buf.copy_from_slice(&buf[off..off + 4]);
                off += 4;
            }
            let bit_mask = if self.read_compressed {
                !LEN_COMPRESSION_BIT_MASK
            } else {
                0x7f
            };
            len_buf[0] &= bit_mask;
            u32::from_be_bytes(len_buf) as usize
        };
        let compression_bits = first_len_byte & LEN_COMPRESSION_BIT_MASK;

        let mut tmp_buf = Vec::new();
        let buf_to_write;
        let compression = if compression_bits <= BYTE_UNCOMPRESSED || !self.read_compressed {
            if compression_bits > BYTE_UNCOMPRESSED {
                warn!("reading key above future limit ({len} bytes)");
            }
            buf_to_write = dstbuf;
            None
        } else if compression_bits == BYTE_ZSTD {
            buf_to_write = &mut tmp_buf;
            Some(dstbuf)
        } else {
            let error = std::io::Error::new(
                std::io::ErrorKind::InvalidData,
                format!("invalid compression byte {compression_bits:x}"),
            );
            return Err(error);
        };

        buf_to_write.clear();
        buf_to_write.reserve(len);

        // Read the payload
        let mut remain = len;
        while remain > 0 {
            let mut page_remain = PAGE_SZ - off;
            if page_remain == 0 {
                // continue on next page
                blknum += 1;
                buf = self.read_blk(blknum, ctx).await?;
                off = 0;
                page_remain = PAGE_SZ;
            }
            let this_blk_len = min(remain, page_remain);
            buf_to_write.extend_from_slice(&buf[off..off + this_blk_len]);
            remain -= this_blk_len;
            off += this_blk_len;
        }

        if let Some(dstbuf) = compression {
            if compression_bits == BYTE_ZSTD {
                let mut decoder = async_compression::tokio::write::ZstdDecoder::new(dstbuf);
                decoder.write_all(buf_to_write).await?;
                decoder.flush().await?;
            } else {
                unreachable!("already checked above")
            }
        }

        Ok(())
    }
}

/// Reserved bits for length and compression
pub(super) const LEN_COMPRESSION_BIT_MASK: u8 = 0xf0;

/// The maximum size of blobs we support. The highest few bits
/// are reserved for compression and other further uses.
pub(crate) const MAX_SUPPORTED_BLOB_LEN: usize = 0x0fff_ffff;

pub(super) const BYTE_UNCOMPRESSED: u8 = 0x80;
pub(super) const BYTE_ZSTD: u8 = BYTE_UNCOMPRESSED | 0x10;

/// A wrapper of `VirtualFile` that allows users to write blobs.
pub struct BlobWriter<W> {
    /// We do tiny writes for the length headers; they need to be in an owned buffer;
    io_buf: Option<BytesMut>,
    writer: BufferedWriter<IoBufferMut, W>,
    offset: u64,
}

impl<W> BlobWriter<W>
where
    W: OwnedAsyncWriter + std::fmt::Debug + Send + Sync + 'static,
{
    pub fn new(
        file: W,
        start_offset: u64,
        gate: &utils::sync::gate::Gate,
        cancel: CancellationToken,
        ctx: &RequestContext,
        flush_task_span: tracing::Span,
    ) -> anyhow::Result<Self> {
        Ok(Self {
            io_buf: Some(BytesMut::new()),
            writer: BufferedWriter::new(
                file,
                start_offset,
                || IoBufferMut::with_capacity(Self::CAPACITY),
                gate.enter()?,
                cancel,
                ctx,
                flush_task_span,
            ),
            offset: start_offset,
        })
    }

    pub fn size(&self) -> u64 {
        self.offset
    }

    const CAPACITY: usize = 64 * 1024;

    /// Writes `src_buf` to the file at the current offset.
    async fn write_all<Buf: IoBuf + Send>(
        &mut self,
        src_buf: FullSlice<Buf>,
        ctx: &RequestContext,
    ) -> (FullSlice<Buf>, Result<(), FlushTaskError>) {
        let res = self
            .writer
            // TODO: why are we taking a FullSlice if we're going to pass a borrow downstack?
            // Can remove all the complexity around owned buffers upstack
            .write_buffered_borrowed(&src_buf, ctx)
            .await
            .map(|len| {
                self.offset += len as u64;
            });

        (src_buf, res)
    }

    /// Write a blob of data. Returns the offset that it was written to,
    /// which can be used to retrieve the data later.
    pub async fn write_blob<Buf: IoBuf + Send>(
        &mut self,
        srcbuf: FullSlice<Buf>,
        ctx: &RequestContext,
    ) -> (FullSlice<Buf>, Result<u64, WriteBlobError>) {
        let (buf, res) = self
            .write_blob_maybe_compressed(srcbuf, ctx, ImageCompressionAlgorithm::Disabled)
            .await;
        (buf, res.map(|(off, _compression_info)| off))
    }

    /// Write a blob of data. Returns the offset that it was written to,
    /// which can be used to retrieve the data later.
    pub(crate) async fn write_blob_maybe_compressed<Buf: IoBuf + Send>(
        &mut self,
        srcbuf: FullSlice<Buf>,
        ctx: &RequestContext,
        algorithm: ImageCompressionAlgorithm,
    ) -> (
        FullSlice<Buf>,
        Result<(u64, CompressionInfo), WriteBlobError>,
    ) {
        let offset = self.offset;
        let mut compression_info = CompressionInfo {
            written_compressed: false,
            compressed_size: None,
        };

        let len = srcbuf.len();

        let mut io_buf = self.io_buf.take().expect("we always put it back below");
        io_buf.clear();
        let mut compressed_buf = None;
        let ((io_buf_slice, hdr_res), srcbuf) = async {
            if len < 128 {
                // Short blob. Write a 1-byte length header
                io_buf.put_u8(len as u8);
                let (slice, res) = self.write_all(io_buf.slice_len(), ctx).await;
                let res = res.map_err(WriteBlobError::Flush);
                ((slice, res), srcbuf)
            } else {
                // Write a 4-byte length header
                if len > MAX_SUPPORTED_BLOB_LEN {
                    return (
                        (
                            io_buf.slice_len(),
                            Err(WriteBlobError::BlobTooLarge { len }),
                        ),
                        srcbuf,
                    );
                }
                let (high_bit_mask, len_written, srcbuf) = match algorithm {
                    ImageCompressionAlgorithm::Zstd { level } => {
                        let mut encoder = if let Some(level) = level {
                            async_compression::tokio::write::ZstdEncoder::with_quality(
                                Vec::new(),
                                Level::Precise(level.into()),
                            )
                        } else {
                            async_compression::tokio::write::ZstdEncoder::new(Vec::new())
                        };
                        encoder.write_all(&srcbuf[..]).await.unwrap();
                        encoder.shutdown().await.unwrap();
                        let compressed = encoder.into_inner();
                        compression_info.compressed_size = Some(compressed.len());
                        if compressed.len() < len {
                            compression_info.written_compressed = true;
                            let compressed_len = compressed.len();
                            compressed_buf = Some(compressed);
                            (BYTE_ZSTD, compressed_len, srcbuf)
                        } else {
                            (BYTE_UNCOMPRESSED, len, srcbuf)
                        }
                    }
                    ImageCompressionAlgorithm::Disabled => (BYTE_UNCOMPRESSED, len, srcbuf),
                };
                let mut len_buf = (len_written as u32).to_be_bytes();
                assert_eq!(len_buf[0] & 0xf0, 0);
                len_buf[0] |= high_bit_mask;
                io_buf.extend_from_slice(&len_buf[..]);
                let (slice, res) = self.write_all(io_buf.slice_len(), ctx).await;
                let res = res.map_err(WriteBlobError::Flush);
                ((slice, res), srcbuf)
            }
        }
        .await;
        self.io_buf = Some(io_buf_slice.into_raw_slice().into_inner());
        match hdr_res {
            Ok(_) => (),
            Err(e) => return (srcbuf, Err(e)),
        }
        let (srcbuf, res) = if let Some(compressed_buf) = compressed_buf {
            let (_buf, res) = self.write_all(compressed_buf.slice_len(), ctx).await;
            (srcbuf, res)
        } else {
            self.write_all(srcbuf, ctx).await
        };
        let res = res.map_err(WriteBlobError::Flush);
        (srcbuf, res.map(|_| (offset, compression_info)))
    }

<<<<<<< HEAD
    /// Finish this blob writer and return the underlying `VirtualFile`.
=======
impl<const BUFFERED: bool> BlobWriter<BUFFERED> {
    /// Finish this blob writer and return the underlying [`TempVirtualFile`].
>>>>>>> 5f061d3b
    ///
    /// The caller can use the `handle_tail` function to change the tail of the buffer before flushing it to disk.
    /// The buffer will not be flushed to disk if handle_tail returns `None`.
    pub async fn shutdown(
        self,
        mode: BufferedWriterShutdownMode,
        ctx: &RequestContext,
    ) -> Result<W, FlushTaskError> {
        let (_, file) = self.writer.shutdown(mode, ctx).await?;
        Ok(file)
    }
}

#[cfg(test)]
pub(crate) mod tests {
    use camino::Utf8PathBuf;
    use camino_tempfile::Utf8TempDir;
    use rand::{Rng, SeedableRng};
    use tracing::info_span;

    use super::*;
    use crate::context::DownloadBehavior;
    use crate::task_mgr::TaskKind;
    use crate::tenant::block_io::BlockReaderRef;
    use crate::virtual_file;
    use crate::virtual_file::TempVirtualFile;
    use crate::virtual_file::VirtualFile;

    async fn round_trip_test(blobs: &[Vec<u8>]) -> anyhow::Result<()> {
        round_trip_test_compressed(blobs, false).await
    }

    pub(crate) async fn write_maybe_compressed(
        blobs: &[Vec<u8>],
        compression: bool,
        ctx: &RequestContext,
    ) -> anyhow::Result<(Utf8TempDir, Utf8PathBuf, Vec<u64>)> {
        let temp_dir = camino_tempfile::tempdir()?;
        let pathbuf = temp_dir.path().join("file");
        let gate = utils::sync::gate::Gate::default();
        let cancel = CancellationToken::new();

        // Write part (in block to drop the file)
        let mut offsets = Vec::new();
        {
            let file = TempVirtualFile::new(
<<<<<<< HEAD
                VirtualFile::open_with_options_v2(
                    pathbuf.as_path(),
                    virtual_file::OpenOptions::new()
                        .create_new(true)
                        .write(true),
                    ctx,
                )
                .await?,
                gate.enter()?,
            );
            let mut wtr =
                BlobWriter::new(file, 0, &gate, cancel.clone(), ctx, info_span!("test")).unwrap();
=======
                VirtualFile::create(pathbuf.as_path(), ctx).await?,
                gate.enter().unwrap(),
            );
            let mut wtr = BlobWriter::<BUFFERED>::new(file, 0, &gate, cancel.clone(), ctx);
>>>>>>> 5f061d3b
            for blob in blobs.iter() {
                let (_, res) = if compression {
                    let res = wtr
                        .write_blob_maybe_compressed(
                            blob.clone().slice_len(),
                            ctx,
                            ImageCompressionAlgorithm::Zstd { level: Some(1) },
                        )
                        .await;
                    (res.0, res.1.map(|(off, _)| off))
                } else {
                    wtr.write_blob(blob.clone().slice_len(), ctx).await
                };
                let offs = res?;
                offsets.push(offs);
            }
            let file = wtr
                .shutdown(
                    BufferedWriterShutdownMode::ZeroPadToNextMultiple(PAGE_SZ),
                    ctx,
                )
                .await?;
            file.disarm_into_inner()
        };
        Ok((temp_dir, pathbuf, offsets))
    }

    async fn round_trip_test_compressed(
        blobs: &[Vec<u8>],
        compression: bool,
    ) -> anyhow::Result<()> {
        let ctx =
            RequestContext::new(TaskKind::UnitTest, DownloadBehavior::Error).with_scope_unit_test();
        let (_temp_dir, pathbuf, offsets) =
            write_maybe_compressed(blobs, compression, &ctx).await?;

        println!("Done writing!");
        let file = VirtualFile::open_v2(pathbuf, &ctx).await?;
        let rdr = BlockReaderRef::VirtualFile(&file);
        let rdr = BlockCursor::new_with_compression(rdr, compression);
        for (idx, (blob, offset)) in blobs.iter().zip(offsets.iter()).enumerate() {
            let blob_read = rdr.read_blob(*offset, &ctx).await?;
            assert_eq!(
                blob, &blob_read,
                "mismatch for idx={idx} at offset={offset}"
            );
        }
        Ok(())
    }

    pub(crate) fn random_array(len: usize) -> Vec<u8> {
        let mut rng = rand::thread_rng();
        (0..len).map(|_| rng.r#gen()).collect::<_>()
    }

    #[tokio::test]
    async fn test_one() -> anyhow::Result<()> {
        let blobs = &[vec![12, 21, 22]];
        round_trip_test(blobs).await?;
        Ok(())
    }

    #[tokio::test]
    async fn test_hello_simple() -> anyhow::Result<()> {
        let blobs = &[
            vec![0, 1, 2, 3],
            b"Hello, World!".to_vec(),
            Vec::new(),
            b"foobar".to_vec(),
        ];
        round_trip_test(blobs).await?;
        round_trip_test_compressed(blobs, true).await?;
        Ok(())
    }

    #[tokio::test]
    async fn test_really_big_array() -> anyhow::Result<()> {
        let blobs = &[
            b"test".to_vec(),
            random_array(10 * PAGE_SZ),
            b"hello".to_vec(),
            random_array(66 * PAGE_SZ),
            vec![0xf3; 24 * PAGE_SZ],
            b"foobar".to_vec(),
        ];
        round_trip_test(blobs).await?;
        round_trip_test_compressed(blobs, true).await?;
        Ok(())
    }

    #[tokio::test]
    async fn test_arrays_inc() -> anyhow::Result<()> {
        let blobs = (0..PAGE_SZ / 8)
            .map(|v| random_array(v * 16))
            .collect::<Vec<_>>();
        round_trip_test(&blobs).await?;
        Ok(())
    }

    #[tokio::test]
    async fn test_arrays_random_size() -> anyhow::Result<()> {
        let mut rng = rand::rngs::StdRng::seed_from_u64(42);
        let blobs = (0..1024)
            .map(|_| {
                let mut sz: u16 = rng.r#gen();
                // Make 50% of the arrays small
                if rng.r#gen() {
                    sz &= 63;
                }
                random_array(sz.into())
            })
            .collect::<Vec<_>>();
        round_trip_test(&blobs).await?;
        Ok(())
    }

    #[tokio::test]
    async fn test_arrays_page_boundary() -> anyhow::Result<()> {
        let blobs = &[
            random_array(PAGE_SZ - 4),
            random_array(PAGE_SZ - 4),
            random_array(PAGE_SZ - 4),
        ];
        round_trip_test(blobs).await?;
        Ok(())
    }
}<|MERGE_RESOLUTION|>--- conflicted
+++ resolved
@@ -327,12 +327,7 @@
         (srcbuf, res.map(|_| (offset, compression_info)))
     }
 
-<<<<<<< HEAD
-    /// Finish this blob writer and return the underlying `VirtualFile`.
-=======
-impl<const BUFFERED: bool> BlobWriter<BUFFERED> {
-    /// Finish this blob writer and return the underlying [`TempVirtualFile`].
->>>>>>> 5f061d3b
+    /// Finish this blob writer and return the underlying `W`.
     ///
     /// The caller can use the `handle_tail` function to change the tail of the buffer before flushing it to disk.
     /// The buffer will not be flushed to disk if handle_tail returns `None`.
@@ -379,7 +374,6 @@
         let mut offsets = Vec::new();
         {
             let file = TempVirtualFile::new(
-<<<<<<< HEAD
                 VirtualFile::open_with_options_v2(
                     pathbuf.as_path(),
                     virtual_file::OpenOptions::new()
@@ -392,12 +386,6 @@
             );
             let mut wtr =
                 BlobWriter::new(file, 0, &gate, cancel.clone(), ctx, info_span!("test")).unwrap();
-=======
-                VirtualFile::create(pathbuf.as_path(), ctx).await?,
-                gate.enter().unwrap(),
-            );
-            let mut wtr = BlobWriter::<BUFFERED>::new(file, 0, &gate, cancel.clone(), ctx);
->>>>>>> 5f061d3b
             for blob in blobs.iter() {
                 let (_, res) = if compression {
                     let res = wtr
