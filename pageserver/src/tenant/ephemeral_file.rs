--- conflicted
+++ resolved
@@ -152,24 +152,17 @@
     > + Send {
         self.inner.write_all_at(buf, offset, ctx)
     }
-}
-
-<<<<<<< HEAD
-impl BufferedWriterSink for VirtualFileCoOwnedByEphemeralFileAndBufferedWriter {
-    async fn set_len(&self, len: u64, ctx: &RequestContext) -> std::io::Result<()> {
-        self.inner.file.set_len(len, ctx).await
-    }
-    fn cleanup(self) {
-        self.inner
-            .asked_for_cleanup
-            .store(true, std::sync::atomic::Ordering::SeqCst); // TODO: SeqCst necessary?
-    }
-}
-
-impl std::ops::Deref for VirtualFileCoOwnedByEphemeralFileAndBufferedWriter {
-=======
+
+    fn set_len(
+        &self,
+        len: u64,
+        ctx: &RequestContext,
+    ) -> impl Future<Output = std::io::Result<()>> + Send {
+        self.inner.set_len(len, ctx)
+    }
+}
+
 impl std::ops::Deref for TempVirtualFileCoOwnedByEphemeralFileAndBufferedWriter {
->>>>>>> 4525c177
     type Target = VirtualFile;
 
     fn deref(&self) -> &Self::Target {
