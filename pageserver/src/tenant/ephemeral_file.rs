//! Implementation of append-only file data structure
//! used to keep in-memory layers spilled on disk.

use crate::config::PageServerConf;
use crate::page_cache::{self, PAGE_SZ};
use crate::tenant::blob_io::BlobWriter;
use crate::tenant::block_io::{BlockLease, BlockReader};
use crate::virtual_file::VirtualFile;
use once_cell::sync::Lazy;
use std::cmp::min;
use std::collections::HashMap;
use std::fs::OpenOptions;
use std::io::{self, ErrorKind};
use std::ops::DerefMut;
use std::os::unix::prelude::FileExt;
use std::path::PathBuf;
use std::sync::{Arc, RwLock};
use tracing::*;
use utils::id::{TenantId, TimelineId};

///
/// This is the global cache of file descriptors (File objects).
///
static EPHEMERAL_FILES: Lazy<RwLock<EphemeralFiles>> = Lazy::new(|| {
    RwLock::new(EphemeralFiles {
        next_file_id: FileId(1),
        files: HashMap::new(),
    })
});

#[derive(Debug, Clone, Copy, PartialEq, Eq, Hash)]
pub struct FileId(u64);

impl std::fmt::Display for FileId {
    fn fmt(&self, f: &mut std::fmt::Formatter<'_>) -> std::fmt::Result {
        write!(f, "{}", self.0)
    }
}

pub struct EphemeralFiles {
    next_file_id: FileId,

    files: HashMap<FileId, Arc<VirtualFile>>,
}

pub struct EphemeralFile {
    ephemeral_files_id: FileId,
    page_cache_file_id: page_cache::FileId,

    _tenant_id: TenantId,
    _timeline_id: TimelineId,
    file: Arc<VirtualFile>,
    size: u64,
    /// An ephemeral file is append-only.
    /// We keep the last page, which can still be modified, in [`mutable_head`].
    /// The other pages, which can no longer be modified, are accessed through the page cache.
    mutable_head: [u8; PAGE_SZ],
}

impl EphemeralFile {
    pub fn create(
        conf: &PageServerConf,
        tenant_id: TenantId,
        timeline_id: TimelineId,
    ) -> Result<EphemeralFile, io::Error> {
        let mut l = EPHEMERAL_FILES.write().unwrap();
        let file_id = l.next_file_id;
        l.next_file_id = FileId(l.next_file_id.0 + 1);

        let filename = conf
            .timeline_path(&tenant_id, &timeline_id)
            .join(PathBuf::from(format!("ephemeral-{}", file_id)));

        let file = VirtualFile::open_with_options(
            &filename,
            OpenOptions::new().read(true).write(true).create(true),
        )?;
        let file_rc = Arc::new(file);
        l.files.insert(file_id, file_rc.clone());

        Ok(EphemeralFile {
            ephemeral_files_id: file_id,
            page_cache_file_id: page_cache::next_file_id(),
            _tenant_id: tenant_id,
            _timeline_id: timeline_id,
            file: file_rc,
            size: 0,
            mutable_head: [0u8; PAGE_SZ],
        })
    }

<<<<<<< HEAD
    pub(crate) fn size(&self) -> u64 {
        self.size
=======
    fn fill_buffer(&self, buf: &mut [u8], blkno: u32) -> Result<(), io::Error> {
        let mut off = 0;
        while off < PAGE_SZ {
            let n = self
                .file
                .read_at(&mut buf[off..], blkno as u64 * PAGE_SZ as u64 + off as u64)?;

            if n == 0 {
                // Reached EOF. Fill the rest of the buffer with zeros.
                const ZERO_BUF: [u8; PAGE_SZ] = [0u8; PAGE_SZ];

                buf[off..].copy_from_slice(&ZERO_BUF[off..]);
                break;
            }

            off += n;
        }
        Ok(())
    }

    fn get_buf_for_write(
        &self,
        blkno: u32,
    ) -> Result<page_cache::PageWriteGuard<'static>, io::Error> {
        // Look up the right page
        let cache = page_cache::get();
        let mut write_guard = match cache
            .write_ephemeral_buf(self.file_id, blkno)
            .map_err(|e| to_io_error(e, "Failed to write ephemeral buf"))?
        {
            WriteBufResult::Found(guard) => guard,
            WriteBufResult::NotFound(mut guard) => {
                // Read the page from disk into the buffer
                // TODO: if we're overwriting the whole page, no need to read it in first
                self.fill_buffer(guard.deref_mut(), blkno)?;
                guard.mark_valid();

                // And then fall through to modify it.
                guard
            }
        };
        write_guard.mark_dirty();

        Ok(write_guard)
>>>>>>> 3e4710c5
    }
}

/// Does the given filename look like an ephemeral file?
pub fn is_ephemeral_file(filename: &str) -> bool {
    if let Some(rest) = filename.strip_prefix("ephemeral-") {
        rest.parse::<u32>().is_ok()
    } else {
        false
    }
}

impl BlobWriter for EphemeralFile {
    fn write_blob(&mut self, srcbuf: &[u8]) -> Result<u64, io::Error> {
<<<<<<< HEAD
        let pos = self.size;

        // TODO: rewrite this to use bytes::BytesMut / a wrapper that
        // auto-flushes underneath. It'd be much less error-prone.

        let mut blknum = (self.size / PAGE_SZ as u64) as u32;
        let mut off = (pos % PAGE_SZ as u64) as usize;

        let buf = &mut self.mutable_head;
        let flush_head = |head: &mut [u8], blknum: u32| {
            debug_assert_eq!(head.len(), PAGE_SZ);
            match self.file.write_all_at(head, blknum as u64 * PAGE_SZ as u64) {
                Ok(_) => {
                    // Pre-warm the page cache with what we just wrote.
                    // This isn't necessary for coherency/correctness, but it's how we've always done it.
                    let cache = page_cache::get();
                    match cache.read_immutable_buf(self.page_cache_file_id, blknum) {
                        Err(e) => {
                            error!("ephemeral_file flush_head failed to get immutable buf to pre-warm page cache: {e:?}");
                            // fail gracefully, it's not the end of the world if we can't pre-warm the cache here
                        }
                        Ok(page_cache::ReadBufResult::Found(_guard)) => {
                            // This function takes &mut self, so, it shouldn't be possible to reach this point.
                            unreachable!("we just wrote blknum {blknum} and this function takes &mut self, so, no concurrent read_blk is possible");
                        }
                        Ok(page_cache::ReadBufResult::NotFound(mut write_guard)) => {
                            let buf: &mut [u8] = write_guard.deref_mut();
                            debug_assert_eq!(buf.len(), PAGE_SZ);
                            buf.copy_from_slice(head);
                            write_guard.mark_valid();
                            // pre-warm successful
                        }
                    }
                    // Zero the buffer for re-use.
                    // Zeroing is critical for correcntess because the write_blob code below
                    // and similarly read_blk expect zeroed pages.
                    head.fill(0);
                    Ok(())
                }
                Err(e) => Err(std::io::Error::new(
                    ErrorKind::Other,
                    format!(
                        "failed to write back to ephemeral file at {} error: {}",
                        self.file.path.display(),
                        e
                    ),
                )),
            }
        };
=======
        struct Writer<'a> {
            ephemeral_file: &'a mut EphemeralFile,
            /// The block to which the next [`push_bytes`] will write.
            blknum: u32,
            /// The offset inside the block identified by [`blknum`] to which [`push_bytes`] will write.
            off: usize,
            /// Used by [`push_bytes`] to memoize the page cache write guard across calls to it.
            memo_page_guard: MemoizedPageWriteGuard,
        }
        struct MemoizedPageWriteGuard {
            guard: page_cache::PageWriteGuard<'static>,
            /// The block number of the page in `guard`.
            blknum: u32,
        }
        impl<'a> Writer<'a> {
            fn new(ephemeral_file: &'a mut EphemeralFile) -> io::Result<Writer<'a>> {
                let blknum = (ephemeral_file.size / PAGE_SZ as u64) as u32;
                Ok(Writer {
                    blknum,
                    off: (ephemeral_file.size % PAGE_SZ as u64) as usize,
                    memo_page_guard: MemoizedPageWriteGuard {
                        guard: ephemeral_file.get_buf_for_write(blknum)?,
                        blknum,
                    },
                    ephemeral_file,
                })
            }
            #[inline(always)]
            fn push_bytes(&mut self, src: &[u8]) -> Result<(), io::Error> {
                // `src_remaining` is the remaining bytes to be written
                let mut src_remaining = src;
                while !src_remaining.is_empty() {
                    let page = if self.memo_page_guard.blknum == self.blknum {
                        &mut self.memo_page_guard.guard
                    } else {
                        self.memo_page_guard.guard =
                            self.ephemeral_file.get_buf_for_write(self.blknum)?;
                        self.memo_page_guard.blknum = self.blknum;
                        &mut self.memo_page_guard.guard
                    };
                    let dst_remaining = &mut page[self.off..];
                    let n = min(dst_remaining.len(), src_remaining.len());
                    dst_remaining[..n].copy_from_slice(&src_remaining[..n]);
                    self.off += n;
                    src_remaining = &src_remaining[n..];
                    if self.off == PAGE_SZ {
                        // This block is done, move to next one.
                        self.blknum += 1;
                        self.off = 0;
                    }
                }
                Ok(())
            }
        }

        let pos = self.size;
        let mut writer = Writer::new(self)?;
>>>>>>> 3e4710c5

        // Write the length field
        if srcbuf.len() < 0x80 {
            // short one-byte length header
            let len_buf = [srcbuf.len() as u8];
            writer.push_bytes(&len_buf)?;
        } else {
            let mut len_buf = u32::to_be_bytes(srcbuf.len() as u32);
            len_buf[0] |= 0x80;
<<<<<<< HEAD
            let thislen = PAGE_SZ - off;
            if thislen < 4 {
                // it needs to be split across pages
                buf[off..(off + thislen)].copy_from_slice(&len_buf[..thislen]);
                flush_head(buf, blknum)?;
                blknum += 1;
                buf[0..4 - thislen].copy_from_slice(&len_buf[thislen..]);
                off = 4 - thislen;
            } else {
                buf[off..off + 4].copy_from_slice(&len_buf);
                off += 4;
            }
        }

        // Write the payload
        let mut buf_remain = srcbuf;
        loop {
            let page_remain = PAGE_SZ - off;
            if page_remain == 0 {
                flush_head(buf, blknum)?;
                blknum += 1;
                off = 0;
                continue;
            }
            if buf_remain.is_empty() {
                break;
            }
            let this_blk_len = min(page_remain, buf_remain.len());
            buf[off..(off + this_blk_len)].copy_from_slice(&buf_remain[..this_blk_len]);
            off += this_blk_len;
            buf_remain = &buf_remain[this_blk_len..];
        }
=======
            writer.push_bytes(&len_buf)?;
        }

        // Write the payload
        writer.push_bytes(srcbuf)?;
>>>>>>> 3e4710c5

        if srcbuf.len() < 0x80 {
            self.size += 1;
        } else {
            self.size += 4;
        }
        self.size += srcbuf.len() as u64;

        Ok(pos)
    }
}

impl Drop for EphemeralFile {
    fn drop(&mut self) {
        // remove entry from the hash map
        EPHEMERAL_FILES
            .write()
            .unwrap()
            .files
            .remove(&self.ephemeral_files_id);

        // unlink the file
        let res = std::fs::remove_file(&self.file.path);
        if let Err(e) = res {
            if e.kind() != std::io::ErrorKind::NotFound {
                // just never log the not found errors, we cannot do anything for them; on detach
                // the tenant directory is already gone.
                //
                // not found files might also be related to https://github.com/neondatabase/neon/issues/2442
                error!(
                    "could not remove ephemeral file '{}': {}",
                    self.file.path.display(),
                    e
                );
            }
        }
    }
}

impl BlockReader for EphemeralFile {
    fn read_blk(&self, blknum: u32) -> Result<BlockLease, io::Error> {
        let flushed_blknums = 0..self.size / PAGE_SZ as u64;
        if flushed_blknums.contains(&(blknum as u64)) {
            let cache = page_cache::get();
            loop {
                match cache
                    .read_immutable_buf(self.page_cache_file_id, blknum)
                    .map_err(|e| {
                        std::io::Error::new(
                            std::io::ErrorKind::Other,
                            format!("Failed to read immutable buf: {e:#}"),
                        )
                    })? {
                    page_cache::ReadBufResult::Found(guard) => {
                        return Ok(BlockLease::PageReadGuard(guard))
                    }
                    page_cache::ReadBufResult::NotFound(mut write_guard) => {
                        let buf: &mut [u8] = write_guard.deref_mut();
                        debug_assert_eq!(buf.len(), PAGE_SZ);
                        self.file
                            .read_exact_at(&mut buf[..], blknum as u64 * PAGE_SZ as u64)?;
                        write_guard.mark_valid();
                        // Swap for read lock
                        continue;
                    }
                };
            }
        } else {
            debug_assert_eq!(blknum as u64, self.size / PAGE_SZ as u64);
            Ok(BlockLease::EphemeralFileMutableHead(&self.mutable_head))
        }
    }
}

#[cfg(test)]
mod tests {
    use super::*;
    use crate::tenant::blob_io::BlobWriter;
    use crate::tenant::block_io::BlockCursor;
    use rand::{thread_rng, RngCore};
    use std::fs;
    use std::str::FromStr;

    fn harness(
        test_name: &str,
    ) -> Result<(&'static PageServerConf, TenantId, TimelineId), io::Error> {
        let repo_dir = PageServerConf::test_repo_dir(test_name);
        let _ = fs::remove_dir_all(&repo_dir);
        let conf = PageServerConf::dummy_conf(repo_dir);
        // Make a static copy of the config. This can never be free'd, but that's
        // OK in a test.
        let conf: &'static PageServerConf = Box::leak(Box::new(conf));

        let tenant_id = TenantId::from_str("11000000000000000000000000000000").unwrap();
        let timeline_id = TimelineId::from_str("22000000000000000000000000000000").unwrap();
        fs::create_dir_all(conf.timeline_path(&tenant_id, &timeline_id))?;

        Ok((conf, tenant_id, timeline_id))
    }

    #[tokio::test]
    async fn test_ephemeral_blobs() -> Result<(), io::Error> {
        let (conf, tenant_id, timeline_id) = harness("ephemeral_blobs")?;

        let mut file = EphemeralFile::create(conf, tenant_id, timeline_id)?;

        let pos_foo = file.write_blob(b"foo")?;
        assert_eq!(
            b"foo",
            file.block_cursor().read_blob(pos_foo).await?.as_slice()
        );
        let pos_bar = file.write_blob(b"bar")?;
        assert_eq!(
            b"foo",
            file.block_cursor().read_blob(pos_foo).await?.as_slice()
        );
        assert_eq!(
            b"bar",
            file.block_cursor().read_blob(pos_bar).await?.as_slice()
        );

        let mut blobs = Vec::new();
        for i in 0..10000 {
            let data = Vec::from(format!("blob{}", i).as_bytes());
            let pos = file.write_blob(&data)?;
            blobs.push((pos, data));
        }
        // also test with a large blobs
        for i in 0..100 {
            let data = format!("blob{}", i).as_bytes().repeat(100);
            let pos = file.write_blob(&data)?;
            blobs.push((pos, data));
        }

        let cursor = BlockCursor::new(&file);
        for (pos, expected) in blobs {
            let actual = cursor.read_blob(pos).await?;
            assert_eq!(actual, expected);
        }

        // Test a large blob that spans multiple pages
        let mut large_data = Vec::new();
        large_data.resize(20000, 0);
        thread_rng().fill_bytes(&mut large_data);
        let pos_large = file.write_blob(&large_data)?;
        let result = file.block_cursor().read_blob(pos_large).await?;
        assert_eq!(result, large_data);

        Ok(())
    }
}<|MERGE_RESOLUTION|>--- conflicted
+++ resolved
@@ -89,55 +89,8 @@
         })
     }
 
-<<<<<<< HEAD
     pub(crate) fn size(&self) -> u64 {
         self.size
-=======
-    fn fill_buffer(&self, buf: &mut [u8], blkno: u32) -> Result<(), io::Error> {
-        let mut off = 0;
-        while off < PAGE_SZ {
-            let n = self
-                .file
-                .read_at(&mut buf[off..], blkno as u64 * PAGE_SZ as u64 + off as u64)?;
-
-            if n == 0 {
-                // Reached EOF. Fill the rest of the buffer with zeros.
-                const ZERO_BUF: [u8; PAGE_SZ] = [0u8; PAGE_SZ];
-
-                buf[off..].copy_from_slice(&ZERO_BUF[off..]);
-                break;
-            }
-
-            off += n;
-        }
-        Ok(())
-    }
-
-    fn get_buf_for_write(
-        &self,
-        blkno: u32,
-    ) -> Result<page_cache::PageWriteGuard<'static>, io::Error> {
-        // Look up the right page
-        let cache = page_cache::get();
-        let mut write_guard = match cache
-            .write_ephemeral_buf(self.file_id, blkno)
-            .map_err(|e| to_io_error(e, "Failed to write ephemeral buf"))?
-        {
-            WriteBufResult::Found(guard) => guard,
-            WriteBufResult::NotFound(mut guard) => {
-                // Read the page from disk into the buffer
-                // TODO: if we're overwriting the whole page, no need to read it in first
-                self.fill_buffer(guard.deref_mut(), blkno)?;
-                guard.mark_valid();
-
-                // And then fall through to modify it.
-                guard
-            }
-        };
-        write_guard.mark_dirty();
-
-        Ok(write_guard)
->>>>>>> 3e4710c5
     }
 }
 
@@ -152,106 +105,78 @@
 
 impl BlobWriter for EphemeralFile {
     fn write_blob(&mut self, srcbuf: &[u8]) -> Result<u64, io::Error> {
-<<<<<<< HEAD
-        let pos = self.size;
-
-        // TODO: rewrite this to use bytes::BytesMut / a wrapper that
-        // auto-flushes underneath. It'd be much less error-prone.
-
-        let mut blknum = (self.size / PAGE_SZ as u64) as u32;
-        let mut off = (pos % PAGE_SZ as u64) as usize;
-
-        let buf = &mut self.mutable_head;
-        let flush_head = |head: &mut [u8], blknum: u32| {
-            debug_assert_eq!(head.len(), PAGE_SZ);
-            match self.file.write_all_at(head, blknum as u64 * PAGE_SZ as u64) {
-                Ok(_) => {
-                    // Pre-warm the page cache with what we just wrote.
-                    // This isn't necessary for coherency/correctness, but it's how we've always done it.
-                    let cache = page_cache::get();
-                    match cache.read_immutable_buf(self.page_cache_file_id, blknum) {
-                        Err(e) => {
-                            error!("ephemeral_file flush_head failed to get immutable buf to pre-warm page cache: {e:?}");
-                            // fail gracefully, it's not the end of the world if we can't pre-warm the cache here
-                        }
-                        Ok(page_cache::ReadBufResult::Found(_guard)) => {
-                            // This function takes &mut self, so, it shouldn't be possible to reach this point.
-                            unreachable!("we just wrote blknum {blknum} and this function takes &mut self, so, no concurrent read_blk is possible");
-                        }
-                        Ok(page_cache::ReadBufResult::NotFound(mut write_guard)) => {
-                            let buf: &mut [u8] = write_guard.deref_mut();
-                            debug_assert_eq!(buf.len(), PAGE_SZ);
-                            buf.copy_from_slice(head);
-                            write_guard.mark_valid();
-                            // pre-warm successful
-                        }
-                    }
-                    // Zero the buffer for re-use.
-                    // Zeroing is critical for correcntess because the write_blob code below
-                    // and similarly read_blk expect zeroed pages.
-                    head.fill(0);
-                    Ok(())
-                }
-                Err(e) => Err(std::io::Error::new(
-                    ErrorKind::Other,
-                    format!(
-                        "failed to write back to ephemeral file at {} error: {}",
-                        self.file.path.display(),
-                        e
-                    ),
-                )),
-            }
-        };
-=======
         struct Writer<'a> {
             ephemeral_file: &'a mut EphemeralFile,
             /// The block to which the next [`push_bytes`] will write.
             blknum: u32,
             /// The offset inside the block identified by [`blknum`] to which [`push_bytes`] will write.
             off: usize,
-            /// Used by [`push_bytes`] to memoize the page cache write guard across calls to it.
-            memo_page_guard: MemoizedPageWriteGuard,
-        }
-        struct MemoizedPageWriteGuard {
-            guard: page_cache::PageWriteGuard<'static>,
-            /// The block number of the page in `guard`.
-            blknum: u32,
         }
         impl<'a> Writer<'a> {
             fn new(ephemeral_file: &'a mut EphemeralFile) -> io::Result<Writer<'a>> {
-                let blknum = (ephemeral_file.size / PAGE_SZ as u64) as u32;
                 Ok(Writer {
-                    blknum,
+                    blknum: (ephemeral_file.size / PAGE_SZ as u64) as u32,
                     off: (ephemeral_file.size % PAGE_SZ as u64) as usize,
-                    memo_page_guard: MemoizedPageWriteGuard {
-                        guard: ephemeral_file.get_buf_for_write(blknum)?,
-                        blknum,
-                    },
                     ephemeral_file,
                 })
             }
             #[inline(always)]
             fn push_bytes(&mut self, src: &[u8]) -> Result<(), io::Error> {
-                // `src_remaining` is the remaining bytes to be written
                 let mut src_remaining = src;
                 while !src_remaining.is_empty() {
-                    let page = if self.memo_page_guard.blknum == self.blknum {
-                        &mut self.memo_page_guard.guard
-                    } else {
-                        self.memo_page_guard.guard =
-                            self.ephemeral_file.get_buf_for_write(self.blknum)?;
-                        self.memo_page_guard.blknum = self.blknum;
-                        &mut self.memo_page_guard.guard
-                    };
-                    let dst_remaining = &mut page[self.off..];
+                    let dst_remaining = &mut self.ephemeral_file.mutable_head[self.off..];
                     let n = min(dst_remaining.len(), src_remaining.len());
                     dst_remaining[..n].copy_from_slice(&src_remaining[..n]);
                     self.off += n;
                     src_remaining = &src_remaining[n..];
                     if self.off == PAGE_SZ {
-                        // This block is done, move to next one.
-                        self.blknum += 1;
-                        self.off = 0;
+                        match self.ephemeral_file.file.write_all_at(
+                            &self.ephemeral_file.mutable_head,
+                            self.blknum as u64 * PAGE_SZ as u64,
+                        ) {
+                            Ok(_) => {
+                                // Pre-warm the page cache with what we just wrote.
+                                // This isn't necessary for coherency/correctness, but it's how we've always done it.
+                                let cache = page_cache::get();
+                                match cache.read_immutable_buf(
+                                    self.ephemeral_file.page_cache_file_id,
+                                    self.blknum,
+                                ) {
+                                    Err(e) => {
+                                        error!("ephemeral_file flush_head failed to get immutable buf to pre-warm page cache: {e:?}");
+                                        // fail gracefully, it's not the end of the world if we can't pre-warm the cache here
+                                    }
+                                    Ok(page_cache::ReadBufResult::Found(_guard)) => {
+                                        // This function takes &mut self, so, it shouldn't be possible to reach this point.
+                                        unreachable!("we just wrote blknum {} and this function takes &mut self, so, no concurrent read_blk is possible", self.blknum);
+                                    }
+                                    Ok(page_cache::ReadBufResult::NotFound(mut write_guard)) => {
+                                        let buf: &mut [u8] = write_guard.deref_mut();
+                                        debug_assert_eq!(buf.len(), PAGE_SZ);
+                                        buf.copy_from_slice(&self.ephemeral_file.mutable_head);
+                                        write_guard.mark_valid();
+                                        // pre-warm successful
+                                    }
+                                }
+                                // Zero the buffer for re-use.
+                                // Zeroing is critical for correcntess because the write_blob code below
+                                // and similarly read_blk expect zeroed pages.
+                                self.ephemeral_file.mutable_head.fill(0);
+                                // This block is done, move to next one.
+                                self.blknum += 1;
+                                self.off = 0;
+                            }
+                            Err(e) => {
+                                return Err(std::io::Error::new(
+                                    ErrorKind::Other,
+                                    format!(
+                                        "failed to write back to ephemeral file at {} error: {}",
+                                        self.ephemeral_file.file.path.display(),
+                                        e
+                                    ),
+                                ))
+                            }
+                        }
                     }
                 }
                 Ok(())
@@ -260,7 +185,6 @@
 
         let pos = self.size;
         let mut writer = Writer::new(self)?;
->>>>>>> 3e4710c5
 
         // Write the length field
         if srcbuf.len() < 0x80 {
@@ -270,46 +194,11 @@
         } else {
             let mut len_buf = u32::to_be_bytes(srcbuf.len() as u32);
             len_buf[0] |= 0x80;
-<<<<<<< HEAD
-            let thislen = PAGE_SZ - off;
-            if thislen < 4 {
-                // it needs to be split across pages
-                buf[off..(off + thislen)].copy_from_slice(&len_buf[..thislen]);
-                flush_head(buf, blknum)?;
-                blknum += 1;
-                buf[0..4 - thislen].copy_from_slice(&len_buf[thislen..]);
-                off = 4 - thislen;
-            } else {
-                buf[off..off + 4].copy_from_slice(&len_buf);
-                off += 4;
-            }
-        }
-
-        // Write the payload
-        let mut buf_remain = srcbuf;
-        loop {
-            let page_remain = PAGE_SZ - off;
-            if page_remain == 0 {
-                flush_head(buf, blknum)?;
-                blknum += 1;
-                off = 0;
-                continue;
-            }
-            if buf_remain.is_empty() {
-                break;
-            }
-            let this_blk_len = min(page_remain, buf_remain.len());
-            buf[off..(off + this_blk_len)].copy_from_slice(&buf_remain[..this_blk_len]);
-            off += this_blk_len;
-            buf_remain = &buf_remain[this_blk_len..];
-        }
-=======
             writer.push_bytes(&len_buf)?;
         }
 
         // Write the payload
         writer.push_bytes(srcbuf)?;
->>>>>>> 3e4710c5
 
         if srcbuf.len() < 0x80 {
             self.size += 1;
@@ -372,6 +261,7 @@
                         self.file
                             .read_exact_at(&mut buf[..], blknum as u64 * PAGE_SZ as u64)?;
                         write_guard.mark_valid();
+
                         // Swap for read lock
                         continue;
                     }
