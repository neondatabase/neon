//! An in-memory layer stores recently received key-value pairs.
//!
//! The "in-memory" part of the name is a bit misleading: the actual page versions are
//! held in an ephemeral file, not in memory. The metadata for each page version, i.e.
//! its position in the file, is kept in memory, though.
//!
use crate::config::PageServerConf;
use crate::context::{PageContentKind, RequestContext, RequestContextBuilder};
use crate::repository::{Key, Value};
use crate::tenant::ephemeral_file::EphemeralFile;
use crate::tenant::timeline::GetVectoredError;
use crate::tenant::PageReconstructError;
use crate::virtual_file::owned_buffers_io::io_buf_ext::IoBufExt;
use crate::{l0_flush, page_cache};
use anyhow::{anyhow, Context, Result};
use bytes::Bytes;
use camino::Utf8PathBuf;
use pageserver_api::key::CompactKey;
use pageserver_api::keyspace::KeySpace;
use pageserver_api::models::InMemoryLayerInfo;
use pageserver_api::shard::TenantShardId;
use std::collections::{BTreeMap, HashMap};
use std::sync::{Arc, OnceLock};
use std::time::Instant;
use tracing::*;
use utils::{bin_ser::BeSer, id::TimelineId, lsn::Lsn, vec_map::VecMap};
// avoid binding to Write (conflicts with std::io::Write)
// while being able to use std::fmt::Write's methods
use crate::metrics::TIMELINE_EPHEMERAL_BYTES;
use std::cmp::Ordering;
use std::fmt::Write;
use std::ops::Range;
use std::sync::atomic::Ordering as AtomicOrdering;
use std::sync::atomic::{AtomicU64, AtomicUsize};
use tokio::sync::RwLock;

use super::{
    DeltaLayerWriter, PersistentLayerDesc, ValueReconstructSituation, ValuesReconstructState,
};

mod vectored_dio_read;

#[derive(Debug, PartialEq, Eq, Clone, Copy, Hash)]
pub(crate) struct InMemoryLayerFileId(page_cache::FileId);

pub struct InMemoryLayer {
    conf: &'static PageServerConf,
    tenant_shard_id: TenantShardId,
    timeline_id: TimelineId,
    file_id: InMemoryLayerFileId,

    /// This layer contains all the changes from 'start_lsn'. The
    /// start is inclusive.
    start_lsn: Lsn,

    /// Frozen layers have an exclusive end LSN.
    /// Writes are only allowed when this is `None`.
    pub(crate) end_lsn: OnceLock<Lsn>,

    /// Used for traversal path. Cached representation of the in-memory layer after frozen.
    frozen_local_path_str: OnceLock<Arc<str>>,

    opened_at: Instant,

    /// The above fields never change, except for `end_lsn`, which is only set once.
    /// All other changing parts are in `inner`, and protected by a mutex.
    inner: RwLock<InMemoryLayerInner>,
}

impl std::fmt::Debug for InMemoryLayer {
    fn fmt(&self, f: &mut std::fmt::Formatter<'_>) -> std::fmt::Result {
        f.debug_struct("InMemoryLayer")
            .field("start_lsn", &self.start_lsn)
            .field("end_lsn", &self.end_lsn)
            .field("inner", &self.inner)
            .finish()
    }
}

pub struct InMemoryLayerInner {
    /// All versions of all pages in the layer are kept here. Indexed
    /// by block number and LSN. The value is an offset into the
    /// ephemeral file where the page version is stored.
    index: BTreeMap<CompactKey, VecMap<Lsn, InMemoryLayerIndexValue>>,

    /// The values are stored in a serialized format in this file.
    /// Each serialized Value is preceded by a 'u32' length field.
    /// PerSeg::page_versions map stores offsets into this file.
    file: EphemeralFile,

    resource_units: GlobalResourceUnits,
}

/// Support the same max blob length as blob_io, because ultimately
/// all the InMemoryLayer contents end up being written into a delta layer,
/// using the [`crate::tenant::blob_io`].
const MAX_SUPPORTED_BLOB_LEN: usize = crate::tenant::blob_io::MAX_SUPPORTED_BLOB_LEN;
const MAX_SUPPORTED_BLOB_LEN_BITS: usize = {
    let trailing_ones = MAX_SUPPORTED_BLOB_LEN.trailing_ones() as usize;
    let leading_zeroes = MAX_SUPPORTED_BLOB_LEN.leading_zeros() as usize;
    assert!(trailing_ones + leading_zeroes == std::mem::size_of::<usize>() * 8);
    trailing_ones
};

/// See [`InMemoryLayerInner::index`].
///
/// For space-efficiency, this value is a bitfield.
///
/// Layout:
/// - 1 bit: `will_init`
/// - [`MAX_SUPPORTED_BLOB_LEN_BITS`]: `len`
/// - [`MAX_SUPPORTED_POS_BITS`]: `pos`
#[derive(Debug, Clone, Copy, PartialEq, Eq)]
pub struct InMemoryLayerIndexValue(u64);

impl InMemoryLayerIndexValue {
    /// Derive remaining space for pos.
    /// TODO: define and enforce a hard limit at the [`crate::tenant::Timeline::should_roll`] level.
    /// => see also [`Self::does_timeline_should_roll_prevent_failure`]
    const MAX_SUPPORTED_POS_BITS: usize = {
        let remainder = 64 - 1 - MAX_SUPPORTED_BLOB_LEN_BITS;
        if remainder < 32 {
            panic!("pos can be u32 as per type system, support that");
        }
        remainder
    };

    // Layout
    const WILL_INIT_RANGE: Range<usize> = 0..1;
    const LEN_RANGE: Range<usize> =
        Self::WILL_INIT_RANGE.end..Self::WILL_INIT_RANGE.end + MAX_SUPPORTED_BLOB_LEN_BITS;
    const POS_RANGE: Range<usize> =
        Self::LEN_RANGE.end..Self::LEN_RANGE.end + Self::MAX_SUPPORTED_POS_BITS;
    const _ASSERT: () = {
        if Self::POS_RANGE.end != 64 {
            panic!("we don't want undefined bits for our own sanity")
        }
    };

    /// Call this with the checkpoint distance enforced by Timeline::should_roll to check whether
    /// [`Self`] can accomodate large enough values.
    ///
    /// TODO: this check should happen much earlier, ideally at the type system level.
    /// When cleaning this up, also look into the s3 max file size check that is performed in delta layer writer.
    /// See also [`Self::MAX_SUPPORTED_POS_BITS`].
    pub(crate) fn does_timeline_should_roll_prevent_failure(
        checkpoint_distance: u64,
    ) -> anyhow::Result<()> {
        // keep these checks concsistent with Self::new()
        let checkpoint_distance = u32::try_from(checkpoint_distance)
            .context("checkpoint distance doesn't fit into u32")?;
        checkpoint_distance
            .checked_add(MAX_SUPPORTED_BLOB_LEN as u32)
            .context("checkpoint distane + max supported blob len would not fit")?;
        Ok(())
    }

    /// Checks that the `len` is within the supported range
    /// and that `pos + len` fits within a u32.
    pub(crate) fn new(unpacked: InMemoryLayerIndexValueUnpacked<usize>) -> anyhow::Result<Self> {
        let InMemoryLayerIndexValueUnpacked {
            pos,
            len,
            will_init,
        } = unpacked;

        if len > MAX_SUPPORTED_BLOB_LEN {
            anyhow::bail!(
                "len exceeds the maximum supported length: len={len} max={MAX_SUPPORTED_BLOB_LEN}",
            );
        }
        const _: () = {
            if MAX_SUPPORTED_BLOB_LEN > u32::MAX as usize {
                panic!()
            }
        };
        let len = u32::try_from(len).expect("see const assertion above");

        pos.checked_add(len).ok_or_else(|| {
            anyhow::anyhow!("pos + len overflows u32, not representable in EphemeralFile")
        })?;

        let mut data: u64 = 0;
        use bit_field::BitField;
        data.set_bits(Self::WILL_INIT_RANGE, if will_init { 1 } else { 0 });
        data.set_bits(Self::LEN_RANGE, len as u64);
        data.set_bits(Self::POS_RANGE, pos as u64);

        Ok(Self(data))
    }

    #[inline]
    pub(crate) fn unpack(&self) -> InMemoryLayerIndexValueUnpacked<u32> {
        use bit_field::BitField;
        InMemoryLayerIndexValueUnpacked {
            will_init: self.0.get_bits(Self::WILL_INIT_RANGE) != 0,
            len: self.0.get_bits(Self::LEN_RANGE) as u32,
            pos: self.0.get_bits(Self::POS_RANGE) as u32,
        }
    }
}

/// Unpacked representation of the bitfielded [`InMemoryLayerIndexValue`].
#[derive(Clone, Copy, PartialEq, Eq, Debug)]
pub(crate) struct InMemoryLayerIndexValueUnpacked<L> {
    pub(crate) will_init: bool,
    pub(crate) len: L,
    pub(crate) pos: u32,
}

impl InMemoryLayerIndexValueUnpacked<u32> {
    #[cfg(test)]
    pub(crate) fn as_usize(&self) -> InMemoryLayerIndexValueUnpacked<usize> {
        InMemoryLayerIndexValueUnpacked {
            will_init: self.will_init,
            len: self.len as usize,
            pos: self.pos,
        }
    }
}

impl std::fmt::Debug for InMemoryLayerInner {
    fn fmt(&self, f: &mut std::fmt::Formatter<'_>) -> std::fmt::Result {
        f.debug_struct("InMemoryLayerInner").finish()
    }
}

/// State shared by all in-memory (ephemeral) layers.  Updated infrequently during background ticks in Timeline,
/// to minimize contention.
///
/// This global state is used to implement behaviors that require a global view of the system, e.g.
/// rolling layers proactively to limit the total amount of dirty data.
pub(crate) struct GlobalResources {
    // Limit on how high dirty_bytes may grow before we start freezing layers to reduce it.
    // Zero means unlimited.
    pub(crate) max_dirty_bytes: AtomicU64,
    // How many bytes are in all EphemeralFile objects
    dirty_bytes: AtomicU64,
    // How many layers are contributing to dirty_bytes
    dirty_layers: AtomicUsize,
}

// Per-timeline RAII struct for its contribution to [`GlobalResources`]
struct GlobalResourceUnits {
    // How many dirty bytes have I added to the global dirty_bytes: this guard object is responsible
    // for decrementing the global counter by this many bytes when dropped.
    dirty_bytes: u64,
}

impl GlobalResourceUnits {
    // Hint for the layer append path to update us when the layer size differs from the last
    // call to update_size by this much.  If we don't reach this threshold, we'll still get
    // updated when the Timeline "ticks" in the background.
    const MAX_SIZE_DRIFT: u64 = 10 * 1024 * 1024;

    fn new() -> Self {
        GLOBAL_RESOURCES
            .dirty_layers
            .fetch_add(1, AtomicOrdering::Relaxed);
        Self { dirty_bytes: 0 }
    }

    /// Do not call this frequently: all timelines will write to these same global atomics,
    /// so this is a relatively expensive operation.  Wait at least a few seconds between calls.
    ///
    /// Returns the effective layer size limit that should be applied, if any, to keep
    /// the total number of dirty bytes below the configured maximum.
    fn publish_size(&mut self, size: u64) -> Option<u64> {
        let new_global_dirty_bytes = match size.cmp(&self.dirty_bytes) {
            Ordering::Equal => GLOBAL_RESOURCES.dirty_bytes.load(AtomicOrdering::Relaxed),
            Ordering::Greater => {
                let delta = size - self.dirty_bytes;
                let old = GLOBAL_RESOURCES
                    .dirty_bytes
                    .fetch_add(delta, AtomicOrdering::Relaxed);
                old + delta
            }
            Ordering::Less => {
                let delta = self.dirty_bytes - size;
                let old = GLOBAL_RESOURCES
                    .dirty_bytes
                    .fetch_sub(delta, AtomicOrdering::Relaxed);
                old - delta
            }
        };

        // This is a sloppy update: concurrent updates to the counter will race, and the exact
        // value of the metric might not be the exact latest value of GLOBAL_RESOURCES::dirty_bytes.
        // That's okay: as long as the metric contains some recent value, it doesn't have to always
        // be literally the last update.
        TIMELINE_EPHEMERAL_BYTES.set(new_global_dirty_bytes);

        self.dirty_bytes = size;

        let max_dirty_bytes = GLOBAL_RESOURCES
            .max_dirty_bytes
            .load(AtomicOrdering::Relaxed);
        if max_dirty_bytes > 0 && new_global_dirty_bytes > max_dirty_bytes {
            // Set the layer file limit to the average layer size: this implies that all above-average
            // sized layers will be elegible for freezing.  They will be frozen in the order they
            // next enter publish_size.
            Some(
                new_global_dirty_bytes
                    / GLOBAL_RESOURCES.dirty_layers.load(AtomicOrdering::Relaxed) as u64,
            )
        } else {
            None
        }
    }

    // Call publish_size if the input size differs from last published size by more than
    // the drift limit
    fn maybe_publish_size(&mut self, size: u64) {
        let publish = match size.cmp(&self.dirty_bytes) {
            Ordering::Equal => false,
            Ordering::Greater => size - self.dirty_bytes > Self::MAX_SIZE_DRIFT,
            Ordering::Less => self.dirty_bytes - size > Self::MAX_SIZE_DRIFT,
        };

        if publish {
            self.publish_size(size);
        }
    }
}

impl Drop for GlobalResourceUnits {
    fn drop(&mut self) {
        GLOBAL_RESOURCES
            .dirty_layers
            .fetch_sub(1, AtomicOrdering::Relaxed);

        // Subtract our contribution to the global total dirty bytes
        self.publish_size(0);
    }
}

pub(crate) static GLOBAL_RESOURCES: GlobalResources = GlobalResources {
    max_dirty_bytes: AtomicU64::new(0),
    dirty_bytes: AtomicU64::new(0),
    dirty_layers: AtomicUsize::new(0),
};

impl InMemoryLayer {
    pub(crate) fn file_id(&self) -> InMemoryLayerFileId {
        self.file_id
    }

    pub(crate) fn get_timeline_id(&self) -> TimelineId {
        self.timeline_id
    }

    pub(crate) fn info(&self) -> InMemoryLayerInfo {
        let lsn_start = self.start_lsn;

        if let Some(&lsn_end) = self.end_lsn.get() {
            InMemoryLayerInfo::Frozen { lsn_start, lsn_end }
        } else {
            InMemoryLayerInfo::Open { lsn_start }
        }
    }

    pub(crate) fn try_len(&self) -> Option<u32> {
        self.inner.try_read().map(|i| i.file.len()).ok()
    }

    pub(crate) fn assert_writable(&self) {
        assert!(self.end_lsn.get().is_none());
    }

    pub(crate) fn end_lsn_or_max(&self) -> Lsn {
        self.end_lsn.get().copied().unwrap_or(Lsn::MAX)
    }

    pub(crate) fn get_lsn_range(&self) -> Range<Lsn> {
        self.start_lsn..self.end_lsn_or_max()
    }

    /// debugging function to print out the contents of the layer
    ///
    /// this is likely completly unused
    pub async fn dump(&self, _verbose: bool, _ctx: &RequestContext) -> Result<()> {
        let end_str = self.end_lsn_or_max();

        println!(
            "----- in-memory layer for tli {} LSNs {}-{} ----",
            self.timeline_id, self.start_lsn, end_str,
        );

        Ok(())
    }

    // Look up the keys in the provided keyspace and update
    // the reconstruct state with whatever is found.
    //
    // If the key is cached, go no further than the cached Lsn.
    pub(crate) async fn get_values_reconstruct_data(
        &self,
        keyspace: KeySpace,
        end_lsn: Lsn,
        reconstruct_state: &mut ValuesReconstructState,
        ctx: &RequestContext,
    ) -> Result<(), GetVectoredError> {
        let ctx = RequestContextBuilder::extend(ctx)
            .page_content_kind(PageContentKind::InMemoryLayer)
            .build();

        let inner = self.inner.read().await;

        struct ValueRead {
            entry_lsn: Lsn,
            read: vectored_dio_read::LogicalRead<Vec<u8>>,
        }
        let mut reads: HashMap<Key, Vec<ValueRead>> = HashMap::new();

        for range in keyspace.ranges.iter() {
            for (key, vec_map) in inner
                .index
                .range(range.start.to_compact()..range.end.to_compact())
            {
                let key = Key::from_compact(*key);
                let lsn_range = match reconstruct_state.get_cached_lsn(&key) {
                    Some(cached_lsn) => (cached_lsn + 1)..end_lsn,
                    None => self.start_lsn..end_lsn,
                };

                let slice = vec_map.slice_range(lsn_range);

                for (entry_lsn, index_value) in slice.iter().rev() {
                    let InMemoryLayerIndexValueUnpacked {
                        pos,
                        len,
                        will_init,
                    } = index_value.unpack();
                    reads.entry(key).or_default().push(ValueRead {
                        entry_lsn: *entry_lsn,
                        read: vectored_dio_read::LogicalRead::new(
                            pos,
                            Vec::with_capacity(len as usize),
                        ),
                    });
                    if will_init {
                        break;
                    }
                }
            }
        }

        // Execute the reads.
        let f = vectored_dio_read::execute(
            &inner.file,
            reads
                .iter()
                .flat_map(|(_, value_reads)| value_reads.iter().map(|v| &v.read)),
            &ctx,
        );
        send_future::SendFuture::send(f) // https://github.com/rust-lang/rust/issues/96865
            .await;

        // Process results into the reconstruct state
        'next_key: for (key, value_reads) in reads {
            for ValueRead { entry_lsn, read } in value_reads {
                match read.into_result().expect("we run execute() above") {
                    Err(e) => {
                        reconstruct_state.on_key_error(key, PageReconstructError::from(anyhow!(e)));
                        continue 'next_key;
                    }
                    Ok(value_buf) => {
                        let value = Value::des(&value_buf);
                        if let Err(e) = value {
                            reconstruct_state
                                .on_key_error(key, PageReconstructError::from(anyhow!(e)));
                            continue 'next_key;
                        }

                        let key_situation =
                            reconstruct_state.update_key(&key, entry_lsn, value.unwrap());
                        if key_situation == ValueReconstructSituation::Complete {
                            // TODO: metric to see if we fetched more values than necessary
                            continue 'next_key;
                        }

                        // process the next value in the next iteration of the loop
                    }
                }
            }
        }

        reconstruct_state.on_lsn_advanced(&keyspace, self.start_lsn);

        Ok(())
    }
}

<<<<<<< HEAD
impl vectored_dio_read::File for EphemeralFile {
    async fn read_at_to_end<'a, 'b, B: tokio_epoll_uring::IoBufMut + Send>(
        &'b self,
        start: u32,
        dst: tokio_epoll_uring::Slice<B>,
        ctx: &'a RequestContext,
    ) -> std::io::Result<(tokio_epoll_uring::Slice<B>, usize)> {
        EphemeralFile::read_at_to_end(self, start, dst, ctx).await
=======
/// Offset of a particular Value within a serialized batch.
struct SerializedBatchOffset {
    key: CompactKey,
    lsn: Lsn,
    /// offset in bytes from the start of the batch's buffer to the Value's serialized size header.
    offset: u64,
}

pub struct SerializedBatch {
    /// Blobs serialized in EphemeralFile's native format, ready for passing to [`EphemeralFile::write_raw`].
    pub(crate) raw: Vec<u8>,

    /// Index of values in [`Self::raw`], using offsets relative to the start of the buffer.
    offsets: Vec<SerializedBatchOffset>,

    /// The highest LSN of any value in the batch
    pub(crate) max_lsn: Lsn,
}

impl SerializedBatch {
    /// Write a blob length in the internal format of the EphemeralFile
    pub(crate) fn write_blob_length(len: usize, cursor: &mut std::io::Cursor<Vec<u8>>) {
        use std::io::Write;

        if len < 0x80 {
            // short one-byte length header
            let len_buf = [len as u8];

            cursor
                .write_all(&len_buf)
                .expect("Writing to Vec is infallible");
        } else {
            let mut len_buf = u32::to_be_bytes(len as u32);
            len_buf[0] |= 0x80;
            cursor
                .write_all(&len_buf)
                .expect("Writing to Vec is infallible");
        }
    }

    pub fn from_values(batch: Vec<(CompactKey, Lsn, usize, Value)>) -> Self {
        // Pre-allocate a big flat buffer to write into. This should be large but not huge: it is soft-limited in practice by
        // [`crate::pgdatadir_mapping::DatadirModification::MAX_PENDING_BYTES`]
        let buffer_size = batch.iter().map(|i| i.2).sum::<usize>() + 4 * batch.len();
        let mut cursor = std::io::Cursor::new(Vec::<u8>::with_capacity(buffer_size));

        let mut offsets: Vec<SerializedBatchOffset> = Vec::with_capacity(batch.len());
        let mut max_lsn: Lsn = Lsn(0);
        for (key, lsn, val_ser_size, val) in batch {
            let relative_off = cursor.position();

            Self::write_blob_length(val_ser_size, &mut cursor);
            val.ser_into(&mut cursor)
                .expect("Writing into in-memory buffer is infallible");

            offsets.push(SerializedBatchOffset {
                key,
                lsn,
                offset: relative_off,
            });
            max_lsn = std::cmp::max(max_lsn, lsn);
        }

        let buffer = cursor.into_inner();

        // Assert that we didn't do any extra allocations while building buffer.
        debug_assert!(buffer.len() <= buffer_size);

        Self {
            raw: buffer,
            offsets,
            max_lsn,
        }
>>>>>>> 7c74112b
    }
}

fn inmem_layer_display(mut f: impl Write, start_lsn: Lsn, end_lsn: Lsn) -> std::fmt::Result {
    write!(f, "inmem-{:016X}-{:016X}", start_lsn.0, end_lsn.0)
}

fn inmem_layer_log_display(
    mut f: impl Write,
    timeline: TimelineId,
    start_lsn: Lsn,
    end_lsn: Lsn,
) -> std::fmt::Result {
    write!(f, "timeline {} in-memory ", timeline)?;
    inmem_layer_display(f, start_lsn, end_lsn)
}

impl std::fmt::Display for InMemoryLayer {
    fn fmt(&self, f: &mut std::fmt::Formatter<'_>) -> std::fmt::Result {
        let end_lsn = self.end_lsn_or_max();
        inmem_layer_display(f, self.start_lsn, end_lsn)
    }
}

impl InMemoryLayer {
    /// Get layer size.
    pub async fn size(&self) -> Result<u64> {
        let inner = self.inner.read().await;
        Ok(inner.file.len() as u64)
    }

    /// Create a new, empty, in-memory layer
    pub async fn create(
        conf: &'static PageServerConf,
        timeline_id: TimelineId,
        tenant_shard_id: TenantShardId,
        start_lsn: Lsn,
        gate_guard: utils::sync::gate::GateGuard,
        ctx: &RequestContext,
    ) -> Result<InMemoryLayer> {
        trace!("initializing new empty InMemoryLayer for writing on timeline {timeline_id} at {start_lsn}");

        let file =
            EphemeralFile::create(conf, tenant_shard_id, timeline_id, gate_guard, ctx).await?;
        let key = InMemoryLayerFileId(file.page_cache_file_id());

        Ok(InMemoryLayer {
            file_id: key,
            frozen_local_path_str: OnceLock::new(),
            conf,
            timeline_id,
            tenant_shard_id,
            start_lsn,
            end_lsn: OnceLock::new(),
            opened_at: Instant::now(),
            inner: RwLock::new(InMemoryLayerInner {
                index: BTreeMap::new(),
                file,
                resource_units: GlobalResourceUnits::new(),
            }),
        })
    }

    // Write path.
    pub async fn put_batch(
        &self,
<<<<<<< HEAD
        key: CompactKey,
        lsn: Lsn,
        buf: &[u8],
        will_init: bool,
=======
        serialized_batch: SerializedBatch,
>>>>>>> 7c74112b
        ctx: &RequestContext,
    ) -> Result<()> {
        let mut inner = self.inner.write().await;
        self.assert_writable();
<<<<<<< HEAD
        self.put_value_locked(&mut inner, key, lsn, buf, will_init, ctx)
            .await
    }

    async fn put_value_locked(
        &self,
        locked_inner: &mut RwLockWriteGuard<'_, InMemoryLayerInner>,
        key: CompactKey,
        lsn: Lsn,
        buf: &[u8],
        will_init: bool,
        ctx: &RequestContext,
    ) -> Result<()> {
        trace!("put_value key {} at {}/{}", key, self.timeline_id, lsn);

        let entry = locked_inner
            .file
            .write_blob(
                buf,
                will_init,
                &RequestContextBuilder::extend(ctx)
                    .page_content_kind(PageContentKind::InMemoryLayer)
                    .build(),
            )
            .await?;

        let vec_map = locked_inner.index.entry(key).or_default();
        let old = vec_map.append_or_update_last(lsn, entry).unwrap().0;
        if old.is_some() {
            // We already had an entry for this LSN. That's odd..
            warn!("Key {} at {} already exists", key, lsn);
        }

        let size = locked_inner.file.len();
        locked_inner.resource_units.maybe_publish_size(size as u64);
=======

        let base_off = {
            inner
                .file
                .write_raw(
                    &serialized_batch.raw,
                    &RequestContextBuilder::extend(ctx)
                        .page_content_kind(PageContentKind::InMemoryLayer)
                        .build(),
                )
                .await?
        };

        for SerializedBatchOffset {
            key,
            lsn,
            offset: relative_off,
        } in serialized_batch.offsets
        {
            let off = base_off + relative_off;
            let vec_map = inner.index.entry(key).or_default();
            let old = vec_map.append_or_update_last(lsn, off).unwrap().0;
            if old.is_some() {
                // We already had an entry for this LSN. That's odd..
                warn!("Key {} at {} already exists", key, lsn);
            }
        }

        let size = inner.file.len();
        inner.resource_units.maybe_publish_size(size);
>>>>>>> 7c74112b

        Ok(())
    }

    pub(crate) fn get_opened_at(&self) -> Instant {
        self.opened_at
    }

    pub(crate) async fn tick(&self) -> Option<u64> {
        let mut inner = self.inner.write().await;
        let size = inner.file.len();
        inner.resource_units.publish_size(size as u64)
    }

    pub(crate) async fn put_tombstones(&self, _key_ranges: &[(Range<Key>, Lsn)]) -> Result<()> {
        // TODO: Currently, we just leak the storage for any deleted keys
        Ok(())
    }

    /// Records the end_lsn for non-dropped layers.
    /// `end_lsn` is exclusive
    pub async fn freeze(&self, end_lsn: Lsn) {
        assert!(
            self.start_lsn < end_lsn,
            "{} >= {}",
            self.start_lsn,
            end_lsn
        );
        self.end_lsn.set(end_lsn).expect("end_lsn set only once");

        self.frozen_local_path_str
            .set({
                let mut buf = String::new();
                inmem_layer_log_display(&mut buf, self.get_timeline_id(), self.start_lsn, end_lsn)
                    .unwrap();
                buf.into()
            })
            .expect("frozen_local_path_str set only once");

        #[cfg(debug_assertions)]
        {
            let inner = self.inner.write().await;
            for vec_map in inner.index.values() {
                for (lsn, _pos) in vec_map.as_slice() {
                    assert!(*lsn < end_lsn);
                }
            }
        }
    }

    /// Write this frozen in-memory layer to disk. If `key_range` is set, the delta
    /// layer will only contain the key range the user specifies, and may return `None`
    /// if there are no matching keys.
    ///
    /// Returns a new delta layer with all the same data as this in-memory layer
    pub async fn write_to_disk(
        &self,
        ctx: &RequestContext,
        key_range: Option<Range<Key>>,
        l0_flush_global_state: &l0_flush::Inner,
    ) -> Result<Option<(PersistentLayerDesc, Utf8PathBuf)>> {
        // Grab the lock in read-mode. We hold it over the I/O, but because this
        // layer is not writeable anymore, no one should be trying to acquire the
        // write lock on it, so we shouldn't block anyone. There's one exception
        // though: another thread might have grabbed a reference to this layer
        // in `get_layer_for_write' just before the checkpointer called
        // `freeze`, and then `write_to_disk` on it. When the thread gets the
        // lock, it will see that it's not writeable anymore and retry, but it
        // would have to wait until we release it. That race condition is very
        // rare though, so we just accept the potential latency hit for now.
        let inner = self.inner.read().await;

        use l0_flush::Inner;
        let _concurrency_permit = match l0_flush_global_state {
            Inner::Direct { semaphore, .. } => Some(semaphore.acquire().await),
        };

        let end_lsn = *self.end_lsn.get().unwrap();

        let key_count = if let Some(key_range) = key_range {
            let key_range = key_range.start.to_compact()..key_range.end.to_compact();

            inner
                .index
                .iter()
                .filter(|(k, _)| key_range.contains(k))
                .count()
        } else {
            inner.index.len()
        };
        if key_count == 0 {
            return Ok(None);
        }

        let mut delta_layer_writer = DeltaLayerWriter::new(
            self.conf,
            self.timeline_id,
            self.tenant_shard_id,
            Key::MIN,
            self.start_lsn..end_lsn,
            ctx,
        )
        .await?;

        match l0_flush_global_state {
            l0_flush::Inner::Direct { .. } => {
                let file_contents: Vec<u8> = inner.file.load_to_vec(ctx).await?;

                let file_contents = Bytes::from(file_contents);

                for (key, vec_map) in inner.index.iter() {
                    // Write all page versions
                    for (lsn, entry) in vec_map
                        .as_slice()
                        .iter()
                        .map(|(lsn, entry)| (lsn, entry.unpack()))
                    {
                        let InMemoryLayerIndexValueUnpacked {
                            pos,
                            len,
                            will_init,
                        } = entry;
                        let buf = Bytes::slice(&file_contents, pos as usize..(pos + len) as usize);
                        let (_buf, res) = delta_layer_writer
                            .put_value_bytes(
                                Key::from_compact(*key),
                                *lsn,
                                buf.slice_len(),
                                will_init,
                                ctx,
                            )
                            .await;
                        res?;
                    }
                }
            }
        }

        // MAX is used here because we identify L0 layers by full key range
        let (desc, path) = delta_layer_writer.finish(Key::MAX, ctx).await?;

        // Hold the permit until all the IO is done, including the fsync in `delta_layer_writer.finish()``.
        //
        // If we didn't and our caller drops this future, tokio-epoll-uring would extend the lifetime of
        // the `file_contents: Vec<u8>` until the IO is done, but not the permit's lifetime.
        // Thus, we'd have more concurrenct `Vec<u8>` in existence than the semaphore allows.
        //
        // We hold across the fsync so that on ext4 mounted with data=ordered, all the kernel page cache pages
        // we dirtied when writing to the filesystem have been flushed and marked !dirty.
        drop(_concurrency_permit);

        Ok(Some((desc, path)))
    }
}

#[cfg(test)]
mod tests {
    use super::*;

    #[test]
    fn test_index_value() {
        use InMemoryLayerIndexValueUnpacked as Unpacked;
        let roundtrip = |input| {
            let res = InMemoryLayerIndexValue::new(input).expect("this tests expects no errors");
            assert_eq!(res.unpack().as_usize(), input);
        };

        // will_init
        roundtrip(Unpacked {
            will_init: false,
            len: 0,
            pos: 0,
        });
        roundtrip(Unpacked {
            will_init: true,
            len: 0,
            pos: 0,
        });

        // len
        roundtrip(Unpacked {
            will_init: false,
            len: MAX_SUPPORTED_BLOB_LEN,
            pos: 0,
        });
        let too_large = Unpacked {
            will_init: false,
            len: MAX_SUPPORTED_BLOB_LEN + 1,
            pos: 0,
        };
        assert!(InMemoryLayerIndexValue::new(too_large).is_err());

        // pos
        roundtrip(Unpacked {
            will_init: false,
            len: 0,
            pos: {
                let max_as_per_supported_bits: usize =
                    (1 << InMemoryLayerIndexValue::MAX_SUPPORTED_POS_BITS) - 1;
                if max_as_per_supported_bits < u32::MAX as usize {
                    panic!("current implementation has space for `pos` values > u32::MAX")
                }
                u32::MAX // but at the type system level, we enforce u32::MAX
            },
        });

        // pos + len
        let too_large = Unpacked {
            will_init: false,
            len: 1,
            pos: u32::MAX,
        };
        assert!(InMemoryLayerIndexValue::new(too_large).is_err());
    }
}<|MERGE_RESOLUTION|>--- conflicted
+++ resolved
@@ -13,6 +13,7 @@
 use crate::virtual_file::owned_buffers_io::io_buf_ext::IoBufExt;
 use crate::{l0_flush, page_cache};
 use anyhow::{anyhow, Context, Result};
+use assert_u64_eq_usize::{U64IsUsize, UsizeIsU64};
 use bytes::Bytes;
 use camino::Utf8PathBuf;
 use pageserver_api::key::CompactKey;
@@ -38,6 +39,7 @@
     DeltaLayerWriter, PersistentLayerDesc, ValueReconstructSituation, ValuesReconstructState,
 };
 
+pub(crate) mod assert_u64_eq_usize;
 mod vectored_dio_read;
 
 #[derive(Debug, PartialEq, Eq, Clone, Copy, Hash)]
@@ -124,6 +126,7 @@
         }
         remainder
     };
+    const MAX_SUPPORTED_POS: usize = (1 << Self::MAX_SUPPORTED_POS_BITS) - 1;
 
     // Layout
     const WILL_INIT_RANGE: Range<usize> = 0..1;
@@ -157,66 +160,67 @@
 
     /// Checks that the `len` is within the supported range
     /// and that `pos + len` fits within a u32.
-    pub(crate) fn new(unpacked: InMemoryLayerIndexValueUnpacked<usize>) -> anyhow::Result<Self> {
-        let InMemoryLayerIndexValueUnpacked {
-            pos,
+    #[inline(always)]
+    fn new(arg: InMemoryLayerIndexValueNewArgs) -> anyhow::Result<Self> {
+        let InMemoryLayerIndexValueNewArgs {
+            base_offset,
+            batch_offset,
             len,
             will_init,
-        } = unpacked;
+        } = arg;
+
+        let pos = base_offset
+            .checked_add(batch_offset)
+            .ok_or_else(|| anyhow::anyhow!("base_offset + batch_offset overflows u64: base_offset={base_offset} batch_offset={batch_offset}"))?;
+
+        if pos.as_usize() > Self::MAX_SUPPORTED_POS {
+            anyhow::bail!(
+                "base_offset+batch_offset exceeds the maximum supported value: base_offset={base_offset} batch_offset={batch_offset} (+)={pos} max={max}",
+                max = Self::MAX_SUPPORTED_POS
+            );
+        }
 
         if len > MAX_SUPPORTED_BLOB_LEN {
             anyhow::bail!(
                 "len exceeds the maximum supported length: len={len} max={MAX_SUPPORTED_BLOB_LEN}",
             );
         }
-        const _: () = {
-            if MAX_SUPPORTED_BLOB_LEN > u32::MAX as usize {
-                panic!()
-            }
-        };
-        let len = u32::try_from(len).expect("see const assertion above");
-
-        pos.checked_add(len).ok_or_else(|| {
-            anyhow::anyhow!("pos + len overflows u32, not representable in EphemeralFile")
-        })?;
 
         let mut data: u64 = 0;
         use bit_field::BitField;
         data.set_bits(Self::WILL_INIT_RANGE, if will_init { 1 } else { 0 });
-        data.set_bits(Self::LEN_RANGE, len as u64);
-        data.set_bits(Self::POS_RANGE, pos as u64);
+        data.set_bits(Self::LEN_RANGE, len.as_u64());
+        data.set_bits(Self::POS_RANGE, pos);
 
         Ok(Self(data))
     }
 
-    #[inline]
-    pub(crate) fn unpack(&self) -> InMemoryLayerIndexValueUnpacked<u32> {
+    #[inline(always)]
+    fn unpack(&self) -> InMemoryLayerIndexValueUnpacked {
         use bit_field::BitField;
         InMemoryLayerIndexValueUnpacked {
             will_init: self.0.get_bits(Self::WILL_INIT_RANGE) != 0,
-            len: self.0.get_bits(Self::LEN_RANGE) as u32,
-            pos: self.0.get_bits(Self::POS_RANGE) as u32,
-        }
-    }
+            len: self.0.get_bits(Self::LEN_RANGE),
+            pos: self.0.get_bits(Self::POS_RANGE),
+        }
+    }
+}
+
+/// Args to [`InMemoryLayerIndexValue::new`].
+#[derive(Clone, Copy)]
+struct InMemoryLayerIndexValueNewArgs {
+    base_offset: u64,
+    batch_offset: u64,
+    len: usize,
+    will_init: bool,
 }
 
 /// Unpacked representation of the bitfielded [`InMemoryLayerIndexValue`].
 #[derive(Clone, Copy, PartialEq, Eq, Debug)]
-pub(crate) struct InMemoryLayerIndexValueUnpacked<L> {
-    pub(crate) will_init: bool,
-    pub(crate) len: L,
-    pub(crate) pos: u32,
-}
-
-impl InMemoryLayerIndexValueUnpacked<u32> {
-    #[cfg(test)]
-    pub(crate) fn as_usize(&self) -> InMemoryLayerIndexValueUnpacked<usize> {
-        InMemoryLayerIndexValueUnpacked {
-            will_init: self.will_init,
-            len: self.len as usize,
-            pos: self.pos,
-        }
-    }
+struct InMemoryLayerIndexValueUnpacked {
+    will_init: bool,
+    len: u64,
+    pos: u64,
 }
 
 impl std::fmt::Debug for InMemoryLayerInner {
@@ -359,7 +363,7 @@
         }
     }
 
-    pub(crate) fn try_len(&self) -> Option<u32> {
+    pub(crate) fn try_len(&self) -> Option<u64> {
         self.inner.try_read().map(|i| i.file.len()).ok()
     }
 
@@ -446,6 +450,16 @@
         }
 
         // Execute the reads.
+        impl vectored_dio_read::File for EphemeralFile {
+            async fn read_at_to_end<'a, 'b, B: tokio_epoll_uring::IoBufMut + Send>(
+                &'b self,
+                start: u64,
+                dst: tokio_epoll_uring::Slice<B>,
+                ctx: &'a RequestContext,
+            ) -> std::io::Result<(tokio_epoll_uring::Slice<B>, usize)> {
+                EphemeralFile::read_at_to_end(self, start, dst, ctx).await
+            }
+        }
         let f = vectored_dio_read::execute(
             &inner.file,
             reads
@@ -491,22 +505,13 @@
     }
 }
 
-<<<<<<< HEAD
-impl vectored_dio_read::File for EphemeralFile {
-    async fn read_at_to_end<'a, 'b, B: tokio_epoll_uring::IoBufMut + Send>(
-        &'b self,
-        start: u32,
-        dst: tokio_epoll_uring::Slice<B>,
-        ctx: &'a RequestContext,
-    ) -> std::io::Result<(tokio_epoll_uring::Slice<B>, usize)> {
-        EphemeralFile::read_at_to_end(self, start, dst, ctx).await
-=======
 /// Offset of a particular Value within a serialized batch.
 struct SerializedBatchOffset {
     key: CompactKey,
     lsn: Lsn,
-    /// offset in bytes from the start of the batch's buffer to the Value's serialized size header.
-    offset: u64,
+    // TODO: separate type when we start serde-serializing this value, to avoid coupling
+    // in-memory representation to serialization format.
+    value: InMemoryLayerIndexValue,
 }
 
 pub struct SerializedBatch {
@@ -521,26 +526,6 @@
 }
 
 impl SerializedBatch {
-    /// Write a blob length in the internal format of the EphemeralFile
-    pub(crate) fn write_blob_length(len: usize, cursor: &mut std::io::Cursor<Vec<u8>>) {
-        use std::io::Write;
-
-        if len < 0x80 {
-            // short one-byte length header
-            let len_buf = [len as u8];
-
-            cursor
-                .write_all(&len_buf)
-                .expect("Writing to Vec is infallible");
-        } else {
-            let mut len_buf = u32::to_be_bytes(len as u32);
-            len_buf[0] |= 0x80;
-            cursor
-                .write_all(&len_buf)
-                .expect("Writing to Vec is infallible");
-        }
-    }
-
     pub fn from_values(batch: Vec<(CompactKey, Lsn, usize, Value)>) -> Self {
         // Pre-allocate a big flat buffer to write into. This should be large but not huge: it is soft-limited in practice by
         // [`crate::pgdatadir_mapping::DatadirModification::MAX_PENDING_BYTES`]
@@ -552,14 +537,19 @@
         for (key, lsn, val_ser_size, val) in batch {
             let relative_off = cursor.position();
 
-            Self::write_blob_length(val_ser_size, &mut cursor);
             val.ser_into(&mut cursor)
                 .expect("Writing into in-memory buffer is infallible");
 
             offsets.push(SerializedBatchOffset {
                 key,
                 lsn,
-                offset: relative_off,
+                value: InMemoryLayerIndexValue::new(InMemoryLayerIndexValueNewArgs {
+                    base_offset: 0,
+                    batch_offset: relative_off,
+                    len: val_ser_size,
+                    will_init: val.will_init(),
+                })
+                .expect("higher-level code ensures that values are within supported ranges"),
             });
             max_lsn = std::cmp::max(max_lsn, lsn);
         }
@@ -574,7 +564,6 @@
             offsets,
             max_lsn,
         }
->>>>>>> 7c74112b
     }
 }
 
@@ -638,89 +627,66 @@
         })
     }
 
-    // Write path.
+    /// Write path.
+    ///
+    /// Errors are not retryable, the [`InMemoryLayer`] must be discarded, and not be read from.
+    /// The reason why it's not retryable is that the [`EphemeralFile`] writes are not retryable.
+    /// TODO: it can be made retryable if we aborted the process on EphemeralFile write errors.
     pub async fn put_batch(
         &self,
-<<<<<<< HEAD
-        key: CompactKey,
-        lsn: Lsn,
-        buf: &[u8],
-        will_init: bool,
-=======
         serialized_batch: SerializedBatch,
->>>>>>> 7c74112b
         ctx: &RequestContext,
-    ) -> Result<()> {
+    ) -> anyhow::Result<()> {
         let mut inner = self.inner.write().await;
         self.assert_writable();
-<<<<<<< HEAD
-        self.put_value_locked(&mut inner, key, lsn, buf, will_init, ctx)
-            .await
-    }
-
-    async fn put_value_locked(
-        &self,
-        locked_inner: &mut RwLockWriteGuard<'_, InMemoryLayerInner>,
-        key: CompactKey,
-        lsn: Lsn,
-        buf: &[u8],
-        will_init: bool,
-        ctx: &RequestContext,
-    ) -> Result<()> {
-        trace!("put_value key {} at {}/{}", key, self.timeline_id, lsn);
-
-        let entry = locked_inner
-            .file
-            .write_blob(
-                buf,
-                will_init,
-                &RequestContextBuilder::extend(ctx)
-                    .page_content_kind(PageContentKind::InMemoryLayer)
-                    .build(),
-            )
-            .await?;
-
-        let vec_map = locked_inner.index.entry(key).or_default();
-        let old = vec_map.append_or_update_last(lsn, entry).unwrap().0;
-        if old.is_some() {
-            // We already had an entry for this LSN. That's odd..
-            warn!("Key {} at {} already exists", key, lsn);
-        }
-
-        let size = locked_inner.file.len();
-        locked_inner.resource_units.maybe_publish_size(size as u64);
-=======
-
-        let base_off = {
-            inner
-                .file
-                .write_raw(
-                    &serialized_batch.raw,
-                    &RequestContextBuilder::extend(ctx)
-                        .page_content_kind(PageContentKind::InMemoryLayer)
-                        .build(),
-                )
-                .await?
-        };
-
-        for SerializedBatchOffset {
-            key,
-            lsn,
-            offset: relative_off,
-        } in serialized_batch.offsets
-        {
-            let off = base_off + relative_off;
+
+        let base_offset = inner.file.len();
+
+        // Add the base_offset to the batch's index values which are relative to the batch start.
+        let index_values: Vec<SerializedBatchOffset> = serialized_batch
+            .offsets
+            .into_iter()
+            .map(|SerializedBatchOffset { key, lsn, value }| {
+                let InMemoryLayerIndexValueUnpacked {
+                    will_init,
+                    len,
+                    pos,
+                } = value.unpack();
+                anyhow::Ok(SerializedBatchOffset {
+                    key,
+                    lsn,
+                    value: InMemoryLayerIndexValue::new(InMemoryLayerIndexValueNewArgs {
+                        base_offset,
+                        batch_offset: pos,
+                        len: len.as_usize(),
+                        will_init,
+                    })?,
+                })
+            })
+            .collect::<anyhow::Result<Vec<_>>>()?;
+
+        // Write the batch to the file
+        inner.file.write_raw(&serialized_batch.raw, ctx).await?;
+        let new_size = inner.file.len();
+        let expected_new_len = base_offset
+            .checked_add(serialized_batch.raw.len().as_u64())
+            // write_raw would error if we were to overflow u64.
+            // also InMemoryLayerIndexValue and higher levels in
+            //the code don't allow the file to grow that large
+            .unwrap();
+        assert_eq!(new_size, expected_new_len);
+
+        // Update the index with the new values
+        for SerializedBatchOffset { key, lsn, value } in index_values {
             let vec_map = inner.index.entry(key).or_default();
-            let old = vec_map.append_or_update_last(lsn, off).unwrap().0;
+            let old = vec_map.append_or_update_last(lsn, value).unwrap().0;
             if old.is_some() {
                 // We already had an entry for this LSN. That's odd..
                 warn!("Key {} at {} already exists", key, lsn);
             }
         }
 
-        let size = inner.file.len();
-        inner.resource_units.maybe_publish_size(size);
->>>>>>> 7c74112b
+        inner.resource_units.maybe_publish_size(new_size);
 
         Ok(())
     }
@@ -882,57 +848,127 @@
 
     #[test]
     fn test_index_value() {
+        const MAX_SUPPORTED_POS: usize = InMemoryLayerIndexValue::MAX_SUPPORTED_POS;
+        use InMemoryLayerIndexValueNewArgs as Args;
         use InMemoryLayerIndexValueUnpacked as Unpacked;
-        let roundtrip = |input| {
-            let res = InMemoryLayerIndexValue::new(input).expect("this tests expects no errors");
-            assert_eq!(res.unpack().as_usize(), input);
+
+        let roundtrip = |args, expect: Unpacked| {
+            let res = InMemoryLayerIndexValue::new(args).expect("this tests expects no errors");
+            let InMemoryLayerIndexValueUnpacked {
+                will_init,
+                len,
+                pos,
+            } = res.unpack();
+            assert_eq!(will_init, expect.will_init);
+            assert_eq!(len, expect.len);
+            assert_eq!(pos, expect.pos);
         };
 
-        // will_init
-        roundtrip(Unpacked {
-            will_init: false,
-            len: 0,
-            pos: 0,
-        });
-        roundtrip(Unpacked {
-            will_init: true,
-            len: 0,
-            pos: 0,
-        });
-
-        // len
-        roundtrip(Unpacked {
-            will_init: false,
-            len: MAX_SUPPORTED_BLOB_LEN,
-            pos: 0,
-        });
-        let too_large = Unpacked {
+        // basic roundtrip
+        for pos in [0, MAX_SUPPORTED_POS] {
+            for len in [0, MAX_SUPPORTED_BLOB_LEN] {
+                for will_init in [true, false] {
+                    let expect = Unpacked {
+                        will_init,
+                        len: len.as_u64(),
+                        pos: pos.as_u64(),
+                    };
+                    roundtrip(
+                        Args {
+                            will_init,
+                            base_offset: pos.as_u64(),
+                            batch_offset: 0,
+                            len,
+                        },
+                        expect,
+                    );
+                    roundtrip(
+                        Args {
+                            will_init,
+                            base_offset: 0,
+                            batch_offset: pos.as_u64(),
+                            len,
+                        },
+                        expect,
+                    );
+                }
+            }
+        }
+
+        // too-large len
+        let too_large = Args {
             will_init: false,
             len: MAX_SUPPORTED_BLOB_LEN + 1,
-            pos: 0,
+            base_offset: 0,
+            batch_offset: 0,
         };
         assert!(InMemoryLayerIndexValue::new(too_large).is_err());
 
-        // pos
-        roundtrip(Unpacked {
-            will_init: false,
-            len: 0,
-            pos: {
-                let max_as_per_supported_bits: usize =
-                    (1 << InMemoryLayerIndexValue::MAX_SUPPORTED_POS_BITS) - 1;
-                if max_as_per_supported_bits < u32::MAX as usize {
-                    panic!("current implementation has space for `pos` values > u32::MAX")
-                }
-                u32::MAX // but at the type system level, we enforce u32::MAX
-            },
-        });
-
-        // pos + len
-        let too_large = Unpacked {
-            will_init: false,
-            len: 1,
-            pos: u32::MAX,
-        };
-        assert!(InMemoryLayerIndexValue::new(too_large).is_err());
+        // too-large pos
+        {
+            let too_large = Args {
+                will_init: false,
+                len: 0,
+                base_offset: MAX_SUPPORTED_POS.as_u64() + 1,
+                batch_offset: 0,
+            };
+            assert!(InMemoryLayerIndexValue::new(too_large).is_err());
+            let too_large = Args {
+                will_init: false,
+                len: 0,
+                base_offset: 0,
+                batch_offset: MAX_SUPPORTED_POS.as_u64() + 1,
+            };
+            assert!(InMemoryLayerIndexValue::new(too_large).is_err());
+        }
+
+        // too large (base_offset + batch_offset)
+        {
+            let too_large = Args {
+                will_init: false,
+                len: 0,
+                base_offset: MAX_SUPPORTED_POS.as_u64(),
+                batch_offset: 1,
+            };
+            assert!(InMemoryLayerIndexValue::new(too_large).is_err());
+            let too_large = Args {
+                will_init: false,
+                len: 0,
+                base_offset: MAX_SUPPORTED_POS.as_u64() - 1,
+                batch_offset: MAX_SUPPORTED_POS.as_u64() - 1,
+            };
+            assert!(InMemoryLayerIndexValue::new(too_large).is_err());
+        }
+
+        // valid special cases
+        // - area past the max supported pos that is accessible by len
+        for len in [1, MAX_SUPPORTED_BLOB_LEN] {
+            roundtrip(
+                Args {
+                    will_init: false,
+                    len,
+                    base_offset: MAX_SUPPORTED_POS.as_u64(),
+                    batch_offset: 0,
+                },
+                Unpacked {
+                    will_init: false,
+                    len: len as u64,
+                    pos: MAX_SUPPORTED_POS.as_u64(),
+                },
+            );
+            roundtrip(
+                Args {
+                    will_init: false,
+                    len,
+                    base_offset: 0,
+                    batch_offset: MAX_SUPPORTED_POS.as_u64(),
+                },
+                Unpacked {
+                    will_init: false,
+                    len: len as u64,
+                    pos: MAX_SUPPORTED_POS.as_u64(),
+                },
+            );
+        }
     }
 }