//! An in-memory layer stores recently received key-value pairs.
//!
//! The "in-memory" part of the name is a bit misleading: the actual page versions are
//! held in an ephemeral file, not in memory. The metadata for each page version, i.e.
//! its position in the file, is kept in memory, though.
//!
use crate::config::PageServerConf;
use crate::context::RequestContext;
use crate::repository::{Key, Value};
use crate::tenant::blob_io::BlobWriter;
use crate::tenant::block_io::BlockReader;
use crate::tenant::ephemeral_file::EphemeralFile;
use crate::tenant::storage_layer::{ValueReconstructResult, ValueReconstructState};
use crate::walrecord;
use anyhow::{ensure, Result};
use pageserver_api::models::InMemoryLayerInfo;
use std::cell::RefCell;
use std::collections::HashMap;
use std::sync::OnceLock;
use tracing::*;
use utils::{
    bin_ser::BeSer,
    id::{TenantId, TimelineId},
    lsn::Lsn,
    vec_map::VecMap,
};
// avoid binding to Write (conflicts with std::io::Write)
// while being able to use std::fmt::Write's methods
use parking_lot::RwLock;
use std::fmt::Write as _;
use std::ops::Range;

use super::{DeltaLayer, DeltaLayerWriter, Layer};

thread_local! {
    /// A buffer for serializing object during [`InMemoryLayer::put_value`].
    /// This buffer is reused for each serialization to avoid additional malloc calls.
    static SER_BUFFER: RefCell<Vec<u8>> = RefCell::new(Vec::new());
}

pub struct InMemoryLayer {
    conf: &'static PageServerConf,
    tenant_id: TenantId,
    timeline_id: TimelineId,

    /// This layer contains all the changes from 'start_lsn'. The
    /// start is inclusive.
    start_lsn: Lsn,

    /// Frozen layers have an exclusive end LSN.
    /// Writes are only allowed when this is `None`.
    end_lsn: OnceLock<Lsn>,

    /// The above fields never change, except for `end_lsn`, which is only set once.
    /// All other changing parts are in `inner`, and protected by a mutex.
    inner: RwLock<InMemoryLayerInner>,
}

impl std::fmt::Debug for InMemoryLayer {
    fn fmt(&self, f: &mut std::fmt::Formatter<'_>) -> std::fmt::Result {
        f.debug_struct("InMemoryLayer")
            .field("start_lsn", &self.start_lsn)
            .field("end_lsn", &self.end_lsn)
            .field("inner", &self.inner)
            .finish()
    }
}

pub struct InMemoryLayerInner {
    /// All versions of all pages in the layer are kept here.  Indexed
    /// by block number and LSN. The value is an offset into the
    /// ephemeral file where the page version is stored.
    index: HashMap<Key, VecMap<Lsn, u64>>,

    /// The values are stored in a serialized format in this file.
    /// Each serialized Value is preceded by a 'u32' length field.
    /// PerSeg::page_versions map stores offsets into this file.
    file: EphemeralFile,
}

impl std::fmt::Debug for InMemoryLayerInner {
    fn fmt(&self, f: &mut std::fmt::Formatter<'_>) -> std::fmt::Result {
        f.debug_struct("InMemoryLayerInner").finish()
    }
}

impl InMemoryLayer {
    pub fn get_timeline_id(&self) -> TimelineId {
        self.timeline_id
    }

    pub fn info(&self) -> InMemoryLayerInfo {
        let lsn_start = self.start_lsn;
<<<<<<< HEAD
        let lsn_end = self.inner.read().end_lsn;
=======
>>>>>>> 9ffccb55

        if let Some(&lsn_end) = self.end_lsn.get() {
            InMemoryLayerInfo::Frozen { lsn_start, lsn_end }
        } else {
            InMemoryLayerInfo::Open { lsn_start }
        }
    }

    fn assert_writable(&self) {
        assert!(self.end_lsn.get().is_none());
    }

    fn end_lsn_or_max(&self) -> Lsn {
        self.end_lsn.get().copied().unwrap_or(Lsn::MAX)
    }
}

#[async_trait::async_trait]
impl Layer for InMemoryLayer {
    fn get_key_range(&self) -> Range<Key> {
        Key::MIN..Key::MAX
    }

    fn get_lsn_range(&self) -> Range<Lsn> {
<<<<<<< HEAD
        let inner = self.inner.read();

        let end_lsn = if let Some(end_lsn) = inner.end_lsn {
            end_lsn
        } else {
            Lsn(u64::MAX)
        };
        self.start_lsn..end_lsn
=======
        self.start_lsn..self.end_lsn_or_max()
>>>>>>> 9ffccb55
    }

    fn is_incremental(&self) -> bool {
        // in-memory layer is always considered incremental.
        true
    }

    /// debugging function to print out the contents of the layer
    async fn dump(&self, verbose: bool, _ctx: &RequestContext) -> Result<()> {
        let inner = self.inner.read();

        let end_str = self.end_lsn_or_max();

        println!(
            "----- in-memory layer for tli {} LSNs {}-{} ----",
            self.timeline_id, self.start_lsn, end_str,
        );

        if !verbose {
            return Ok(());
        }

        let cursor = inner.file.block_cursor();
        let mut buf = Vec::new();
        for (key, vec_map) in inner.index.iter() {
            for (lsn, pos) in vec_map.as_slice() {
                let mut desc = String::new();
                cursor.read_blob_into_buf(*pos, &mut buf).await?;
                let val = Value::des(&buf);
                match val {
                    Ok(Value::Image(img)) => {
                        write!(&mut desc, " img {} bytes", img.len())?;
                    }
                    Ok(Value::WalRecord(rec)) => {
                        let wal_desc = walrecord::describe_wal_record(&rec).unwrap();
                        write!(
                            &mut desc,
                            " rec {} bytes will_init: {} {}",
                            buf.len(),
                            rec.will_init(),
                            wal_desc
                        )?;
                    }
                    Err(err) => {
                        write!(&mut desc, " DESERIALIZATION ERROR: {}", err)?;
                    }
                }
                println!("  key {} at {}: {}", key, lsn, desc);
            }
        }

        Ok(())
    }

    /// Look up given value in the layer.
    async fn get_value_reconstruct_data(
        &self,
        key: Key,
        lsn_range: Range<Lsn>,
        reconstruct_state: &mut ValueReconstructState,
        _ctx: &RequestContext,
    ) -> anyhow::Result<ValueReconstructResult> {
        ensure!(lsn_range.start >= self.start_lsn);
        let mut need_image = true;

        let inner = self.inner.read();

        let reader = inner.file.block_cursor();

        // Scan the page versions backwards, starting from `lsn`.
        if let Some(vec_map) = inner.index.get(&key) {
            let slice = vec_map.slice_range(lsn_range);
            for (entry_lsn, pos) in slice.iter().rev() {
                let buf = reader.read_blob(*pos).await?;
                let value = Value::des(&buf)?;
                match value {
                    Value::Image(img) => {
                        reconstruct_state.img = Some((*entry_lsn, img));
                        return Ok(ValueReconstructResult::Complete);
                    }
                    Value::WalRecord(rec) => {
                        let will_init = rec.will_init();
                        reconstruct_state.records.push((*entry_lsn, rec));
                        if will_init {
                            // This WAL record initializes the page, so no need to go further back
                            need_image = false;
                            break;
                        }
                    }
                }
            }
        }

        // release lock on 'inner'

        // If an older page image is needed to reconstruct the page, let the
        // caller know.
        if need_image {
            Ok(ValueReconstructResult::Continue)
        } else {
            Ok(ValueReconstructResult::Complete)
        }
    }
}

impl std::fmt::Display for InMemoryLayer {
    fn fmt(&self, f: &mut std::fmt::Formatter<'_>) -> std::fmt::Result {
<<<<<<< HEAD
        let inner = self.inner.read();

        let end_lsn = inner.end_lsn.unwrap_or(Lsn(u64::MAX));
=======
        let end_lsn = self.end_lsn_or_max();
>>>>>>> 9ffccb55
        write!(f, "inmem-{:016X}-{:016X}", self.start_lsn.0, end_lsn.0)
    }
}

impl InMemoryLayer {
    ///
    /// Get layer size on the disk
    ///
    pub fn size(&self) -> Result<u64> {
        let inner = self.inner.read();
        Ok(inner.file.size)
    }

    ///
    /// Create a new, empty, in-memory layer
    ///
    pub fn create(
        conf: &'static PageServerConf,
        timeline_id: TimelineId,
        tenant_id: TenantId,
        start_lsn: Lsn,
    ) -> Result<InMemoryLayer> {
        trace!("initializing new empty InMemoryLayer for writing on timeline {timeline_id} at {start_lsn}");

        let file = EphemeralFile::create(conf, tenant_id, timeline_id)?;

        Ok(InMemoryLayer {
            conf,
            timeline_id,
            tenant_id,
            start_lsn,
            end_lsn: OnceLock::new(),
            inner: RwLock::new(InMemoryLayerInner {
                index: HashMap::new(),
                file,
            }),
        })
    }

    // Write operations

    /// Common subroutine of the public put_wal_record() and put_page_image() functions.
    /// Adds the page version to the in-memory tree
    pub fn put_value(&self, key: Key, lsn: Lsn, val: &Value) -> Result<()> {
        trace!("put_value key {} at {}/{}", key, self.timeline_id, lsn);
<<<<<<< HEAD
        let mut inner = self.inner.write();
        inner.assert_writeable();
=======
        let mut inner = self.inner.write().unwrap();
        self.assert_writable();
>>>>>>> 9ffccb55

        let off = {
            SER_BUFFER.with(|x| -> Result<_> {
                let mut buf = x.borrow_mut();
                buf.clear();
                val.ser_into(&mut (*buf))?;
                let off = inner.file.write_blob(&buf)?;
                Ok(off)
            })?
        };

        let vec_map = inner.index.entry(key).or_default();
        let old = vec_map.append_or_update_last(lsn, off).unwrap().0;
        if old.is_some() {
            // We already had an entry for this LSN. That's odd..
            warn!("Key {} at {} already exists", key, lsn);
        }

        Ok(())
    }

    pub async fn put_tombstone(&self, _key_range: Range<Key>, _lsn: Lsn) -> Result<()> {
        // TODO: Currently, we just leak the storage for any deleted keys

        Ok(())
    }

    /// Make the layer non-writeable. Only call once.
    /// Records the end_lsn for non-dropped layers.
    /// `end_lsn` is exclusive
    pub fn freeze(&self, end_lsn: Lsn) {
<<<<<<< HEAD
        let mut inner = self.inner.write();
=======
        let inner = self.inner.write().unwrap();
>>>>>>> 9ffccb55

        assert!(self.start_lsn < end_lsn);
        self.end_lsn.set(end_lsn).expect("end_lsn set only once");

        for vec_map in inner.index.values() {
            for (lsn, _pos) in vec_map.as_slice() {
                assert!(*lsn < end_lsn);
            }
        }
    }

    /// Write this frozen in-memory layer to disk.
    ///
    /// Returns a new delta layer with all the same data as this in-memory layer
    pub async fn write_to_disk(&self) -> Result<DeltaLayer> {
        // Grab the lock in read-mode. We hold it over the I/O, but because this
        // layer is not writeable anymore, no one should be trying to acquire the
        // write lock on it, so we shouldn't block anyone. There's one exception
        // though: another thread might have grabbed a reference to this layer
        // in `get_layer_for_write' just before the checkpointer called
        // `freeze`, and then `write_to_disk` on it. When the thread gets the
        // lock, it will see that it's not writeable anymore and retry, but it
        // would have to wait until we release it. That race condition is very
        // rare though, so we just accept the potential latency hit for now.
        let inner = self.inner.read();

        let end_lsn = *self.end_lsn.get().unwrap();

        let mut delta_layer_writer = DeltaLayerWriter::new(
            self.conf,
            self.timeline_id,
            self.tenant_id,
            Key::MIN,
            self.start_lsn..end_lsn,
        )?;

        let mut buf = Vec::new();

        let cursor = inner.file.block_cursor();

        let mut keys: Vec<(&Key, &VecMap<Lsn, u64>)> = inner.index.iter().collect();
        keys.sort_by_key(|k| k.0);

        for (key, vec_map) in keys.iter() {
            let key = **key;
            // Write all page versions
            for (lsn, pos) in vec_map.as_slice() {
                cursor.read_blob_into_buf(*pos, &mut buf).await?;
                let will_init = Value::des(&buf)?.will_init();
                delta_layer_writer.put_value_bytes(key, *lsn, &buf, will_init)?;
            }
        }

        let delta_layer = delta_layer_writer.finish(Key::MAX)?;
        Ok(delta_layer)
    }
}<|MERGE_RESOLUTION|>--- conflicted
+++ resolved
@@ -91,10 +91,6 @@
 
     pub fn info(&self) -> InMemoryLayerInfo {
         let lsn_start = self.start_lsn;
-<<<<<<< HEAD
-        let lsn_end = self.inner.read().end_lsn;
-=======
->>>>>>> 9ffccb55
 
         if let Some(&lsn_end) = self.end_lsn.get() {
             InMemoryLayerInfo::Frozen { lsn_start, lsn_end }
@@ -119,18 +115,7 @@
     }
 
     fn get_lsn_range(&self) -> Range<Lsn> {
-<<<<<<< HEAD
-        let inner = self.inner.read();
-
-        let end_lsn = if let Some(end_lsn) = inner.end_lsn {
-            end_lsn
-        } else {
-            Lsn(u64::MAX)
-        };
-        self.start_lsn..end_lsn
-=======
         self.start_lsn..self.end_lsn_or_max()
->>>>>>> 9ffccb55
     }
 
     fn is_incremental(&self) -> bool {
@@ -238,13 +223,7 @@
 
 impl std::fmt::Display for InMemoryLayer {
     fn fmt(&self, f: &mut std::fmt::Formatter<'_>) -> std::fmt::Result {
-<<<<<<< HEAD
-        let inner = self.inner.read();
-
-        let end_lsn = inner.end_lsn.unwrap_or(Lsn(u64::MAX));
-=======
         let end_lsn = self.end_lsn_or_max();
->>>>>>> 9ffccb55
         write!(f, "inmem-{:016X}-{:016X}", self.start_lsn.0, end_lsn.0)
     }
 }
@@ -290,13 +269,8 @@
     /// Adds the page version to the in-memory tree
     pub fn put_value(&self, key: Key, lsn: Lsn, val: &Value) -> Result<()> {
         trace!("put_value key {} at {}/{}", key, self.timeline_id, lsn);
-<<<<<<< HEAD
         let mut inner = self.inner.write();
-        inner.assert_writeable();
-=======
-        let mut inner = self.inner.write().unwrap();
         self.assert_writable();
->>>>>>> 9ffccb55
 
         let off = {
             SER_BUFFER.with(|x| -> Result<_> {
@@ -328,11 +302,7 @@
     /// Records the end_lsn for non-dropped layers.
     /// `end_lsn` is exclusive
     pub fn freeze(&self, end_lsn: Lsn) {
-<<<<<<< HEAD
-        let mut inner = self.inner.write();
-=======
-        let inner = self.inner.write().unwrap();
->>>>>>> 9ffccb55
+        let inner = self.inner.write();
 
         assert!(self.start_lsn < end_lsn);
         self.end_lsn.set(end_lsn).expect("end_lsn set only once");
