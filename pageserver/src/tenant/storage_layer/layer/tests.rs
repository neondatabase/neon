--- conflicted
+++ resolved
@@ -790,19 +790,12 @@
     let (arrival, _download_arrived) = utils::completion::channel();
     layer.enable_failpoint(Failpoint::WaitBeforeDownloading(Some(arrival), barrier));
 
-<<<<<<< HEAD
-    let mut download = std::pin::pin!(layer
-        .0
-        .get_or_maybe_download(true, &ctx)
-        .instrument(download_span));
-=======
     let mut download = std::pin::pin!(
         layer
             .0
-            .get_or_maybe_download(true, None)
+            .get_or_maybe_download(true, &ctx)
             .instrument(download_span)
     );
->>>>>>> 40ad42d5
 
     assert!(
         !layer.is_likely_resident(),
