//! A DeltaLayer represents a collection of WAL records or page images in a range of
//! LSNs, and in a range of Keys. It is stored on a file on disk.
//!
//! Usually a delta layer only contains differences, in the form of WAL records
//! against a base LSN. However, if a relation extended or a whole new relation
//! is created, there would be no base for the new pages. The entries for them
//! must be page images or WAL records with the 'will_init' flag set, so that
//! they can be replayed without referring to an older page version.
//!
//! The delta files are stored in `timelines/<timeline_id>` directory.  Currently,
//! there are no subdirectories, and each delta file is named like this:
//!
//! ```text
//!    <key start>-<key end>__<start LSN>-<end LSN>
//! ```
//!
//! For example:
//!
//! ```text
//!    000000067F000032BE0000400000000020B6-000000067F000032BE0000400000000030B6__000000578C6B29-0000000057A50051
//! ```
//!
//! Every delta file consists of three parts: "summary", "values", and
//! "index". The summary is a fixed size header at the beginning of the file,
//! and it contains basic information about the layer, and offsets to the other
//! parts. The "index" is a B-tree, mapping from Key and LSN to an offset in the
//! "values" part.  The actual page images and WAL records are stored in the
//! "values" part.
//!
use crate::config::PageServerConf;
use crate::context::{PageContentKind, RequestContext, RequestContextBuilder};
use crate::page_cache::{self, FileId, PAGE_SZ};
use crate::repository::{Key, Value, KEY_SIZE};
use crate::tenant::blob_io::BlobWriter;
use crate::tenant::block_io::{BlockBuf, BlockCursor, BlockLease, BlockReader, FileBlockReader};
use crate::tenant::disk_btree::{DiskBtreeBuilder, DiskBtreeReader, VisitDirection};
use crate::tenant::storage_layer::{Layer, ValueReconstructResult, ValueReconstructState};
use crate::tenant::timeline::GetVectoredError;
use crate::tenant::vectored_blob_io::{
    BlobFlag, MaxVectoredReadBytes, VectoredBlobReader, VectoredRead, VectoredReadPlanner,
};
use crate::tenant::{PageReconstructError, Timeline};
use crate::virtual_file::{self, VirtualFile};
use crate::{walrecord, TEMP_FILE_SUFFIX};
use crate::{DELTA_FILE_MAGIC, STORAGE_FORMAT_VERSION};
use anyhow::{anyhow, bail, ensure, Context, Result};
use bytes::BytesMut;
use camino::{Utf8Path, Utf8PathBuf};
use futures::StreamExt;
use itertools::Itertools;
use pageserver_api::keyspace::KeySpace;
use pageserver_api::models::{ImageCompressionAlgorithm, LayerAccessKind};
use pageserver_api::shard::TenantShardId;
use rand::{distributions::Alphanumeric, Rng};
use serde::{Deserialize, Serialize};
use std::fs::File;
use std::io::SeekFrom;
use std::ops::Range;
use std::os::unix::fs::FileExt;
use std::str::FromStr;
use std::sync::Arc;
use tokio::sync::OnceCell;
use tracing::*;

use utils::{
    bin_ser::BeSer,
    id::{TenantId, TimelineId},
    lsn::Lsn,
};

use super::{
    AsLayerDesc, LayerAccessStats, LayerName, PersistentLayerDesc, ResidentLayer,
    ValuesReconstructState,
};

///
/// Header stored in the beginning of the file
///
/// After this comes the 'values' part, starting on block 1. After that,
/// the 'index' starts at the block indicated by 'index_start_blk'
///
#[derive(Debug, Serialize, Deserialize, PartialEq, Eq)]
pub struct Summary {
    /// Magic value to identify this as a neon delta file. Always DELTA_FILE_MAGIC.
    pub magic: u16,
    pub format_version: u16,

    pub tenant_id: TenantId,
    pub timeline_id: TimelineId,
    pub key_range: Range<Key>,
    pub lsn_range: Range<Lsn>,

    /// Block number where the 'index' part of the file begins.
    pub index_start_blk: u32,
    /// Block within the 'index', where the B-tree root page is stored
    pub index_root_blk: u32,
}

impl From<&DeltaLayer> for Summary {
    fn from(layer: &DeltaLayer) -> Self {
        Self::expected(
            layer.desc.tenant_shard_id.tenant_id,
            layer.desc.timeline_id,
            layer.desc.key_range.clone(),
            layer.desc.lsn_range.clone(),
        )
    }
}

impl Summary {
    pub(super) fn expected(
        tenant_id: TenantId,
        timeline_id: TimelineId,
        keys: Range<Key>,
        lsns: Range<Lsn>,
    ) -> Self {
        Self {
            magic: DELTA_FILE_MAGIC,
            format_version: STORAGE_FORMAT_VERSION,

            tenant_id,
            timeline_id,
            key_range: keys,
            lsn_range: lsns,

            index_start_blk: 0,
            index_root_blk: 0,
        }
    }
}

// Flag indicating that this version initialize the page
const WILL_INIT: u64 = 1;

/// Struct representing reference to BLOB in layers. Reference contains BLOB
/// offset, and for WAL records it also contains `will_init` flag. The flag
/// helps to determine the range of records that needs to be applied, without
/// reading/deserializing records themselves.
#[derive(Debug, Serialize, Deserialize, Copy, Clone)]
pub struct BlobRef(pub u64);

impl BlobRef {
    pub fn will_init(&self) -> bool {
        (self.0 & WILL_INIT) != 0
    }

    pub fn pos(&self) -> u64 {
        self.0 >> 1
    }

    pub fn new(pos: u64, will_init: bool) -> BlobRef {
        let mut blob_ref = pos << 1;
        if will_init {
            blob_ref |= WILL_INIT;
        }
        BlobRef(blob_ref)
    }
}

pub const DELTA_KEY_SIZE: usize = KEY_SIZE + 8;
struct DeltaKey([u8; DELTA_KEY_SIZE]);

/// This is the key of the B-tree index stored in the delta layer. It consists
/// of the serialized representation of a Key and LSN.
impl DeltaKey {
    fn from_slice(buf: &[u8]) -> Self {
        let mut bytes: [u8; DELTA_KEY_SIZE] = [0u8; DELTA_KEY_SIZE];
        bytes.copy_from_slice(buf);
        DeltaKey(bytes)
    }

    fn from_key_lsn(key: &Key, lsn: Lsn) -> Self {
        let mut bytes: [u8; DELTA_KEY_SIZE] = [0u8; DELTA_KEY_SIZE];
        key.write_to_byte_slice(&mut bytes[0..KEY_SIZE]);
        bytes[KEY_SIZE..].copy_from_slice(&u64::to_be_bytes(lsn.0));
        DeltaKey(bytes)
    }

    fn key(&self) -> Key {
        Key::from_slice(&self.0)
    }

    fn lsn(&self) -> Lsn {
        Lsn(u64::from_be_bytes(self.0[KEY_SIZE..].try_into().unwrap()))
    }

    fn extract_lsn_from_buf(buf: &[u8]) -> Lsn {
        let mut lsn_buf = [0u8; 8];
        lsn_buf.copy_from_slice(&buf[KEY_SIZE..]);
        Lsn(u64::from_be_bytes(lsn_buf))
    }
}

/// This is used only from `pagectl`. Within pageserver, all layers are
/// [`crate::tenant::storage_layer::Layer`], which can hold a [`DeltaLayerInner`].
pub struct DeltaLayer {
    path: Utf8PathBuf,
    pub desc: PersistentLayerDesc,
    access_stats: LayerAccessStats,
    inner: OnceCell<Arc<DeltaLayerInner>>,
}

impl std::fmt::Debug for DeltaLayer {
    fn fmt(&self, f: &mut std::fmt::Formatter<'_>) -> std::fmt::Result {
        use super::RangeDisplayDebug;

        f.debug_struct("DeltaLayer")
            .field("key_range", &RangeDisplayDebug(&self.desc.key_range))
            .field("lsn_range", &self.desc.lsn_range)
            .field("file_size", &self.desc.file_size)
            .field("inner", &self.inner)
            .finish()
    }
}

/// `DeltaLayerInner` is the in-memory data structure associated with an on-disk delta
/// file.
pub struct DeltaLayerInner {
    // values copied from summary
    index_start_blk: u32,
    index_root_blk: u32,

    file: VirtualFile,
    file_id: FileId,

    #[allow(dead_code)]
    layer_key_range: Range<Key>,
    #[allow(dead_code)]
    layer_lsn_range: Range<Lsn>,

    max_vectored_read_bytes: Option<MaxVectoredReadBytes>,
}

impl std::fmt::Debug for DeltaLayerInner {
    fn fmt(&self, f: &mut std::fmt::Formatter<'_>) -> std::fmt::Result {
        f.debug_struct("DeltaLayerInner")
            .field("index_start_blk", &self.index_start_blk)
            .field("index_root_blk", &self.index_root_blk)
            .finish()
    }
}

/// Boilerplate to implement the Layer trait, always use layer_desc for persistent layers.
impl std::fmt::Display for DeltaLayer {
    fn fmt(&self, f: &mut std::fmt::Formatter<'_>) -> std::fmt::Result {
        write!(f, "{}", self.layer_desc().short_id())
    }
}

impl AsLayerDesc for DeltaLayer {
    fn layer_desc(&self) -> &PersistentLayerDesc {
        &self.desc
    }
}

impl DeltaLayer {
    pub(crate) async fn dump(&self, verbose: bool, ctx: &RequestContext) -> Result<()> {
        self.desc.dump();

        if !verbose {
            return Ok(());
        }

        let inner = self.load(LayerAccessKind::Dump, ctx).await?;

        inner.dump(ctx).await
    }

    fn temp_path_for(
        conf: &PageServerConf,
        tenant_shard_id: &TenantShardId,
        timeline_id: &TimelineId,
        key_start: Key,
        lsn_range: &Range<Lsn>,
    ) -> Utf8PathBuf {
        let rand_string: String = rand::thread_rng()
            .sample_iter(&Alphanumeric)
            .take(8)
            .map(char::from)
            .collect();

        conf.timeline_path(tenant_shard_id, timeline_id)
            .join(format!(
                "{}-XXX__{:016X}-{:016X}.{}.{}",
                key_start,
                u64::from(lsn_range.start),
                u64::from(lsn_range.end),
                rand_string,
                TEMP_FILE_SUFFIX,
            ))
    }

    ///
    /// Open the underlying file and read the metadata into memory, if it's
    /// not loaded already.
    ///
    async fn load(
        &self,
        access_kind: LayerAccessKind,
        ctx: &RequestContext,
    ) -> Result<&Arc<DeltaLayerInner>> {
        self.access_stats.record_access(access_kind, ctx);
        // Quick exit if already loaded
        self.inner
            .get_or_try_init(|| self.load_inner(ctx))
            .await
            .with_context(|| format!("Failed to load delta layer {}", self.path()))
    }

    async fn load_inner(&self, ctx: &RequestContext) -> Result<Arc<DeltaLayerInner>> {
        let path = self.path();

        let loaded = DeltaLayerInner::load(&path, None, None, ctx)
            .await
            .and_then(|res| res)?;

        // not production code
        let actual_layer_name = LayerName::from_str(path.file_name().unwrap()).unwrap();
        let expected_layer_name = self.layer_desc().layer_name();

        if actual_layer_name != expected_layer_name {
            println!("warning: filename does not match what is expected from in-file summary");
            println!("actual: {:?}", actual_layer_name.to_string());
            println!("expected: {:?}", expected_layer_name.to_string());
        }

        Ok(Arc::new(loaded))
    }

    /// Create a DeltaLayer struct representing an existing file on disk.
    ///
    /// This variant is only used for debugging purposes, by the 'pagectl' binary.
    pub fn new_for_path(path: &Utf8Path, file: File) -> Result<Self> {
        let mut summary_buf = vec![0; PAGE_SZ];
        file.read_exact_at(&mut summary_buf, 0)?;
        let summary = Summary::des_prefix(&summary_buf)?;

        let metadata = file
            .metadata()
            .context("get file metadata to determine size")?;

        // This function is never used for constructing layers in a running pageserver,
        // so it does not need an accurate TenantShardId.
        let tenant_shard_id = TenantShardId::unsharded(summary.tenant_id);

        Ok(DeltaLayer {
            path: path.to_path_buf(),
            desc: PersistentLayerDesc::new_delta(
                tenant_shard_id,
                summary.timeline_id,
                summary.key_range,
                summary.lsn_range,
                metadata.len(),
            ),
            access_stats: LayerAccessStats::empty_will_record_residence_event_later(),
            inner: OnceCell::new(),
        })
    }

    /// Path to the layer file in pageserver workdir.
    fn path(&self) -> Utf8PathBuf {
        self.path.clone()
    }
}

/// A builder object for constructing a new delta layer.
///
/// Usage:
///
/// 1. Create the DeltaLayerWriter by calling DeltaLayerWriter::new(...)
///
/// 2. Write the contents by calling `put_value` for every page
///    version to store in the layer.
///
/// 3. Call `finish`.
///
struct DeltaLayerWriterInner {
    conf: &'static PageServerConf,
    pub path: Utf8PathBuf,
    timeline_id: TimelineId,
    tenant_shard_id: TenantShardId,

    key_start: Key,
    lsn_range: Range<Lsn>,

    tree: DiskBtreeBuilder<BlockBuf, DELTA_KEY_SIZE>,

    blob_writer: BlobWriter<true>,
}

impl DeltaLayerWriterInner {
    ///
    /// Start building a new delta layer.
    ///
    async fn new(
        conf: &'static PageServerConf,
        timeline_id: TimelineId,
        tenant_shard_id: TenantShardId,
        key_start: Key,
        lsn_range: Range<Lsn>,
        ctx: &RequestContext,
    ) -> anyhow::Result<Self> {
        // Create the file initially with a temporary filename. We don't know
        // the end key yet, so we cannot form the final filename yet. We will
        // rename it when we're done.
        //
        // Note: This overwrites any existing file. There shouldn't be any.
        // FIXME: throw an error instead?
        let path =
            DeltaLayer::temp_path_for(conf, &tenant_shard_id, &timeline_id, key_start, &lsn_range);

        let mut file = VirtualFile::create(&path, ctx).await?;
        // make room for the header block
        file.seek(SeekFrom::Start(PAGE_SZ as u64)).await?;
        let blob_writer = BlobWriter::new(file, PAGE_SZ as u64);

        // Initialize the b-tree index builder
        let block_buf = BlockBuf::new();
        let tree_builder = DiskBtreeBuilder::new(block_buf);

        Ok(Self {
            conf,
            path,
            timeline_id,
            tenant_shard_id,
            key_start,
            lsn_range,
            tree: tree_builder,
            blob_writer,
        })
    }

    ///
    /// Append a key-value pair to the file.
    ///
    /// The values must be appended in key, lsn order.
    ///
    async fn put_value(
        &mut self,
        key: Key,
        lsn: Lsn,
        val: Value,
        ctx: &RequestContext,
    ) -> anyhow::Result<()> {
        let (_, res) = self
            .put_value_bytes(key, lsn, Value::ser(&val)?, val.will_init(), ctx)
            .await;
        res
    }

    async fn put_value_bytes(
        &mut self,
        key: Key,
        lsn: Lsn,
        val: Vec<u8>,
        will_init: bool,
        ctx: &RequestContext,
    ) -> (Vec<u8>, anyhow::Result<()>) {
        assert!(self.lsn_range.start <= lsn);
        // We don't want to use compression in delta layer creation
        let compression = ImageCompressionAlgorithm::Disabled;
        let (val, res) = self
            .blob_writer
            .write_blob_maybe_compressed(val, ctx, compression)
            .await;
        let off = match res {
            Ok(off) => off,
            Err(e) => return (val, Err(anyhow::anyhow!(e))),
        };

        let blob_ref = BlobRef::new(off, will_init);

        let delta_key = DeltaKey::from_key_lsn(&key, lsn);
        let res = self.tree.append(&delta_key.0, blob_ref.0);
        (val, res.map_err(|e| anyhow::anyhow!(e)))
    }

    fn size(&self) -> u64 {
        self.blob_writer.size() + self.tree.borrow_writer().size()
    }

    ///
    /// Finish writing the delta layer.
    ///
    async fn finish(
        self,
        key_end: Key,
        timeline: &Arc<Timeline>,
        ctx: &RequestContext,
    ) -> anyhow::Result<ResidentLayer> {
        let temp_path = self.path.clone();
        let result = self.finish0(key_end, timeline, ctx).await;
        if result.is_err() {
            tracing::info!(%temp_path, "cleaning up temporary file after error during writing");
            if let Err(e) = std::fs::remove_file(&temp_path) {
                tracing::warn!(error=%e, %temp_path, "error cleaning up temporary layer file after error during writing");
            }
        }
        result
    }

    async fn finish0(
        self,
        key_end: Key,
        timeline: &Arc<Timeline>,
        ctx: &RequestContext,
    ) -> anyhow::Result<ResidentLayer> {
        let index_start_blk =
            ((self.blob_writer.size() + PAGE_SZ as u64 - 1) / PAGE_SZ as u64) as u32;

        let mut file = self.blob_writer.into_inner(ctx).await?;

        // Write out the index
        let (index_root_blk, block_buf) = self.tree.finish()?;
        file.seek(SeekFrom::Start(index_start_blk as u64 * PAGE_SZ as u64))
            .await?;
        for buf in block_buf.blocks {
            let (_buf, res) = file.write_all(buf, ctx).await;
            res?;
        }
        assert!(self.lsn_range.start < self.lsn_range.end);
        // Fill in the summary on blk 0
        let summary = Summary {
            magic: DELTA_FILE_MAGIC,
            format_version: STORAGE_FORMAT_VERSION,
            tenant_id: self.tenant_shard_id.tenant_id,
            timeline_id: self.timeline_id,
            key_range: self.key_start..key_end,
            lsn_range: self.lsn_range.clone(),
            index_start_blk,
            index_root_blk,
        };

        let mut buf = Vec::with_capacity(PAGE_SZ);
        // TODO: could use smallvec here but it's a pain with Slice<T>
        Summary::ser_into(&summary, &mut buf)?;
        file.seek(SeekFrom::Start(0)).await?;
        let (_buf, res) = file.write_all(buf, ctx).await;
        res?;

        let metadata = file
            .metadata()
            .await
            .context("get file metadata to determine size")?;

        // 5GB limit for objects without multipart upload (which we don't want to use)
        // Make it a little bit below to account for differing GB units
        // https://docs.aws.amazon.com/AmazonS3/latest/userguide/upload-objects.html
        const S3_UPLOAD_LIMIT: u64 = 4_500_000_000;
        ensure!(
            metadata.len() <= S3_UPLOAD_LIMIT,
            "Created delta layer file at {} of size {} above limit {S3_UPLOAD_LIMIT}!",
            file.path,
            metadata.len()
        );

        // Note: Because we opened the file in write-only mode, we cannot
        // reuse the same VirtualFile for reading later. That's why we don't
        // set inner.file here. The first read will have to re-open it.

        let desc = PersistentLayerDesc::new_delta(
            self.tenant_shard_id,
            self.timeline_id,
            self.key_start..key_end,
            self.lsn_range.clone(),
            metadata.len(),
        );

        // fsync the file
        file.sync_all().await?;

        let layer = Layer::finish_creating(self.conf, timeline, desc, &self.path)?;

        trace!("created delta layer {}", layer.local_path());

        Ok(layer)
    }
}

/// A builder object for constructing a new delta layer.
///
/// Usage:
///
/// 1. Create the DeltaLayerWriter by calling DeltaLayerWriter::new(...)
///
/// 2. Write the contents by calling `put_value` for every page
///    version to store in the layer.
///
/// 3. Call `finish`.
///
/// # Note
///
/// As described in <https://github.com/neondatabase/neon/issues/2650>, it's
/// possible for the writer to drop before `finish` is actually called. So this
/// could lead to odd temporary files in the directory, exhausting file system.
/// This structure wraps `DeltaLayerWriterInner` and also contains `Drop`
/// implementation that cleans up the temporary file in failure. It's not
/// possible to do this directly in `DeltaLayerWriterInner` since `finish` moves
/// out some fields, making it impossible to implement `Drop`.
///
#[must_use]
pub struct DeltaLayerWriter {
    inner: Option<DeltaLayerWriterInner>,
}

impl DeltaLayerWriter {
    ///
    /// Start building a new delta layer.
    ///
    pub async fn new(
        conf: &'static PageServerConf,
        timeline_id: TimelineId,
        tenant_shard_id: TenantShardId,
        key_start: Key,
        lsn_range: Range<Lsn>,
        ctx: &RequestContext,
    ) -> anyhow::Result<Self> {
        Ok(Self {
            inner: Some(
                DeltaLayerWriterInner::new(
                    conf,
                    timeline_id,
                    tenant_shard_id,
                    key_start,
                    lsn_range,
                    ctx,
                )
                .await?,
            ),
        })
    }

    ///
    /// Append a key-value pair to the file.
    ///
    /// The values must be appended in key, lsn order.
    ///
    pub async fn put_value(
        &mut self,
        key: Key,
        lsn: Lsn,
        val: Value,
        ctx: &RequestContext,
    ) -> anyhow::Result<()> {
        self.inner
            .as_mut()
            .unwrap()
            .put_value(key, lsn, val, ctx)
            .await
    }

    pub async fn put_value_bytes(
        &mut self,
        key: Key,
        lsn: Lsn,
        val: Vec<u8>,
        will_init: bool,
        ctx: &RequestContext,
    ) -> (Vec<u8>, anyhow::Result<()>) {
        self.inner
            .as_mut()
            .unwrap()
            .put_value_bytes(key, lsn, val, will_init, ctx)
            .await
    }

    pub fn size(&self) -> u64 {
        self.inner.as_ref().unwrap().size()
    }

    ///
    /// Finish writing the delta layer.
    ///
    pub(crate) async fn finish(
        mut self,
        key_end: Key,
        timeline: &Arc<Timeline>,
        ctx: &RequestContext,
    ) -> anyhow::Result<ResidentLayer> {
        self.inner
            .take()
            .unwrap()
            .finish(key_end, timeline, ctx)
            .await
    }
}

impl Drop for DeltaLayerWriter {
    fn drop(&mut self) {
        if let Some(inner) = self.inner.take() {
            // We want to remove the virtual file here, so it's fine to not
            // having completely flushed unwritten data.
            let vfile = inner.blob_writer.into_inner_no_flush();
            vfile.remove();
        }
    }
}

#[derive(thiserror::Error, Debug)]
pub enum RewriteSummaryError {
    #[error("magic mismatch")]
    MagicMismatch,
    #[error(transparent)]
    Other(#[from] anyhow::Error),
}

impl From<std::io::Error> for RewriteSummaryError {
    fn from(e: std::io::Error) -> Self {
        Self::Other(anyhow::anyhow!(e))
    }
}

impl DeltaLayer {
    pub async fn rewrite_summary<F>(
        path: &Utf8Path,
        rewrite: F,
        ctx: &RequestContext,
    ) -> Result<(), RewriteSummaryError>
    where
        F: Fn(Summary) -> Summary,
    {
        let mut file = VirtualFile::open_with_options(
            path,
            virtual_file::OpenOptions::new().read(true).write(true),
            ctx,
        )
        .await
        .with_context(|| format!("Failed to open file '{}'", path))?;
        let file_id = page_cache::next_file_id();
        let block_reader = FileBlockReader::new(&file, file_id);
        let summary_blk = block_reader.read_blk(0, ctx).await?;
        let actual_summary = Summary::des_prefix(summary_blk.as_ref()).context("deserialize")?;
        if actual_summary.magic != DELTA_FILE_MAGIC {
            return Err(RewriteSummaryError::MagicMismatch);
        }

        let new_summary = rewrite(actual_summary);

        let mut buf = Vec::with_capacity(PAGE_SZ);
        // TODO: could use smallvec here, but it's a pain with Slice<T>
        Summary::ser_into(&new_summary, &mut buf).context("serialize")?;
        file.seek(SeekFrom::Start(0)).await?;
        let (_buf, res) = file.write_all(buf, ctx).await;
        res?;
        Ok(())
    }
}

impl DeltaLayerInner {
    #[cfg(test)]
    pub(crate) fn key_range(&self) -> &Range<Key> {
        &self.layer_key_range
    }

    #[cfg(test)]
    pub(crate) fn lsn_range(&self) -> &Range<Lsn> {
        &self.layer_lsn_range
    }

    /// Returns nested result following Result<Result<_, OpErr>, Critical>:
    /// - inner has the success or transient failure
    /// - outer has the permanent failure
    pub(super) async fn load(
        path: &Utf8Path,
        summary: Option<Summary>,
        max_vectored_read_bytes: Option<MaxVectoredReadBytes>,
        ctx: &RequestContext,
    ) -> Result<Result<Self, anyhow::Error>, anyhow::Error> {
        let file = match VirtualFile::open(path, ctx).await {
            Ok(file) => file,
            Err(e) => return Ok(Err(anyhow::Error::new(e).context("open layer file"))),
        };
        let file_id = page_cache::next_file_id();

        let block_reader = FileBlockReader::new(&file, file_id);

        let summary_blk = match block_reader.read_blk(0, ctx).await {
            Ok(blk) => blk,
            Err(e) => return Ok(Err(anyhow::Error::new(e).context("read first block"))),
        };

        // TODO: this should be an assertion instead; see ImageLayerInner::load
        let actual_summary =
            Summary::des_prefix(summary_blk.as_ref()).context("deserialize first block")?;

        if let Some(mut expected_summary) = summary {
            // production code path
            expected_summary.index_start_blk = actual_summary.index_start_blk;
            expected_summary.index_root_blk = actual_summary.index_root_blk;
            // mask out the timeline_id, but still require the layers to be from the same tenant
            expected_summary.timeline_id = actual_summary.timeline_id;

            if actual_summary != expected_summary {
                bail!(
                    "in-file summary does not match expected summary. actual = {:?} expected = {:?}",
                    actual_summary,
                    expected_summary
                );
            }
        }

        Ok(Ok(DeltaLayerInner {
            file,
            file_id,
            index_start_blk: actual_summary.index_start_blk,
            index_root_blk: actual_summary.index_root_blk,
            max_vectored_read_bytes,
            layer_key_range: actual_summary.key_range,
            layer_lsn_range: actual_summary.lsn_range,
        }))
    }

    pub(super) async fn get_value_reconstruct_data(
        &self,
        key: Key,
        lsn_range: Range<Lsn>,
        reconstruct_state: &mut ValueReconstructState,
        ctx: &RequestContext,
    ) -> anyhow::Result<ValueReconstructResult> {
        let mut need_image = true;
        // Scan the page versions backwards, starting from `lsn`.
        let block_reader = FileBlockReader::new(&self.file, self.file_id);
        let tree_reader = DiskBtreeReader::<_, DELTA_KEY_SIZE>::new(
            self.index_start_blk,
            self.index_root_blk,
            &block_reader,
        );
        let search_key = DeltaKey::from_key_lsn(&key, Lsn(lsn_range.end.0 - 1));

        let mut offsets: Vec<(Lsn, u64)> = Vec::new();

        tree_reader
            .visit(
                &search_key.0,
                VisitDirection::Backwards,
                |key, value| {
                    let blob_ref = BlobRef(value);
                    if key[..KEY_SIZE] != search_key.0[..KEY_SIZE] {
                        return false;
                    }
                    let entry_lsn = DeltaKey::extract_lsn_from_buf(key);
                    if entry_lsn < lsn_range.start {
                        return false;
                    }
                    offsets.push((entry_lsn, blob_ref.pos()));

                    !blob_ref.will_init()
                },
                &RequestContextBuilder::extend(ctx)
                    .page_content_kind(PageContentKind::DeltaLayerBtreeNode)
                    .build(),
            )
            .await?;

        let ctx = &RequestContextBuilder::extend(ctx)
            .page_content_kind(PageContentKind::DeltaLayerValue)
            .build();

        // Ok, 'offsets' now contains the offsets of all the entries we need to read
        let cursor = block_reader.block_cursor();
        let mut buf = Vec::new();
        for (entry_lsn, pos) in offsets {
            cursor
                .read_blob_into_buf(pos, &mut buf, ctx)
                .await
                .with_context(|| {
                    format!("Failed to read blob from virtual file {}", self.file.path)
                })?;
            let val = Value::des(&buf).with_context(|| {
                format!(
                    "Failed to deserialize file blob from virtual file {}",
                    self.file.path
                )
            })?;
            match val {
                Value::Image(img) => {
                    reconstruct_state.img = Some((entry_lsn, img));
                    need_image = false;
                    break;
                }
                Value::WalRecord(rec) => {
                    let will_init = rec.will_init();
                    reconstruct_state.records.push((entry_lsn, rec));
                    if will_init {
                        // This WAL record initializes the page, so no need to go further back
                        need_image = false;
                        break;
                    }
                }
            }
        }

        // If an older page image is needed to reconstruct the page, let the
        // caller know.
        if need_image {
            Ok(ValueReconstructResult::Continue)
        } else {
            Ok(ValueReconstructResult::Complete)
        }
    }

    // Look up the keys in the provided keyspace and update
    // the reconstruct state with whatever is found.
    //
    // If the key is cached, go no further than the cached Lsn.
    //
    // Currently, the index is visited for each range, but this
    // can be further optimised to visit the index only once.
    pub(super) async fn get_values_reconstruct_data(
        &self,
        keyspace: KeySpace,
        lsn_range: Range<Lsn>,
        reconstruct_state: &mut ValuesReconstructState,
        ctx: &RequestContext,
    ) -> Result<(), GetVectoredError> {
        let block_reader = FileBlockReader::new(&self.file, self.file_id);
        let index_reader = DiskBtreeReader::<_, DELTA_KEY_SIZE>::new(
            self.index_start_blk,
            self.index_root_blk,
            block_reader,
        );

        let planner = VectoredReadPlanner::new(
            self.max_vectored_read_bytes
                .expect("Layer is loaded with max vectored bytes config")
                .0
                .into(),
        );

        let data_end_offset = self.index_start_offset();

        let reads = Self::plan_reads(
            &keyspace,
            lsn_range.clone(),
            data_end_offset,
            index_reader,
            planner,
            reconstruct_state,
            ctx,
        )
        .await
        .map_err(GetVectoredError::Other)?;

        self.do_reads_and_update_state(reads, reconstruct_state, ctx)
            .await;

        reconstruct_state.on_lsn_advanced(&keyspace, lsn_range.start);

        Ok(())
    }

    /// Load all key-values in the delta layer, should be replaced by an iterator-based interface in the future.
    pub(super) async fn load_key_values(
        &self,
        ctx: &RequestContext,
    ) -> anyhow::Result<Vec<(Key, Lsn, Value)>> {
        let block_reader = FileBlockReader::new(&self.file, self.file_id);
        let index_reader = DiskBtreeReader::<_, DELTA_KEY_SIZE>::new(
            self.index_start_blk,
            self.index_root_blk,
            block_reader,
        );
        let mut result = Vec::new();
        let mut stream =
            Box::pin(self.stream_index_forwards(index_reader, &[0; DELTA_KEY_SIZE], ctx));
        let block_reader = FileBlockReader::new(&self.file, self.file_id);
        let cursor = block_reader.block_cursor();
        let mut buf = Vec::new();
        while let Some(item) = stream.next().await {
            let (key, lsn, pos) = item?;
            // TODO: dedup code with get_reconstruct_value
            // TODO: ctx handling and sharding
            cursor
                .read_blob_into_buf(pos.pos(), &mut buf, ctx)
                .await
                .with_context(|| {
                    format!("Failed to read blob from virtual file {}", self.file.path)
                })?;
            let val = Value::des(&buf).with_context(|| {
                format!(
                    "Failed to deserialize file blob from virtual file {}",
                    self.file.path
                )
            })?;
            result.push((key, lsn, val));
        }
        Ok(result)
    }

    async fn plan_reads<Reader>(
        keyspace: &KeySpace,
        lsn_range: Range<Lsn>,
        data_end_offset: u64,
        index_reader: DiskBtreeReader<Reader, DELTA_KEY_SIZE>,
        mut planner: VectoredReadPlanner,
        reconstruct_state: &mut ValuesReconstructState,
        ctx: &RequestContext,
    ) -> anyhow::Result<Vec<VectoredRead>>
    where
        Reader: BlockReader + Clone,
    {
        let ctx = RequestContextBuilder::extend(ctx)
            .page_content_kind(PageContentKind::DeltaLayerBtreeNode)
            .build();

        for range in keyspace.ranges.iter() {
            let mut range_end_handled = false;

            let start_key = DeltaKey::from_key_lsn(&range.start, lsn_range.start);
            let index_stream = index_reader.clone().into_stream(&start_key.0, &ctx);
            let mut index_stream = std::pin::pin!(index_stream);

            while let Some(index_entry) = index_stream.next().await {
                let (raw_key, value) = index_entry?;
                let key = Key::from_slice(&raw_key[..KEY_SIZE]);
                let lsn = DeltaKey::extract_lsn_from_buf(&raw_key);
                let blob_ref = BlobRef(value);

                // Lsns are not monotonically increasing across keys, so we don't assert on them.
                assert!(key >= range.start);

                let outside_lsn_range = !lsn_range.contains(&lsn);
                let below_cached_lsn = reconstruct_state.get_cached_lsn(&key) >= Some(lsn);

                let flag = {
                    if outside_lsn_range || below_cached_lsn {
                        BlobFlag::Ignore
                    } else if blob_ref.will_init() {
                        BlobFlag::ReplaceAll
                    } else {
                        // Usual path: add blob to the read
                        BlobFlag::None
                    }
                };

                if key >= range.end || (key.next() == range.end && lsn >= lsn_range.end) {
                    planner.handle_range_end(blob_ref.pos());
                    range_end_handled = true;
                    break;
                } else {
                    planner.handle(key, lsn, blob_ref.pos(), flag);
                }
            }

            if !range_end_handled {
                tracing::debug!("Handling range end fallback at {}", data_end_offset);
                planner.handle_range_end(data_end_offset);
            }
        }

        Ok(planner.finish())
    }

    fn get_min_read_buffer_size(
        planned_reads: &[VectoredRead],
        read_size_soft_max: usize,
    ) -> usize {
        let Some(largest_read) = planned_reads.iter().max_by_key(|read| read.size()) else {
            return read_size_soft_max;
        };

        let largest_read_size = largest_read.size();
        if largest_read_size > read_size_soft_max {
            // If the read is oversized, it should only contain one key.
            let offenders = largest_read
                .blobs_at
                .as_slice()
                .iter()
                .map(|(_, blob_meta)| format!("{}@{}", blob_meta.key, blob_meta.lsn))
                .join(", ");
            tracing::warn!(
                "Oversized vectored read ({} > {}) for keys {}",
                largest_read_size,
                read_size_soft_max,
                offenders
            );
        }

        largest_read_size
    }

    async fn do_reads_and_update_state(
        &self,
        reads: Vec<VectoredRead>,
        reconstruct_state: &mut ValuesReconstructState,
        ctx: &RequestContext,
    ) {
        let vectored_blob_reader = VectoredBlobReader::new(&self.file);
        let mut ignore_key_with_err = None;

        let max_vectored_read_bytes = self
            .max_vectored_read_bytes
            .expect("Layer is loaded with max vectored bytes config")
            .0
            .into();
        let buf_size = Self::get_min_read_buffer_size(&reads, max_vectored_read_bytes);
        let mut buf = Some(BytesMut::with_capacity(buf_size));

        // Note that reads are processed in reverse order (from highest key+lsn).
        // This is the order that `ReconstructState` requires such that it can
        // track when a key is done.
        for read in reads.into_iter().rev() {
            let res = vectored_blob_reader
                .read_blobs(&read, buf.take().expect("Should have a buffer"), ctx)
                .await;

            let blobs_buf = match res {
                Ok(blobs_buf) => blobs_buf,
                Err(err) => {
                    let kind = err.kind();
                    for (_, blob_meta) in read.blobs_at.as_slice() {
                        reconstruct_state.on_key_error(
                            blob_meta.key,
                            PageReconstructError::from(anyhow!(
                                "Failed to read blobs from virtual file {}: {}",
                                self.file.path,
                                kind
                            )),
                        );
                    }

                    // We have "lost" the buffer since the lower level IO api
                    // doesn't return the buffer on error. Allocate a new one.
                    buf = Some(BytesMut::with_capacity(buf_size));

                    continue;
                }
            };

            for meta in blobs_buf.blobs.iter().rev() {
                if Some(meta.meta.key) == ignore_key_with_err {
                    continue;
                }

                let value = Value::des(&blobs_buf.buf[meta.start..meta.end]);
                let value = match value {
                    Ok(v) => v,
                    Err(e) => {
                        reconstruct_state.on_key_error(
                            meta.meta.key,
                            PageReconstructError::from(anyhow!(e).context(format!(
                                "Failed to deserialize blob from virtual file {}",
                                self.file.path,
                            ))),
                        );

                        ignore_key_with_err = Some(meta.meta.key);
                        continue;
                    }
                };

                // Invariant: once a key reaches [`ValueReconstructSituation::Complete`]
                // state, no further updates shall be made to it. The call below will
                // panic if the invariant is violated.
                reconstruct_state.update_key(&meta.meta.key, meta.meta.lsn, value);
            }

            buf = Some(blobs_buf.buf);
        }
    }

    pub(super) async fn load_keys<'a>(
        &'a self,
        ctx: &RequestContext,
    ) -> Result<Vec<DeltaEntry<'a>>> {
        let block_reader = FileBlockReader::new(&self.file, self.file_id);
        let tree_reader = DiskBtreeReader::<_, DELTA_KEY_SIZE>::new(
            self.index_start_blk,
            self.index_root_blk,
            block_reader,
        );

        let mut all_keys: Vec<DeltaEntry<'_>> = Vec::new();

        tree_reader
            .visit(
                &[0u8; DELTA_KEY_SIZE],
                VisitDirection::Forwards,
                |key, value| {
                    let delta_key = DeltaKey::from_slice(key);
                    let val_ref = ValueRef {
                        blob_ref: BlobRef(value),
                        reader: BlockCursor::new(crate::tenant::block_io::BlockReaderRef::Adapter(
                            Adapter(self),
                        )),
                    };
                    let pos = BlobRef(value).pos();
                    if let Some(last) = all_keys.last_mut() {
                        // subtract offset of the current and last entries to get the size
                        // of the value associated with this (key, lsn) tuple
                        let first_pos = last.size;
                        last.size = pos - first_pos;
                    }
                    let entry = DeltaEntry {
                        key: delta_key.key(),
                        lsn: delta_key.lsn(),
                        size: pos,
                        val: val_ref,
                    };
                    all_keys.push(entry);
                    true
                },
                &RequestContextBuilder::extend(ctx)
                    .page_content_kind(PageContentKind::DeltaLayerBtreeNode)
                    .build(),
            )
            .await?;
        if let Some(last) = all_keys.last_mut() {
            // Last key occupies all space till end of value storage,
            // which corresponds to beginning of the index
            last.size = self.index_start_offset() - last.size;
        }
        Ok(all_keys)
    }

    /// Using the given writer, write out a version which has the earlier Lsns than `until`.
    ///
    /// Return the amount of key value records pushed to the writer.
    pub(super) async fn copy_prefix(
        &self,
        writer: &mut DeltaLayerWriter,
        until: Lsn,
        ctx: &RequestContext,
    ) -> anyhow::Result<usize> {
        use crate::tenant::vectored_blob_io::{
            BlobMeta, VectoredReadBuilder, VectoredReadExtended,
        };
        use futures::stream::TryStreamExt;

        #[derive(Debug)]
        enum Item {
            Actual(Key, Lsn, BlobRef),
            Sentinel,
        }

        impl From<Item> for Option<(Key, Lsn, BlobRef)> {
            fn from(value: Item) -> Self {
                match value {
                    Item::Actual(key, lsn, blob) => Some((key, lsn, blob)),
                    Item::Sentinel => None,
                }
            }
        }

        impl Item {
            fn offset(&self) -> Option<BlobRef> {
                match self {
                    Item::Actual(_, _, blob) => Some(*blob),
                    Item::Sentinel => None,
                }
            }

            fn is_last(&self) -> bool {
                matches!(self, Item::Sentinel)
            }
        }

        let block_reader = FileBlockReader::new(&self.file, self.file_id);
        let tree_reader = DiskBtreeReader::<_, DELTA_KEY_SIZE>::new(
            self.index_start_blk,
            self.index_root_blk,
            block_reader,
        );

        let stream = self.stream_index_forwards(tree_reader, &[0u8; DELTA_KEY_SIZE], ctx);
        let stream = stream.map_ok(|(key, lsn, pos)| Item::Actual(key, lsn, pos));
        // put in a sentinel value for getting the end offset for last item, and not having to
        // repeat the whole read part
        let stream = stream.chain(futures::stream::once(futures::future::ready(Ok(
            Item::Sentinel,
        ))));
        let mut stream = std::pin::pin!(stream);

        let mut prev: Option<(Key, Lsn, BlobRef)> = None;

        let mut read_builder: Option<VectoredReadBuilder> = None;

        let max_read_size = self
            .max_vectored_read_bytes
            .map(|x| x.0.get())
            .unwrap_or(8192);

        let mut buffer = Some(BytesMut::with_capacity(max_read_size));

        // FIXME: buffering of DeltaLayerWriter
        let mut per_blob_copy = Vec::new();

        let mut records = 0;

        while let Some(item) = stream.try_next().await? {
            tracing::debug!(?item, "popped");
            let offset = item
                .offset()
                .unwrap_or(BlobRef::new(self.index_start_offset(), false));

            let actionable = if let Some((key, lsn, start_offset)) = prev.take() {
                let end_offset = offset;

                Some((BlobMeta { key, lsn }, start_offset..end_offset))
            } else {
                None
            };

            let is_last = item.is_last();

            prev = Option::from(item);

            let actionable = actionable.filter(|x| x.0.lsn < until);

            let builder = if let Some((meta, offsets)) = actionable {
                // extend or create a new builder
                if read_builder
                    .as_mut()
                    .map(|x| x.extend(offsets.start.pos(), offsets.end.pos(), meta))
                    .unwrap_or(VectoredReadExtended::No)
                    == VectoredReadExtended::Yes
                {
                    None
                } else {
                    read_builder.replace(VectoredReadBuilder::new(
                        offsets.start.pos(),
                        offsets.end.pos(),
                        meta,
                        Some(max_read_size),
                    ))
                }
            } else {
                // nothing to do, except perhaps flush any existing for the last element
                None
            };

            // flush the possible older builder and also the new one if the item was the last one
            let builders = builder.into_iter();
            let builders = if is_last {
                builders.chain(read_builder.take())
            } else {
                builders.chain(None)
            };

            for builder in builders {
                let read = builder.build();

                let reader = VectoredBlobReader::new(&self.file);

                let mut buf = buffer.take().unwrap();

                buf.clear();
                buf.reserve(read.size());
                let res = reader.read_blobs(&read, buf, ctx).await?;

                for blob in res.blobs {
                    let key = blob.meta.key;
                    let lsn = blob.meta.lsn;
                    let data = &res.buf[blob.start..blob.end];

                    #[cfg(debug_assertions)]
                    Value::des(data)
                        .with_context(|| {
                            format!(
                                "blob failed to deserialize for {}@{}, {}..{}: {:?}",
                                blob.meta.key,
                                blob.meta.lsn,
                                blob.start,
                                blob.end,
                                utils::Hex(data)
                            )
                        })
                        .unwrap();

                    // is it an image or will_init walrecord?
                    // FIXME: this could be handled by threading the BlobRef to the
                    // VectoredReadBuilder
                    let will_init = crate::repository::ValueBytes::will_init(data)
                        .inspect_err(|_e| {
                            #[cfg(feature = "testing")]
                            tracing::error!(data=?utils::Hex(data), err=?_e, %key, %lsn, "failed to parse will_init out of serialized value");
                        })
                        .unwrap_or(false);

                    per_blob_copy.clear();
                    per_blob_copy.extend_from_slice(data);

                    let (tmp, res) = writer
                        .put_value_bytes(
                            key,
                            lsn,
                            std::mem::take(&mut per_blob_copy),
                            will_init,
                            ctx,
                        )
                        .await;
                    per_blob_copy = tmp;

                    res?;

                    records += 1;
                }

                buffer = Some(res.buf);
            }
        }

        assert!(
            read_builder.is_none(),
            "with the sentinel above loop should had handled all"
        );

        Ok(records)
    }

    pub(super) async fn dump(&self, ctx: &RequestContext) -> anyhow::Result<()> {
        println!(
            "index_start_blk: {}, root {}",
            self.index_start_blk, self.index_root_blk
        );

        let block_reader = FileBlockReader::new(&self.file, self.file_id);
        let tree_reader = DiskBtreeReader::<_, DELTA_KEY_SIZE>::new(
            self.index_start_blk,
            self.index_root_blk,
            block_reader,
        );

        tree_reader.dump().await?;

        let keys = self.load_keys(ctx).await?;

        async fn dump_blob(val: &ValueRef<'_>, ctx: &RequestContext) -> anyhow::Result<String> {
            let buf = val.reader.read_blob(val.blob_ref.pos(), ctx).await?;
            let val = Value::des(&buf)?;
            let desc = match val {
                Value::Image(img) => {
                    format!(" img {} bytes", img.len())
                }
                Value::WalRecord(rec) => {
                    let wal_desc = walrecord::describe_wal_record(&rec)?;
                    format!(
                        " rec {} bytes will_init: {} {}",
                        buf.len(),
                        rec.will_init(),
                        wal_desc
                    )
                }
            };
            Ok(desc)
        }

        for entry in keys {
            let DeltaEntry { key, lsn, val, .. } = entry;
            let desc = match dump_blob(&val, ctx).await {
                Ok(desc) => desc,
                Err(err) => {
                    format!("ERROR: {err}")
                }
            };
            println!("  key {key} at {lsn}: {desc}");

            // Print more details about CHECKPOINT records. Would be nice to print details
            // of many other record types too, but these are particularly interesting, as
            // have a lot of special processing for them in walingest.rs.
            use pageserver_api::key::CHECKPOINT_KEY;
            use postgres_ffi::CheckPoint;
            if key == CHECKPOINT_KEY {
                let buf = val.reader.read_blob(val.blob_ref.pos(), ctx).await?;
                let val = Value::des(&buf)?;
                match val {
                    Value::Image(img) => {
                        let checkpoint = CheckPoint::decode(&img)?;
                        println!("   CHECKPOINT: {:?}", checkpoint);
                    }
                    Value::WalRecord(_rec) => {
                        println!("   unexpected walrecord value for checkpoint key");
                    }
                }
            }
        }

        Ok(())
    }

    fn stream_index_forwards<'a, R>(
        &'a self,
        reader: DiskBtreeReader<R, DELTA_KEY_SIZE>,
        start: &'a [u8; DELTA_KEY_SIZE],
        ctx: &'a RequestContext,
    ) -> impl futures::stream::Stream<
        Item = Result<(Key, Lsn, BlobRef), crate::tenant::disk_btree::DiskBtreeError>,
    > + 'a
    where
        R: BlockReader + 'a,
    {
        use futures::stream::TryStreamExt;
        let stream = reader.into_stream(start, ctx);
        stream.map_ok(|(key, value)| {
            let key = DeltaKey::from_slice(&key);
            let (key, lsn) = (key.key(), key.lsn());
            let offset = BlobRef(value);

            (key, lsn, offset)
        })
    }

    /// The file offset to the first block of index.
    ///
    /// The file structure is summary, values, and index. We often need this for the size of last blob.
    fn index_start_offset(&self) -> u64 {
        let offset = self.index_start_blk as u64 * PAGE_SZ as u64;
        let bref = BlobRef(offset);
        tracing::debug!(
            index_start_blk = self.index_start_blk,
            offset,
            pos = bref.pos(),
            "index_start_offset"
        );
        offset
    }

    #[cfg(any())]
    pub(crate) fn iter<'a>(&'a self, ctx: &'a RequestContext) -> DeltaLayerIterator<'a> {
        let block_reader = FileBlockReader::new(&self.file, self.file_id);
        let tree_reader =
            DiskBtreeReader::new(self.index_start_blk, self.index_root_blk, block_reader);
        DeltaLayerIterator {
            delta_layer: self,
            ctx,
            index_iter: tree_reader.iter(&[0; DELTA_KEY_SIZE], ctx),
            key_values_batch: std::collections::VecDeque::new(),
            is_end: false,
            planner: crate::tenant::vectored_blob_io::StreamingVectoredReadPlanner::new(
                1024 * 8192, // The default value. Unit tests might use a different value. 1024 * 8K = 8MB buffer.
                1024,        // The default value. Unit tests might use a different value
            ),
        }
    }
}

/// A set of data associated with a delta layer key and its value
pub struct DeltaEntry<'a> {
    pub key: Key,
    pub lsn: Lsn,
    /// Size of the stored value
    pub size: u64,
    /// Reference to the on-disk value
    pub val: ValueRef<'a>,
}

/// Reference to an on-disk value
pub struct ValueRef<'a> {
    blob_ref: BlobRef,
    reader: BlockCursor<'a>,
}

impl<'a> ValueRef<'a> {
    /// Loads the value from disk
    pub async fn load(&self, ctx: &RequestContext) -> Result<Value> {
        // theoretically we *could* record an access time for each, but it does not really matter
        let buf = self.reader.read_blob(self.blob_ref.pos(), ctx).await?;
        let val = Value::des(&buf)?;
        Ok(val)
    }
}

pub(crate) struct Adapter<T>(T);

impl<T: AsRef<DeltaLayerInner>> Adapter<T> {
    pub(crate) async fn read_blk(
        &self,
        blknum: u32,
        ctx: &RequestContext,
    ) -> Result<BlockLease, std::io::Error> {
        let block_reader = FileBlockReader::new(&self.0.as_ref().file, self.0.as_ref().file_id);
        block_reader.read_blk(blknum, ctx).await
    }
}

impl AsRef<DeltaLayerInner> for DeltaLayerInner {
    fn as_ref(&self) -> &DeltaLayerInner {
        self
    }
}

impl<'a> pageserver_compaction::interface::CompactionDeltaEntry<'a, Key> for DeltaEntry<'a> {
    fn key(&self) -> Key {
        self.key
    }
    fn lsn(&self) -> Lsn {
        self.lsn
    }
    fn size(&self) -> u64 {
        self.size
    }
}

#[cfg(test)]
pub struct DeltaLayerIterator<'a> {
    delta_layer: &'a DeltaLayerInner,
    ctx: &'a RequestContext,
    planner: crate::tenant::vectored_blob_io::StreamingVectoredReadPlanner,
    index_iter: crate::tenant::disk_btree::DiskBtreeIterator<'a>,
    key_values_batch: std::collections::VecDeque<(Key, Lsn, Value)>,
    is_end: bool,
}

#[cfg(test)]
impl<'a> DeltaLayerIterator<'a> {
    /// Retrieve a batch of key-value pairs into the iterator buffer.
    async fn next_batch(&mut self) -> anyhow::Result<()> {
        assert!(self.key_values_batch.is_empty());
        assert!(!self.is_end);

        let plan = loop {
            if let Some(res) = self.index_iter.next().await {
                let (raw_key, value) = res?;
                let key = Key::from_slice(&raw_key[..KEY_SIZE]);
                let lsn = DeltaKey::extract_lsn_from_buf(&raw_key);
                let blob_ref = BlobRef(value);
                let offset = blob_ref.pos();
                if let Some(batch_plan) = self.planner.handle(key, lsn, offset, BlobFlag::None) {
                    break batch_plan;
                }
            } else {
                self.is_end = true;
                let data_end_offset = self.delta_layer.index_start_offset();
                break self.planner.handle_range_end(data_end_offset);
            }
        };
        let vectored_blob_reader = VectoredBlobReader::new(&self.delta_layer.file);
        let mut next_batch = std::collections::VecDeque::new();
        let buf_size = plan.size();
        let buf = BytesMut::with_capacity(buf_size);
        let blobs_buf = vectored_blob_reader
            .read_blobs(&plan, buf, self.ctx)
            .await?;
        let frozen_buf = blobs_buf.buf.freeze();
        for meta in blobs_buf.blobs.iter() {
            let value = Value::des(&frozen_buf[meta.start..meta.end])?;
            next_batch.push_back((meta.meta.key, meta.meta.lsn, value));
        }
        self.key_values_batch = next_batch;
        Ok(())
    }

    pub async fn next(&mut self) -> anyhow::Result<Option<(Key, Lsn, Value)>> {
        if self.key_values_batch.is_empty() {
            if self.is_end {
                return Ok(None);
            }
            self.next_batch().await?;
        }
        Ok(Some(
            self.key_values_batch
                .pop_front()
                .expect("should not be empty"),
        ))
    }
}

<<<<<<< HEAD
#[cfg(any())]
mod test {
=======
#[cfg(test)]
pub(crate) mod test {
>>>>>>> cd291569
    use std::collections::BTreeMap;

    use itertools::MinMaxResult;
    use rand::prelude::{SeedableRng, SliceRandom, StdRng};
    use rand::RngCore;

    use super::*;
    use crate::tenant::harness::TIMELINE_ID;
    use crate::tenant::vectored_blob_io::StreamingVectoredReadPlanner;
    use crate::tenant::Tenant;
    use crate::{
        context::DownloadBehavior,
        task_mgr::TaskKind,
        tenant::{disk_btree::tests::TestDisk, harness::TenantHarness},
        DEFAULT_PG_VERSION,
    };

    /// Construct an index for a fictional delta layer and and then
    /// traverse in order to plan vectored reads for a query. Finally,
    /// verify that the traversal fed the right index key and value
    /// pairs into the planner.
    #[tokio::test]
    async fn test_delta_layer_index_traversal() {
        let base_key = Key {
            field1: 0,
            field2: 1663,
            field3: 12972,
            field4: 16396,
            field5: 0,
            field6: 246080,
        };

        // Populate the index with some entries
        let entries: BTreeMap<Key, Vec<Lsn>> = BTreeMap::from([
            (base_key, vec![Lsn(1), Lsn(5), Lsn(25), Lsn(26), Lsn(28)]),
            (base_key.add(1), vec![Lsn(2), Lsn(5), Lsn(10), Lsn(50)]),
            (base_key.add(2), vec![Lsn(2), Lsn(5), Lsn(10), Lsn(50)]),
            (base_key.add(5), vec![Lsn(10), Lsn(15), Lsn(16), Lsn(20)]),
        ]);

        let mut disk = TestDisk::default();
        let mut writer = DiskBtreeBuilder::<_, DELTA_KEY_SIZE>::new(&mut disk);

        let mut disk_offset = 0;
        for (key, lsns) in &entries {
            for lsn in lsns {
                let index_key = DeltaKey::from_key_lsn(key, *lsn);
                let blob_ref = BlobRef::new(disk_offset, false);
                writer
                    .append(&index_key.0, blob_ref.0)
                    .expect("In memory disk append should never fail");

                disk_offset += 1;
            }
        }

        // Prepare all the arguments for the call into `plan_reads` below
        let (root_offset, _writer) = writer
            .finish()
            .expect("In memory disk finish should never fail");
        let reader = DiskBtreeReader::<_, DELTA_KEY_SIZE>::new(0, root_offset, disk);
        let planner = VectoredReadPlanner::new(100);
        let mut reconstruct_state = ValuesReconstructState::new();
        let ctx = RequestContext::new(TaskKind::UnitTest, DownloadBehavior::Error);

        let keyspace = KeySpace {
            ranges: vec![
                base_key..base_key.add(3),
                base_key.add(3)..base_key.add(100),
            ],
        };
        let lsn_range = Lsn(2)..Lsn(40);

        // Plan and validate
        let vectored_reads = DeltaLayerInner::plan_reads(
            &keyspace,
            lsn_range.clone(),
            disk_offset,
            reader,
            planner,
            &mut reconstruct_state,
            &ctx,
        )
        .await
        .expect("Read planning should not fail");

        validate(keyspace, lsn_range, vectored_reads, entries);
    }

    fn validate(
        keyspace: KeySpace,
        lsn_range: Range<Lsn>,
        vectored_reads: Vec<VectoredRead>,
        index_entries: BTreeMap<Key, Vec<Lsn>>,
    ) {
        #[derive(Debug, PartialEq, Eq)]
        struct BlobSpec {
            key: Key,
            lsn: Lsn,
            at: u64,
        }

        let mut planned_blobs = Vec::new();
        for read in vectored_reads {
            for (at, meta) in read.blobs_at.as_slice() {
                planned_blobs.push(BlobSpec {
                    key: meta.key,
                    lsn: meta.lsn,
                    at: *at,
                });
            }
        }

        let mut expected_blobs = Vec::new();
        let mut disk_offset = 0;
        for (key, lsns) in index_entries {
            for lsn in lsns {
                let key_included = keyspace.ranges.iter().any(|range| range.contains(&key));
                let lsn_included = lsn_range.contains(&lsn);

                if key_included && lsn_included {
                    expected_blobs.push(BlobSpec {
                        key,
                        lsn,
                        at: disk_offset,
                    });
                }

                disk_offset += 1;
            }
        }

        assert_eq!(planned_blobs, expected_blobs);
    }

    mod constants {
        use utils::lsn::Lsn;

        /// Offset used by all lsns in this test
        pub(super) const LSN_OFFSET: Lsn = Lsn(0x08);
        /// Number of unique keys including in the test data
        pub(super) const KEY_COUNT: u8 = 60;
        /// Max number of different lsns for each key
        pub(super) const MAX_ENTRIES_PER_KEY: u8 = 20;
        /// Possible value sizes for each key along with a probability weight
        pub(super) const VALUE_SIZES: [(usize, u8); 3] = [(100, 2), (1024, 2), (1024 * 1024, 1)];
        /// Probability that there will be a gap between the current key and the next one (33.3%)
        pub(super) const KEY_GAP_CHANGES: [(bool, u8); 2] = [(true, 1), (false, 2)];
        /// The minimum size of a key range in all the generated reads
        pub(super) const MIN_RANGE_SIZE: i128 = 10;
        /// The number of ranges included in each vectored read
        pub(super) const RANGES_COUNT: u8 = 2;
        /// The number of vectored reads performed
        pub(super) const READS_COUNT: u8 = 100;
        /// Soft max size of a vectored read. Will be violated if we have to read keys
        /// with values larger than the limit
        pub(super) const MAX_VECTORED_READ_BYTES: usize = 64 * 1024;
    }

    struct Entry {
        key: Key,
        lsn: Lsn,
        value: Vec<u8>,
    }

    fn generate_entries(rng: &mut StdRng) -> Vec<Entry> {
        let mut current_key = Key::MIN;

        let mut entries = Vec::new();
        for _ in 0..constants::KEY_COUNT {
            let count = rng.gen_range(1..constants::MAX_ENTRIES_PER_KEY);
            let mut lsns_iter =
                std::iter::successors(Some(Lsn(constants::LSN_OFFSET.0 + 0x08)), |lsn| {
                    Some(Lsn(lsn.0 + 0x08))
                });
            let mut lsns = Vec::new();
            while lsns.len() < count as usize {
                let take = rng.gen_bool(0.5);
                let lsn = lsns_iter.next().unwrap();
                if take {
                    lsns.push(lsn);
                }
            }

            for lsn in lsns {
                let size = constants::VALUE_SIZES
                    .choose_weighted(rng, |item| item.1)
                    .unwrap()
                    .0;
                let mut buf = vec![0; size];
                rng.fill_bytes(&mut buf);

                entries.push(Entry {
                    key: current_key,
                    lsn,
                    value: buf,
                })
            }

            let gap = constants::KEY_GAP_CHANGES
                .choose_weighted(rng, |item| item.1)
                .unwrap()
                .0;
            if gap {
                current_key = current_key.add(2);
            } else {
                current_key = current_key.add(1);
            }
        }

        entries
    }

    struct EntriesMeta {
        key_range: Range<Key>,
        lsn_range: Range<Lsn>,
        index: BTreeMap<(Key, Lsn), Vec<u8>>,
    }

    fn get_entries_meta(entries: &[Entry]) -> EntriesMeta {
        let key_range = match entries.iter().minmax_by_key(|e| e.key) {
            MinMaxResult::MinMax(min, max) => min.key..max.key.next(),
            _ => panic!("More than one entry is always expected"),
        };

        let lsn_range = match entries.iter().minmax_by_key(|e| e.lsn) {
            MinMaxResult::MinMax(min, max) => min.lsn..Lsn(max.lsn.0 + 1),
            _ => panic!("More than one entry is always expected"),
        };

        let mut index = BTreeMap::new();
        for entry in entries.iter() {
            index.insert((entry.key, entry.lsn), entry.value.clone());
        }

        EntriesMeta {
            key_range,
            lsn_range,
            index,
        }
    }

    fn pick_random_keyspace(rng: &mut StdRng, key_range: &Range<Key>) -> KeySpace {
        let start = key_range.start.to_i128();
        let end = key_range.end.to_i128();

        let mut keyspace = KeySpace::default();

        for _ in 0..constants::RANGES_COUNT {
            let mut range: Option<Range<Key>> = Option::default();
            while range.is_none() || keyspace.overlaps(range.as_ref().unwrap()) {
                let range_start = rng.gen_range(start..end);
                let range_end_offset = range_start + constants::MIN_RANGE_SIZE;
                if range_end_offset >= end {
                    range = Some(Key::from_i128(range_start)..Key::from_i128(end));
                } else {
                    let range_end = rng.gen_range((range_start + constants::MIN_RANGE_SIZE)..end);
                    range = Some(Key::from_i128(range_start)..Key::from_i128(range_end));
                }
            }
            keyspace.ranges.push(range.unwrap());
        }

        keyspace
    }

    #[tokio::test]
    async fn test_delta_layer_vectored_read_end_to_end() -> anyhow::Result<()> {
        let harness = TenantHarness::create("test_delta_layer_oversized_vectored_read")?;
        let (tenant, ctx) = harness.load().await;

        let timeline_id = TimelineId::generate();
        let timeline = tenant
            .create_test_timeline(timeline_id, constants::LSN_OFFSET, DEFAULT_PG_VERSION, &ctx)
            .await?;

        tracing::info!("Generating test data ...");

        let rng = &mut StdRng::seed_from_u64(0);
        let entries = generate_entries(rng);
        let entries_meta = get_entries_meta(&entries);

        tracing::info!("Done generating {} entries", entries.len());

        tracing::info!("Writing test data to delta layer ...");
        let mut writer = DeltaLayerWriter::new(
            harness.conf,
            timeline_id,
            harness.tenant_shard_id,
            entries_meta.key_range.start,
            entries_meta.lsn_range.clone(),
            &ctx,
        )
        .await?;

        for entry in entries {
            let (_, res) = writer
                .put_value_bytes(entry.key, entry.lsn, entry.value, false, &ctx)
                .await;
            res?;
        }

        let resident = writer
            .finish(entries_meta.key_range.end, &timeline, &ctx)
            .await?;

        let inner = resident.get_as_delta(&ctx).await?;

        let file_size = inner.file.metadata().await?.len();
        tracing::info!(
            "Done writing test data to delta layer. Resulting file size is: {}",
            file_size
        );

        for i in 0..constants::READS_COUNT {
            tracing::info!("Doing vectored read {}/{}", i + 1, constants::READS_COUNT);

            let block_reader = FileBlockReader::new(&inner.file, inner.file_id);
            let index_reader = DiskBtreeReader::<_, DELTA_KEY_SIZE>::new(
                inner.index_start_blk,
                inner.index_root_blk,
                block_reader,
            );

            let planner = VectoredReadPlanner::new(constants::MAX_VECTORED_READ_BYTES);
            let mut reconstruct_state = ValuesReconstructState::new();
            let keyspace = pick_random_keyspace(rng, &entries_meta.key_range);
            let data_end_offset = inner.index_start_blk as u64 * PAGE_SZ as u64;

            let vectored_reads = DeltaLayerInner::plan_reads(
                &keyspace,
                entries_meta.lsn_range.clone(),
                data_end_offset,
                index_reader,
                planner,
                &mut reconstruct_state,
                &ctx,
            )
            .await?;

            let vectored_blob_reader = VectoredBlobReader::new(&inner.file);
            let buf_size = DeltaLayerInner::get_min_read_buffer_size(
                &vectored_reads,
                constants::MAX_VECTORED_READ_BYTES,
            );
            let mut buf = Some(BytesMut::with_capacity(buf_size));

            for read in vectored_reads {
                let blobs_buf = vectored_blob_reader
                    .read_blobs(&read, buf.take().expect("Should have a buffer"), &ctx)
                    .await?;
                for meta in blobs_buf.blobs.iter() {
                    let value = &blobs_buf.buf[meta.start..meta.end];
                    assert_eq!(value, entries_meta.index[&(meta.meta.key, meta.meta.lsn)]);
                }

                buf = Some(blobs_buf.buf);
            }
        }

        Ok(())
    }

    #[tokio::test]
    async fn copy_delta_prefix_smoke() {
        use crate::walrecord::NeonWalRecord;
        use bytes::Bytes;

        let h = crate::tenant::harness::TenantHarness::create("truncate_delta_smoke").unwrap();
        let (tenant, ctx) = h.load().await;
        let ctx = &ctx;
        let timeline = tenant
            .create_test_timeline(TimelineId::generate(), Lsn(0x10), 14, ctx)
            .await
            .unwrap();

        let initdb_layer = timeline
            .layers
            .read()
            .await
            .likely_resident_layers()
            .next()
            .unwrap();

        {
            let mut writer = timeline.writer().await;

            let data = [
                (0x20, 12, Value::Image(Bytes::from_static(b"foobar"))),
                (
                    0x30,
                    12,
                    Value::WalRecord(NeonWalRecord::Postgres {
                        will_init: false,
                        rec: Bytes::from_static(b"1"),
                    }),
                ),
                (
                    0x40,
                    12,
                    Value::WalRecord(NeonWalRecord::Postgres {
                        will_init: true,
                        rec: Bytes::from_static(b"2"),
                    }),
                ),
                // build an oversized value so we cannot extend and existing read over
                // this
                (
                    0x50,
                    12,
                    Value::WalRecord(NeonWalRecord::Postgres {
                        will_init: true,
                        rec: {
                            let mut buf =
                                vec![0u8; tenant.conf.max_vectored_read_bytes.0.get() + 1024];
                            buf.iter_mut()
                                .enumerate()
                                .for_each(|(i, slot)| *slot = (i % 256) as u8);
                            Bytes::from(buf)
                        },
                    }),
                ),
                // because the oversized read cannot be extended further, we are sure to exercise the
                // builder created on the last round with this:
                (
                    0x60,
                    12,
                    Value::WalRecord(NeonWalRecord::Postgres {
                        will_init: true,
                        rec: Bytes::from_static(b"3"),
                    }),
                ),
                (
                    0x60,
                    9,
                    Value::Image(Bytes::from_static(b"something for a different key")),
                ),
            ];

            let mut last_lsn = None;

            for (lsn, key, value) in data {
                let key = Key::from_i128(key);
                writer.put(key, Lsn(lsn), &value, ctx).await.unwrap();
                last_lsn = Some(lsn);
            }

            writer.finish_write(Lsn(last_lsn.unwrap()));
        }
        timeline.freeze_and_flush().await.unwrap();

        let new_layer = timeline
            .layers
            .read()
            .await
            .likely_resident_layers()
            .find(|x| x != &initdb_layer)
            .unwrap();

        // create a copy for the timeline, so we don't overwrite the file
        let branch = tenant
            .branch_timeline_test(&timeline, TimelineId::generate(), None, ctx)
            .await
            .unwrap();

        assert_eq!(branch.get_ancestor_lsn(), Lsn(0x60));

        // truncating at 0x61 gives us a full copy, otherwise just go backwards until there's just
        // a single key

        for truncate_at in [0x61, 0x51, 0x41, 0x31, 0x21] {
            let truncate_at = Lsn(truncate_at);

            let mut writer = DeltaLayerWriter::new(
                tenant.conf,
                branch.timeline_id,
                tenant.tenant_shard_id,
                Key::MIN,
                Lsn(0x11)..truncate_at,
                ctx,
            )
            .await
            .unwrap();

            let new_layer = new_layer.download_and_keep_resident().await.unwrap();

            new_layer
                .copy_delta_prefix(&mut writer, truncate_at, ctx)
                .await
                .unwrap();

            let copied_layer = writer.finish(Key::MAX, &branch, ctx).await.unwrap();

            copied_layer.get_as_delta(ctx).await.unwrap();

            assert_keys_and_values_eq(
                new_layer.get_as_delta(ctx).await.unwrap(),
                copied_layer.get_as_delta(ctx).await.unwrap(),
                truncate_at,
                ctx,
            )
            .await;
        }
    }

    async fn assert_keys_and_values_eq(
        source: &DeltaLayerInner,
        truncated: &DeltaLayerInner,
        truncated_at: Lsn,
        ctx: &RequestContext,
    ) {
        use futures::future::ready;
        use futures::stream::TryStreamExt;

        let start_key = [0u8; DELTA_KEY_SIZE];

        let source_reader = FileBlockReader::new(&source.file, source.file_id);
        let source_tree = DiskBtreeReader::<_, DELTA_KEY_SIZE>::new(
            source.index_start_blk,
            source.index_root_blk,
            &source_reader,
        );
        let source_stream = source.stream_index_forwards(source_tree, &start_key, ctx);
        let source_stream = source_stream.filter(|res| match res {
            Ok((_, lsn, _)) => ready(lsn < &truncated_at),
            _ => ready(true),
        });
        let mut source_stream = std::pin::pin!(source_stream);

        let truncated_reader = FileBlockReader::new(&truncated.file, truncated.file_id);
        let truncated_tree = DiskBtreeReader::<_, DELTA_KEY_SIZE>::new(
            truncated.index_start_blk,
            truncated.index_root_blk,
            &truncated_reader,
        );
        let truncated_stream = truncated.stream_index_forwards(truncated_tree, &start_key, ctx);
        let mut truncated_stream = std::pin::pin!(truncated_stream);

        let mut scratch_left = Vec::new();
        let mut scratch_right = Vec::new();

        loop {
            let (src, truncated) = (source_stream.try_next(), truncated_stream.try_next());
            let (src, truncated) = tokio::try_join!(src, truncated).unwrap();

            if src.is_none() {
                assert!(truncated.is_none());
                break;
            }

            let (src, truncated) = (src.unwrap(), truncated.unwrap());

            // because we've filtered the source with Lsn, we should always have the same keys from both.
            assert_eq!(src.0, truncated.0);
            assert_eq!(src.1, truncated.1);

            // if this is needed for something else, just drop this assert.
            assert!(
                src.2.pos() >= truncated.2.pos(),
                "value position should not go backwards {} vs. {}",
                src.2.pos(),
                truncated.2.pos()
            );

            scratch_left.clear();
            let src_cursor = source_reader.block_cursor();
            let left = src_cursor.read_blob_into_buf(src.2.pos(), &mut scratch_left, ctx);
            scratch_right.clear();
            let trunc_cursor = truncated_reader.block_cursor();
            let right = trunc_cursor.read_blob_into_buf(truncated.2.pos(), &mut scratch_right, ctx);

            tokio::try_join!(left, right).unwrap();

            assert_eq!(utils::Hex(&scratch_left), utils::Hex(&scratch_right));
        }
    }

    pub(crate) fn sort_delta(
        (k1, l1, _): &(Key, Lsn, Value),
        (k2, l2, _): &(Key, Lsn, Value),
    ) -> std::cmp::Ordering {
        (k1, l1).cmp(&(k2, l2))
    }

    pub(crate) async fn produce_delta_layer(
        tenant: &Tenant,
        tline: &Arc<Timeline>,
        mut deltas: Vec<(Key, Lsn, Value)>,
        ctx: &RequestContext,
    ) -> anyhow::Result<ResidentLayer> {
        deltas.sort_by(sort_delta);
        let (key_start, _, _) = deltas.first().unwrap();
        let (key_max, _, _) = deltas.first().unwrap();
        let lsn_min = deltas.iter().map(|(_, lsn, _)| lsn).min().unwrap();
        let lsn_max = deltas.iter().map(|(_, lsn, _)| lsn).max().unwrap();
        let lsn_end = Lsn(lsn_max.0 + 1);
        let mut writer = DeltaLayerWriter::new(
            tenant.conf,
            tline.timeline_id,
            tenant.tenant_shard_id,
            *key_start,
            (*lsn_min)..lsn_end,
            ctx,
        )
        .await?;
        let key_end = key_max.next();

        for (key, lsn, value) in deltas {
            writer.put_value(key, lsn, value, ctx).await?;
        }
        let delta_layer = writer.finish(key_end, tline, ctx).await?;

        Ok::<_, anyhow::Error>(delta_layer)
    }

    async fn assert_delta_iter_equal(
        delta_iter: &mut DeltaLayerIterator<'_>,
        expect: &[(Key, Lsn, Value)],
    ) {
        let mut expect_iter = expect.iter();
        loop {
            let o1 = delta_iter.next().await.unwrap();
            let o2 = expect_iter.next();
            assert_eq!(o1.is_some(), o2.is_some());
            if o1.is_none() && o2.is_none() {
                break;
            }
            let (k1, l1, v1) = o1.unwrap();
            let (k2, l2, v2) = o2.unwrap();
            assert_eq!(&k1, k2);
            assert_eq!(l1, *l2);
            assert_eq!(&v1, v2);
        }
    }

    #[tokio::test]
    async fn delta_layer_iterator() {
        use crate::repository::Value;
        use bytes::Bytes;

        let harness = TenantHarness::create("delta_layer_iterator").unwrap();
        let (tenant, ctx) = harness.load().await;

        let tline = tenant
            .create_test_timeline(TIMELINE_ID, Lsn(0x10), DEFAULT_PG_VERSION, &ctx)
            .await
            .unwrap();

        fn get_key(id: u32) -> Key {
            let mut key = Key::from_hex("000000000033333333444444445500000000").unwrap();
            key.field6 = id;
            key
        }
        const N: usize = 1000;
        let test_deltas = (0..N)
            .map(|idx| {
                (
                    get_key(idx as u32 / 10),
                    Lsn(0x10 * ((idx as u64) % 10 + 1)),
                    Value::Image(Bytes::from(format!("img{idx:05}"))),
                )
            })
            .collect_vec();
        let resident_layer = produce_delta_layer(&tenant, &tline, test_deltas.clone(), &ctx)
            .await
            .unwrap();
        let delta_layer = resident_layer.get_as_delta(&ctx).await.unwrap();
        for max_read_size in [1, 1024] {
            for batch_size in [1, 2, 4, 8, 3, 7, 13] {
                println!("running with batch_size={batch_size} max_read_size={max_read_size}");
                // Test if the batch size is correctly determined
                let mut iter = delta_layer.iter(&ctx);
                iter.planner = StreamingVectoredReadPlanner::new(max_read_size, batch_size);
                let mut num_items = 0;
                for _ in 0..3 {
                    iter.next_batch().await.unwrap();
                    num_items += iter.key_values_batch.len();
                    if max_read_size == 1 {
                        // every key should be a batch b/c the value is larger than max_read_size
                        assert_eq!(iter.key_values_batch.len(), 1);
                    } else {
                        assert_eq!(iter.key_values_batch.len(), batch_size);
                    }
                    if num_items >= N {
                        break;
                    }
                    iter.key_values_batch.clear();
                }
                // Test if the result is correct
                let mut iter = delta_layer.iter(&ctx);
                iter.planner = StreamingVectoredReadPlanner::new(max_read_size, batch_size);
                assert_delta_iter_equal(&mut iter, &test_deltas).await;
            }
        }
    }
}<|MERGE_RESOLUTION|>--- conflicted
+++ resolved
@@ -1655,13 +1655,8 @@
     }
 }
 
-<<<<<<< HEAD
 #[cfg(any())]
-mod test {
-=======
-#[cfg(test)]
 pub(crate) mod test {
->>>>>>> cd291569
     use std::collections::BTreeMap;
 
     use itertools::MinMaxResult;
