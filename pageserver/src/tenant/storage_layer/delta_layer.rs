--- conflicted
+++ resolved
@@ -74,13 +74,8 @@
     VectoredReadPlanner,
 };
 use crate::virtual_file::owned_buffers_io::io_buf_ext::{FullSlice, IoBufExt};
-<<<<<<< HEAD
 use crate::virtual_file::owned_buffers_io::write::{Buffer, DeleteVirtualFileOnCleanup};
 use crate::virtual_file::{self, IoBuffer, IoBufferMut, MaybeFatalIo, VirtualFile};
-=======
-use crate::virtual_file::owned_buffers_io::write::DeleteVirtualFileOnCleanup;
-use crate::virtual_file::{self, IoBufferMut, MaybeFatalIo, VirtualFile};
->>>>>>> 629aa6b4
 use crate::{DELTA_FILE_MAGIC, STORAGE_FORMAT_VERSION, TEMP_FILE_SUFFIX};
 
 ///
@@ -437,8 +432,7 @@
         let path =
             DeltaLayer::temp_path_for(conf, &tenant_shard_id, &timeline_id, key_start, &lsn_range);
 
-<<<<<<< HEAD
-        let file = DeleteVirtualFileOnCleanup(VirtualFile::create_v2(&path, ctx).await?);
+        let file = DeleteVirtualFileOnCleanup::new(VirtualFile::create_v2(&path, ctx).await?);
 
         // Start at PAGE_SZ, make room for the header block
         let blob_writer = BlobWriter::new(
@@ -449,12 +443,6 @@
             ctx,
             info_span!(parent: None, "delta_layer_writer_flush_task", tenant_id=%tenant_shard_id.tenant_id, shard_id=%tenant_shard_id.shard_slug(), timeline_id=%timeline_id, path = %path),
         )?;
-=======
-        let mut file = DeleteVirtualFileOnCleanup::new(VirtualFile::create(&path, ctx).await?);
-        // make room for the header block
-        file.seek(SeekFrom::Start(PAGE_SZ as u64)).await?;
-        let blob_writer = BlobWriter::new(file, PAGE_SZ as u64, gate, cancel, ctx);
->>>>>>> 629aa6b4
 
         // Initialize the b-tree index builder
         let block_buf = BlockBuf::new();
@@ -629,11 +617,7 @@
 
         trace!("created delta layer {}", self.path);
 
-<<<<<<< HEAD
-        let _file = file.disarm_into_inner();
-=======
         file.disarm_into_inner();
->>>>>>> 629aa6b4
 
         Ok((desc, self.path))
     }
