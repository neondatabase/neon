//! An ImageLayer represents an image or a snapshot of a key-range at
//! one particular LSN.
//!
//! It contains an image of all key-value pairs in its key-range. Any key
//! that falls into the image layer's range but does not exist in the layer,
//! does not exist.
//!
//! An image layer is stored in a file on disk. The file is stored in
//! timelines/<timeline_id> directory.  Currently, there are no
//! subdirectories, and each image layer file is named like this:
//!
//! ```text
//!    <key start>-<key end>__<LSN>
//! ```
//!
//! For example:
//!
//! ```text
//!    000000067F000032BE0000400000000070B6-000000067F000032BE0000400000000080B6__00000000346BC568
//! ```
//!
//! Every image layer file consists of three parts: "summary",
//! "index", and "values".  The summary is a fixed size header at the
//! beginning of the file, and it contains basic information about the
//! layer, and offsets to the other parts. The "index" is a B-tree,
//! mapping from Key to an offset in the "values" part.  The
//! actual page images are stored in the "values" part.
use std::collections::{HashMap, VecDeque};
use std::fs::File;
use std::ops::Range;
use std::os::unix::prelude::FileExt;
use std::str::FromStr;
use std::sync::Arc;
use std::sync::atomic::AtomicU64;

use anyhow::{Context, Result, bail, ensure};
use bytes::Bytes;
use camino::{Utf8Path, Utf8PathBuf};
use hex;
use itertools::Itertools;
use pageserver_api::config::MaxVectoredReadBytes;
use pageserver_api::key::{DBDIR_KEY, KEY_SIZE, Key};
use pageserver_api::keyspace::KeySpace;
use pageserver_api::shard::{ShardIdentity, TenantShardId};
use pageserver_api::value::Value;
use serde::{Deserialize, Serialize};
use tokio::sync::OnceCell;
use tokio_stream::StreamExt;
use tokio_util::sync::CancellationToken;
use tracing::*;
use utils::bin_ser::BeSer;
use utils::bin_ser::SerializeError;
use utils::id::{TenantId, TimelineId};
use utils::lsn::Lsn;

use super::layer_name::ImageLayerName;
use super::{
    AsLayerDesc, LayerName, OnDiskValue, OnDiskValueIo, PersistentLayerDesc, ResidentLayer,
    ValuesReconstructState,
};
use crate::config::PageServerConf;
use crate::context::{PageContentKind, RequestContext, RequestContextBuilder};
use crate::page_cache::{self, FileId, PAGE_SZ};
use crate::tenant::blob_io::BlobWriter;
use crate::tenant::block_io::{BlockBuf, FileBlockReader};
use crate::tenant::disk_btree::{
    DiskBtreeBuilder, DiskBtreeIterator, DiskBtreeReader, VisitDirection,
};
use crate::tenant::timeline::GetVectoredError;
use crate::tenant::vectored_blob_io::{
    BlobFlag, BufView, StreamingVectoredReadPlanner, VectoredBlobReader, VectoredRead,
    VectoredReadPlanner,
};
use crate::virtual_file::owned_buffers_io::io_buf_ext::IoBufExt;
<<<<<<< HEAD
use crate::virtual_file::owned_buffers_io::write::{Buffer, DeleteVirtualFileOnCleanup};
use crate::virtual_file::{self, IoBuffer, IoBufferMut, MaybeFatalIo, VirtualFile};
=======
use crate::virtual_file::owned_buffers_io::write::DeleteVirtualFileOnCleanup;
use crate::virtual_file::{self, IoBufferMut, MaybeFatalIo, VirtualFile};
>>>>>>> 629aa6b4
use crate::{IMAGE_FILE_MAGIC, STORAGE_FORMAT_VERSION, TEMP_FILE_SUFFIX};

///
/// Header stored in the beginning of the file
///
/// After this comes the 'values' part, starting on block 1. After that,
/// the 'index' starts at the block indicated by 'index_start_blk'
///
#[derive(Debug, Serialize, Deserialize, PartialEq, Eq)]
pub struct Summary {
    /// Magic value to identify this as a neon image file. Always IMAGE_FILE_MAGIC.
    pub magic: u16,
    pub format_version: u16,

    pub tenant_id: TenantId,
    pub timeline_id: TimelineId,
    pub key_range: Range<Key>,
    pub lsn: Lsn,

    /// Block number where the 'index' part of the file begins.
    pub index_start_blk: u32,
    /// Block within the 'index', where the B-tree root page is stored
    pub index_root_blk: u32,
    // the 'values' part starts after the summary header, on block 1.
}

impl From<&ImageLayer> for Summary {
    fn from(layer: &ImageLayer) -> Self {
        Self::expected(
            layer.desc.tenant_shard_id.tenant_id,
            layer.desc.timeline_id,
            layer.desc.key_range.clone(),
            layer.lsn,
        )
    }
}

impl Summary {
    /// Serializes the summary header into an aligned buffer of lenth `PAGE_SZ`.
    pub fn ser_into_page(&self) -> Result<IoBuffer, SerializeError> {
        let mut buf = IoBufferMut::with_capacity(PAGE_SZ);
        Self::ser_into(self, &mut buf)?;
        // Pad zeroes to the buffer so the length is a multiple of the alignment.
        buf.extend_with(0, buf.capacity() - buf.len());
        Ok(buf.freeze())
    }

    pub(super) fn expected(
        tenant_id: TenantId,
        timeline_id: TimelineId,
        key_range: Range<Key>,
        lsn: Lsn,
    ) -> Self {
        Self {
            magic: IMAGE_FILE_MAGIC,
            format_version: STORAGE_FORMAT_VERSION,
            tenant_id,
            timeline_id,
            key_range,
            lsn,

            index_start_blk: 0,
            index_root_blk: 0,
        }
    }
}

/// This is used only from `pagectl`. Within pageserver, all layers are
/// [`crate::tenant::storage_layer::Layer`], which can hold an [`ImageLayerInner`].
pub struct ImageLayer {
    path: Utf8PathBuf,
    pub desc: PersistentLayerDesc,
    // This entry contains an image of all pages as of this LSN, should be the same as desc.lsn
    pub lsn: Lsn,
    inner: OnceCell<ImageLayerInner>,
}

impl std::fmt::Debug for ImageLayer {
    fn fmt(&self, f: &mut std::fmt::Formatter<'_>) -> std::fmt::Result {
        use super::RangeDisplayDebug;

        f.debug_struct("ImageLayer")
            .field("key_range", &RangeDisplayDebug(&self.desc.key_range))
            .field("file_size", &self.desc.file_size)
            .field("lsn", &self.lsn)
            .field("inner", &self.inner)
            .finish()
    }
}

/// ImageLayer is the in-memory data structure associated with an on-disk image
/// file.
pub struct ImageLayerInner {
    // values copied from summary
    index_start_blk: u32,
    index_root_blk: u32,

    key_range: Range<Key>,
    lsn: Lsn,

    file: Arc<VirtualFile>,
    file_id: FileId,

    max_vectored_read_bytes: Option<MaxVectoredReadBytes>,
}

impl ImageLayerInner {
    pub(crate) fn layer_dbg_info(&self) -> String {
        format!(
            "image {}..{} {}",
            self.key_range().start,
            self.key_range().end,
            self.lsn()
        )
    }
}

impl std::fmt::Debug for ImageLayerInner {
    fn fmt(&self, f: &mut std::fmt::Formatter<'_>) -> std::fmt::Result {
        f.debug_struct("ImageLayerInner")
            .field("index_start_blk", &self.index_start_blk)
            .field("index_root_blk", &self.index_root_blk)
            .finish()
    }
}

impl ImageLayerInner {
    pub(super) async fn dump(&self, ctx: &RequestContext) -> anyhow::Result<()> {
        let block_reader = FileBlockReader::new(&self.file, self.file_id);
        let tree_reader = DiskBtreeReader::<_, KEY_SIZE>::new(
            self.index_start_blk,
            self.index_root_blk,
            block_reader,
        );

        tree_reader.dump(ctx).await?;

        tree_reader
            .visit(
                &[0u8; KEY_SIZE],
                VisitDirection::Forwards,
                |key, value| {
                    println!("key: {} offset {}", hex::encode(key), value);
                    true
                },
                ctx,
            )
            .await?;

        Ok(())
    }
}

/// Boilerplate to implement the Layer trait, always use layer_desc for persistent layers.
impl std::fmt::Display for ImageLayer {
    fn fmt(&self, f: &mut std::fmt::Formatter<'_>) -> std::fmt::Result {
        write!(f, "{}", self.layer_desc().short_id())
    }
}

impl AsLayerDesc for ImageLayer {
    fn layer_desc(&self) -> &PersistentLayerDesc {
        &self.desc
    }
}

impl ImageLayer {
    pub async fn dump(&self, verbose: bool, ctx: &RequestContext) -> Result<()> {
        self.desc.dump();

        if !verbose {
            return Ok(());
        }

        let inner = self.load(ctx).await?;

        inner.dump(ctx).await?;

        Ok(())
    }

    fn temp_path_for(
        conf: &PageServerConf,
        timeline_id: TimelineId,
        tenant_shard_id: TenantShardId,
        fname: &ImageLayerName,
    ) -> Utf8PathBuf {
        // Never reuse a filename in the lifetime of a pageserver process so that we need
        // not worry about laggard Drop impl's async unlink hitting an already reused filename.
        static NEXT_TEMP_DISAMBIGUATOR: AtomicU64 = AtomicU64::new(1);
        let filename_disambiguator =
            NEXT_TEMP_DISAMBIGUATOR.fetch_add(1, std::sync::atomic::Ordering::Relaxed);

        conf.timeline_path(&tenant_shard_id, &timeline_id)
            .join(format!(
                "{fname}.{:x}.{TEMP_FILE_SUFFIX}",
                filename_disambiguator
            ))
    }

    ///
    /// Open the underlying file and read the metadata into memory, if it's
    /// not loaded already.
    ///
    async fn load(&self, ctx: &RequestContext) -> Result<&ImageLayerInner> {
        self.inner
            .get_or_try_init(|| self.load_inner(ctx))
            .await
            .with_context(|| format!("Failed to load image layer {}", self.path()))
    }

    async fn load_inner(&self, ctx: &RequestContext) -> Result<ImageLayerInner> {
        let path = self.path();

        let loaded =
            ImageLayerInner::load(&path, self.desc.image_layer_lsn(), None, None, ctx).await?;

        // not production code
        let actual_layer_name = LayerName::from_str(path.file_name().unwrap()).unwrap();
        let expected_layer_name = self.layer_desc().layer_name();

        if actual_layer_name != expected_layer_name {
            println!("warning: filename does not match what is expected from in-file summary");
            println!("actual: {:?}", actual_layer_name.to_string());
            println!("expected: {:?}", expected_layer_name.to_string());
        }

        Ok(loaded)
    }

    /// Create an ImageLayer struct representing an existing file on disk.
    ///
    /// This variant is only used for debugging purposes, by the 'pagectl' binary.
    pub fn new_for_path(path: &Utf8Path, file: File) -> Result<ImageLayer> {
        let mut summary_buf = vec![0; PAGE_SZ];
        file.read_exact_at(&mut summary_buf, 0)?;
        let summary = Summary::des_prefix(&summary_buf)?;
        let metadata = file
            .metadata()
            .context("get file metadata to determine size")?;

        // This function is never used for constructing layers in a running pageserver,
        // so it does not need an accurate TenantShardId.
        let tenant_shard_id = TenantShardId::unsharded(summary.tenant_id);

        Ok(ImageLayer {
            path: path.to_path_buf(),
            desc: PersistentLayerDesc::new_img(
                tenant_shard_id,
                summary.timeline_id,
                summary.key_range,
                summary.lsn,
                metadata.len(),
            ), // Now we assume image layer ALWAYS covers the full range. This may change in the future.
            lsn: summary.lsn,
            inner: OnceCell::new(),
        })
    }

    fn path(&self) -> Utf8PathBuf {
        self.path.clone()
    }
}

#[derive(thiserror::Error, Debug)]
pub enum RewriteSummaryError {
    #[error("magic mismatch")]
    MagicMismatch,
    #[error(transparent)]
    Other(#[from] anyhow::Error),
}

impl From<std::io::Error> for RewriteSummaryError {
    fn from(e: std::io::Error) -> Self {
        Self::Other(anyhow::anyhow!(e))
    }
}

impl ImageLayer {
    pub async fn rewrite_summary<F>(
        path: &Utf8Path,
        rewrite: F,
        ctx: &RequestContext,
    ) -> Result<(), RewriteSummaryError>
    where
        F: Fn(Summary) -> Summary,
    {
        let file = VirtualFile::open_with_options_v2(
            path,
            virtual_file::OpenOptions::new().read(true).write(true),
            ctx,
        )
        .await
        .with_context(|| format!("Failed to open file '{}'", path))?;
        let file_id = page_cache::next_file_id();
        let block_reader = FileBlockReader::new(&file, file_id);
        let summary_blk = block_reader.read_blk(0, ctx).await?;
        let actual_summary = Summary::des_prefix(summary_blk.as_ref()).context("deserialize")?;
        if actual_summary.magic != IMAGE_FILE_MAGIC {
            return Err(RewriteSummaryError::MagicMismatch);
        }

        let new_summary = rewrite(actual_summary);

        let buf = new_summary.ser_into_page().context("serialize")?;
        let (_buf, res) = file.write_all_at(buf.slice_len(), 0, ctx).await;
        res?;
        Ok(())
    }
}

impl ImageLayerInner {
    pub(crate) fn key_range(&self) -> &Range<Key> {
        &self.key_range
    }

    pub(crate) fn lsn(&self) -> Lsn {
        self.lsn
    }

    pub(super) async fn load(
        path: &Utf8Path,
        lsn: Lsn,
        summary: Option<Summary>,
        max_vectored_read_bytes: Option<MaxVectoredReadBytes>,
        ctx: &RequestContext,
    ) -> anyhow::Result<Self> {
        let file = Arc::new(
            VirtualFile::open_v2(path, ctx)
                .await
                .context("open layer file")?,
        );
        let file_id = page_cache::next_file_id();
        let block_reader = FileBlockReader::new(&file, file_id);
        let summary_blk = block_reader
            .read_blk(0, ctx)
            .await
            .context("read first block")?;

        // length is the only way how this could fail, so it's not actually likely at all unless
        // read_blk returns wrong sized block.
        //
        // TODO: confirm and make this into assertion
        let actual_summary =
            Summary::des_prefix(summary_blk.as_ref()).context("deserialize first block")?;

        if let Some(mut expected_summary) = summary {
            // production code path
            expected_summary.index_start_blk = actual_summary.index_start_blk;
            expected_summary.index_root_blk = actual_summary.index_root_blk;
            // mask out the timeline_id, but still require the layers to be from the same tenant
            expected_summary.timeline_id = actual_summary.timeline_id;

            if actual_summary != expected_summary {
                bail!(
                    "in-file summary does not match expected summary. actual = {:?} expected = {:?}",
                    actual_summary,
                    expected_summary
                );
            }
        }

        Ok(ImageLayerInner {
            index_start_blk: actual_summary.index_start_blk,
            index_root_blk: actual_summary.index_root_blk,
            lsn,
            file,
            file_id,
            max_vectored_read_bytes,
            key_range: actual_summary.key_range,
        })
    }

    // Look up the keys in the provided keyspace and update
    // the reconstruct state with whatever is found.
    pub(super) async fn get_values_reconstruct_data(
        &self,
        this: ResidentLayer,
        keyspace: KeySpace,
        reconstruct_state: &mut ValuesReconstructState,
        ctx: &RequestContext,
    ) -> Result<(), GetVectoredError> {
        let reads = self
            .plan_reads(keyspace, None, ctx)
            .await
            .map_err(GetVectoredError::Other)?;

        self.do_reads_and_update_state(this, reads, reconstruct_state, ctx)
            .await;

        reconstruct_state.on_image_layer_visited(&self.key_range);

        Ok(())
    }

    /// Traverse the layer's index to build read operations on the overlap of the input keyspace
    /// and the keys in this layer.
    ///
    /// If shard_identity is provided, it will be used to filter keys down to those stored on
    /// this shard.
    async fn plan_reads(
        &self,
        keyspace: KeySpace,
        shard_identity: Option<&ShardIdentity>,
        ctx: &RequestContext,
    ) -> anyhow::Result<Vec<VectoredRead>> {
        let mut planner = VectoredReadPlanner::new(
            self.max_vectored_read_bytes
                .expect("Layer is loaded with max vectored bytes config")
                .0
                .into(),
        );

        let block_reader = FileBlockReader::new(&self.file, self.file_id);
        let tree_reader =
            DiskBtreeReader::new(self.index_start_blk, self.index_root_blk, block_reader);

        let ctx = RequestContextBuilder::from(ctx)
            .page_content_kind(PageContentKind::ImageLayerBtreeNode)
            .attached_child();

        for range in keyspace.ranges.iter() {
            let mut range_end_handled = false;
            let mut search_key: [u8; KEY_SIZE] = [0u8; KEY_SIZE];
            range.start.write_to_byte_slice(&mut search_key);

            let index_stream = tree_reader.clone().into_stream(&search_key, &ctx);
            let mut index_stream = std::pin::pin!(index_stream);

            while let Some(index_entry) = index_stream.next().await {
                let (raw_key, offset) = index_entry?;

                let key = Key::from_slice(&raw_key[..KEY_SIZE]);
                assert!(key >= range.start);

                let flag = if let Some(shard_identity) = shard_identity {
                    if shard_identity.is_key_disposable(&key) {
                        BlobFlag::Ignore
                    } else {
                        BlobFlag::None
                    }
                } else {
                    BlobFlag::None
                };

                if key >= range.end {
                    planner.handle_range_end(offset);
                    range_end_handled = true;
                    break;
                } else {
                    planner.handle(key, self.lsn, offset, flag);
                }
            }

            if !range_end_handled {
                let payload_end = self.index_start_blk as u64 * PAGE_SZ as u64;
                planner.handle_range_end(payload_end);
            }
        }

        Ok(planner.finish())
    }

    /// Given a key range, select the parts of that range that should be retained by the ShardIdentity,
    /// then execute vectored GET operations, passing the results of all read keys into the writer.
    pub(super) async fn filter(
        &self,
        shard_identity: &ShardIdentity,
        writer: &mut ImageLayerWriter,
        ctx: &RequestContext,
    ) -> anyhow::Result<usize> {
        // Fragment the range into the regions owned by this ShardIdentity
        let plan = self
            .plan_reads(
                KeySpace {
                    // If asked for the total key space, plan_reads will give us all the keys in the layer
                    ranges: vec![Key::MIN..Key::MAX],
                },
                Some(shard_identity),
                ctx,
            )
            .await?;

        let vectored_blob_reader = VectoredBlobReader::new(&self.file);
        let mut key_count = 0;
        for read in plan.into_iter() {
            let buf_size = read.size();

            let buf = IoBufferMut::with_capacity(buf_size);
            let blobs_buf = vectored_blob_reader.read_blobs(&read, buf, ctx).await?;

            let view = BufView::new_slice(&blobs_buf.buf);

            for meta in blobs_buf.blobs.iter() {
                let img_buf = meta.read(&view).await?;

                key_count += 1;
                writer
                    .put_image(meta.meta.key, img_buf.into_bytes(), ctx)
                    .await
                    .context(format!("Storing key {}", meta.meta.key))?;
            }
        }

        Ok(key_count)
    }

    async fn do_reads_and_update_state(
        &self,
        this: ResidentLayer,
        reads: Vec<VectoredRead>,
        reconstruct_state: &mut ValuesReconstructState,
        ctx: &RequestContext,
    ) {
        let max_vectored_read_bytes = self
            .max_vectored_read_bytes
            .expect("Layer is loaded with max vectored bytes config")
            .0
            .into();

        for read in reads.into_iter() {
            let mut ios: HashMap<(Key, Lsn), OnDiskValueIo> = Default::default();
            for (_, blob_meta) in read.blobs_at.as_slice() {
                let io = reconstruct_state.update_key(&blob_meta.key, blob_meta.lsn, true);
                ios.insert((blob_meta.key, blob_meta.lsn), io);
            }

            let buf_size = read.size();

            if buf_size > max_vectored_read_bytes {
                // If the read is oversized, it should only contain one key.
                let offenders = read
                    .blobs_at
                    .as_slice()
                    .iter()
                    .filter_map(|(_, blob_meta)| {
                        if blob_meta.key.is_rel_dir_key()
                            || blob_meta.key == DBDIR_KEY
                            || blob_meta.key.is_aux_file_key()
                        {
                            // The size of values for these keys is unbounded and can
                            // grow very large in pathological cases.
                            None
                        } else {
                            Some(format!("{}@{}", blob_meta.key, blob_meta.lsn))
                        }
                    })
                    .join(", ");

                if !offenders.is_empty() {
                    tracing::warn!(
                        "Oversized vectored read ({} > {}) for keys {}",
                        buf_size,
                        max_vectored_read_bytes,
                        offenders
                    );
                }
            }

            let read_extend_residency = this.clone();
            let read_from = self.file.clone();
            let read_ctx = ctx.attached_child();
            reconstruct_state
                .spawn_io(async move {
                    let buf = IoBufferMut::with_capacity(buf_size);
                    let vectored_blob_reader = VectoredBlobReader::new(&read_from);
                    let res = vectored_blob_reader.read_blobs(&read, buf, &read_ctx).await;

                    match res {
                        Ok(blobs_buf) => {
                            let view = BufView::new_slice(&blobs_buf.buf);
                            for meta in blobs_buf.blobs.iter() {
                                let io: OnDiskValueIo =
                                    ios.remove(&(meta.meta.key, meta.meta.lsn)).unwrap();
                                let img_buf = meta.read(&view).await;

                                let img_buf = match img_buf {
                                    Ok(img_buf) => img_buf,
                                    Err(e) => {
                                        io.complete(Err(e));
                                        continue;
                                    }
                                };

                                io.complete(Ok(OnDiskValue::RawImage(img_buf.into_bytes())));
                            }

                            assert!(ios.is_empty());
                        }
                        Err(err) => {
                            for (_, io) in ios {
                                io.complete(Err(std::io::Error::new(
                                    err.kind(),
                                    "vec read failed",
                                )));
                            }
                        }
                    }

                    // keep layer resident until this IO is done; this spawned IO future generally outlives the
                    // call to `self` / the `Arc<DownloadedLayer>` / the `ResidentLayer` that guarantees residency
                    drop(read_extend_residency);
                })
                .await;
        }
    }

    pub(crate) fn iter<'a>(&'a self, ctx: &'a RequestContext) -> ImageLayerIterator<'a> {
        let block_reader = FileBlockReader::new(&self.file, self.file_id);
        let tree_reader =
            DiskBtreeReader::new(self.index_start_blk, self.index_root_blk, block_reader);
        ImageLayerIterator {
            image_layer: self,
            ctx,
            index_iter: tree_reader.iter(&[0; KEY_SIZE], ctx),
            key_values_batch: VecDeque::new(),
            is_end: false,
            planner: StreamingVectoredReadPlanner::new(
                1024 * 8192, // The default value. Unit tests might use a different value. 1024 * 8K = 8MB buffer.
                1024,        // The default value. Unit tests might use a different value
            ),
        }
    }

    /// NB: not super efficient, but not terrible either. Should prob be an iterator.
    //
    // We're reusing the index traversal logical in plan_reads; would be nice to
    // factor that out.
    pub(crate) async fn load_keys(&self, ctx: &RequestContext) -> anyhow::Result<Vec<Key>> {
        let plan = self
            .plan_reads(KeySpace::single(self.key_range.clone()), None, ctx)
            .await?;
        Ok(plan
            .into_iter()
            .flat_map(|read| read.blobs_at)
            .map(|(_, blob_meta)| blob_meta.key)
            .collect())
    }
}

/// A builder object for constructing a new image layer.
///
/// Usage:
///
/// 1. Create the ImageLayerWriter by calling ImageLayerWriter::new(...)
///
/// 2. Write the contents by calling `put_page_image` for every key-value
///    pair in the key range.
///
/// 3. Call `finish`.
///
struct ImageLayerWriterInner {
    conf: &'static PageServerConf,
    path: Utf8PathBuf,
    timeline_id: TimelineId,
    tenant_shard_id: TenantShardId,
    key_range: Range<Key>,
    lsn: Lsn,

    // Total uncompressed bytes passed into put_image
    uncompressed_bytes: u64,

    // Like `uncompressed_bytes`,
    // but only of images we might consider for compression
    uncompressed_bytes_eligible: u64,

    // Like `uncompressed_bytes`, but only of images
    // where we have chosen their compressed form
    uncompressed_bytes_chosen: u64,

    // Number of keys in the layer.
    num_keys: usize,

    blob_writer: BlobWriter<DeleteVirtualFileOnCleanup>,
    tree: DiskBtreeBuilder<BlockBuf, KEY_SIZE>,

    #[cfg(feature = "testing")]
    last_written_key: Key,

    _gate_guard: utils::sync::gate::GateGuard,
}

impl ImageLayerWriterInner {
    ///
    /// Start building a new image layer.
    ///
    #[allow(clippy::too_many_arguments)]
    async fn new(
        conf: &'static PageServerConf,
        timeline_id: TimelineId,
        tenant_shard_id: TenantShardId,
        key_range: &Range<Key>,
        lsn: Lsn,
        gate: &utils::sync::gate::Gate,
        cancel: CancellationToken,
        ctx: &RequestContext,
    ) -> anyhow::Result<Self> {
        // Create the file initially with a temporary filename.
        // We'll atomically rename it to the final name when we're done.
        let path = ImageLayer::temp_path_for(
            conf,
            timeline_id,
            tenant_shard_id,
            &ImageLayerName {
                key_range: key_range.clone(),
                lsn,
            },
        );
        trace!("creating image layer {}", path);
<<<<<<< HEAD
        let file = DeleteVirtualFileOnCleanup(
            VirtualFile::open_with_options_v2(
=======
        let mut file = DeleteVirtualFileOnCleanup::new(
            VirtualFile::open_with_options(
>>>>>>> 629aa6b4
                &path,
                virtual_file::OpenOptions::new()
                    .write(true)
                    .create_new(true),
                ctx,
            )
            .await?,
        );
<<<<<<< HEAD

        // Start at `PAGE_SZ` to make room for the header block.
        let blob_writer = BlobWriter::new(
            file,
            PAGE_SZ as u64,
            gate,
            cancel,
            ctx,
            info_span!(parent: None, "image_layer_writer_flush_task", tenant_id=%tenant_shard_id.tenant_id, shard_id=%tenant_shard_id.shard_slug(), timeline_id=%timeline_id, path = %path),
        )?;
=======
        // make room for the header block
        file.seek(SeekFrom::Start(PAGE_SZ as u64)).await?;
        let blob_writer = BlobWriter::new(file, PAGE_SZ as u64, gate, cancel, ctx);
>>>>>>> 629aa6b4

        // Initialize the b-tree index builder
        let block_buf = BlockBuf::new();
        let tree_builder = DiskBtreeBuilder::new(block_buf);

        let writer = Self {
            conf,
            path,
            timeline_id,
            tenant_shard_id,
            key_range: key_range.clone(),
            lsn,
            tree: tree_builder,
            blob_writer,
            uncompressed_bytes: 0,
            uncompressed_bytes_eligible: 0,
            uncompressed_bytes_chosen: 0,
            num_keys: 0,
            #[cfg(feature = "testing")]
            last_written_key: Key::MIN,
            _gate_guard: gate.enter()?,
        };

        Ok(writer)
    }

    ///
    /// Write next value to the file.
    ///
    /// The page versions must be appended in blknum order.
    ///
    async fn put_image(
        &mut self,
        key: Key,
        img: Bytes,
        ctx: &RequestContext,
    ) -> anyhow::Result<()> {
        ensure!(self.key_range.contains(&key));
        let compression = self.conf.image_compression;
        let uncompressed_len = img.len() as u64;
        self.uncompressed_bytes += uncompressed_len;
        self.num_keys += 1;
        let (_img, res) = self
            .blob_writer
            .write_blob_maybe_compressed(img.slice_len(), ctx, compression)
            .await;
        // TODO: re-use the buffer for `img` further upstack
        let (off, compression_info) = res?;
        if compression_info.compressed_size.is_some() {
            // The image has been considered for compression at least
            self.uncompressed_bytes_eligible += uncompressed_len;
        }
        if compression_info.written_compressed {
            // The image has been compressed
            self.uncompressed_bytes_chosen += uncompressed_len;
        }

        let mut keybuf: [u8; KEY_SIZE] = [0u8; KEY_SIZE];
        key.write_to_byte_slice(&mut keybuf);
        self.tree.append(&keybuf, off)?;

        #[cfg(feature = "testing")]
        {
            self.last_written_key = key;
        }

        Ok(())
    }

    ///
    /// Finish writing the image layer.
    ///
    async fn finish(
        self,
        ctx: &RequestContext,
        end_key: Option<Key>,
    ) -> anyhow::Result<(PersistentLayerDesc, Utf8PathBuf)> {
        let index_start_blk = self.blob_writer.size().div_ceil(PAGE_SZ as u64) as u32;

        // Calculate compression ratio
        let compressed_size = self.blob_writer.size() - PAGE_SZ as u64; // Subtract PAGE_SZ for header
        crate::metrics::COMPRESSION_IMAGE_INPUT_BYTES.inc_by(self.uncompressed_bytes);
        crate::metrics::COMPRESSION_IMAGE_INPUT_BYTES_CONSIDERED
            .inc_by(self.uncompressed_bytes_eligible);
        crate::metrics::COMPRESSION_IMAGE_INPUT_BYTES_CHOSEN.inc_by(self.uncompressed_bytes_chosen);
        crate::metrics::COMPRESSION_IMAGE_OUTPUT_BYTES.inc_by(compressed_size);

<<<<<<< HEAD
        let file = self
            .blob_writer
            .into_inner(ctx, |mut buf| {
                let len = buf.pending();
                let cap = buf.cap();
=======
        let mut file = self.blob_writer.into_inner(ctx).await?;
>>>>>>> 629aa6b4

                // pad zeros to the next io alignment requirement.
                let count = len.next_multiple_of(PAGE_SZ).min(cap) - len;
                buf.extend_with(0, count);

                Some(buf)
            })
            .await?;

        // Write out the index
        let mut offset = index_start_blk as u64 * PAGE_SZ as u64;
        let (index_root_blk, block_buf) = self.tree.finish()?;

        // TODO(yuchen): https://github.com/neondatabase/neon/issues/10092
        // Should we just replace BlockBuf::blocks with one big buffer?
        for buf in block_buf.blocks {
            let (_buf, res) = file.write_all_at(buf.slice_len(), offset, ctx).await;
            res?;
            offset += PAGE_SZ as u64;
        }

        let final_key_range = if let Some(end_key) = end_key {
            self.key_range.start..end_key
        } else {
            self.key_range.clone()
        };

        // Fill in the summary on blk 0
        let summary = Summary {
            magic: IMAGE_FILE_MAGIC,
            format_version: STORAGE_FORMAT_VERSION,
            tenant_id: self.tenant_shard_id.tenant_id,
            timeline_id: self.timeline_id,
            key_range: final_key_range.clone(),
            lsn: self.lsn,
            index_start_blk,
            index_root_blk,
        };

        // Writes summary at the first block (offset 0).
        let buf = summary.ser_into_page()?;
        let (_buf, res) = file.write_all_at(buf.slice_len(), 0, ctx).await;
        res?;

        let metadata = file
            .metadata()
            .await
            .context("get metadata to determine file size")?;

        let desc = PersistentLayerDesc::new_img(
            self.tenant_shard_id,
            self.timeline_id,
            final_key_range,
            self.lsn,
            metadata.len(),
        );

        #[cfg(feature = "testing")]
        if let Some(end_key) = end_key {
            assert!(
                self.last_written_key < end_key,
                "written key violates end_key range"
            );
        }

        // Note: Because we open the file in write-only mode, we cannot
        // reuse the same VirtualFile for reading later. That's why we don't
        // set inner.file here. The first read will have to re-open it.

        // fsync the file
        file.sync_all()
            .await
            .maybe_fatal_err("image_layer sync_all")?;

        trace!("created image layer {}", self.path);

<<<<<<< HEAD
        let _file = file.disarm_into_inner();
=======
        file.disarm_into_inner();
>>>>>>> 629aa6b4

        Ok((desc, self.path))
    }
}

/// A builder object for constructing a new image layer.
///
/// Usage:
///
/// 1. Create the ImageLayerWriter by calling ImageLayerWriter::new(...)
///
/// 2. Write the contents by calling `put_page_image` for every key-value
///    pair in the key range.
///
/// 3. Call `finish`.
///
/// # Note
///
/// As described in <https://github.com/neondatabase/neon/issues/2650>, it's
/// possible for the writer to drop before `finish` is actually called. So this
/// could lead to odd temporary files in the directory, exhausting file system.
/// This structure wraps `ImageLayerWriterInner` and also contains `Drop`
/// implementation that cleans up the temporary file in failure. It's not
/// possible to do this directly in `ImageLayerWriterInner` since `finish` moves
/// out some fields, making it impossible to implement `Drop`.
///
#[must_use]
pub struct ImageLayerWriter {
    inner: Option<ImageLayerWriterInner>,
}

impl ImageLayerWriter {
    ///
    /// Start building a new image layer.
    ///
    #[allow(clippy::too_many_arguments)]
    pub async fn new(
        conf: &'static PageServerConf,
        timeline_id: TimelineId,
        tenant_shard_id: TenantShardId,
        key_range: &Range<Key>,
        lsn: Lsn,
        gate: &utils::sync::gate::Gate,
        cancel: CancellationToken,
        ctx: &RequestContext,
    ) -> anyhow::Result<ImageLayerWriter> {
        Ok(Self {
            inner: Some(
                ImageLayerWriterInner::new(
                    conf,
                    timeline_id,
                    tenant_shard_id,
                    key_range,
                    lsn,
                    gate,
                    cancel,
                    ctx,
                )
                .await?,
            ),
        })
    }

    ///
    /// Write next value to the file.
    ///
    /// The page versions must be appended in blknum order.
    ///
    pub async fn put_image(
        &mut self,
        key: Key,
        img: Bytes,
        ctx: &RequestContext,
    ) -> anyhow::Result<()> {
        self.inner.as_mut().unwrap().put_image(key, img, ctx).await
    }

    /// Estimated size of the image layer.
    pub(crate) fn estimated_size(&self) -> u64 {
        let inner = self.inner.as_ref().unwrap();
        inner.blob_writer.size() + inner.tree.borrow_writer().size() + PAGE_SZ as u64
    }

    pub(crate) fn num_keys(&self) -> usize {
        self.inner.as_ref().unwrap().num_keys
    }

    ///
    /// Finish writing the image layer.
    ///
    pub(crate) async fn finish(
        mut self,
        ctx: &RequestContext,
    ) -> anyhow::Result<(PersistentLayerDesc, Utf8PathBuf)> {
        self.inner.take().unwrap().finish(ctx, None).await
    }

    /// Finish writing the image layer with an end key, used in [`super::batch_split_writer::SplitImageLayerWriter`]. The end key determines the end of the image layer's covered range and is exclusive.
    pub(super) async fn finish_with_end_key(
        mut self,
        end_key: Key,
        ctx: &RequestContext,
    ) -> anyhow::Result<(PersistentLayerDesc, Utf8PathBuf)> {
        self.inner.take().unwrap().finish(ctx, Some(end_key)).await
    }
}

pub struct ImageLayerIterator<'a> {
    image_layer: &'a ImageLayerInner,
    ctx: &'a RequestContext,
    planner: StreamingVectoredReadPlanner,
    index_iter: DiskBtreeIterator<'a>,
    key_values_batch: VecDeque<(Key, Lsn, Value)>,
    is_end: bool,
}

impl ImageLayerIterator<'_> {
    pub(crate) fn layer_dbg_info(&self) -> String {
        self.image_layer.layer_dbg_info()
    }

    /// Retrieve a batch of key-value pairs into the iterator buffer.
    async fn next_batch(&mut self) -> anyhow::Result<()> {
        assert!(self.key_values_batch.is_empty());
        assert!(!self.is_end);

        let plan = loop {
            if let Some(res) = self.index_iter.next().await {
                let (raw_key, offset) = res?;
                if let Some(batch_plan) = self.planner.handle(
                    Key::from_slice(&raw_key[..KEY_SIZE]),
                    self.image_layer.lsn,
                    offset,
                    true,
                ) {
                    break batch_plan;
                }
            } else {
                self.is_end = true;
                let payload_end = self.image_layer.index_start_blk as u64 * PAGE_SZ as u64;
                if let Some(item) = self.planner.handle_range_end(payload_end) {
                    break item;
                } else {
                    return Ok(()); // TODO: a test case on empty iterator
                }
            }
        };
        let vectored_blob_reader = VectoredBlobReader::new(&self.image_layer.file);
        let mut next_batch = std::collections::VecDeque::new();
        let buf_size = plan.size();
        let buf = IoBufferMut::with_capacity(buf_size);
        let blobs_buf = vectored_blob_reader
            .read_blobs(&plan, buf, self.ctx)
            .await?;
        let view = BufView::new_slice(&blobs_buf.buf);
        for meta in blobs_buf.blobs.iter() {
            let img_buf = meta.read(&view).await?;
            next_batch.push_back((
                meta.meta.key,
                self.image_layer.lsn,
                Value::Image(img_buf.into_bytes()),
            ));
        }
        self.key_values_batch = next_batch;
        Ok(())
    }

    pub async fn next(&mut self) -> anyhow::Result<Option<(Key, Lsn, Value)>> {
        if self.key_values_batch.is_empty() {
            if self.is_end {
                return Ok(None);
            }
            self.next_batch().await?;
        }
        Ok(Some(
            self.key_values_batch
                .pop_front()
                .expect("should not be empty"),
        ))
    }
}

#[cfg(test)]
mod test {
    use std::sync::Arc;
    use std::time::Duration;

    use bytes::Bytes;
    use itertools::Itertools;
    use pageserver_api::key::Key;
    use pageserver_api::shard::{ShardCount, ShardIdentity, ShardNumber, ShardStripeSize};
    use pageserver_api::value::Value;
    use utils::generation::Generation;
    use utils::id::{TenantId, TimelineId};
    use utils::lsn::Lsn;

    use super::{ImageLayerIterator, ImageLayerWriter};
    use crate::DEFAULT_PG_VERSION;
    use crate::context::RequestContext;
    use crate::tenant::harness::{TIMELINE_ID, TenantHarness};
    use crate::tenant::storage_layer::{Layer, ResidentLayer};
    use crate::tenant::vectored_blob_io::StreamingVectoredReadPlanner;
    use crate::tenant::{Tenant, Timeline};

    #[tokio::test]
    async fn image_layer_rewrite() {
        let tenant_conf = pageserver_api::models::TenantConfig {
            gc_period: Some(Duration::ZERO),
            compaction_period: Some(Duration::ZERO),
            ..Default::default()
        };
        let tenant_id = TenantId::generate();
        let mut gen_ = Generation::new(0xdead0001);
        let mut get_next_gen = || {
            let ret = gen_;
            gen_ = gen_.next();
            ret
        };
        // The LSN at which we will create an image layer to filter
        let lsn = Lsn(0xdeadbeef0000);
        let timeline_id = TimelineId::generate();

        //
        // Create an unsharded parent with a layer.
        //

        let harness = TenantHarness::create_custom(
            "test_image_layer_rewrite--parent",
            tenant_conf.clone(),
            tenant_id,
            ShardIdentity::unsharded(),
            get_next_gen(),
        )
        .await
        .unwrap();
        let (tenant, ctx) = harness.load().await;
        let timeline = tenant
            .create_test_timeline(timeline_id, lsn, DEFAULT_PG_VERSION, &ctx)
            .await
            .unwrap();

        // This key range contains several 0x8000 page stripes, only one of which belongs to shard zero
        let input_start = Key::from_hex("000000067f00000001000000ae0000000000").unwrap();
        let input_end = Key::from_hex("000000067f00000001000000ae0000002000").unwrap();
        let range = input_start..input_end;

        // Build an image layer to filter
        let resident = {
            let mut writer = ImageLayerWriter::new(
                harness.conf,
                timeline_id,
                harness.tenant_shard_id,
                &range,
                lsn,
                &timeline.gate,
                timeline.cancel.clone(),
                &ctx,
            )
            .await
            .unwrap();

            let foo_img = Bytes::from_static(&[1, 2, 3, 4]);
            let mut key = range.start;
            while key < range.end {
                writer.put_image(key, foo_img.clone(), &ctx).await.unwrap();

                key = key.next();
            }
            let (desc, path) = writer.finish(&ctx).await.unwrap();
            Layer::finish_creating(tenant.conf, &timeline, desc, &path).unwrap()
        };
        let original_size = resident.metadata().file_size;

        //
        // Create child shards and do the rewrite, exercising filter().
        // TODO: abstraction in TenantHarness for splits.
        //

        // Filter for various shards: this exercises cases like values at start of key range, end of key
        // range, middle of key range.
        let shard_count = ShardCount::new(4);
        for shard_number in 0..shard_count.count() {
            //
            // mimic the shard split
            //
            let shard_identity = ShardIdentity::new(
                ShardNumber(shard_number),
                shard_count,
                ShardStripeSize(0x800),
            )
            .unwrap();
            let harness = TenantHarness::create_custom(
                Box::leak(Box::new(format!(
                    "test_image_layer_rewrite--child{}",
                    shard_identity.shard_slug()
                ))),
                tenant_conf.clone(),
                tenant_id,
                shard_identity,
                // NB: in reality, the shards would each fork off their own gen number sequence from the parent.
                // But here, all we care about is that the gen number is unique.
                get_next_gen(),
            )
            .await
            .unwrap();
            let (tenant, ctx) = harness.load().await;
            let timeline = tenant
                .create_test_timeline(timeline_id, lsn, DEFAULT_PG_VERSION, &ctx)
                .await
                .unwrap();

            //
            // use filter() and make assertions
            //

            let mut filtered_writer = ImageLayerWriter::new(
                harness.conf,
                timeline_id,
                harness.tenant_shard_id,
                &range,
                lsn,
                &timeline.gate,
                timeline.cancel.clone(),
                &ctx,
            )
            .await
            .unwrap();

            let wrote_keys = resident
                .filter(&shard_identity, &mut filtered_writer, &ctx)
                .await
                .unwrap();
            let replacement = if wrote_keys > 0 {
                let (desc, path) = filtered_writer.finish(&ctx).await.unwrap();
                let resident = Layer::finish_creating(tenant.conf, &timeline, desc, &path).unwrap();
                Some(resident)
            } else {
                None
            };

            // This exact size and those below will need updating as/when the layer encoding changes, but
            // should be deterministic for a given version of the format, as we used no randomness generating the input.
            assert_eq!(original_size, 122880);

            match shard_number {
                0 => {
                    // We should have written out just one stripe for our shard identity
                    assert_eq!(wrote_keys, 0x800);
                    let replacement = replacement.unwrap();

                    // We should have dropped some of the data
                    assert!(replacement.metadata().file_size < original_size);
                    assert!(replacement.metadata().file_size > 0);

                    // Assert that we dropped ~3/4 of the data.
                    assert_eq!(replacement.metadata().file_size, 49152);
                }
                1 => {
                    // Shard 1 has no keys in our input range
                    assert_eq!(wrote_keys, 0x0);
                    assert!(replacement.is_none());
                }
                2 => {
                    // Shard 2 has one stripes in the input range
                    assert_eq!(wrote_keys, 0x800);
                    let replacement = replacement.unwrap();
                    assert!(replacement.metadata().file_size < original_size);
                    assert!(replacement.metadata().file_size > 0);
                    assert_eq!(replacement.metadata().file_size, 49152);
                }
                3 => {
                    // Shard 3 has two stripes in the input range
                    assert_eq!(wrote_keys, 0x1000);
                    let replacement = replacement.unwrap();
                    assert!(replacement.metadata().file_size < original_size);
                    assert!(replacement.metadata().file_size > 0);
                    assert_eq!(replacement.metadata().file_size, 73728);
                }
                _ => unreachable!(),
            }
        }
    }

    async fn produce_image_layer(
        tenant: &Tenant,
        tline: &Arc<Timeline>,
        mut images: Vec<(Key, Bytes)>,
        lsn: Lsn,
        ctx: &RequestContext,
    ) -> anyhow::Result<ResidentLayer> {
        images.sort();
        let (key_start, _) = images.first().unwrap();
        let (key_last, _) = images.last().unwrap();
        let key_end = key_last.next();
        let key_range = *key_start..key_end;
        let mut writer = ImageLayerWriter::new(
            tenant.conf,
            tline.timeline_id,
            tenant.tenant_shard_id,
            &key_range,
            lsn,
            &tline.gate,
            tline.cancel.clone(),
            ctx,
        )
        .await?;

        for (key, img) in images {
            writer.put_image(key, img, ctx).await?;
        }
        let (desc, path) = writer.finish(ctx).await?;
        let img_layer = Layer::finish_creating(tenant.conf, tline, desc, &path)?;

        Ok::<_, anyhow::Error>(img_layer)
    }

    async fn assert_img_iter_equal(
        img_iter: &mut ImageLayerIterator<'_>,
        expect: &[(Key, Bytes)],
        expect_lsn: Lsn,
    ) {
        let mut expect_iter = expect.iter();
        loop {
            let o1 = img_iter.next().await.unwrap();
            let o2 = expect_iter.next();
            match (o1, o2) {
                (None, None) => break,
                (Some((k1, l1, v1)), Some((k2, i2))) => {
                    let Value::Image(i1) = v1 else {
                        panic!("expect Value::Image")
                    };
                    assert_eq!(&k1, k2);
                    assert_eq!(l1, expect_lsn);
                    assert_eq!(&i1, i2);
                }
                (o1, o2) => panic!("iterators length mismatch: {:?}, {:?}", o1, o2),
            }
        }
    }

    #[tokio::test]
    async fn image_layer_iterator() {
        let harness = TenantHarness::create("image_layer_iterator").await.unwrap();
        let (tenant, ctx) = harness.load().await;

        let tline = tenant
            .create_test_timeline(TIMELINE_ID, Lsn(0x10), DEFAULT_PG_VERSION, &ctx)
            .await
            .unwrap();

        fn get_key(id: u32) -> Key {
            let mut key = Key::from_hex("000000000033333333444444445500000000").unwrap();
            key.field6 = id;
            key
        }
        const N: usize = 1000;
        let test_imgs = (0..N)
            .map(|idx| (get_key(idx as u32), Bytes::from(format!("img{idx:05}"))))
            .collect_vec();
        let resident_layer =
            produce_image_layer(&tenant, &tline, test_imgs.clone(), Lsn(0x10), &ctx)
                .await
                .unwrap();
        let img_layer = resident_layer.get_as_image(&ctx).await.unwrap();
        for max_read_size in [1, 1024] {
            for batch_size in [1, 2, 4, 8, 3, 7, 13] {
                println!("running with batch_size={batch_size} max_read_size={max_read_size}");
                // Test if the batch size is correctly determined
                let mut iter = img_layer.iter(&ctx);
                iter.planner = StreamingVectoredReadPlanner::new(max_read_size, batch_size);
                let mut num_items = 0;
                for _ in 0..3 {
                    iter.next_batch().await.unwrap();
                    num_items += iter.key_values_batch.len();
                    if max_read_size == 1 {
                        // every key should be a batch b/c the value is larger than max_read_size
                        assert_eq!(iter.key_values_batch.len(), 1);
                    } else {
                        assert!(iter.key_values_batch.len() <= batch_size);
                    }
                    if num_items >= N {
                        break;
                    }
                    iter.key_values_batch.clear();
                }
                // Test if the result is correct
                let mut iter = img_layer.iter(&ctx);
                iter.planner = StreamingVectoredReadPlanner::new(max_read_size, batch_size);
                assert_img_iter_equal(&mut iter, &test_imgs, Lsn(0x10)).await;
            }
        }
    }
}<|MERGE_RESOLUTION|>--- conflicted
+++ resolved
@@ -72,13 +72,8 @@
     VectoredReadPlanner,
 };
 use crate::virtual_file::owned_buffers_io::io_buf_ext::IoBufExt;
-<<<<<<< HEAD
 use crate::virtual_file::owned_buffers_io::write::{Buffer, DeleteVirtualFileOnCleanup};
 use crate::virtual_file::{self, IoBuffer, IoBufferMut, MaybeFatalIo, VirtualFile};
-=======
-use crate::virtual_file::owned_buffers_io::write::DeleteVirtualFileOnCleanup;
-use crate::virtual_file::{self, IoBufferMut, MaybeFatalIo, VirtualFile};
->>>>>>> 629aa6b4
 use crate::{IMAGE_FILE_MAGIC, STORAGE_FORMAT_VERSION, TEMP_FILE_SUFFIX};
 
 ///
@@ -788,13 +783,8 @@
             },
         );
         trace!("creating image layer {}", path);
-<<<<<<< HEAD
-        let file = DeleteVirtualFileOnCleanup(
+        let file = DeleteVirtualFileOnCleanup::new(
             VirtualFile::open_with_options_v2(
-=======
-        let mut file = DeleteVirtualFileOnCleanup::new(
-            VirtualFile::open_with_options(
->>>>>>> 629aa6b4
                 &path,
                 virtual_file::OpenOptions::new()
                     .write(true)
@@ -803,7 +793,6 @@
             )
             .await?,
         );
-<<<<<<< HEAD
 
         // Start at `PAGE_SZ` to make room for the header block.
         let blob_writer = BlobWriter::new(
@@ -814,11 +803,6 @@
             ctx,
             info_span!(parent: None, "image_layer_writer_flush_task", tenant_id=%tenant_shard_id.tenant_id, shard_id=%tenant_shard_id.shard_slug(), timeline_id=%timeline_id, path = %path),
         )?;
-=======
-        // make room for the header block
-        file.seek(SeekFrom::Start(PAGE_SZ as u64)).await?;
-        let blob_writer = BlobWriter::new(file, PAGE_SZ as u64, gate, cancel, ctx);
->>>>>>> 629aa6b4
 
         // Initialize the b-tree index builder
         let block_buf = BlockBuf::new();
@@ -906,15 +890,11 @@
         crate::metrics::COMPRESSION_IMAGE_INPUT_BYTES_CHOSEN.inc_by(self.uncompressed_bytes_chosen);
         crate::metrics::COMPRESSION_IMAGE_OUTPUT_BYTES.inc_by(compressed_size);
 
-<<<<<<< HEAD
         let file = self
             .blob_writer
             .into_inner(ctx, |mut buf| {
                 let len = buf.pending();
                 let cap = buf.cap();
-=======
-        let mut file = self.blob_writer.into_inner(ctx).await?;
->>>>>>> 629aa6b4
 
                 // pad zeros to the next io alignment requirement.
                 let count = len.next_multiple_of(PAGE_SZ).min(cap) - len;
@@ -991,11 +971,7 @@
 
         trace!("created image layer {}", self.path);
 
-<<<<<<< HEAD
-        let _file = file.disarm_into_inner();
-=======
         file.disarm_into_inner();
->>>>>>> 629aa6b4
 
         Ok((desc, self.path))
     }
