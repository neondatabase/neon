//! An ImageLayer represents an image or a snapshot of a key-range at
//! one particular LSN.
//!
//! It contains an image of all key-value pairs in its key-range. Any key
//! that falls into the image layer's range but does not exist in the layer,
//! does not exist.
//!
//! An image layer is stored in a file on disk. The file is stored in
//! timelines/<timeline_id> directory.  Currently, there are no
//! subdirectories, and each image layer file is named like this:
//!
//! ```text
//!    <key start>-<key end>__<LSN>
//! ```
//!
//! For example:
//!
//! ```text
//!    000000067F000032BE0000400000000070B6-000000067F000032BE0000400000000080B6__00000000346BC568
//! ```
//!
//! Every image layer file consists of three parts: "summary",
//! "index", and "values".  The summary is a fixed size header at the
//! beginning of the file, and it contains basic information about the
//! layer, and offsets to the other parts. The "index" is a B-tree,
//! mapping from Key to an offset in the "values" part.  The
//! actual page images are stored in the "values" part.
use std::collections::{HashMap, VecDeque};
use std::fs::File;
use std::ops::Range;
use std::os::unix::prelude::FileExt;
use std::str::FromStr;
use std::sync::Arc;
use std::sync::atomic::AtomicU64;

use anyhow::{Context, Result, bail, ensure};
use bytes::Bytes;
use camino::{Utf8Path, Utf8PathBuf};
use hex;
use itertools::Itertools;
use pageserver_api::config::MaxVectoredReadBytes;
use pageserver_api::key::{DBDIR_KEY, KEY_SIZE, Key};
use pageserver_api::keyspace::KeySpace;
use pageserver_api::shard::{ShardIdentity, TenantShardId};
use pageserver_api::value::Value;
use serde::{Deserialize, Serialize};
use tokio::sync::OnceCell;
use tokio_stream::StreamExt;
use tokio_util::sync::CancellationToken;
use tracing::*;
use utils::bin_ser::BeSer;
use utils::bin_ser::SerializeError;
use utils::id::{TenantId, TimelineId};
use utils::lsn::Lsn;

use super::layer_name::ImageLayerName;
use super::{
    AsLayerDesc, LayerName, OnDiskValue, OnDiskValueIo, PersistentLayerDesc, ResidentLayer,
    ValuesReconstructState,
};
use crate::config::PageServerConf;
use crate::context::{PageContentKind, RequestContext, RequestContextBuilder};
use crate::page_cache::{self, FileId, PAGE_SZ};
use crate::tenant::blob_io::BlobWriter;
use crate::tenant::block_io::{BlockBuf, FileBlockReader};
use crate::tenant::disk_btree::{
    DiskBtreeBuilder, DiskBtreeIterator, DiskBtreeReader, VisitDirection,
};
use crate::tenant::timeline::GetVectoredError;
use crate::tenant::vectored_blob_io::{
    BlobFlag, BufView, StreamingVectoredReadPlanner, VectoredBlobReader, VectoredRead,
    VectoredReadPlanner,
};
use crate::virtual_file::TempVirtualFile;
use crate::virtual_file::owned_buffers_io::io_buf_ext::IoBufExt;
<<<<<<< HEAD
use crate::virtual_file::owned_buffers_io::write::{Buffer, DeleteVirtualFileOnCleanup};
use crate::virtual_file::{self, IoBuffer, IoBufferMut, MaybeFatalIo, VirtualFile};
=======
use crate::virtual_file::{self, IoBufferMut, MaybeFatalIo, VirtualFile};
>>>>>>> 2ceff534
use crate::{IMAGE_FILE_MAGIC, STORAGE_FORMAT_VERSION, TEMP_FILE_SUFFIX};

///
/// Header stored in the beginning of the file
///
/// After this comes the 'values' part, starting on block 1. After that,
/// the 'index' starts at the block indicated by 'index_start_blk'
///
#[derive(Debug, Serialize, Deserialize, PartialEq, Eq)]
pub struct Summary {
    /// Magic value to identify this as a neon image file. Always IMAGE_FILE_MAGIC.
    pub magic: u16,
    pub format_version: u16,

    pub tenant_id: TenantId,
    pub timeline_id: TimelineId,
    pub key_range: Range<Key>,
    pub lsn: Lsn,

    /// Block number where the 'index' part of the file begins.
    pub index_start_blk: u32,
    /// Block within the 'index', where the B-tree root page is stored
    pub index_root_blk: u32,
    // the 'values' part starts after the summary header, on block 1.
}

impl From<&ImageLayer> for Summary {
    fn from(layer: &ImageLayer) -> Self {
        Self::expected(
            layer.desc.tenant_shard_id.tenant_id,
            layer.desc.timeline_id,
            layer.desc.key_range.clone(),
            layer.lsn,
        )
    }
}

impl Summary {
    /// Serializes the summary header into an aligned buffer of lenth `PAGE_SZ`.
    pub fn ser_into_page(&self) -> Result<IoBuffer, SerializeError> {
        let mut buf = IoBufferMut::with_capacity(PAGE_SZ);
        Self::ser_into(self, &mut buf)?;
        // Pad zeroes to the buffer so the length is a multiple of the alignment.
        buf.extend_with(0, buf.capacity() - buf.len());
        Ok(buf.freeze())
    }

    pub(super) fn expected(
        tenant_id: TenantId,
        timeline_id: TimelineId,
        key_range: Range<Key>,
        lsn: Lsn,
    ) -> Self {
        Self {
            magic: IMAGE_FILE_MAGIC,
            format_version: STORAGE_FORMAT_VERSION,
            tenant_id,
            timeline_id,
            key_range,
            lsn,

            index_start_blk: 0,
            index_root_blk: 0,
        }
    }
}

/// This is used only from `pagectl`. Within pageserver, all layers are
/// [`crate::tenant::storage_layer::Layer`], which can hold an [`ImageLayerInner`].
pub struct ImageLayer {
    path: Utf8PathBuf,
    pub desc: PersistentLayerDesc,
    // This entry contains an image of all pages as of this LSN, should be the same as desc.lsn
    pub lsn: Lsn,
    inner: OnceCell<ImageLayerInner>,
}

impl std::fmt::Debug for ImageLayer {
    fn fmt(&self, f: &mut std::fmt::Formatter<'_>) -> std::fmt::Result {
        use super::RangeDisplayDebug;

        f.debug_struct("ImageLayer")
            .field("key_range", &RangeDisplayDebug(&self.desc.key_range))
            .field("file_size", &self.desc.file_size)
            .field("lsn", &self.lsn)
            .field("inner", &self.inner)
            .finish()
    }
}

/// ImageLayer is the in-memory data structure associated with an on-disk image
/// file.
pub struct ImageLayerInner {
    // values copied from summary
    index_start_blk: u32,
    index_root_blk: u32,

    key_range: Range<Key>,
    lsn: Lsn,

    file: Arc<VirtualFile>,
    file_id: FileId,

    max_vectored_read_bytes: Option<MaxVectoredReadBytes>,
}

impl ImageLayerInner {
    pub(crate) fn layer_dbg_info(&self) -> String {
        format!(
            "image {}..{} {}",
            self.key_range().start,
            self.key_range().end,
            self.lsn()
        )
    }
}

impl std::fmt::Debug for ImageLayerInner {
    fn fmt(&self, f: &mut std::fmt::Formatter<'_>) -> std::fmt::Result {
        f.debug_struct("ImageLayerInner")
            .field("index_start_blk", &self.index_start_blk)
            .field("index_root_blk", &self.index_root_blk)
            .finish()
    }
}

impl ImageLayerInner {
    pub(super) async fn dump(&self, ctx: &RequestContext) -> anyhow::Result<()> {
        let block_reader = FileBlockReader::new(&self.file, self.file_id);
        let tree_reader = DiskBtreeReader::<_, KEY_SIZE>::new(
            self.index_start_blk,
            self.index_root_blk,
            block_reader,
        );

        tree_reader.dump(ctx).await?;

        tree_reader
            .visit(
                &[0u8; KEY_SIZE],
                VisitDirection::Forwards,
                |key, value| {
                    println!("key: {} offset {}", hex::encode(key), value);
                    true
                },
                ctx,
            )
            .await?;

        Ok(())
    }
}

/// Boilerplate to implement the Layer trait, always use layer_desc for persistent layers.
impl std::fmt::Display for ImageLayer {
    fn fmt(&self, f: &mut std::fmt::Formatter<'_>) -> std::fmt::Result {
        write!(f, "{}", self.layer_desc().short_id())
    }
}

impl AsLayerDesc for ImageLayer {
    fn layer_desc(&self) -> &PersistentLayerDesc {
        &self.desc
    }
}

impl ImageLayer {
    pub async fn dump(&self, verbose: bool, ctx: &RequestContext) -> Result<()> {
        self.desc.dump();

        if !verbose {
            return Ok(());
        }

        let inner = self.load(ctx).await?;

        inner.dump(ctx).await?;

        Ok(())
    }

    fn temp_path_for(
        conf: &PageServerConf,
        timeline_id: TimelineId,
        tenant_shard_id: TenantShardId,
        fname: &ImageLayerName,
    ) -> Utf8PathBuf {
        // Never reuse a filename in the lifetime of a pageserver process so that we need
        // not worry about laggard Drop impl's async unlink hitting an already reused filename.
        static NEXT_TEMP_DISAMBIGUATOR: AtomicU64 = AtomicU64::new(1);
        let filename_disambiguator =
            NEXT_TEMP_DISAMBIGUATOR.fetch_add(1, std::sync::atomic::Ordering::Relaxed);

        conf.timeline_path(&tenant_shard_id, &timeline_id)
            .join(format!(
                "{fname}.{:x}.{TEMP_FILE_SUFFIX}",
                filename_disambiguator
            ))
    }

    ///
    /// Open the underlying file and read the metadata into memory, if it's
    /// not loaded already.
    ///
    async fn load(&self, ctx: &RequestContext) -> Result<&ImageLayerInner> {
        self.inner
            .get_or_try_init(|| self.load_inner(ctx))
            .await
            .with_context(|| format!("Failed to load image layer {}", self.path()))
    }

    async fn load_inner(&self, ctx: &RequestContext) -> Result<ImageLayerInner> {
        let path = self.path();

        let loaded =
            ImageLayerInner::load(&path, self.desc.image_layer_lsn(), None, None, ctx).await?;

        // not production code
        let actual_layer_name = LayerName::from_str(path.file_name().unwrap()).unwrap();
        let expected_layer_name = self.layer_desc().layer_name();

        if actual_layer_name != expected_layer_name {
            println!("warning: filename does not match what is expected from in-file summary");
            println!("actual: {:?}", actual_layer_name.to_string());
            println!("expected: {:?}", expected_layer_name.to_string());
        }

        Ok(loaded)
    }

    /// Create an ImageLayer struct representing an existing file on disk.
    ///
    /// This variant is only used for debugging purposes, by the 'pagectl' binary.
    pub fn new_for_path(path: &Utf8Path, file: File) -> Result<ImageLayer> {
        let mut summary_buf = vec![0; PAGE_SZ];
        file.read_exact_at(&mut summary_buf, 0)?;
        let summary = Summary::des_prefix(&summary_buf)?;
        let metadata = file
            .metadata()
            .context("get file metadata to determine size")?;

        // This function is never used for constructing layers in a running pageserver,
        // so it does not need an accurate TenantShardId.
        let tenant_shard_id = TenantShardId::unsharded(summary.tenant_id);

        Ok(ImageLayer {
            path: path.to_path_buf(),
            desc: PersistentLayerDesc::new_img(
                tenant_shard_id,
                summary.timeline_id,
                summary.key_range,
                summary.lsn,
                metadata.len(),
            ), // Now we assume image layer ALWAYS covers the full range. This may change in the future.
            lsn: summary.lsn,
            inner: OnceCell::new(),
        })
    }

    fn path(&self) -> Utf8PathBuf {
        self.path.clone()
    }
}

#[derive(thiserror::Error, Debug)]
pub enum RewriteSummaryError {
    #[error("magic mismatch")]
    MagicMismatch,
    #[error(transparent)]
    Other(#[from] anyhow::Error),
}

impl From<std::io::Error> for RewriteSummaryError {
    fn from(e: std::io::Error) -> Self {
        Self::Other(anyhow::anyhow!(e))
    }
}

impl ImageLayer {
    pub async fn rewrite_summary<F>(
        path: &Utf8Path,
        rewrite: F,
        ctx: &RequestContext,
    ) -> Result<(), RewriteSummaryError>
    where
        F: Fn(Summary) -> Summary,
    {
        let file = VirtualFile::open_with_options_v2(
            path,
            virtual_file::OpenOptions::new().read(true).write(true),
            ctx,
        )
        .await
        .with_context(|| format!("Failed to open file '{}'", path))?;
        let file_id = page_cache::next_file_id();
        let block_reader = FileBlockReader::new(&file, file_id);
        let summary_blk = block_reader.read_blk(0, ctx).await?;
        let actual_summary = Summary::des_prefix(summary_blk.as_ref()).context("deserialize")?;
        if actual_summary.magic != IMAGE_FILE_MAGIC {
            return Err(RewriteSummaryError::MagicMismatch);
        }

        let new_summary = rewrite(actual_summary);

        let buf = new_summary.ser_into_page().context("serialize")?;
        let (_buf, res) = file.write_all_at(buf.slice_len(), 0, ctx).await;
        res?;
        Ok(())
    }
}

impl ImageLayerInner {
    pub(crate) fn key_range(&self) -> &Range<Key> {
        &self.key_range
    }

    pub(crate) fn lsn(&self) -> Lsn {
        self.lsn
    }

    pub(super) async fn load(
        path: &Utf8Path,
        lsn: Lsn,
        summary: Option<Summary>,
        max_vectored_read_bytes: Option<MaxVectoredReadBytes>,
        ctx: &RequestContext,
    ) -> anyhow::Result<Self> {
        let file = Arc::new(
            VirtualFile::open_v2(path, ctx)
                .await
                .context("open layer file")?,
        );
        let file_id = page_cache::next_file_id();
        let block_reader = FileBlockReader::new(&file, file_id);
        let summary_blk = block_reader
            .read_blk(0, ctx)
            .await
            .context("read first block")?;

        // length is the only way how this could fail, so it's not actually likely at all unless
        // read_blk returns wrong sized block.
        //
        // TODO: confirm and make this into assertion
        let actual_summary =
            Summary::des_prefix(summary_blk.as_ref()).context("deserialize first block")?;

        if let Some(mut expected_summary) = summary {
            // production code path
            expected_summary.index_start_blk = actual_summary.index_start_blk;
            expected_summary.index_root_blk = actual_summary.index_root_blk;
            // mask out the timeline_id, but still require the layers to be from the same tenant
            expected_summary.timeline_id = actual_summary.timeline_id;

            if actual_summary != expected_summary {
                bail!(
                    "in-file summary does not match expected summary. actual = {:?} expected = {:?}",
                    actual_summary,
                    expected_summary
                );
            }
        }

        Ok(ImageLayerInner {
            index_start_blk: actual_summary.index_start_blk,
            index_root_blk: actual_summary.index_root_blk,
            lsn,
            file,
            file_id,
            max_vectored_read_bytes,
            key_range: actual_summary.key_range,
        })
    }

    // Look up the keys in the provided keyspace and update
    // the reconstruct state with whatever is found.
    pub(super) async fn get_values_reconstruct_data(
        &self,
        this: ResidentLayer,
        keyspace: KeySpace,
        reconstruct_state: &mut ValuesReconstructState,
        ctx: &RequestContext,
    ) -> Result<(), GetVectoredError> {
        let reads = self
            .plan_reads(keyspace, None, ctx)
            .await
            .map_err(GetVectoredError::Other)?;

        self.do_reads_and_update_state(this, reads, reconstruct_state, ctx)
            .await;

        reconstruct_state.on_image_layer_visited(&self.key_range);

        Ok(())
    }

    /// Traverse the layer's index to build read operations on the overlap of the input keyspace
    /// and the keys in this layer.
    ///
    /// If shard_identity is provided, it will be used to filter keys down to those stored on
    /// this shard.
    async fn plan_reads(
        &self,
        keyspace: KeySpace,
        shard_identity: Option<&ShardIdentity>,
        ctx: &RequestContext,
    ) -> anyhow::Result<Vec<VectoredRead>> {
        let mut planner = VectoredReadPlanner::new(
            self.max_vectored_read_bytes
                .expect("Layer is loaded with max vectored bytes config")
                .0
                .into(),
        );

        let block_reader = FileBlockReader::new(&self.file, self.file_id);
        let tree_reader =
            DiskBtreeReader::new(self.index_start_blk, self.index_root_blk, block_reader);

        let ctx = RequestContextBuilder::from(ctx)
            .page_content_kind(PageContentKind::ImageLayerBtreeNode)
            .attached_child();

        for range in keyspace.ranges.iter() {
            let mut range_end_handled = false;
            let mut search_key: [u8; KEY_SIZE] = [0u8; KEY_SIZE];
            range.start.write_to_byte_slice(&mut search_key);

            let index_stream = tree_reader.clone().into_stream(&search_key, &ctx);
            let mut index_stream = std::pin::pin!(index_stream);

            while let Some(index_entry) = index_stream.next().await {
                let (raw_key, offset) = index_entry?;

                let key = Key::from_slice(&raw_key[..KEY_SIZE]);
                assert!(key >= range.start);

                let flag = if let Some(shard_identity) = shard_identity {
                    if shard_identity.is_key_disposable(&key) {
                        BlobFlag::Ignore
                    } else {
                        BlobFlag::None
                    }
                } else {
                    BlobFlag::None
                };

                if key >= range.end {
                    planner.handle_range_end(offset);
                    range_end_handled = true;
                    break;
                } else {
                    planner.handle(key, self.lsn, offset, flag);
                }
            }

            if !range_end_handled {
                let payload_end = self.index_start_blk as u64 * PAGE_SZ as u64;
                planner.handle_range_end(payload_end);
            }
        }

        Ok(planner.finish())
    }

    /// Given a key range, select the parts of that range that should be retained by the ShardIdentity,
    /// then execute vectored GET operations, passing the results of all read keys into the writer.
    pub(super) async fn filter(
        &self,
        shard_identity: &ShardIdentity,
        writer: &mut ImageLayerWriter,
        ctx: &RequestContext,
    ) -> anyhow::Result<usize> {
        // Fragment the range into the regions owned by this ShardIdentity
        let plan = self
            .plan_reads(
                KeySpace {
                    // If asked for the total key space, plan_reads will give us all the keys in the layer
                    ranges: vec![Key::MIN..Key::MAX],
                },
                Some(shard_identity),
                ctx,
            )
            .await?;

        let vectored_blob_reader = VectoredBlobReader::new(&self.file);
        let mut key_count = 0;
        for read in plan.into_iter() {
            let buf_size = read.size();

            let buf = IoBufferMut::with_capacity(buf_size);
            let blobs_buf = vectored_blob_reader.read_blobs(&read, buf, ctx).await?;

            let view = BufView::new_slice(&blobs_buf.buf);

            for meta in blobs_buf.blobs.iter() {
                let img_buf = meta.read(&view).await?;

                key_count += 1;
                writer
                    .put_image(meta.meta.key, img_buf.into_bytes(), ctx)
                    .await
                    .context(format!("Storing key {}", meta.meta.key))?;
            }
        }

        Ok(key_count)
    }

    async fn do_reads_and_update_state(
        &self,
        this: ResidentLayer,
        reads: Vec<VectoredRead>,
        reconstruct_state: &mut ValuesReconstructState,
        ctx: &RequestContext,
    ) {
        let max_vectored_read_bytes = self
            .max_vectored_read_bytes
            .expect("Layer is loaded with max vectored bytes config")
            .0
            .into();

        for read in reads.into_iter() {
            let mut ios: HashMap<(Key, Lsn), OnDiskValueIo> = Default::default();
            for (_, blob_meta) in read.blobs_at.as_slice() {
                let io = reconstruct_state.update_key(&blob_meta.key, blob_meta.lsn, true);
                ios.insert((blob_meta.key, blob_meta.lsn), io);
            }

            let buf_size = read.size();

            if buf_size > max_vectored_read_bytes {
                // If the read is oversized, it should only contain one key.
                let offenders = read
                    .blobs_at
                    .as_slice()
                    .iter()
                    .filter_map(|(_, blob_meta)| {
                        if blob_meta.key.is_rel_dir_key()
                            || blob_meta.key == DBDIR_KEY
                            || blob_meta.key.is_aux_file_key()
                        {
                            // The size of values for these keys is unbounded and can
                            // grow very large in pathological cases.
                            None
                        } else {
                            Some(format!("{}@{}", blob_meta.key, blob_meta.lsn))
                        }
                    })
                    .join(", ");

                if !offenders.is_empty() {
                    tracing::warn!(
                        "Oversized vectored read ({} > {}) for keys {}",
                        buf_size,
                        max_vectored_read_bytes,
                        offenders
                    );
                }
            }

            let read_extend_residency = this.clone();
            let read_from = self.file.clone();
            let read_ctx = ctx.attached_child();
            reconstruct_state
                .spawn_io(async move {
                    let buf = IoBufferMut::with_capacity(buf_size);
                    let vectored_blob_reader = VectoredBlobReader::new(&read_from);
                    let res = vectored_blob_reader.read_blobs(&read, buf, &read_ctx).await;

                    match res {
                        Ok(blobs_buf) => {
                            let view = BufView::new_slice(&blobs_buf.buf);
                            for meta in blobs_buf.blobs.iter() {
                                let io: OnDiskValueIo =
                                    ios.remove(&(meta.meta.key, meta.meta.lsn)).unwrap();
                                let img_buf = meta.read(&view).await;

                                let img_buf = match img_buf {
                                    Ok(img_buf) => img_buf,
                                    Err(e) => {
                                        io.complete(Err(e));
                                        continue;
                                    }
                                };

                                io.complete(Ok(OnDiskValue::RawImage(img_buf.into_bytes())));
                            }

                            assert!(ios.is_empty());
                        }
                        Err(err) => {
                            for (_, io) in ios {
                                io.complete(Err(std::io::Error::new(
                                    err.kind(),
                                    "vec read failed",
                                )));
                            }
                        }
                    }

                    // keep layer resident until this IO is done; this spawned IO future generally outlives the
                    // call to `self` / the `Arc<DownloadedLayer>` / the `ResidentLayer` that guarantees residency
                    drop(read_extend_residency);
                })
                .await;
        }
    }

    pub(crate) fn iter<'a>(&'a self, ctx: &'a RequestContext) -> ImageLayerIterator<'a> {
        let block_reader = FileBlockReader::new(&self.file, self.file_id);
        let tree_reader =
            DiskBtreeReader::new(self.index_start_blk, self.index_root_blk, block_reader);
        ImageLayerIterator {
            image_layer: self,
            ctx,
            index_iter: tree_reader.iter(&[0; KEY_SIZE], ctx),
            key_values_batch: VecDeque::new(),
            is_end: false,
            planner: StreamingVectoredReadPlanner::new(
                1024 * 8192, // The default value. Unit tests might use a different value. 1024 * 8K = 8MB buffer.
                1024,        // The default value. Unit tests might use a different value
            ),
        }
    }

    /// NB: not super efficient, but not terrible either. Should prob be an iterator.
    //
    // We're reusing the index traversal logical in plan_reads; would be nice to
    // factor that out.
    pub(crate) async fn load_keys(&self, ctx: &RequestContext) -> anyhow::Result<Vec<Key>> {
        let plan = self
            .plan_reads(KeySpace::single(self.key_range.clone()), None, ctx)
            .await?;
        Ok(plan
            .into_iter()
            .flat_map(|read| read.blobs_at)
            .map(|(_, blob_meta)| blob_meta.key)
            .collect())
    }
}

/// A builder object for constructing a new image layer.
///
/// Usage:
///
/// 1. Create the ImageLayerWriter by calling ImageLayerWriter::new(...)
///
/// 2. Write the contents by calling `put_page_image` for every key-value
///    pair in the key range.
///
/// 3. Call `finish`.
///
struct ImageLayerWriterInner {
    conf: &'static PageServerConf,
    path: Utf8PathBuf,
    timeline_id: TimelineId,
    tenant_shard_id: TenantShardId,
    key_range: Range<Key>,
    lsn: Lsn,

    // Total uncompressed bytes passed into put_image
    uncompressed_bytes: u64,

    // Like `uncompressed_bytes`,
    // but only of images we might consider for compression
    uncompressed_bytes_eligible: u64,

    // Like `uncompressed_bytes`, but only of images
    // where we have chosen their compressed form
    uncompressed_bytes_chosen: u64,

    // Number of keys in the layer.
    num_keys: usize,

    blob_writer: BlobWriter<DeleteVirtualFileOnCleanup>,
    tree: DiskBtreeBuilder<BlockBuf, KEY_SIZE>,

    #[cfg(feature = "testing")]
    last_written_key: Key,

    _gate_guard: utils::sync::gate::GateGuard,
}

impl ImageLayerWriterInner {
    ///
    /// Start building a new image layer.
    ///
    #[allow(clippy::too_many_arguments)]
    async fn new(
        conf: &'static PageServerConf,
        timeline_id: TimelineId,
        tenant_shard_id: TenantShardId,
        key_range: &Range<Key>,
        lsn: Lsn,
        gate: &utils::sync::gate::Gate,
        cancel: CancellationToken,
        ctx: &RequestContext,
    ) -> anyhow::Result<Self> {
        // Create the file initially with a temporary filename.
        // We'll atomically rename it to the final name when we're done.
        let path = ImageLayer::temp_path_for(
            conf,
            timeline_id,
            tenant_shard_id,
            &ImageLayerName {
                key_range: key_range.clone(),
                lsn,
            },
        );
        trace!("creating image layer {}", path);
<<<<<<< HEAD
        let file = DeleteVirtualFileOnCleanup::new(
            VirtualFile::open_with_options_v2(
=======
        let mut file = TempVirtualFile::new(
            VirtualFile::open_with_options(
>>>>>>> 2ceff534
                &path,
                virtual_file::OpenOptions::new()
                    .write(true)
                    .create_new(true),
                ctx,
            )
            .await?,
        );

        // Start at `PAGE_SZ` to make room for the header block.
        let blob_writer = BlobWriter::new(
            file,
            PAGE_SZ as u64,
            gate,
            cancel,
            ctx,
            info_span!(parent: None, "image_layer_writer_flush_task", tenant_id=%tenant_shard_id.tenant_id, shard_id=%tenant_shard_id.shard_slug(), timeline_id=%timeline_id, path = %path),
        )?;

        // Initialize the b-tree index builder
        let block_buf = BlockBuf::new();
        let tree_builder = DiskBtreeBuilder::new(block_buf);

        let writer = Self {
            conf,
            path,
            timeline_id,
            tenant_shard_id,
            key_range: key_range.clone(),
            lsn,
            tree: tree_builder,
            blob_writer,
            uncompressed_bytes: 0,
            uncompressed_bytes_eligible: 0,
            uncompressed_bytes_chosen: 0,
            num_keys: 0,
            #[cfg(feature = "testing")]
            last_written_key: Key::MIN,
            _gate_guard: gate.enter()?,
        };

        Ok(writer)
    }

    ///
    /// Write next value to the file.
    ///
    /// The page versions must be appended in blknum order.
    ///
    async fn put_image(
        &mut self,
        key: Key,
        img: Bytes,
        ctx: &RequestContext,
    ) -> anyhow::Result<()> {
        ensure!(self.key_range.contains(&key));
        let compression = self.conf.image_compression;
        let uncompressed_len = img.len() as u64;
        self.uncompressed_bytes += uncompressed_len;
        self.num_keys += 1;
        let (_img, res) = self
            .blob_writer
            .write_blob_maybe_compressed(img.slice_len(), ctx, compression)
            .await;
        // TODO: re-use the buffer for `img` further upstack
        let (off, compression_info) = res?;
        if compression_info.compressed_size.is_some() {
            // The image has been considered for compression at least
            self.uncompressed_bytes_eligible += uncompressed_len;
        }
        if compression_info.written_compressed {
            // The image has been compressed
            self.uncompressed_bytes_chosen += uncompressed_len;
        }

        let mut keybuf: [u8; KEY_SIZE] = [0u8; KEY_SIZE];
        key.write_to_byte_slice(&mut keybuf);
        self.tree.append(&keybuf, off)?;

        #[cfg(feature = "testing")]
        {
            self.last_written_key = key;
        }

        Ok(())
    }

    ///
    /// Finish writing the image layer.
    ///
    async fn finish(
        self,
        ctx: &RequestContext,
        end_key: Option<Key>,
    ) -> anyhow::Result<(PersistentLayerDesc, Utf8PathBuf)> {
        let index_start_blk = self.blob_writer.size().div_ceil(PAGE_SZ as u64) as u32;

        // Calculate compression ratio
        let compressed_size = self.blob_writer.size() - PAGE_SZ as u64; // Subtract PAGE_SZ for header
        crate::metrics::COMPRESSION_IMAGE_INPUT_BYTES.inc_by(self.uncompressed_bytes);
        crate::metrics::COMPRESSION_IMAGE_INPUT_BYTES_CONSIDERED
            .inc_by(self.uncompressed_bytes_eligible);
        crate::metrics::COMPRESSION_IMAGE_INPUT_BYTES_CHOSEN.inc_by(self.uncompressed_bytes_chosen);
        crate::metrics::COMPRESSION_IMAGE_OUTPUT_BYTES.inc_by(compressed_size);

        let file = self
            .blob_writer
            .into_inner(ctx, |mut buf| {
                let len = buf.pending();
                let cap = buf.cap();

                // pad zeros to the next io alignment requirement.
                let count = len.next_multiple_of(PAGE_SZ).min(cap) - len;
                buf.extend_with(0, count);

                Some(buf)
            })
            .await?;

        // Write out the index
        let mut offset = index_start_blk as u64 * PAGE_SZ as u64;
        let (index_root_blk, block_buf) = self.tree.finish()?;

        // TODO(yuchen): https://github.com/neondatabase/neon/issues/10092
        // Should we just replace BlockBuf::blocks with one big buffer?
        for buf in block_buf.blocks {
            let (_buf, res) = file.write_all_at(buf.slice_len(), offset, ctx).await;
            res?;
            offset += PAGE_SZ as u64;
        }

        let final_key_range = if let Some(end_key) = end_key {
            self.key_range.start..end_key
        } else {
            self.key_range.clone()
        };

        // Fill in the summary on blk 0
        let summary = Summary {
            magic: IMAGE_FILE_MAGIC,
            format_version: STORAGE_FORMAT_VERSION,
            tenant_id: self.tenant_shard_id.tenant_id,
            timeline_id: self.timeline_id,
            key_range: final_key_range.clone(),
            lsn: self.lsn,
            index_start_blk,
            index_root_blk,
        };

        // Writes summary at the first block (offset 0).
        let buf = summary.ser_into_page()?;
        let (_buf, res) = file.write_all_at(buf.slice_len(), 0, ctx).await;
        res?;

        let metadata = file
            .metadata()
            .await
            .context("get metadata to determine file size")?;

        let desc = PersistentLayerDesc::new_img(
            self.tenant_shard_id,
            self.timeline_id,
            final_key_range,
            self.lsn,
            metadata.len(),
        );

        #[cfg(feature = "testing")]
        if let Some(end_key) = end_key {
            assert!(
                self.last_written_key < end_key,
                "written key violates end_key range"
            );
        }

        // Note: Because we open the file in write-only mode, we cannot
        // reuse the same VirtualFile for reading later. That's why we don't
        // set inner.file here. The first read will have to re-open it.

        // fsync the file
        file.sync_all()
            .await
            .maybe_fatal_err("image_layer sync_all")?;

        trace!("created image layer {}", self.path);

        file.disarm_into_inner();

        Ok((desc, self.path))
    }
}

/// A builder object for constructing a new image layer.
///
/// Usage:
///
/// 1. Create the ImageLayerWriter by calling ImageLayerWriter::new(...)
///
/// 2. Write the contents by calling `put_page_image` for every key-value
///    pair in the key range.
///
/// 3. Call `finish`.
///
/// # Note
///
/// As described in <https://github.com/neondatabase/neon/issues/2650>, it's
/// possible for the writer to drop before `finish` is actually called. So this
/// could lead to odd temporary files in the directory, exhausting file system.
/// This structure wraps `ImageLayerWriterInner` and also contains `Drop`
/// implementation that cleans up the temporary file in failure. It's not
/// possible to do this directly in `ImageLayerWriterInner` since `finish` moves
/// out some fields, making it impossible to implement `Drop`.
///
#[must_use]
pub struct ImageLayerWriter {
    inner: Option<ImageLayerWriterInner>,
}

impl ImageLayerWriter {
    ///
    /// Start building a new image layer.
    ///
    #[allow(clippy::too_many_arguments)]
    pub async fn new(
        conf: &'static PageServerConf,
        timeline_id: TimelineId,
        tenant_shard_id: TenantShardId,
        key_range: &Range<Key>,
        lsn: Lsn,
        gate: &utils::sync::gate::Gate,
        cancel: CancellationToken,
        ctx: &RequestContext,
    ) -> anyhow::Result<ImageLayerWriter> {
        Ok(Self {
            inner: Some(
                ImageLayerWriterInner::new(
                    conf,
                    timeline_id,
                    tenant_shard_id,
                    key_range,
                    lsn,
                    gate,
                    cancel,
                    ctx,
                )
                .await?,
            ),
        })
    }

    ///
    /// Write next value to the file.
    ///
    /// The page versions must be appended in blknum order.
    ///
    pub async fn put_image(
        &mut self,
        key: Key,
        img: Bytes,
        ctx: &RequestContext,
    ) -> anyhow::Result<()> {
        self.inner.as_mut().unwrap().put_image(key, img, ctx).await
    }

    /// Estimated size of the image layer.
    pub(crate) fn estimated_size(&self) -> u64 {
        let inner = self.inner.as_ref().unwrap();
        inner.blob_writer.size() + inner.tree.borrow_writer().size() + PAGE_SZ as u64
    }

    pub(crate) fn num_keys(&self) -> usize {
        self.inner.as_ref().unwrap().num_keys
    }

    ///
    /// Finish writing the image layer.
    ///
    pub(crate) async fn finish(
        mut self,
        ctx: &RequestContext,
    ) -> anyhow::Result<(PersistentLayerDesc, Utf8PathBuf)> {
        self.inner.take().unwrap().finish(ctx, None).await
    }

    /// Finish writing the image layer with an end key, used in [`super::batch_split_writer::SplitImageLayerWriter`]. The end key determines the end of the image layer's covered range and is exclusive.
    pub(super) async fn finish_with_end_key(
        mut self,
        end_key: Key,
        ctx: &RequestContext,
    ) -> anyhow::Result<(PersistentLayerDesc, Utf8PathBuf)> {
        self.inner.take().unwrap().finish(ctx, Some(end_key)).await
    }
}

pub struct ImageLayerIterator<'a> {
    image_layer: &'a ImageLayerInner,
    ctx: &'a RequestContext,
    planner: StreamingVectoredReadPlanner,
    index_iter: DiskBtreeIterator<'a>,
    key_values_batch: VecDeque<(Key, Lsn, Value)>,
    is_end: bool,
}

impl ImageLayerIterator<'_> {
    pub(crate) fn layer_dbg_info(&self) -> String {
        self.image_layer.layer_dbg_info()
    }

    /// Retrieve a batch of key-value pairs into the iterator buffer.
    async fn next_batch(&mut self) -> anyhow::Result<()> {
        assert!(self.key_values_batch.is_empty());
        assert!(!self.is_end);

        let plan = loop {
            if let Some(res) = self.index_iter.next().await {
                let (raw_key, offset) = res?;
                if let Some(batch_plan) = self.planner.handle(
                    Key::from_slice(&raw_key[..KEY_SIZE]),
                    self.image_layer.lsn,
                    offset,
                    true,
                ) {
                    break batch_plan;
                }
            } else {
                self.is_end = true;
                let payload_end = self.image_layer.index_start_blk as u64 * PAGE_SZ as u64;
                if let Some(item) = self.planner.handle_range_end(payload_end) {
                    break item;
                } else {
                    return Ok(()); // TODO: a test case on empty iterator
                }
            }
        };
        let vectored_blob_reader = VectoredBlobReader::new(&self.image_layer.file);
        let mut next_batch = std::collections::VecDeque::new();
        let buf_size = plan.size();
        let buf = IoBufferMut::with_capacity(buf_size);
        let blobs_buf = vectored_blob_reader
            .read_blobs(&plan, buf, self.ctx)
            .await?;
        let view = BufView::new_slice(&blobs_buf.buf);
        for meta in blobs_buf.blobs.iter() {
            let img_buf = meta.read(&view).await?;
            next_batch.push_back((
                meta.meta.key,
                self.image_layer.lsn,
                Value::Image(img_buf.into_bytes()),
            ));
        }
        self.key_values_batch = next_batch;
        Ok(())
    }

    pub async fn next(&mut self) -> anyhow::Result<Option<(Key, Lsn, Value)>> {
        if self.key_values_batch.is_empty() {
            if self.is_end {
                return Ok(None);
            }
            self.next_batch().await?;
        }
        Ok(Some(
            self.key_values_batch
                .pop_front()
                .expect("should not be empty"),
        ))
    }
}

#[cfg(test)]
mod test {
    use std::sync::Arc;
    use std::time::Duration;

    use bytes::Bytes;
    use itertools::Itertools;
    use pageserver_api::key::Key;
    use pageserver_api::shard::{ShardCount, ShardIdentity, ShardNumber, ShardStripeSize};
    use pageserver_api::value::Value;
    use utils::generation::Generation;
    use utils::id::{TenantId, TimelineId};
    use utils::lsn::Lsn;

    use super::{ImageLayerIterator, ImageLayerWriter};
    use crate::DEFAULT_PG_VERSION;
    use crate::context::RequestContext;
    use crate::tenant::harness::{TIMELINE_ID, TenantHarness};
    use crate::tenant::storage_layer::{Layer, ResidentLayer};
    use crate::tenant::vectored_blob_io::StreamingVectoredReadPlanner;
    use crate::tenant::{Tenant, Timeline};

    #[tokio::test]
    async fn image_layer_rewrite() {
        let tenant_conf = pageserver_api::models::TenantConfig {
            gc_period: Some(Duration::ZERO),
            compaction_period: Some(Duration::ZERO),
            ..Default::default()
        };
        let tenant_id = TenantId::generate();
        let mut gen_ = Generation::new(0xdead0001);
        let mut get_next_gen = || {
            let ret = gen_;
            gen_ = gen_.next();
            ret
        };
        // The LSN at which we will create an image layer to filter
        let lsn = Lsn(0xdeadbeef0000);
        let timeline_id = TimelineId::generate();

        //
        // Create an unsharded parent with a layer.
        //

        let harness = TenantHarness::create_custom(
            "test_image_layer_rewrite--parent",
            tenant_conf.clone(),
            tenant_id,
            ShardIdentity::unsharded(),
            get_next_gen(),
        )
        .await
        .unwrap();
        let (tenant, ctx) = harness.load().await;
        let timeline = tenant
            .create_test_timeline(timeline_id, lsn, DEFAULT_PG_VERSION, &ctx)
            .await
            .unwrap();

        // This key range contains several 0x8000 page stripes, only one of which belongs to shard zero
        let input_start = Key::from_hex("000000067f00000001000000ae0000000000").unwrap();
        let input_end = Key::from_hex("000000067f00000001000000ae0000002000").unwrap();
        let range = input_start..input_end;

        // Build an image layer to filter
        let resident = {
            let mut writer = ImageLayerWriter::new(
                harness.conf,
                timeline_id,
                harness.tenant_shard_id,
                &range,
                lsn,
                &timeline.gate,
                timeline.cancel.clone(),
                &ctx,
            )
            .await
            .unwrap();

            let foo_img = Bytes::from_static(&[1, 2, 3, 4]);
            let mut key = range.start;
            while key < range.end {
                writer.put_image(key, foo_img.clone(), &ctx).await.unwrap();

                key = key.next();
            }
            let (desc, path) = writer.finish(&ctx).await.unwrap();
            Layer::finish_creating(tenant.conf, &timeline, desc, &path).unwrap()
        };
        let original_size = resident.metadata().file_size;

        //
        // Create child shards and do the rewrite, exercising filter().
        // TODO: abstraction in TenantHarness for splits.
        //

        // Filter for various shards: this exercises cases like values at start of key range, end of key
        // range, middle of key range.
        let shard_count = ShardCount::new(4);
        for shard_number in 0..shard_count.count() {
            //
            // mimic the shard split
            //
            let shard_identity = ShardIdentity::new(
                ShardNumber(shard_number),
                shard_count,
                ShardStripeSize(0x800),
            )
            .unwrap();
            let harness = TenantHarness::create_custom(
                Box::leak(Box::new(format!(
                    "test_image_layer_rewrite--child{}",
                    shard_identity.shard_slug()
                ))),
                tenant_conf.clone(),
                tenant_id,
                shard_identity,
                // NB: in reality, the shards would each fork off their own gen number sequence from the parent.
                // But here, all we care about is that the gen number is unique.
                get_next_gen(),
            )
            .await
            .unwrap();
            let (tenant, ctx) = harness.load().await;
            let timeline = tenant
                .create_test_timeline(timeline_id, lsn, DEFAULT_PG_VERSION, &ctx)
                .await
                .unwrap();

            //
            // use filter() and make assertions
            //

            let mut filtered_writer = ImageLayerWriter::new(
                harness.conf,
                timeline_id,
                harness.tenant_shard_id,
                &range,
                lsn,
                &timeline.gate,
                timeline.cancel.clone(),
                &ctx,
            )
            .await
            .unwrap();

            let wrote_keys = resident
                .filter(&shard_identity, &mut filtered_writer, &ctx)
                .await
                .unwrap();
            let replacement = if wrote_keys > 0 {
                let (desc, path) = filtered_writer.finish(&ctx).await.unwrap();
                let resident = Layer::finish_creating(tenant.conf, &timeline, desc, &path).unwrap();
                Some(resident)
            } else {
                None
            };

            // This exact size and those below will need updating as/when the layer encoding changes, but
            // should be deterministic for a given version of the format, as we used no randomness generating the input.
            assert_eq!(original_size, 122880);

            match shard_number {
                0 => {
                    // We should have written out just one stripe for our shard identity
                    assert_eq!(wrote_keys, 0x800);
                    let replacement = replacement.unwrap();

                    // We should have dropped some of the data
                    assert!(replacement.metadata().file_size < original_size);
                    assert!(replacement.metadata().file_size > 0);

                    // Assert that we dropped ~3/4 of the data.
                    assert_eq!(replacement.metadata().file_size, 49152);
                }
                1 => {
                    // Shard 1 has no keys in our input range
                    assert_eq!(wrote_keys, 0x0);
                    assert!(replacement.is_none());
                }
                2 => {
                    // Shard 2 has one stripes in the input range
                    assert_eq!(wrote_keys, 0x800);
                    let replacement = replacement.unwrap();
                    assert!(replacement.metadata().file_size < original_size);
                    assert!(replacement.metadata().file_size > 0);
                    assert_eq!(replacement.metadata().file_size, 49152);
                }
                3 => {
                    // Shard 3 has two stripes in the input range
                    assert_eq!(wrote_keys, 0x1000);
                    let replacement = replacement.unwrap();
                    assert!(replacement.metadata().file_size < original_size);
                    assert!(replacement.metadata().file_size > 0);
                    assert_eq!(replacement.metadata().file_size, 73728);
                }
                _ => unreachable!(),
            }
        }
    }

    async fn produce_image_layer(
        tenant: &Tenant,
        tline: &Arc<Timeline>,
        mut images: Vec<(Key, Bytes)>,
        lsn: Lsn,
        ctx: &RequestContext,
    ) -> anyhow::Result<ResidentLayer> {
        images.sort();
        let (key_start, _) = images.first().unwrap();
        let (key_last, _) = images.last().unwrap();
        let key_end = key_last.next();
        let key_range = *key_start..key_end;
        let mut writer = ImageLayerWriter::new(
            tenant.conf,
            tline.timeline_id,
            tenant.tenant_shard_id,
            &key_range,
            lsn,
            &tline.gate,
            tline.cancel.clone(),
            ctx,
        )
        .await?;

        for (key, img) in images {
            writer.put_image(key, img, ctx).await?;
        }
        let (desc, path) = writer.finish(ctx).await?;
        let img_layer = Layer::finish_creating(tenant.conf, tline, desc, &path)?;

        Ok::<_, anyhow::Error>(img_layer)
    }

    async fn assert_img_iter_equal(
        img_iter: &mut ImageLayerIterator<'_>,
        expect: &[(Key, Bytes)],
        expect_lsn: Lsn,
    ) {
        let mut expect_iter = expect.iter();
        loop {
            let o1 = img_iter.next().await.unwrap();
            let o2 = expect_iter.next();
            match (o1, o2) {
                (None, None) => break,
                (Some((k1, l1, v1)), Some((k2, i2))) => {
                    let Value::Image(i1) = v1 else {
                        panic!("expect Value::Image")
                    };
                    assert_eq!(&k1, k2);
                    assert_eq!(l1, expect_lsn);
                    assert_eq!(&i1, i2);
                }
                (o1, o2) => panic!("iterators length mismatch: {:?}, {:?}", o1, o2),
            }
        }
    }

    #[tokio::test]
    async fn image_layer_iterator() {
        let harness = TenantHarness::create("image_layer_iterator").await.unwrap();
        let (tenant, ctx) = harness.load().await;

        let tline = tenant
            .create_test_timeline(TIMELINE_ID, Lsn(0x10), DEFAULT_PG_VERSION, &ctx)
            .await
            .unwrap();

        fn get_key(id: u32) -> Key {
            let mut key = Key::from_hex("000000000033333333444444445500000000").unwrap();
            key.field6 = id;
            key
        }
        const N: usize = 1000;
        let test_imgs = (0..N)
            .map(|idx| (get_key(idx as u32), Bytes::from(format!("img{idx:05}"))))
            .collect_vec();
        let resident_layer =
            produce_image_layer(&tenant, &tline, test_imgs.clone(), Lsn(0x10), &ctx)
                .await
                .unwrap();
        let img_layer = resident_layer.get_as_image(&ctx).await.unwrap();
        for max_read_size in [1, 1024] {
            for batch_size in [1, 2, 4, 8, 3, 7, 13] {
                println!("running with batch_size={batch_size} max_read_size={max_read_size}");
                // Test if the batch size is correctly determined
                let mut iter = img_layer.iter(&ctx);
                iter.planner = StreamingVectoredReadPlanner::new(max_read_size, batch_size);
                let mut num_items = 0;
                for _ in 0..3 {
                    iter.next_batch().await.unwrap();
                    num_items += iter.key_values_batch.len();
                    if max_read_size == 1 {
                        // every key should be a batch b/c the value is larger than max_read_size
                        assert_eq!(iter.key_values_batch.len(), 1);
                    } else {
                        assert!(iter.key_values_batch.len() <= batch_size);
                    }
                    if num_items >= N {
                        break;
                    }
                    iter.key_values_batch.clear();
                }
                // Test if the result is correct
                let mut iter = img_layer.iter(&ctx);
                iter.planner = StreamingVectoredReadPlanner::new(max_read_size, batch_size);
                assert_img_iter_equal(&mut iter, &test_imgs, Lsn(0x10)).await;
            }
        }
    }
}<|MERGE_RESOLUTION|>--- conflicted
+++ resolved
@@ -73,12 +73,8 @@
 };
 use crate::virtual_file::TempVirtualFile;
 use crate::virtual_file::owned_buffers_io::io_buf_ext::IoBufExt;
-<<<<<<< HEAD
-use crate::virtual_file::owned_buffers_io::write::{Buffer, DeleteVirtualFileOnCleanup};
+use crate::virtual_file::owned_buffers_io::write::Buffer;
 use crate::virtual_file::{self, IoBuffer, IoBufferMut, MaybeFatalIo, VirtualFile};
-=======
-use crate::virtual_file::{self, IoBufferMut, MaybeFatalIo, VirtualFile};
->>>>>>> 2ceff534
 use crate::{IMAGE_FILE_MAGIC, STORAGE_FORMAT_VERSION, TEMP_FILE_SUFFIX};
 
 ///
@@ -752,7 +748,7 @@
     // Number of keys in the layer.
     num_keys: usize,
 
-    blob_writer: BlobWriter<DeleteVirtualFileOnCleanup>,
+    blob_writer: BlobWriter<TempVirtualFile>,
     tree: DiskBtreeBuilder<BlockBuf, KEY_SIZE>,
 
     #[cfg(feature = "testing")]
@@ -788,13 +784,8 @@
             },
         );
         trace!("creating image layer {}", path);
-<<<<<<< HEAD
-        let file = DeleteVirtualFileOnCleanup::new(
+        let file = TempVirtualFile::new(
             VirtualFile::open_with_options_v2(
-=======
-        let mut file = TempVirtualFile::new(
-            VirtualFile::open_with_options(
->>>>>>> 2ceff534
                 &path,
                 virtual_file::OpenOptions::new()
                     .write(true)
