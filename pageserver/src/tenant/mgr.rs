--- conflicted
+++ resolved
@@ -614,22 +614,14 @@
                 return;
             }
             TenantsMap::Open(tenants) => {
-<<<<<<< HEAD
                 let mut shutdown_state = BTreeMap::new();
-                let mut in_progress_ops = Vec::new();
-                let mut tenants_to_shut_down = Vec::new();
-
-                for (k, v) in std::mem::take(tenants).into_iter() {
-=======
-                let mut shutdown_state = HashMap::new();
                 let mut total_in_progress = 0;
                 let mut total_attached = 0;
 
-                for (tenant_id, v) in tenants.drain() {
->>>>>>> f7249b90
+                for (tenant_shard_id, v) in std::mem::take(tenants).into_iter() {
                     match v {
                         TenantSlot::Attached(t) => {
-                            shutdown_state.insert(tenant_id, TenantSlot::Attached(t.clone()));
+                            shutdown_state.insert(tenant_shard_id, TenantSlot::Attached(t.clone()));
                             join_set.spawn(
                                 async move {
                                     let freeze_and_flush = true;
@@ -648,13 +640,13 @@
                                     // going to log too many lines
                                     debug!("tenant successfully stopped");
                                 }
-                                .instrument(info_span!("shutdown", %tenant_id)),
+                                .instrument(info_span!("shutdown", tenant_id=%tenant_shard_id.tenant_id, shard=%tenant_shard_id.shard_slug())),
                             );
 
                             total_attached += 1;
                         }
                         TenantSlot::Secondary => {
-                            shutdown_state.insert(tenant_id, TenantSlot::Secondary);
+                            shutdown_state.insert(tenant_shard_id, TenantSlot::Secondary);
                         }
                         TenantSlot::InProgress(notify) => {
                             // InProgress tenants are not visible in TenantsMap::ShuttingDown: we will
