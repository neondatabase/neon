//! This module acts as a switchboard to access different repositories managed by this
//! page server.

use std::collections::{hash_map, HashMap};
use std::ffi::OsStr;
use std::path::Path;
use std::sync::Arc;
use tokio::fs;

use anyhow::Context;
use once_cell::sync::Lazy;
use tokio::sync::RwLock;
use tracing::*;

use remote_storage::GenericRemoteStorage;
use utils::crashsafe;

use crate::config::PageServerConf;
use crate::context::{DownloadBehavior, RequestContext};
use crate::task_mgr::{self, TaskKind};
use crate::tenant::config::TenantConfOpt;
use crate::tenant::{create_tenant_files, CreateTenantFilesMode, Tenant, TenantState};
use crate::IGNORED_TENANT_FILE_NAME;

use utils::fs_ext::PathExt;
use utils::id::{TenantId, TimelineId};

/// The tenants known to the pageserver.
/// The enum variants are used to distinguish the different states that the pageserver can be in.
enum TenantsMap {
    /// [`init_tenant_mgr`] is not done yet.
    Initializing,
    /// [`init_tenant_mgr`] is done, all on-disk tenants have been loaded.
    /// New tenants can be added using [`tenant_map_insert`].
    Open(HashMap<TenantId, Arc<Tenant>>),
    /// The pageserver has entered shutdown mode via [`shutdown_all_tenants`].
    /// Existing tenants are still accessible, but no new tenants can be created.
    ShuttingDown(HashMap<TenantId, Arc<Tenant>>),
}

impl TenantsMap {
    fn get(&self, tenant_id: &TenantId) -> Option<&Arc<Tenant>> {
        match self {
            TenantsMap::Initializing => None,
            TenantsMap::Open(m) | TenantsMap::ShuttingDown(m) => m.get(tenant_id),
        }
    }
    fn remove(&mut self, tenant_id: &TenantId) -> Option<Arc<Tenant>> {
        match self {
            TenantsMap::Initializing => None,
            TenantsMap::Open(m) | TenantsMap::ShuttingDown(m) => m.remove(tenant_id),
        }
    }
}

static TENANTS: Lazy<RwLock<TenantsMap>> = Lazy::new(|| RwLock::new(TenantsMap::Initializing));

/// Initialize repositories with locally available timelines.
/// Timelines that are only partially available locally (remote storage has more data than this pageserver)
/// are scheduled for download and added to the tenant once download is completed.
#[instrument(skip(conf, remote_storage))]
pub async fn init_tenant_mgr(
    conf: &'static PageServerConf,
    remote_storage: Option<GenericRemoteStorage>,
) -> anyhow::Result<()> {
    // Scan local filesystem for attached tenants
    let tenants_dir = conf.tenants_path();

    let mut tenants = HashMap::new();

    let mut dir_entries = fs::read_dir(&tenants_dir)
        .await
        .with_context(|| format!("Failed to list tenants dir {tenants_dir:?}"))?;

    let ctx = RequestContext::todo_child(TaskKind::Startup, DownloadBehavior::Warn);

    loop {
        match dir_entries.next_entry().await {
            Ok(None) => break,
            Ok(Some(dir_entry)) => {
                let tenant_dir_path = dir_entry.path();
                if crate::is_temporary(&tenant_dir_path) {
                    info!(
                        "Found temporary tenant directory, removing: {}",
                        tenant_dir_path.display()
                    );
                    if let Err(e) = fs::remove_dir_all(&tenant_dir_path).await {
                        error!(
                            "Failed to remove temporary directory '{}': {:?}",
                            tenant_dir_path.display(),
                            e
                        );
                    }
                } else {
                    // This case happens if we crash during attach before creating the attach marker file
                    let is_empty = tenant_dir_path.is_empty_dir().with_context(|| {
                        format!("Failed to check whether {tenant_dir_path:?} is an empty dir")
                    })?;
                    if is_empty {
                        info!("removing empty tenant directory {tenant_dir_path:?}");
                        if let Err(e) = fs::remove_dir(&tenant_dir_path).await {
                            error!(
                                "Failed to remove empty tenant directory '{}': {e:#}",
                                tenant_dir_path.display()
                            )
                        }
                        continue;
                    }

                    let tenant_ignore_mark_file = tenant_dir_path.join(IGNORED_TENANT_FILE_NAME);
                    if tenant_ignore_mark_file.exists() {
                        info!("Found an ignore mark file {tenant_ignore_mark_file:?}, skipping the tenant");
                        continue;
                    }

                    match schedule_local_tenant_processing(
                        conf,
                        &tenant_dir_path,
                        remote_storage.clone(),
                        &ctx,
                    ) {
                        Ok(tenant) => {
                            tenants.insert(tenant.tenant_id(), tenant);
                        }
                        Err(e) => {
                            error!("Failed to collect tenant files from dir {tenants_dir:?} for entry {dir_entry:?}, reason: {e:#}");
                        }
                    }
                }
            }
            Err(e) => {
                // On error, print it, but continue with the other tenants. If we error out
                // here, the pageserver startup fails altogether, causing outage for *all*
                // tenants. That seems worse.
                error!(
                    "Failed to list tenants dir entry in directory {tenants_dir:?}, reason: {e:?}"
                );
            }
        }
    }

    info!("Processed {} local tenants at startup", tenants.len());

    let mut tenants_map = TENANTS.write().await;
    assert!(matches!(&*tenants_map, &TenantsMap::Initializing));
    *tenants_map = TenantsMap::Open(tenants);
    Ok(())
}

pub fn schedule_local_tenant_processing(
    conf: &'static PageServerConf,
    tenant_path: &Path,
    remote_storage: Option<GenericRemoteStorage>,
    ctx: &RequestContext,
) -> anyhow::Result<Arc<Tenant>> {
    anyhow::ensure!(
        tenant_path.is_dir(),
        "Cannot load tenant from path {tenant_path:?}, it either does not exist or not a directory"
    );
    anyhow::ensure!(
        !crate::is_temporary(tenant_path),
        "Cannot load tenant from temporary path {tenant_path:?}"
    );
    anyhow::ensure!(
        !tenant_path.is_empty_dir().with_context(|| {
            format!("Failed to check whether {tenant_path:?} is an empty dir")
        })?,
        "Cannot load tenant from empty directory {tenant_path:?}"
    );

    let tenant_id = tenant_path
        .file_name()
        .and_then(OsStr::to_str)
        .unwrap_or_default()
        .parse::<TenantId>()
        .with_context(|| {
            format!("Could not parse tenant id out of the tenant dir name in path {tenant_path:?}")
        })?;

    let tenant_ignore_mark = conf.tenant_ignore_mark_file_path(tenant_id);
    anyhow::ensure!(
        !conf.tenant_ignore_mark_file_path(tenant_id).exists(),
        "Cannot load tenant, ignore mark found at {tenant_ignore_mark:?}"
    );

    let tenant = if conf.tenant_attaching_mark_file_path(&tenant_id).exists() {
        info!("tenant {tenant_id} has attaching mark file, resuming its attach operation");
        if let Some(remote_storage) = remote_storage {
            match Tenant::spawn_attach(conf, tenant_id, remote_storage, ctx) {
                Ok(tenant) => tenant,
                Err(e) => {
                    error!("Failed to spawn_attach tenant {tenant_id}, reason: {e:#}");
                    Tenant::create_broken_tenant(conf, tenant_id, format!("{e:#}"))
                }
            }
        } else {
            warn!("tenant {tenant_id} has attaching mark file, but pageserver has no remote storage configured");
            Tenant::create_broken_tenant(
                conf,
                tenant_id,
                "attaching mark file present but no remote storage configured".to_string(),
            )
        }
    } else {
        info!("tenant {tenant_id} is assumed to be loadable, starting load operation");
        // Start loading the tenant into memory. It will initially be in Loading state.
        Tenant::spawn_load(conf, tenant_id, remote_storage, ctx)
    };
    Ok(tenant)
}

///
/// Shut down all tenants. This runs as part of pageserver shutdown.
///
/// NB: We leave the tenants in the map, so that they remain accessible through
/// the management API until we shut it down. If we removed the shut-down tenants
/// from the tenants map, the management API would return 404 for these tenants,
/// because TenantsMap::get() now returns `None`.
/// That could be easily misinterpreted by control plane, the consumer of the
/// management API. For example, it could attach the tenant on a different pageserver.
/// We would then be in split-brain once this pageserver restarts.
pub async fn shutdown_all_tenants() {
    // Prevent new tenants from being created.
    let tenants_to_shut_down = {
        let mut m = TENANTS.write().await;
        match &mut *m {
            TenantsMap::Initializing => {
                *m = TenantsMap::ShuttingDown(HashMap::default());
                info!("tenants map is empty");
                return;
            }
            TenantsMap::Open(tenants) => {
                let tenants_clone = tenants.clone();
                *m = TenantsMap::ShuttingDown(std::mem::take(tenants));
                tenants_clone
            }
            TenantsMap::ShuttingDown(_) => {
                error!("already shutting down, this function isn't supposed to be called more than once");
                return;
            }
        }
    };

    let mut tenants_to_freeze_and_flush = Vec::with_capacity(tenants_to_shut_down.len());
    for (_, tenant) in tenants_to_shut_down {
        if tenant.is_active() {
            // updates tenant state, forbidding new GC and compaction iterations from starting
            tenant.set_stopping();
            tenants_to_freeze_and_flush.push(tenant);
        }
    }

    // Shut down all existing walreceiver connections and stop accepting the new ones.
    task_mgr::shutdown_tasks(Some(TaskKind::WalReceiverManager), None, None).await;

    // Ok, no background tasks running anymore. Flush any remaining data in
    // memory to disk.
    //
    // We assume that any incoming connections that might request pages from
    // the tenant have already been terminated by the caller, so there
    // should be no more activity in any of the repositories.
    //
    // On error, log it but continue with the shutdown for other tenants.
    for tenant in tenants_to_freeze_and_flush {
        let tenant_id = tenant.tenant_id();
        debug!("shutdown tenant {tenant_id}");

        if let Err(err) = tenant.freeze_and_flush().await {
            error!("Could not checkpoint tenant {tenant_id} during shutdown: {err:?}");
        }
    }
}

pub async fn create_tenant(
    conf: &'static PageServerConf,
    tenant_conf: TenantConfOpt,
    tenant_id: TenantId,
    remote_storage: Option<GenericRemoteStorage>,
    ctx: &RequestContext,
) -> Result<Arc<Tenant>, TenantMapInsertError> {
    tenant_map_insert(tenant_id, |vacant_entry| {
        // We're holding the tenants lock in write mode while doing local IO.
        // If this section ever becomes contentious, introduce a new `TenantState::Creating`
        // and do the work in that state.
        let tenant_directory = super::create_tenant_files(conf, tenant_conf, tenant_id, CreateTenantFilesMode::Create)?;
        // TODO: tenant directory remains on disk if we bail out from here on.
        //       See https://github.com/neondatabase/neon/issues/4233

        let created_tenant =
            schedule_local_tenant_processing(conf, &tenant_directory, remote_storage, ctx)?;
        // TODO: tenant object & its background loops remain, untracked in tenant map, if we fail here.
        //      See https://github.com/neondatabase/neon/issues/4233

        let crated_tenant_id = created_tenant.tenant_id();
        anyhow::ensure!(
                tenant_id == crated_tenant_id,
                "loaded created tenant has unexpected tenant id (expect {tenant_id} != actual {crated_tenant_id})",
            );
        vacant_entry.insert(Arc::clone(&created_tenant));
        Ok(created_tenant)
    }).await
}

pub async fn set_new_tenant_config(
    conf: &'static PageServerConf,
    new_tenant_conf: TenantConfOpt,
    tenant_id: TenantId,
) -> Result<(), TenantStateError> {
    info!("configuring tenant {tenant_id}");
    let tenant = get_tenant(tenant_id, true).await?;

    let tenant_config_path = conf.tenant_config_path(tenant_id);
    Tenant::persist_tenant_config(
        &tenant.tenant_id(),
        &tenant_config_path,
        new_tenant_conf,
        false,
    )?;
    tenant.set_new_tenant_config(new_tenant_conf);
    Ok(())
}

/// Gets the tenant from the in-memory data, erroring if it's absent or is not fitting to the query.
/// `active_only = true` allows to query only tenants that are ready for operations, erroring on other kinds of tenants.
pub async fn get_tenant(
    tenant_id: TenantId,
    active_only: bool,
) -> Result<Arc<Tenant>, TenantStateError> {
    let m = TENANTS.read().await;
    let tenant = m
        .get(&tenant_id)
        .ok_or(TenantStateError::NotFound(tenant_id))?;
    if active_only && !tenant.is_active() {
        Err(TenantStateError::NotActive(tenant_id))
    } else {
        Ok(Arc::clone(tenant))
    }
}

#[derive(Debug, thiserror::Error)]
pub enum DeleteTimelineError {
    #[error("Tenant {0}")]
    Tenant(#[from] TenantStateError),

    #[error("Timeline {0}")]
    Timeline(#[from] crate::tenant::DeleteTimelineError),
}

pub async fn delete_timeline(
    tenant_id: TenantId,
    timeline_id: TimelineId,
    ctx: &RequestContext,
) -> Result<(), DeleteTimelineError> {
    let tenant = get_tenant(tenant_id, true).await?;
    tenant.delete_timeline(timeline_id, ctx).await?;
    Ok(())
}

#[derive(Debug, thiserror::Error)]
pub enum TenantStateError {
    #[error("Tenant {0} not found")]
    NotFound(TenantId),
    #[error("Tenant {0} is stopping")]
    IsStopping(TenantId),
    #[error("Tenant {0} is not active")]
    NotActive(TenantId),
    #[error(transparent)]
    Other(#[from] anyhow::Error),
}

pub async fn detach_tenant(
    conf: &'static PageServerConf,
    tenant_id: TenantId,
    detach_ignored: bool,
) -> Result<(), TenantStateError> {
    let local_files_cleanup_operation = |tenant_id_to_clean| async move {
        let local_tenant_directory = conf.tenant_path(&tenant_id_to_clean);
        fs::remove_dir_all(&local_tenant_directory)
            .await
            .with_context(|| {
                format!("local tenant directory {local_tenant_directory:?} removal")
            })?;
        Ok(())
    };

    let removal_result =
        remove_tenant_from_memory(tenant_id, local_files_cleanup_operation(tenant_id)).await;

    // Ignored tenants are not present in memory and will bail the removal from memory operation.
    // Before returning the error, check for ignored tenant removal case — we only need to clean its local files then.
    if detach_ignored && matches!(removal_result, Err(TenantStateError::NotFound(_))) {
        let tenant_ignore_mark = conf.tenant_ignore_mark_file_path(tenant_id);
        if tenant_ignore_mark.exists() {
            info!("Detaching an ignored tenant");
            local_files_cleanup_operation(tenant_id)
                .await
                .with_context(|| format!("Ignored tenant {tenant_id} local files cleanup"))?;
            return Ok(());
        }
    }

    removal_result
}

pub async fn load_tenant(
    conf: &'static PageServerConf,
    tenant_id: TenantId,
    remote_storage: Option<GenericRemoteStorage>,
    ctx: &RequestContext,
) -> Result<(), TenantMapInsertError> {
    tenant_map_insert(tenant_id, |vacant_entry| {
        let tenant_path = conf.tenant_path(&tenant_id);
        let tenant_ignore_mark = conf.tenant_ignore_mark_file_path(tenant_id);
        if tenant_ignore_mark.exists() {
            std::fs::remove_file(&tenant_ignore_mark)
                .with_context(|| format!("Failed to remove tenant ignore mark {tenant_ignore_mark:?} during tenant loading"))?;
        }

        let new_tenant = schedule_local_tenant_processing(conf, &tenant_path, remote_storage, ctx)
            .with_context(|| {
                format!("Failed to schedule tenant processing in path {tenant_path:?}")
            })?;

        vacant_entry.insert(new_tenant);
        Ok(())
    }).await
}

pub async fn ignore_tenant(
    conf: &'static PageServerConf,
    tenant_id: TenantId,
) -> Result<(), TenantStateError> {
    remove_tenant_from_memory(tenant_id, async {
        let ignore_mark_file = conf.tenant_ignore_mark_file_path(tenant_id);
        fs::File::create(&ignore_mark_file)
            .await
            .context("Failed to create ignore mark file")
            .and_then(|_| {
                crashsafe::fsync_file_and_parent(&ignore_mark_file)
                    .context("Failed to fsync ignore mark file")
            })
            .with_context(|| format!("Failed to crate ignore mark for tenant {tenant_id}"))?;
        Ok(())
    })
    .await
}

#[derive(Debug, thiserror::Error)]
pub enum TenantMapListError {
    #[error("tenant map is still initiailizing")]
    Initializing,
}

///
/// Get list of tenants, for the mgmt API
///
pub async fn list_tenants() -> Result<Vec<(TenantId, TenantState)>, TenantMapListError> {
    let tenants = TENANTS.read().await;
    let m = match &*tenants {
        TenantsMap::Initializing => return Err(TenantMapListError::Initializing),
        TenantsMap::Open(m) | TenantsMap::ShuttingDown(m) => m,
    };
    Ok(m.iter()
        .map(|(id, tenant)| (*id, tenant.current_state()))
        .collect())
}

/// Execute Attach mgmt API command.
///
/// Downloading all the tenant data is performed in the background, this merely
/// spawns the background task and returns quickly.
pub async fn attach_tenant(
    conf: &'static PageServerConf,
    tenant_id: TenantId,
    tenant_conf: TenantConfOpt,
    remote_storage: GenericRemoteStorage,
    ctx: &RequestContext,
) -> Result<(), TenantMapInsertError> {
    tenant_map_insert(tenant_id, |vacant_entry| {
        let tenant_dir = create_tenant_files(conf, tenant_conf, tenant_id, CreateTenantFilesMode::Attach)?;
        // TODO: tenant directory remains on disk if we bail out from here on.
        //       See https://github.com/neondatabase/neon/issues/4233

        // Without the attach marker, schedule_local_tenant_processing will treat the attached tenant as fully attached
<<<<<<< HEAD
        let marker_file_exists = conf.tenant_attaching_mark_file_path(&tenant_id).try_exists().context("check for attach marker file existence")?;
        assert!(marker_file_exists, "create_tenant_files should have created the attach marker file");
=======
        let marker_file_exists = conf
            .tenant_attaching_mark_file_path(&tenant_id)
            .try_exists()
            .context("check for attach marker file existence")?;
        anyhow::ensure!(marker_file_exists, "create_tenant_files should have created the attach marker file");
>>>>>>> 4431779e

        let attached_tenant = schedule_local_tenant_processing(conf, &tenant_dir, Some(remote_storage), ctx)?;
        // TODO: tenant object & its background loops remain, untracked in tenant map, if we fail here.
        //      See https://github.com/neondatabase/neon/issues/4233

        let attached_tenant_id = attached_tenant.tenant_id();
<<<<<<< HEAD
                anyhow::ensure!(
                tenant_id == attached_tenant_id,
                "loaded created tenant has unexpected tenant id (expect {tenant_id} != actual {attached_tenant_id})",
            );
=======
        anyhow::ensure!(
            tenant_id == attached_tenant_id,
            "loaded created tenant has unexpected tenant id (expect {tenant_id} != actual {attached_tenant_id})",
        );
>>>>>>> 4431779e
        vacant_entry.insert(Arc::clone(&attached_tenant));
        Ok(())
    })
    .await
}

#[derive(Debug, thiserror::Error)]
pub enum TenantMapInsertError {
    #[error("tenant map is still initializing")]
    StillInitializing,
    #[error("tenant map is shutting down")]
    ShuttingDown,
    #[error("tenant {0} already exists, state: {1:?}")]
    TenantAlreadyExists(TenantId, TenantState),
    #[error(transparent)]
    Closure(#[from] anyhow::Error),
}

/// Give the given closure access to the tenants map entry for the given `tenant_id`, iff that
/// entry is vacant. The closure is responsible for creating the tenant object and inserting
/// it into the tenants map through the vacnt entry that it receives as argument.
///
/// NB: the closure should return quickly because the current implementation of tenants map
/// serializes access through an `RwLock`.
async fn tenant_map_insert<F, V>(
    tenant_id: TenantId,
    insert_fn: F,
) -> Result<V, TenantMapInsertError>
where
    F: FnOnce(hash_map::VacantEntry<TenantId, Arc<Tenant>>) -> anyhow::Result<V>,
{
    let mut guard = TENANTS.write().await;
    let m = match &mut *guard {
        TenantsMap::Initializing => return Err(TenantMapInsertError::StillInitializing),
        TenantsMap::ShuttingDown(_) => return Err(TenantMapInsertError::ShuttingDown),
        TenantsMap::Open(m) => m,
    };
    match m.entry(tenant_id) {
        hash_map::Entry::Occupied(e) => Err(TenantMapInsertError::TenantAlreadyExists(
            tenant_id,
            e.get().current_state(),
        )),
        hash_map::Entry::Vacant(v) => match insert_fn(v) {
            Ok(v) => Ok(v),
            Err(e) => Err(TenantMapInsertError::Closure(e)),
        },
    }
}

/// Stops and removes the tenant from memory, if it's not [`TenantState::Stopping`] already, bails otherwise.
/// Allows to remove other tenant resources manually, via `tenant_cleanup`.
/// If the cleanup fails, tenant will stay in memory in [`TenantState::Broken`] state, and another removal
/// operation would be needed to remove it.
async fn remove_tenant_from_memory<V, F>(
    tenant_id: TenantId,
    tenant_cleanup: F,
) -> Result<V, TenantStateError>
where
    F: std::future::Future<Output = anyhow::Result<V>>,
{
    // It's important to keep the tenant in memory after the final cleanup, to avoid cleanup races.
    // The exclusive lock here ensures we don't miss the tenant state updates before trying another removal.
    // tenant-wde cleanup operations may take some time (removing the entire tenant directory), we want to
    // avoid holding the lock for the entire process.
    {
        let tenants_accessor = TENANTS.write().await;
        match tenants_accessor.get(&tenant_id) {
            Some(tenant) => match tenant.current_state() {
                TenantState::Attaching
                | TenantState::Loading
                | TenantState::Broken { .. }
                | TenantState::Active => tenant.set_stopping(),
                TenantState::Stopping => return Err(TenantStateError::IsStopping(tenant_id)),
            },
            None => return Err(TenantStateError::NotFound(tenant_id)),
        }
    }

    // shutdown all tenant and timeline tasks: gc, compaction, page service)
    // No new tasks will be started for this tenant because it's in `Stopping` state.
    // Hence, once we're done here, the `tenant_cleanup` callback can mutate tenant on-disk state freely.
    task_mgr::shutdown_tasks(None, Some(tenant_id), None).await;

    match tenant_cleanup
        .await
        .with_context(|| format!("Failed to run cleanup for tenant {tenant_id}"))
    {
        Ok(hook_value) => {
            let mut tenants_accessor = TENANTS.write().await;
            if tenants_accessor.remove(&tenant_id).is_none() {
                warn!("Tenant {tenant_id} got removed from memory before operation finished");
            }
            Ok(hook_value)
        }
        Err(e) => {
            let tenants_accessor = TENANTS.read().await;
            match tenants_accessor.get(&tenant_id) {
                Some(tenant) => {
                    tenant.set_broken(e.to_string());
                }
                None => {
                    warn!("Tenant {tenant_id} got removed from memory");
                    return Err(TenantStateError::NotFound(tenant_id));
                }
            }
            Err(TenantStateError::Other(e))
        }
    }
}

use {
    crate::repository::GcResult, pageserver_api::models::TimelineGcRequest,
    utils::http::error::ApiError,
};

pub async fn immediate_gc(
    tenant_id: TenantId,
    timeline_id: TimelineId,
    gc_req: TimelineGcRequest,
    ctx: &RequestContext,
) -> Result<tokio::sync::oneshot::Receiver<Result<GcResult, anyhow::Error>>, ApiError> {
    let guard = TENANTS.read().await;
    let tenant = guard
        .get(&tenant_id)
        .map(Arc::clone)
        .with_context(|| format!("tenant {tenant_id}"))
        .map_err(ApiError::NotFound)?;

    let gc_horizon = gc_req.gc_horizon.unwrap_or_else(|| tenant.get_gc_horizon());
    // Use tenant's pitr setting
    let pitr = tenant.get_pitr_interval();

    // Run in task_mgr to avoid race with tenant_detach operation
    let ctx = ctx.detached_child(TaskKind::GarbageCollector, DownloadBehavior::Download);
    let (task_done, wait_task_done) = tokio::sync::oneshot::channel();
    task_mgr::spawn(
        &tokio::runtime::Handle::current(),
        TaskKind::GarbageCollector,
        Some(tenant_id),
        Some(timeline_id),
        &format!("timeline_gc_handler garbage collection run for tenant {tenant_id} timeline {timeline_id}"),
        false,
        async move {
            fail::fail_point!("immediate_gc_task_pre");
            let result = tenant
                .gc_iteration(Some(timeline_id), gc_horizon, pitr, &ctx)
                .instrument(info_span!("manual_gc", tenant = %tenant_id, timeline = %timeline_id))
                .await;
                // FIXME: `gc_iteration` can return an error for multiple reasons; we should handle it
                // better once the types support it.
            match task_done.send(result) {
                Ok(_) => (),
                Err(result) => error!("failed to send gc result: {result:?}"),
            }
            Ok(())
        }
    );

    // drop the guard until after we've spawned the task so that timeline shutdown will wait for the task
    drop(guard);

    Ok(wait_task_done)
}

#[cfg(feature = "testing")]
pub async fn immediate_compact(
    tenant_id: TenantId,
    timeline_id: TimelineId,
    ctx: &RequestContext,
) -> Result<tokio::sync::oneshot::Receiver<anyhow::Result<()>>, ApiError> {
    let guard = TENANTS.read().await;

    let tenant = guard
        .get(&tenant_id)
        .map(Arc::clone)
        .with_context(|| format!("tenant {tenant_id}"))
        .map_err(ApiError::NotFound)?;

    let timeline = tenant
        .get_timeline(timeline_id, true)
        .map_err(ApiError::NotFound)?;

    // Run in task_mgr to avoid race with tenant_detach operation
    let ctx = ctx.detached_child(TaskKind::Compaction, DownloadBehavior::Download);
    let (task_done, wait_task_done) = tokio::sync::oneshot::channel();
    task_mgr::spawn(
        &tokio::runtime::Handle::current(),
        TaskKind::Compaction,
        Some(tenant_id),
        Some(timeline_id),
        &format!(
            "timeline_compact_handler compaction run for tenant {tenant_id} timeline {timeline_id}"
        ),
        false,
        async move {
            let result = timeline
                .compact(&ctx)
                .instrument(
                    info_span!("manual_compact", tenant = %tenant_id, timeline = %timeline_id),
                )
                .await;

            match task_done.send(result) {
                Ok(_) => (),
                Err(result) => error!("failed to send compaction result: {result:?}"),
            }
            Ok(())
        },
    );

    // drop the guard until after we've spawned the task so that timeline shutdown will wait for the task
    drop(guard);

    Ok(wait_task_done)
}<|MERGE_RESOLUTION|>--- conflicted
+++ resolved
@@ -482,33 +482,21 @@
         //       See https://github.com/neondatabase/neon/issues/4233
 
         // Without the attach marker, schedule_local_tenant_processing will treat the attached tenant as fully attached
-<<<<<<< HEAD
-        let marker_file_exists = conf.tenant_attaching_mark_file_path(&tenant_id).try_exists().context("check for attach marker file existence")?;
-        assert!(marker_file_exists, "create_tenant_files should have created the attach marker file");
-=======
         let marker_file_exists = conf
             .tenant_attaching_mark_file_path(&tenant_id)
             .try_exists()
             .context("check for attach marker file existence")?;
         anyhow::ensure!(marker_file_exists, "create_tenant_files should have created the attach marker file");
->>>>>>> 4431779e
 
         let attached_tenant = schedule_local_tenant_processing(conf, &tenant_dir, Some(remote_storage), ctx)?;
         // TODO: tenant object & its background loops remain, untracked in tenant map, if we fail here.
         //      See https://github.com/neondatabase/neon/issues/4233
 
         let attached_tenant_id = attached_tenant.tenant_id();
-<<<<<<< HEAD
-                anyhow::ensure!(
-                tenant_id == attached_tenant_id,
-                "loaded created tenant has unexpected tenant id (expect {tenant_id} != actual {attached_tenant_id})",
-            );
-=======
         anyhow::ensure!(
             tenant_id == attached_tenant_id,
             "loaded created tenant has unexpected tenant id (expect {tenant_id} != actual {attached_tenant_id})",
         );
->>>>>>> 4431779e
         vacant_entry.insert(Arc::clone(&attached_tenant));
         Ok(())
     })
