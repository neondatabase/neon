//! New compaction implementation. The algorithm itself is implemented in the
//! compaction crate. This file implements the callbacks and structs that allow
//! the algorithm to drive the process.
//!
//! The old legacy algorithm is implemented directly in `timeline.rs`.

use std::collections::{BinaryHeap, HashSet};
use std::ops::{Deref, Range};
use std::sync::Arc;

use super::layer_manager::LayerManager;
use super::{
    CompactFlags, CreateImageLayersError, DurationRecorder, ImageLayerCreationMode,
    RecordedDuration, Timeline,
};

use anyhow::{anyhow, Context};
use bytes::Bytes;
use enumset::EnumSet;
use fail::fail_point;
use itertools::Itertools;
use pageserver_api::key::KEY_SIZE;
use pageserver_api::keyspace::ShardedRange;
use pageserver_api::shard::{ShardCount, ShardIdentity, TenantShardId};
use serde::Serialize;
use tokio_util::sync::CancellationToken;
use tracing::{debug, info, info_span, trace, warn, Instrument};
use utils::id::TimelineId;

use crate::context::{AccessStatsBehavior, RequestContext, RequestContextBuilder};
use crate::page_cache;
use crate::tenant::config::defaults::{DEFAULT_CHECKPOINT_DISTANCE, DEFAULT_COMPACTION_THRESHOLD};
use crate::tenant::remote_timeline_client::WaitCompletionError;
use crate::tenant::storage_layer::merge_iterator::MergeIterator;
use crate::tenant::storage_layer::{
    AsLayerDesc, PersistentLayerDesc, PersistentLayerKey, ValueReconstructState,
};
use crate::tenant::timeline::ImageLayerCreationOutcome;
use crate::tenant::timeline::{drop_rlock, DeltaLayerWriter, ImageLayerWriter};
use crate::tenant::timeline::{Layer, ResidentLayer};
use crate::tenant::DeltaLayer;
use crate::virtual_file::{MaybeFatalIo, VirtualFile};

use crate::keyspace::KeySpace;
use crate::repository::{Key, Value};
use crate::walrecord::NeonWalRecord;

use utils::lsn::Lsn;

use pageserver_compaction::helpers::overlaps_with;
use pageserver_compaction::interface::*;

use super::CompactionError;

/// Maximum number of deltas before generating an image layer in bottom-most compaction.
const COMPACTION_DELTA_THRESHOLD: usize = 5;

/// The result of bottom-most compaction for a single key at each LSN.
#[derive(Debug)]
#[cfg_attr(test, derive(PartialEq))]
pub struct KeyLogAtLsn(pub Vec<(Lsn, Value)>);

/// The result of bottom-most compaction.
#[derive(Debug)]
#[cfg_attr(test, derive(PartialEq))]
pub(crate) struct KeyHistoryRetention {
    /// Stores logs to reconstruct the value at the given LSN, that is to say, logs <= LSN or image == LSN.
    pub(crate) below_horizon: Vec<(Lsn, KeyLogAtLsn)>,
    /// Stores logs to reconstruct the value at any LSN above the horizon, that is to say, log > LSN.
    pub(crate) above_horizon: KeyLogAtLsn,
}

impl KeyHistoryRetention {
    async fn pipe_to(
        self,
        key: Key,
        delta_writer: &mut Vec<(Key, Lsn, Value)>,
        mut image_writer: Option<&mut ImageLayerWriter>,
        stat: &mut CompactionStatistics,
        ctx: &RequestContext,
    ) -> anyhow::Result<()> {
        let mut first_batch = true;
        for (cutoff_lsn, KeyLogAtLsn(logs)) in self.below_horizon {
            if first_batch {
                if logs.len() == 1 && logs[0].1.is_image() {
                    let Value::Image(img) = &logs[0].1 else {
                        unreachable!()
                    };
                    stat.produce_image_key(img);
                    if let Some(image_writer) = image_writer.as_mut() {
                        image_writer.put_image(key, img.clone(), ctx).await?;
                    } else {
                        delta_writer.push((key, cutoff_lsn, Value::Image(img.clone())));
                    }
                } else {
                    for (lsn, val) in logs {
                        stat.produce_key(&val);
                        delta_writer.push((key, lsn, val));
                    }
                }
                first_batch = false;
            } else {
                for (lsn, val) in logs {
                    stat.produce_key(&val);
                    delta_writer.push((key, lsn, val));
                }
            }
        }
        let KeyLogAtLsn(above_horizon_logs) = self.above_horizon;
        for (lsn, val) in above_horizon_logs {
            stat.produce_key(&val);
            delta_writer.push((key, lsn, val));
        }
        Ok(())
    }
}

#[derive(Debug, Serialize, Default)]
struct CompactionStatisticsNumSize {
    num: u64,
    size: u64,
}

#[derive(Debug, Serialize, Default)]
pub struct CompactionStatistics {
    delta_layer_visited: CompactionStatisticsNumSize,
    image_layer_visited: CompactionStatisticsNumSize,
    delta_layer_produced: CompactionStatisticsNumSize,
    image_layer_produced: CompactionStatisticsNumSize,
    num_delta_layer_discarded: usize,
    num_image_layer_discarded: usize,
    num_unique_keys_visited: usize,
    wal_keys_visited: CompactionStatisticsNumSize,
    image_keys_visited: CompactionStatisticsNumSize,
    wal_produced: CompactionStatisticsNumSize,
    image_produced: CompactionStatisticsNumSize,
}

impl CompactionStatistics {
    fn estimated_size_of_value(val: &Value) -> usize {
        match val {
            Value::Image(img) => img.len(),
            Value::WalRecord(NeonWalRecord::Postgres { rec, .. }) => rec.len(),
            _ => std::mem::size_of::<NeonWalRecord>(),
        }
    }
    fn estimated_size_of_key() -> usize {
        KEY_SIZE // TODO: distinguish image layer and delta layer (count LSN in delta layer)
    }
    fn visit_delta_layer(&mut self, size: u64) {
        self.delta_layer_visited.num += 1;
        self.delta_layer_visited.size += size;
    }
    fn visit_image_layer(&mut self, size: u64) {
        self.image_layer_visited.num += 1;
        self.image_layer_visited.size += size;
    }
    fn on_unique_key_visited(&mut self) {
        self.num_unique_keys_visited += 1;
    }
    fn visit_wal_key(&mut self, val: &Value) {
        self.wal_keys_visited.num += 1;
        self.wal_keys_visited.size +=
            Self::estimated_size_of_value(val) as u64 + Self::estimated_size_of_key() as u64;
    }
    fn visit_image_key(&mut self, val: &Value) {
        self.image_keys_visited.num += 1;
        self.image_keys_visited.size +=
            Self::estimated_size_of_value(val) as u64 + Self::estimated_size_of_key() as u64;
    }
    fn produce_key(&mut self, val: &Value) {
        match val {
            Value::Image(img) => self.produce_image_key(img),
            Value::WalRecord(_) => self.produce_wal_key(val),
        }
    }
    fn produce_wal_key(&mut self, val: &Value) {
        self.wal_produced.num += 1;
        self.wal_produced.size +=
            Self::estimated_size_of_value(val) as u64 + Self::estimated_size_of_key() as u64;
    }
    fn produce_image_key(&mut self, val: &Bytes) {
        self.image_produced.num += 1;
        self.image_produced.size += val.len() as u64 + Self::estimated_size_of_key() as u64;
    }
    fn discard_delta_layer(&mut self) {
        self.num_delta_layer_discarded += 1;
    }
    fn discard_image_layer(&mut self) {
        self.num_image_layer_discarded += 1;
    }
    fn produce_delta_layer(&mut self, size: u64) {
        self.delta_layer_produced.num += 1;
        self.delta_layer_produced.size += size;
    }
    fn produce_image_layer(&mut self, size: u64) {
        self.image_layer_produced.num += 1;
        self.image_layer_produced.size += size;
    }
}

impl Timeline {
    /// TODO: cancellation
    ///
    /// Returns whether the compaction has pending tasks.
    pub(crate) async fn compact_legacy(
        self: &Arc<Self>,
        cancel: &CancellationToken,
        flags: EnumSet<CompactFlags>,
        ctx: &RequestContext,
    ) -> Result<bool, CompactionError> {
        if flags.contains(CompactFlags::EnhancedGcBottomMostCompaction) {
            self.compact_with_gc(cancel, flags, ctx)
                .await
                .map_err(CompactionError::Other)?;
            return Ok(false);
        }

        if flags.contains(CompactFlags::DryRun) {
            return Err(CompactionError::Other(anyhow!(
                "dry-run mode is not supported for legacy compaction for now"
            )));
        }

        // High level strategy for compaction / image creation:
        //
        // 1. First, calculate the desired "partitioning" of the
        // currently in-use key space. The goal is to partition the
        // key space into roughly fixed-size chunks, but also take into
        // account any existing image layers, and try to align the
        // chunk boundaries with the existing image layers to avoid
        // too much churn. Also try to align chunk boundaries with
        // relation boundaries.  In principle, we don't know about
        // relation boundaries here, we just deal with key-value
        // pairs, and the code in pgdatadir_mapping.rs knows how to
        // map relations into key-value pairs. But in practice we know
        // that 'field6' is the block number, and the fields 1-5
        // identify a relation. This is just an optimization,
        // though.
        //
        // 2. Once we know the partitioning, for each partition,
        // decide if it's time to create a new image layer. The
        // criteria is: there has been too much "churn" since the last
        // image layer? The "churn" is fuzzy concept, it's a
        // combination of too many delta files, or too much WAL in
        // total in the delta file. Or perhaps: if creating an image
        // file would allow to delete some older files.
        //
        // 3. After that, we compact all level0 delta files if there
        // are too many of them.  While compacting, we also garbage
        // collect any page versions that are no longer needed because
        // of the new image layers we created in step 2.
        //
        // TODO: This high level strategy hasn't been implemented yet.
        // Below are functions compact_level0() and create_image_layers()
        // but they are a bit ad hoc and don't quite work like it's explained
        // above. Rewrite it.

        // Is the timeline being deleted?
        if self.is_stopping() {
            trace!("Dropping out of compaction on timeline shutdown");
            return Err(CompactionError::ShuttingDown);
        }

        let target_file_size = self.get_checkpoint_distance();

        // Define partitioning schema if needed

        // FIXME: the match should only cover repartitioning, not the next steps
        let (partition_count, has_pending_tasks) = match self
            .repartition(
                self.get_last_record_lsn(),
                self.get_compaction_target_size(),
                flags,
                ctx,
            )
            .await
        {
            Ok(((dense_partitioning, sparse_partitioning), lsn)) => {
                // Disables access_stats updates, so that the files we read remain candidates for eviction after we're done with them
                let image_ctx = RequestContextBuilder::extend(ctx)
                    .access_stats_behavior(AccessStatsBehavior::Skip)
                    .build();

                // 2. Compact
                let timer = self.metrics.compact_time_histo.start_timer();
                let fully_compacted = self.compact_level0(target_file_size, ctx).await?;
                timer.stop_and_record();

                let mut partitioning = dense_partitioning;
                partitioning
                    .parts
                    .extend(sparse_partitioning.into_dense().parts);

                // 3. Create new image layers for partitions that have been modified
                // "enough". Skip image layer creation if L0 compaction cannot keep up.
                if fully_compacted {
                    let image_layers = self
                        .create_image_layers(
                            &partitioning,
                            lsn,
                            if flags.contains(CompactFlags::ForceImageLayerCreation) {
                                ImageLayerCreationMode::Force
                            } else {
                                ImageLayerCreationMode::Try
                            },
                            &image_ctx,
                        )
                        .await?;

                    self.upload_new_image_layers(image_layers)?;
                } else {
                    info!("skipping image layer generation due to L0 compaction did not include all layers.");
                }
                (partitioning.parts.len(), !fully_compacted)
            }
            Err(err) => {
                // no partitioning? This is normal, if the timeline was just created
                // as an empty timeline. Also in unit tests, when we use the timeline
                // as a simple key-value store, ignoring the datadir layout. Log the
                // error but continue.
                //
                // Suppress error when it's due to cancellation
                if !self.cancel.is_cancelled() {
                    tracing::error!("could not compact, repartitioning keyspace failed: {err:?}");
                }
                (1, false)
            }
        };

        if self.shard_identity.count >= ShardCount::new(2) {
            // Limit the number of layer rewrites to the number of partitions: this means its
            // runtime should be comparable to a full round of image layer creations, rather than
            // being potentially much longer.
            let rewrite_max = partition_count;

            self.compact_shard_ancestors(rewrite_max, ctx).await?;
        }

        Ok(has_pending_tasks)
    }

    /// Check for layers that are elegible to be rewritten:
    /// - Shard splitting: After a shard split, ancestor layers beyond pitr_interval, so that
    ///   we don't indefinitely retain keys in this shard that aren't needed.
    /// - For future use: layers beyond pitr_interval that are in formats we would
    ///   rather not maintain compatibility with indefinitely.
    ///
    /// Note: this phase may read and write many gigabytes of data: use rewrite_max to bound
    /// how much work it will try to do in each compaction pass.
    async fn compact_shard_ancestors(
        self: &Arc<Self>,
        rewrite_max: usize,
        ctx: &RequestContext,
    ) -> Result<(), CompactionError> {
        let mut drop_layers = Vec::new();
        let mut layers_to_rewrite: Vec<Layer> = Vec::new();

        // We will use the Lsn cutoff of the last GC as a threshold for rewriting layers: if a
        // layer is behind this Lsn, it indicates that the layer is being retained beyond the
        // pitr_interval, for example because a branchpoint references it.
        //
        // Holding this read guard also blocks [`Self::gc_timeline`] from entering while we
        // are rewriting layers.
        let latest_gc_cutoff = self.get_latest_gc_cutoff_lsn();

        tracing::info!(
            "latest_gc_cutoff: {}, pitr cutoff {}",
            *latest_gc_cutoff,
            self.gc_info.read().unwrap().cutoffs.time
        );

        let layers = self.layers.read().await;
        for layer_desc in layers.layer_map().iter_historic_layers() {
            let layer = layers.get_from_desc(&layer_desc);
            if layer.metadata().shard.shard_count == self.shard_identity.count {
                // This layer does not belong to a historic ancestor, no need to re-image it.
                continue;
            }

            // This layer was created on an ancestor shard: check if it contains any data for this shard.
            let sharded_range = ShardedRange::new(layer_desc.get_key_range(), &self.shard_identity);
            let layer_local_page_count = sharded_range.page_count();
            let layer_raw_page_count = ShardedRange::raw_size(&layer_desc.get_key_range());
            if layer_local_page_count == 0 {
                // This ancestral layer only covers keys that belong to other shards.
                // We include the full metadata in the log: if we had some critical bug that caused
                // us to incorrectly drop layers, this would simplify manually debugging + reinstating those layers.
                info!(%layer, old_metadata=?layer.metadata(),
                    "dropping layer after shard split, contains no keys for this shard.",
                );

                if cfg!(debug_assertions) {
                    // Expensive, exhaustive check of keys in this layer: this guards against ShardedRange's calculations being
                    // wrong.  If ShardedRange claims the local page count is zero, then no keys in this layer
                    // should be !is_key_disposable()
                    let range = layer_desc.get_key_range();
                    let mut key = range.start;
                    while key < range.end {
                        debug_assert!(self.shard_identity.is_key_disposable(&key));
                        key = key.next();
                    }
                }

                drop_layers.push(layer);
                continue;
            } else if layer_local_page_count != u32::MAX
                && layer_local_page_count == layer_raw_page_count
            {
                debug!(%layer,
                    "layer is entirely shard local ({} keys), no need to filter it",
                    layer_local_page_count
                );
                continue;
            }

            // Don't bother re-writing a layer unless it will at least halve its size
            if layer_local_page_count != u32::MAX
                && layer_local_page_count > layer_raw_page_count / 2
            {
                debug!(%layer,
                    "layer is already mostly local ({}/{}), not rewriting",
                    layer_local_page_count,
                    layer_raw_page_count
                );
            }

            // Don't bother re-writing a layer if it is within the PITR window: it will age-out eventually
            // without incurring the I/O cost of a rewrite.
            if layer_desc.get_lsn_range().end >= *latest_gc_cutoff {
                debug!(%layer, "Skipping rewrite of layer still in GC window ({} >= {})",
                    layer_desc.get_lsn_range().end, *latest_gc_cutoff);
                continue;
            }

            if layer_desc.is_delta() {
                // We do not yet implement rewrite of delta layers
                debug!(%layer, "Skipping rewrite of delta layer");
                continue;
            }

            // Only rewrite layers if their generations differ.  This guarantees:
            //  - that local rewrite is safe, as local layer paths will differ between existing layer and rewritten one
            //  - that the layer is persistent in remote storage, as we only see old-generation'd layer via loading from remote storage
            if layer.metadata().generation == self.generation {
                debug!(%layer, "Skipping rewrite, is not from old generation");
                continue;
            }

            if layers_to_rewrite.len() >= rewrite_max {
                tracing::info!(%layer, "Will rewrite layer on a future compaction, already rewrote {}",
                    layers_to_rewrite.len()
                );
                continue;
            }

            // Fall through: all our conditions for doing a rewrite passed.
            layers_to_rewrite.push(layer);
        }

        // Drop read lock on layer map before we start doing time-consuming I/O
        drop(layers);

        let mut replace_image_layers = Vec::new();

        for layer in layers_to_rewrite {
            tracing::info!(layer=%layer, "Rewriting layer after shard split...");
            let mut image_layer_writer = ImageLayerWriter::new(
                self.conf,
                self.timeline_id,
                self.tenant_shard_id,
                &layer.layer_desc().key_range,
                layer.layer_desc().image_layer_lsn(),
                ctx,
            )
            .await
            .map_err(CompactionError::Other)?;

            // Safety of layer rewrites:
            // - We are writing to a different local file path than we are reading from, so the old Layer
            //   cannot interfere with the new one.
            // - In the page cache, contents for a particular VirtualFile are stored with a file_id that
            //   is different for two layers with the same name (in `ImageLayerInner::new` we always
            //   acquire a fresh id from [`crate::page_cache::next_file_id`].  So readers do not risk
            //   reading the index from one layer file, and then data blocks from the rewritten layer file.
            // - Any readers that have a reference to the old layer will keep it alive until they are done
            //   with it. If they are trying to promote from remote storage, that will fail, but this is the same
            //   as for compaction generally: compaction is allowed to delete layers that readers might be trying to use.
            // - We do not run concurrently with other kinds of compaction, so the only layer map writes we race with are:
            //    - GC, which at worst witnesses us "undelete" a layer that they just deleted.
            //    - ingestion, which only inserts layers, therefore cannot collide with us.
            let resident = layer
                .download_and_keep_resident()
                .await
                .map_err(CompactionError::input_layer_download_failed)?;

            let keys_written = resident
                .filter(&self.shard_identity, &mut image_layer_writer, ctx)
                .await?;

            if keys_written > 0 {
                let new_layer = image_layer_writer
                    .finish(self, ctx)
                    .await
                    .map_err(CompactionError::Other)?;
                tracing::info!(layer=%new_layer, "Rewrote layer, {} -> {} bytes",
                    layer.metadata().file_size,
                    new_layer.metadata().file_size);

                replace_image_layers.push((layer, new_layer));
            } else {
                // Drop the old layer.  Usually for this case we would already have noticed that
                // the layer has no data for us with the ShardedRange check above, but
                drop_layers.push(layer);
            }
        }

        // At this point, we have replaced local layer files with their rewritten form, but not yet uploaded
        // metadata to reflect that. If we restart here, the replaced layer files will look invalid (size mismatch
        // to remote index) and be removed. This is inefficient but safe.
        fail::fail_point!("compact-shard-ancestors-localonly");

        // Update the LayerMap so that readers will use the new layers, and enqueue it for writing to remote storage
        self.rewrite_layers(replace_image_layers, drop_layers)
            .await?;

        fail::fail_point!("compact-shard-ancestors-enqueued");

        // We wait for all uploads to complete before finishing this compaction stage.  This is not
        // necessary for correctness, but it simplifies testing, and avoids proceeding with another
        // Timeline's compaction while this timeline's uploads may be generating lots of disk I/O
        // load.
        match self.remote_client.wait_completion().await {
            Ok(()) => (),
            Err(WaitCompletionError::NotInitialized(ni)) => return Err(CompactionError::from(ni)),
            Err(WaitCompletionError::UploadQueueShutDownOrStopped) => {
                return Err(CompactionError::ShuttingDown)
            }
        }

        fail::fail_point!("compact-shard-ancestors-persistent");

        Ok(())
    }

    /// Update the LayerVisibilityHint of layers covered by image layers, based on whether there is
    /// an image layer between them and the most recent readable LSN (branch point or tip of timeline).  The
    /// purpose of the visibility hint is to record which layers need to be available to service reads.
    ///
    /// The result may be used as an input to eviction and secondary downloads to de-prioritize layers
    /// that we know won't be needed for reads.
    pub(super) async fn update_layer_visibility(&self) {
        let head_lsn = self.get_last_record_lsn();

        // We will sweep through layers in reverse-LSN order.  We only do historic layers.  L0 deltas
        // are implicitly left visible, because LayerVisibilityHint's default is Visible, and we never modify it here.
        // Note that L0 deltas _can_ be covered by image layers, but we consider them 'visible' because we anticipate that
        // they will be subject to L0->L1 compaction in the near future.
        let layer_manager = self.layers.read().await;
        let layer_map = layer_manager.layer_map();

        let readable_points = {
            let children = self.gc_info.read().unwrap().retain_lsns.clone();

            let mut readable_points = Vec::with_capacity(children.len() + 1);
            for (child_lsn, _child_timeline_id) in &children {
                readable_points.push(*child_lsn);
            }
            readable_points.push(head_lsn);
            readable_points
        };

        let (layer_visibility, covered) = layer_map.get_visibility(readable_points);
        for (layer_desc, visibility) in layer_visibility {
            // FIXME: a more efficiency bulk zip() through the layers rather than NlogN getting each one
            let layer = layer_manager.get_from_desc(&layer_desc);
            layer.set_visibility(visibility);
        }

        // TODO: publish our covered KeySpace to our parent, so that when they update their visibility, they can
        // avoid assuming that everything at a branch point is visible.
        drop(covered);
    }

    /// Collect a bunch of Level 0 layer files, and compact and reshuffle them as
    /// as Level 1 files. Returns whether the L0 layers are fully compacted.
    async fn compact_level0(
        self: &Arc<Self>,
        target_file_size: u64,
        ctx: &RequestContext,
    ) -> Result<bool, CompactionError> {
        let CompactLevel0Phase1Result {
            new_layers,
            deltas_to_compact,
            fully_compacted,
        } = {
            let phase1_span = info_span!("compact_level0_phase1");
            let ctx = ctx.attached_child();
            let mut stats = CompactLevel0Phase1StatsBuilder {
                version: Some(2),
                tenant_id: Some(self.tenant_shard_id),
                timeline_id: Some(self.timeline_id),
                ..Default::default()
            };

            let begin = tokio::time::Instant::now();
            let phase1_layers_locked = self.layers.read().await;
            let now = tokio::time::Instant::now();
            stats.read_lock_acquisition_micros =
                DurationRecorder::Recorded(RecordedDuration(now - begin), now);
            self.compact_level0_phase1(phase1_layers_locked, stats, target_file_size, &ctx)
                .instrument(phase1_span)
                .await?
        };

        if new_layers.is_empty() && deltas_to_compact.is_empty() {
            // nothing to do
            return Ok(true);
        }

        self.finish_compact_batch(&new_layers, &Vec::new(), &deltas_to_compact)
            .await?;
        Ok(fully_compacted)
    }

    /// Level0 files first phase of compaction, explained in the [`Self::compact_legacy`] comment.
    async fn compact_level0_phase1<'a>(
        self: &'a Arc<Self>,
        guard: tokio::sync::RwLockReadGuard<'a, LayerManager>,
        mut stats: CompactLevel0Phase1StatsBuilder,
        target_file_size: u64,
        ctx: &RequestContext,
    ) -> Result<CompactLevel0Phase1Result, CompactionError> {
        stats.read_lock_held_spawn_blocking_startup_micros =
            stats.read_lock_acquisition_micros.till_now(); // set by caller
        let layers = guard.layer_map();
        let level0_deltas = layers.get_level0_deltas();
        let mut level0_deltas = level0_deltas
            .into_iter()
            .map(|x| guard.get_from_desc(&x))
            .collect_vec();
        stats.level0_deltas_count = Some(level0_deltas.len());

        // Only compact if enough layers have accumulated.
        let threshold = self.get_compaction_threshold();
        if level0_deltas.is_empty() || level0_deltas.len() < threshold {
            debug!(
                level0_deltas = level0_deltas.len(),
                threshold, "too few deltas to compact"
            );
            return Ok(CompactLevel0Phase1Result::default());
        }

        // Gather the files to compact in this iteration.
        //
        // Start with the oldest Level 0 delta file, and collect any other
        // level 0 files that form a contiguous sequence, such that the end
        // LSN of previous file matches the start LSN of the next file.
        //
        // Note that if the files don't form such a sequence, we might
        // "compact" just a single file. That's a bit pointless, but it allows
        // us to get rid of the level 0 file, and compact the other files on
        // the next iteration. This could probably made smarter, but such
        // "gaps" in the sequence of level 0 files should only happen in case
        // of a crash, partial download from cloud storage, or something like
        // that, so it's not a big deal in practice.
        level0_deltas.sort_by_key(|l| l.layer_desc().lsn_range.start);
        let mut level0_deltas_iter = level0_deltas.iter();

        let first_level0_delta = level0_deltas_iter.next().unwrap();
        let mut prev_lsn_end = first_level0_delta.layer_desc().lsn_range.end;
        let mut deltas_to_compact = Vec::with_capacity(level0_deltas.len());

        // Accumulate the size of layers in `deltas_to_compact`
        let mut deltas_to_compact_bytes = 0;

        // Under normal circumstances, we will accumulate up to compaction_interval L0s of size
        // checkpoint_distance each.  To avoid edge cases using extra system resources, bound our
        // work in this function to only operate on this much delta data at once.
        //
        // Take the max of the configured value & the default, so that tests that configure tiny values
        // can still use a sensible amount of memory, but if a deployed system configures bigger values we
        // still let them compact a full stack of L0s in one go.
        let delta_size_limit = std::cmp::max(
            self.get_compaction_threshold(),
            DEFAULT_COMPACTION_THRESHOLD,
        ) as u64
            * std::cmp::max(self.get_checkpoint_distance(), DEFAULT_CHECKPOINT_DISTANCE);

        let mut fully_compacted = true;

        deltas_to_compact.push(
            first_level0_delta
                .download_and_keep_resident()
                .await
                .map_err(CompactionError::input_layer_download_failed)?,
        );
        for l in level0_deltas_iter {
            let lsn_range = &l.layer_desc().lsn_range;

            if lsn_range.start != prev_lsn_end {
                break;
            }
            deltas_to_compact.push(
                l.download_and_keep_resident()
                    .await
                    .map_err(CompactionError::input_layer_download_failed)?,
            );
            deltas_to_compact_bytes += l.metadata().file_size;
            prev_lsn_end = lsn_range.end;

            if deltas_to_compact_bytes >= delta_size_limit {
                info!(
                    l0_deltas_selected = deltas_to_compact.len(),
                    l0_deltas_total = level0_deltas.len(),
                    "L0 compaction picker hit max delta layer size limit: {}",
                    delta_size_limit
                );
                fully_compacted = false;

                // Proceed with compaction, but only a subset of L0s
                break;
            }
        }
        let lsn_range = Range {
            start: deltas_to_compact
                .first()
                .unwrap()
                .layer_desc()
                .lsn_range
                .start,
            end: deltas_to_compact.last().unwrap().layer_desc().lsn_range.end,
        };

        info!(
            "Starting Level0 compaction in LSN range {}-{} for {} layers ({} deltas in total)",
            lsn_range.start,
            lsn_range.end,
            deltas_to_compact.len(),
            level0_deltas.len()
        );

        for l in deltas_to_compact.iter() {
            info!("compact includes {l}");
        }

        // We don't need the original list of layers anymore. Drop it so that
        // we don't accidentally use it later in the function.
        drop(level0_deltas);

        stats.read_lock_held_prerequisites_micros = stats
            .read_lock_held_spawn_blocking_startup_micros
            .till_now();

        // TODO: replace with streaming k-merge
        let all_keys = {
            let mut all_keys = Vec::new();
            for l in deltas_to_compact.iter() {
                all_keys.extend(l.load_keys(ctx).await.map_err(CompactionError::Other)?);
            }
            // The current stdlib sorting implementation is designed in a way where it is
            // particularly fast where the slice is made up of sorted sub-ranges.
            all_keys.sort_by_key(|DeltaEntry { key, lsn, .. }| (*key, *lsn));
            all_keys
        };

        stats.read_lock_held_key_sort_micros = stats.read_lock_held_prerequisites_micros.till_now();

        // Determine N largest holes where N is number of compacted layers. The vec is sorted by key range start.
        //
        // A hole is a key range for which this compaction doesn't have any WAL records.
        // Our goal in this compaction iteration is to avoid creating L1s that, in terms of their key range,
        // cover the hole, but actually don't contain any WAL records for that key range.
        // The reason is that the mere stack of L1s (`count_deltas`) triggers image layer creation (`create_image_layers`).
        // That image layer creation would be useless for a hole range covered by L1s that don't contain any WAL records.
        //
        // The algorithm chooses holes as follows.
        // - Slide a 2-window over the keys in key orde to get the hole range (=distance between two keys).
        // - Filter: min threshold on range length
        // - Rank: by coverage size (=number of image layers required to reconstruct each key in the range for which we have any data)
        //
        // For more details, intuition, and some ASCII art see https://github.com/neondatabase/neon/pull/3597#discussion_r1112704451
        #[derive(PartialEq, Eq)]
        struct Hole {
            key_range: Range<Key>,
            coverage_size: usize,
        }
        let holes: Vec<Hole> = {
            use std::cmp::Ordering;
            impl Ord for Hole {
                fn cmp(&self, other: &Self) -> Ordering {
                    self.coverage_size.cmp(&other.coverage_size).reverse()
                }
            }
            impl PartialOrd for Hole {
                fn partial_cmp(&self, other: &Self) -> Option<Ordering> {
                    Some(self.cmp(other))
                }
            }
            let max_holes = deltas_to_compact.len();
            let last_record_lsn = self.get_last_record_lsn();
            let min_hole_range = (target_file_size / page_cache::PAGE_SZ as u64) as i128;
            let min_hole_coverage_size = 3; // TODO: something more flexible?
                                            // min-heap (reserve space for one more element added before eviction)
            let mut heap: BinaryHeap<Hole> = BinaryHeap::with_capacity(max_holes + 1);
            let mut prev: Option<Key> = None;

            for &DeltaEntry { key: next_key, .. } in all_keys.iter() {
                if let Some(prev_key) = prev {
                    // just first fast filter, do not create hole entries for metadata keys. The last hole in the
                    // compaction is the gap between data key and metadata keys.
                    if next_key.to_i128() - prev_key.to_i128() >= min_hole_range
                        && !Key::is_metadata_key(&prev_key)
                    {
                        let key_range = prev_key..next_key;
                        // Measuring hole by just subtraction of i128 representation of key range boundaries
                        // has not so much sense, because largest holes will corresponds field1/field2 changes.
                        // But we are mostly interested to eliminate holes which cause generation of excessive image layers.
                        // That is why it is better to measure size of hole as number of covering image layers.
                        let coverage_size =
                            layers.image_coverage(&key_range, last_record_lsn).len();
                        if coverage_size >= min_hole_coverage_size {
                            heap.push(Hole {
                                key_range,
                                coverage_size,
                            });
                            if heap.len() > max_holes {
                                heap.pop(); // remove smallest hole
                            }
                        }
                    }
                }
                prev = Some(next_key.next());
            }
            let mut holes = heap.into_vec();
            holes.sort_unstable_by_key(|hole| hole.key_range.start);
            holes
        };
        stats.read_lock_held_compute_holes_micros = stats.read_lock_held_key_sort_micros.till_now();
        drop_rlock(guard);
        stats.read_lock_drop_micros = stats.read_lock_held_compute_holes_micros.till_now();

        // This iterator walks through all key-value pairs from all the layers
        // we're compacting, in key, LSN order.
        // If there's both a Value::Image and Value::WalRecord for the same (key,lsn),
        // then the Value::Image is ordered before Value::WalRecord.
        //
        // TODO(https://github.com/neondatabase/neon/issues/8184): remove the page cached blob_io
        // option and validation code once we've reached confidence.
        enum AllValuesIter<'a> {
            PageCachedBlobIo {
                all_keys_iter: VecIter<'a>,
            },
            StreamingKmergeBypassingPageCache {
                merge_iter: MergeIterator<'a>,
            },
            ValidatingStreamingKmergeBypassingPageCache {
                mode: CompactL0BypassPageCacheValidation,
                merge_iter: MergeIterator<'a>,
                all_keys_iter: VecIter<'a>,
            },
        }
        type VecIter<'a> = std::slice::Iter<'a, DeltaEntry<'a>>; // TODO: distinguished lifetimes
        impl AllValuesIter<'_> {
            async fn next_all_keys_iter(
                iter: &mut VecIter<'_>,
                ctx: &RequestContext,
            ) -> anyhow::Result<Option<(Key, Lsn, Value)>> {
                let Some(DeltaEntry {
                    key,
                    lsn,
                    val: value_ref,
                    ..
                }) = iter.next()
                else {
                    return Ok(None);
                };
                let value = value_ref.load(ctx).await?;
                Ok(Some((*key, *lsn, value)))
            }
            async fn next(
                &mut self,
                ctx: &RequestContext,
            ) -> anyhow::Result<Option<(Key, Lsn, Value)>> {
                match self {
                    AllValuesIter::PageCachedBlobIo { all_keys_iter: iter } => {
                      Self::next_all_keys_iter(iter, ctx).await
                    }
                    AllValuesIter::StreamingKmergeBypassingPageCache { merge_iter } => merge_iter.next().await,
                    AllValuesIter::ValidatingStreamingKmergeBypassingPageCache { mode, merge_iter, all_keys_iter } => async {
                        // advance both iterators
                        let all_keys_iter_item = Self::next_all_keys_iter(all_keys_iter, ctx).await;
                        let merge_iter_item = merge_iter.next().await;
                        // compare results & log warnings as needed
                        macro_rules! rate_limited_warn {
                            ($($arg:tt)*) => {{
                                if cfg!(debug_assertions) || cfg!(feature = "testing") {
                                    warn!($($arg)*);
                                    panic!("CompactL0BypassPageCacheValidation failure, check logs");
                                }
                                use once_cell::sync::Lazy;
                                use utils::rate_limit::RateLimit;
                                use std::sync::Mutex;
                                use std::time::Duration;
                                static LOGGED: Lazy<Mutex<RateLimit>> =
                                    Lazy::new(|| Mutex::new(RateLimit::new(Duration::from_secs(10))));
                                let mut rate_limit = LOGGED.lock().unwrap();
                                rate_limit.call(|| {
                                    warn!($($arg)*);
                                });
                            }}
                        }
                        match (&all_keys_iter_item, &merge_iter_item) {
                            (Err(_), Err(_)) => {
                                // don't bother asserting equivality of the errors
                            }
                            (Err(all_keys), Ok(merge)) => {
                                rate_limited_warn!(?merge, "all_keys_iter returned an error where merge did not: {all_keys:?}");
                            },
                            (Ok(all_keys), Err(merge)) => {
                                rate_limited_warn!(?all_keys, "merge returned an error where all_keys_iter did not: {merge:?}");
                            },
                            (Ok(None), Ok(None)) => { }
                            (Ok(Some(all_keys)), Ok(None)) => {
                                rate_limited_warn!(?all_keys, "merge returned None where all_keys_iter returned Some");
                            }
                            (Ok(None), Ok(Some(merge))) => {
                                rate_limited_warn!(?merge, "all_keys_iter returned None where merge returned Some");
                            }
                            (Ok(Some((all_keys_key, all_keys_lsn, all_keys_value))), Ok(Some((merge_key, merge_lsn, merge_value)))) => {
                                match mode {
                                    // TODO: in this mode, we still load the value from disk for both iterators, even though we only need the all_keys_iter one
                                    CompactL0BypassPageCacheValidation::KeyLsn => {
                                        let all_keys = (all_keys_key, all_keys_lsn);
                                        let merge = (merge_key, merge_lsn);
                                        if all_keys != merge {
                                            rate_limited_warn!(?all_keys, ?merge, "merge returned a different (Key,LSN) than all_keys_iter");
                                        }
                                    }
                                    CompactL0BypassPageCacheValidation::KeyLsnValue => {
                                        let all_keys = (all_keys_key, all_keys_lsn, all_keys_value);
                                        let merge = (merge_key, merge_lsn, merge_value);
                                        if all_keys != merge {
                                            rate_limited_warn!(?all_keys, ?merge, "merge returned a different (Key,LSN,Value) than all_keys_iter");
                                        }
                                    }
                                }
                            }
                        }
                        // in case of mismatch, trust the legacy all_keys_iter_item
                        all_keys_iter_item
                    }.instrument(info_span!("next")).await
                }
            }
        }
        let mut all_values_iter = match &self.conf.compact_level0_phase1_value_access {
            CompactL0Phase1ValueAccess::PageCachedBlobIo => AllValuesIter::PageCachedBlobIo {
                all_keys_iter: all_keys.iter(),
            },
            CompactL0Phase1ValueAccess::StreamingKmerge { validate } => {
                let merge_iter = {
                    let mut deltas = Vec::with_capacity(deltas_to_compact.len());
                    for l in deltas_to_compact.iter() {
                        let l = l.get_as_delta(ctx).await.map_err(CompactionError::Other)?;
                        deltas.push(l);
                    }
                    MergeIterator::create(&deltas, &[], ctx)
                };
                match validate {
                    None => AllValuesIter::StreamingKmergeBypassingPageCache { merge_iter },
                    Some(validate) => AllValuesIter::ValidatingStreamingKmergeBypassingPageCache {
                        mode: validate.clone(),
                        merge_iter,
                        all_keys_iter: all_keys.iter(),
                    },
                }
            }
        };

        // This iterator walks through all keys and is needed to calculate size used by each key
        let mut all_keys_iter = all_keys
            .iter()
            .map(|DeltaEntry { key, lsn, size, .. }| (*key, *lsn, *size))
            .coalesce(|mut prev, cur| {
                // Coalesce keys that belong to the same key pair.
                // This ensures that compaction doesn't put them
                // into different layer files.
                // Still limit this by the target file size,
                // so that we keep the size of the files in
                // check.
                if prev.0 == cur.0 && prev.2 < target_file_size {
                    prev.2 += cur.2;
                    Ok(prev)
                } else {
                    Err((prev, cur))
                }
            });

        // Merge the contents of all the input delta layers into a new set
        // of delta layers, based on the current partitioning.
        //
        // We split the new delta layers on the key dimension. We iterate through the key space, and for each key, check if including the next key to the current output layer we're building would cause the layer to become too large. If so, dump the current output layer and start new one.
        // It's possible that there is a single key with so many page versions that storing all of them in a single layer file
        // would be too large. In that case, we also split on the LSN dimension.
        //
        // LSN
        //  ^
        //  |
        //  | +-----------+            +--+--+--+--+
        //  | |           |            |  |  |  |  |
        //  | +-----------+            |  |  |  |  |
        //  | |           |            |  |  |  |  |
        //  | +-----------+     ==>    |  |  |  |  |
        //  | |           |            |  |  |  |  |
        //  | +-----------+            |  |  |  |  |
        //  | |           |            |  |  |  |  |
        //  | +-----------+            +--+--+--+--+
        //  |
        //  +--------------> key
        //
        //
        // If one key (X) has a lot of page versions:
        //
        // LSN
        //  ^
        //  |                                 (X)
        //  | +-----------+            +--+--+--+--+
        //  | |           |            |  |  |  |  |
        //  | +-----------+            |  |  +--+  |
        //  | |           |            |  |  |  |  |
        //  | +-----------+     ==>    |  |  |  |  |
        //  | |           |            |  |  +--+  |
        //  | +-----------+            |  |  |  |  |
        //  | |           |            |  |  |  |  |
        //  | +-----------+            +--+--+--+--+
        //  |
        //  +--------------> key
        // TODO: this actually divides the layers into fixed-size chunks, not
        // based on the partitioning.
        //
        // TODO: we should also opportunistically materialize and
        // garbage collect what we can.
        let mut new_layers = Vec::new();
        let mut prev_key: Option<Key> = None;
        let mut writer: Option<DeltaLayerWriter> = None;
        let mut key_values_total_size = 0u64;
        let mut dup_start_lsn: Lsn = Lsn::INVALID; // start LSN of layer containing values of the single key
        let mut dup_end_lsn: Lsn = Lsn::INVALID; // end LSN of layer containing values of the single key
        let mut next_hole = 0; // index of next hole in holes vector

        while let Some((key, lsn, value)) = all_values_iter
            .next(ctx)
            .await
            .map_err(CompactionError::Other)?
        {
            let same_key = prev_key.map_or(false, |prev_key| prev_key == key);
            // We need to check key boundaries once we reach next key or end of layer with the same key
            if !same_key || lsn == dup_end_lsn {
                let mut next_key_size = 0u64;
                let is_dup_layer = dup_end_lsn.is_valid();
                dup_start_lsn = Lsn::INVALID;
                if !same_key {
                    dup_end_lsn = Lsn::INVALID;
                }
                // Determine size occupied by this key. We stop at next key or when size becomes larger than target_file_size
                for (next_key, next_lsn, next_size) in all_keys_iter.by_ref() {
                    next_key_size = next_size;
                    if key != next_key {
                        if dup_end_lsn.is_valid() {
                            // We are writting segment with duplicates:
                            // place all remaining values of this key in separate segment
                            dup_start_lsn = dup_end_lsn; // new segments starts where old stops
                            dup_end_lsn = lsn_range.end; // there are no more values of this key till end of LSN range
                        }
                        break;
                    }
                    key_values_total_size += next_size;
                    // Check if it is time to split segment: if total keys size is larger than target file size.
                    // We need to avoid generation of empty segments if next_size > target_file_size.
                    if key_values_total_size > target_file_size && lsn != next_lsn {
                        // Split key between multiple layers: such layer can contain only single key
                        dup_start_lsn = if dup_end_lsn.is_valid() {
                            dup_end_lsn // new segment with duplicates starts where old one stops
                        } else {
                            lsn // start with the first LSN for this key
                        };
                        dup_end_lsn = next_lsn; // upper LSN boundary is exclusive
                        break;
                    }
                }
                // handle case when loop reaches last key: in this case dup_end is non-zero but dup_start is not set.
                if dup_end_lsn.is_valid() && !dup_start_lsn.is_valid() {
                    dup_start_lsn = dup_end_lsn;
                    dup_end_lsn = lsn_range.end;
                }
                if writer.is_some() {
                    let written_size = writer.as_mut().unwrap().size();
                    let contains_hole =
                        next_hole < holes.len() && key >= holes[next_hole].key_range.end;
                    // check if key cause layer overflow or contains hole...
                    if is_dup_layer
                        || dup_end_lsn.is_valid()
                        || written_size + key_values_total_size > target_file_size
                        || contains_hole
                    {
                        // ... if so, flush previous layer and prepare to write new one
                        let (desc, path) = writer
                            .take()
                            .unwrap()
                            .finish(prev_key.unwrap().next(), ctx)
                            .await
                            .map_err(CompactionError::Other)?;
                        let new_delta = Layer::finish_creating(self.conf, self, desc, &path)
                            .map_err(CompactionError::Other)?;

                        new_layers.push(new_delta);
                        writer = None;

                        if contains_hole {
                            // skip hole
                            next_hole += 1;
                        }
                    }
                }
                // Remember size of key value because at next iteration we will access next item
                key_values_total_size = next_key_size;
            }
            fail_point!("delta-layer-writer-fail-before-finish", |_| {
                Err(CompactionError::Other(anyhow::anyhow!(
                    "failpoint delta-layer-writer-fail-before-finish"
                )))
            });

            if !self.shard_identity.is_key_disposable(&key) {
                if writer.is_none() {
                    // Create writer if not initiaized yet
                    writer = Some(
                        DeltaLayerWriter::new(
                            self.conf,
                            self.timeline_id,
                            self.tenant_shard_id,
                            key,
                            if dup_end_lsn.is_valid() {
                                // this is a layer containing slice of values of the same key
                                debug!("Create new dup layer {}..{}", dup_start_lsn, dup_end_lsn);
                                dup_start_lsn..dup_end_lsn
                            } else {
                                debug!("Create new layer {}..{}", lsn_range.start, lsn_range.end);
                                lsn_range.clone()
                            },
                            ctx,
                        )
                        .await
                        .map_err(CompactionError::Other)?,
                    );
                }

                writer
                    .as_mut()
                    .unwrap()
                    .put_value(key, lsn, value, ctx)
                    .await
                    .map_err(CompactionError::Other)?;
            } else {
                debug!(
                    "Dropping key {} during compaction (it belongs on shard {:?})",
                    key,
                    self.shard_identity.get_shard_number(&key)
                );
            }

            if !new_layers.is_empty() {
                fail_point!("after-timeline-compacted-first-L1");
            }

            prev_key = Some(key);
        }
        if let Some(writer) = writer {
            let (desc, path) = writer
                .finish(prev_key.unwrap().next(), ctx)
                .await
                .map_err(CompactionError::Other)?;
            let new_delta = Layer::finish_creating(self.conf, self, desc, &path)
                .map_err(CompactionError::Other)?;
            new_layers.push(new_delta);
        }

        // Sync layers
        if !new_layers.is_empty() {
            // Print a warning if the created layer is larger than double the target size
            // Add two pages for potential overhead. This should in theory be already
            // accounted for in the target calculation, but for very small targets,
            // we still might easily hit the limit otherwise.
            let warn_limit = target_file_size * 2 + page_cache::PAGE_SZ as u64 * 2;
            for layer in new_layers.iter() {
                if layer.layer_desc().file_size > warn_limit {
                    warn!(
                        %layer,
                        "created delta file of size {} larger than double of target of {target_file_size}", layer.layer_desc().file_size
                    );
                }
            }

            // The writer.finish() above already did the fsync of the inodes.
            // We just need to fsync the directory in which these inodes are linked,
            // which we know to be the timeline directory.
            //
            // We use fatal_err() below because the after writer.finish() returns with success,
            // the in-memory state of the filesystem already has the layer file in its final place,
            // and subsequent pageserver code could think it's durable while it really isn't.
            let timeline_dir = VirtualFile::open(
                &self
                    .conf
                    .timeline_path(&self.tenant_shard_id, &self.timeline_id),
                ctx,
            )
            .await
            .fatal_err("VirtualFile::open for timeline dir fsync");
            timeline_dir
                .sync_all()
                .await
                .fatal_err("VirtualFile::sync_all timeline dir");
        }

        stats.write_layer_files_micros = stats.read_lock_drop_micros.till_now();
        stats.new_deltas_count = Some(new_layers.len());
        stats.new_deltas_size = Some(new_layers.iter().map(|l| l.layer_desc().file_size).sum());

        match TryInto::<CompactLevel0Phase1Stats>::try_into(stats)
            .and_then(|stats| serde_json::to_string(&stats).context("serde_json::to_string"))
        {
            Ok(stats_json) => {
                info!(
                    stats_json = stats_json.as_str(),
                    "compact_level0_phase1 stats available"
                )
            }
            Err(e) => {
                warn!("compact_level0_phase1 stats failed to serialize: {:#}", e);
            }
        }

        // Without this, rustc complains about deltas_to_compact still
        // being borrowed when we `.into_iter()` below.
        drop(all_values_iter);

        Ok(CompactLevel0Phase1Result {
            new_layers,
            deltas_to_compact: deltas_to_compact
                .into_iter()
                .map(|x| x.drop_eviction_guard())
                .collect::<Vec<_>>(),
            fully_compacted,
        })
    }
}

#[derive(Default)]
struct CompactLevel0Phase1Result {
    new_layers: Vec<ResidentLayer>,
    deltas_to_compact: Vec<Layer>,
    // Whether we have included all L0 layers, or selected only part of them due to the
    // L0 compaction size limit.
    fully_compacted: bool,
}

#[derive(Default)]
struct CompactLevel0Phase1StatsBuilder {
    version: Option<u64>,
    tenant_id: Option<TenantShardId>,
    timeline_id: Option<TimelineId>,
    read_lock_acquisition_micros: DurationRecorder,
    read_lock_held_spawn_blocking_startup_micros: DurationRecorder,
    read_lock_held_key_sort_micros: DurationRecorder,
    read_lock_held_prerequisites_micros: DurationRecorder,
    read_lock_held_compute_holes_micros: DurationRecorder,
    read_lock_drop_micros: DurationRecorder,
    write_layer_files_micros: DurationRecorder,
    level0_deltas_count: Option<usize>,
    new_deltas_count: Option<usize>,
    new_deltas_size: Option<u64>,
}

#[derive(serde::Serialize)]
struct CompactLevel0Phase1Stats {
    version: u64,
    tenant_id: TenantShardId,
    timeline_id: TimelineId,
    read_lock_acquisition_micros: RecordedDuration,
    read_lock_held_spawn_blocking_startup_micros: RecordedDuration,
    read_lock_held_key_sort_micros: RecordedDuration,
    read_lock_held_prerequisites_micros: RecordedDuration,
    read_lock_held_compute_holes_micros: RecordedDuration,
    read_lock_drop_micros: RecordedDuration,
    write_layer_files_micros: RecordedDuration,
    level0_deltas_count: usize,
    new_deltas_count: usize,
    new_deltas_size: u64,
}

impl TryFrom<CompactLevel0Phase1StatsBuilder> for CompactLevel0Phase1Stats {
    type Error = anyhow::Error;

    fn try_from(value: CompactLevel0Phase1StatsBuilder) -> Result<Self, Self::Error> {
        Ok(Self {
            version: value.version.ok_or_else(|| anyhow!("version not set"))?,
            tenant_id: value
                .tenant_id
                .ok_or_else(|| anyhow!("tenant_id not set"))?,
            timeline_id: value
                .timeline_id
                .ok_or_else(|| anyhow!("timeline_id not set"))?,
            read_lock_acquisition_micros: value
                .read_lock_acquisition_micros
                .into_recorded()
                .ok_or_else(|| anyhow!("read_lock_acquisition_micros not set"))?,
            read_lock_held_spawn_blocking_startup_micros: value
                .read_lock_held_spawn_blocking_startup_micros
                .into_recorded()
                .ok_or_else(|| anyhow!("read_lock_held_spawn_blocking_startup_micros not set"))?,
            read_lock_held_key_sort_micros: value
                .read_lock_held_key_sort_micros
                .into_recorded()
                .ok_or_else(|| anyhow!("read_lock_held_key_sort_micros not set"))?,
            read_lock_held_prerequisites_micros: value
                .read_lock_held_prerequisites_micros
                .into_recorded()
                .ok_or_else(|| anyhow!("read_lock_held_prerequisites_micros not set"))?,
            read_lock_held_compute_holes_micros: value
                .read_lock_held_compute_holes_micros
                .into_recorded()
                .ok_or_else(|| anyhow!("read_lock_held_compute_holes_micros not set"))?,
            read_lock_drop_micros: value
                .read_lock_drop_micros
                .into_recorded()
                .ok_or_else(|| anyhow!("read_lock_drop_micros not set"))?,
            write_layer_files_micros: value
                .write_layer_files_micros
                .into_recorded()
                .ok_or_else(|| anyhow!("write_layer_files_micros not set"))?,
            level0_deltas_count: value
                .level0_deltas_count
                .ok_or_else(|| anyhow!("level0_deltas_count not set"))?,
            new_deltas_count: value
                .new_deltas_count
                .ok_or_else(|| anyhow!("new_deltas_count not set"))?,
            new_deltas_size: value
                .new_deltas_size
                .ok_or_else(|| anyhow!("new_deltas_size not set"))?,
        })
    }
}

#[derive(Debug, PartialEq, Eq, Clone, serde::Deserialize, serde::Serialize)]
#[serde(tag = "mode", rename_all = "kebab-case", deny_unknown_fields)]
pub enum CompactL0Phase1ValueAccess {
    /// The old way.
    PageCachedBlobIo,
    /// The new way.
    StreamingKmerge {
        /// If set, we run both the old way and the new way, validate that
        /// they are identical (=> [`CompactL0BypassPageCacheValidation`]),
        /// and if the validation fails,
        /// - in tests: fail them with a panic or
        /// - in prod, log a rate-limited warning and use the old way's results.
        ///
        /// If not set, we only run the new way and trust its results.
        validate: Option<CompactL0BypassPageCacheValidation>,
    },
}

/// See [`CompactL0Phase1ValueAccess::StreamingKmerge`].
#[derive(Debug, PartialEq, Eq, Clone, serde::Deserialize, serde::Serialize)]
#[serde(rename_all = "kebab-case")]
pub enum CompactL0BypassPageCacheValidation {
    /// Validate that the series of (key, lsn) pairs are the same.
    KeyLsn,
    /// Validate that the entire output of old and new way is identical.
    KeyLsnValue,
}

impl Default for CompactL0Phase1ValueAccess {
    fn default() -> Self {
        CompactL0Phase1ValueAccess::StreamingKmerge {
            // TODO(https://github.com/neondatabase/neon/issues/8184): change to None once confident
            validate: Some(CompactL0BypassPageCacheValidation::KeyLsnValue),
        }
    }
}

impl Timeline {
    /// Entry point for new tiered compaction algorithm.
    ///
    /// All the real work is in the implementation in the pageserver_compaction
    /// crate. The code here would apply to any algorithm implemented by the
    /// same interface, but tiered is the only one at the moment.
    ///
    /// TODO: cancellation
    pub(crate) async fn compact_tiered(
        self: &Arc<Self>,
        _cancel: &CancellationToken,
        ctx: &RequestContext,
    ) -> Result<(), CompactionError> {
        let fanout = self.get_compaction_threshold() as u64;
        let target_file_size = self.get_checkpoint_distance();

        // Find the top of the historical layers
        let end_lsn = {
            let guard = self.layers.read().await;
            let layers = guard.layer_map();

            let l0_deltas = layers.get_level0_deltas();
            drop(guard);

            // As an optimization, if we find that there are too few L0 layers,
            // bail out early. We know that the compaction algorithm would do
            // nothing in that case.
            if l0_deltas.len() < fanout as usize {
                // doesn't need compacting
                return Ok(());
            }
            l0_deltas.iter().map(|l| l.lsn_range.end).max().unwrap()
        };

        // Is the timeline being deleted?
        if self.is_stopping() {
            trace!("Dropping out of compaction on timeline shutdown");
            return Err(CompactionError::ShuttingDown);
        }

        let (dense_ks, _sparse_ks) = self.collect_keyspace(end_lsn, ctx).await?;
        // TODO(chi): ignore sparse_keyspace for now, compact it in the future.
        let mut adaptor = TimelineAdaptor::new(self, (end_lsn, dense_ks));

        pageserver_compaction::compact_tiered::compact_tiered(
            &mut adaptor,
            end_lsn,
            target_file_size,
            fanout,
            ctx,
        )
        .await
        // TODO: compact_tiered needs to return CompactionError
        .map_err(CompactionError::Other)?;

        adaptor.flush_updates().await?;
        Ok(())
    }

    /// Take a list of images and deltas, produce images and deltas according to GC horizon and retain_lsns.
    ///
    /// It takes a key, the values of the key within the compaction process, a GC horizon, and all retain_lsns below the horizon.
    /// For now, it requires the `accumulated_values` contains the full history of the key (i.e., the key with the lowest LSN is
    /// an image or a WAL not requiring a base image). This restriction will be removed once we implement gc-compaction on branch.
    ///
    /// The function returns the deltas and the base image that need to be placed at each of the retain LSN. For example, we have:
    ///
    /// A@0x10, +B@0x20, +C@0x30, +D@0x40, +E@0x50, +F@0x60
    /// horizon = 0x50, retain_lsn = 0x20, 0x40, delta_threshold=3
    ///
    /// The function will produce:
    ///
    /// ```plain
    /// 0x20(retain_lsn) -> img=AB@0x20                  always produce a single image below the lowest retain LSN
    /// 0x40(retain_lsn) -> deltas=[+C@0x30, +D@0x40]    two deltas since the last base image, keeping the deltas
    /// 0x50(horizon)    -> deltas=[ABCDE@0x50]          three deltas since the last base image, generate an image but put it in the delta
    /// above_horizon    -> deltas=[+F@0x60]             full history above the horizon
    /// ```
    ///
    /// Note that `accumulated_values` must be sorted by LSN and should belong to a single key.
    pub(crate) async fn generate_key_retention(
        self: &Arc<Timeline>,
        key: Key,
        full_history: &[(Key, Lsn, Value)],
        horizon: Lsn,
        retain_lsn_below_horizon: &[Lsn],
        delta_threshold_cnt: usize,
        base_img_from_ancestor: Option<(Key, Lsn, Bytes)>,
    ) -> anyhow::Result<KeyHistoryRetention> {
        // Pre-checks for the invariants
        if cfg!(debug_assertions) {
            for (log_key, _, _) in full_history {
                assert_eq!(log_key, &key, "mismatched key");
            }
            for i in 1..full_history.len() {
                assert!(full_history[i - 1].1 <= full_history[i].1, "unordered LSN");
                if full_history[i - 1].1 == full_history[i].1 {
                    assert!(
                        matches!(full_history[i - 1].2, Value::Image(_)),
                        "unordered delta/image, or duplicated delta"
                    );
                }
            }
            // There was an assertion for no base image that checks if the first
            // record in the history is `will_init` before, but it was removed.
            // This is explained in the test cases for generate_key_retention.
            // Search "incomplete history" for more information.
            for lsn in retain_lsn_below_horizon {
                assert!(lsn < &horizon, "retain lsn must be below horizon")
            }
            for i in 1..retain_lsn_below_horizon.len() {
                assert!(
                    retain_lsn_below_horizon[i - 1] <= retain_lsn_below_horizon[i],
                    "unordered LSN"
                );
            }
        }
        let has_ancestor = base_img_from_ancestor.is_some();
        // Step 1: split history into len(retain_lsn_below_horizon) + 2 buckets, where the last bucket is for all deltas above the horizon,
        // and the second-to-last bucket is for the horizon. Each bucket contains lsn_last_bucket < deltas <= lsn_this_bucket.
        let (mut split_history, lsn_split_points) = {
            let mut split_history = Vec::new();
            split_history.resize_with(retain_lsn_below_horizon.len() + 2, Vec::new);
            let mut lsn_split_points = Vec::with_capacity(retain_lsn_below_horizon.len() + 1);
            for lsn in retain_lsn_below_horizon {
                lsn_split_points.push(*lsn);
            }
            lsn_split_points.push(horizon);
            let mut current_idx = 0;
            for item @ (_, lsn, _) in full_history {
                while current_idx < lsn_split_points.len() && *lsn > lsn_split_points[current_idx] {
                    current_idx += 1;
                }
                split_history[current_idx].push(item);
            }
            (split_history, lsn_split_points)
        };
        // Step 2: filter out duplicated records due to the k-merge of image/delta layers
        for split_for_lsn in &mut split_history {
            let mut prev_lsn = None;
            let mut new_split_for_lsn = Vec::with_capacity(split_for_lsn.len());
            for record @ (_, lsn, _) in std::mem::take(split_for_lsn) {
                if let Some(prev_lsn) = &prev_lsn {
                    if *prev_lsn == lsn {
                        // The case that we have an LSN with both data from the delta layer and the image layer. As
                        // `ValueWrapper` ensures that an image is ordered before a delta at the same LSN, we simply
                        // drop this delta and keep the image.
                        //
                        // For example, we have delta layer key1@0x10, key1@0x20, and image layer key1@0x10, we will
                        // keep the image for key1@0x10 and the delta for key1@0x20. key1@0x10 delta will be simply
                        // dropped.
                        //
                        // TODO: in case we have both delta + images for a given LSN and it does not exceed the delta
                        // threshold, we could have kept delta instead to save space. This is an optimization for the future.
                        continue;
                    }
                }
                prev_lsn = Some(lsn);
                new_split_for_lsn.push(record);
            }
            *split_for_lsn = new_split_for_lsn;
        }
        // Step 3: generate images when necessary
        let mut retention = Vec::with_capacity(split_history.len());
        let mut records_since_last_image = 0;
        let batch_cnt = split_history.len();
        assert!(
            batch_cnt >= 2,
            "should have at least below + above horizon batches"
        );
        let mut replay_history: Vec<(Key, Lsn, Value)> = Vec::new();
        if let Some((key, lsn, img)) = base_img_from_ancestor {
            replay_history.push((key, lsn, Value::Image(img)));
        }

        /// Generate debug information for the replay history
        fn generate_history_trace(replay_history: &[(Key, Lsn, Value)]) -> String {
            use std::fmt::Write;
            let mut output = String::new();
            if let Some((key, _, _)) = replay_history.first() {
                write!(output, "key={} ", key).unwrap();
                let mut cnt = 0;
                for (_, lsn, val) in replay_history {
                    if val.is_image() {
                        write!(output, "i@{} ", lsn).unwrap();
                    } else if val.will_init() {
                        write!(output, "di@{} ", lsn).unwrap();
                    } else {
                        write!(output, "d@{} ", lsn).unwrap();
                    }
                    cnt += 1;
                    if cnt >= 128 {
                        write!(output, "... and more").unwrap();
                        break;
                    }
                }
            } else {
                write!(output, "<no history>").unwrap();
            }
            output
        }

        fn generate_debug_trace(
            replay_history: Option<&[(Key, Lsn, Value)]>,
            full_history: &[(Key, Lsn, Value)],
            lsns: &[Lsn],
            horizon: Lsn,
        ) -> String {
            use std::fmt::Write;
            let mut output = String::new();
            if let Some(replay_history) = replay_history {
                writeln!(
                    output,
                    "replay_history: {}",
                    generate_history_trace(replay_history)
                )
                .unwrap();
            } else {
                writeln!(output, "replay_history: <disabled>",).unwrap();
            }
            writeln!(
                output,
                "full_history: {}",
                generate_history_trace(full_history)
            )
            .unwrap();
            writeln!(
                output,
                "when processing: [{}] horizon={}",
                lsns.iter().map(|l| format!("{l}")).join(","),
                horizon
            )
            .unwrap();
            output
        }

        for (i, split_for_lsn) in split_history.into_iter().enumerate() {
            // TODO: there could be image keys inside the splits, and we can compute records_since_last_image accordingly.
            records_since_last_image += split_for_lsn.len();
            let generate_image = if i == 0 && !has_ancestor {
                // We always generate images for the first batch (below horizon / lowest retain_lsn)
                true
            } else if i == batch_cnt - 1 {
                // Do not generate images for the last batch (above horizon)
                false
            } else if records_since_last_image >= delta_threshold_cnt {
                // Generate images when there are too many records
                true
            } else {
                false
            };
            replay_history.extend(split_for_lsn.iter().map(|x| (*x).clone()));
            // Only retain the items after the last image record
            for idx in (0..replay_history.len()).rev() {
                if replay_history[idx].2.will_init() {
                    replay_history = replay_history[idx..].to_vec();
                    break;
                }
            }
            if let Some((_, _, val)) = replay_history.first() {
                if !val.will_init() {
                    return Err(anyhow::anyhow!("invalid history, no base image")).with_context(
                        || {
                            generate_debug_trace(
                                Some(&replay_history),
                                full_history,
                                retain_lsn_below_horizon,
                                horizon,
                            )
                        },
                    );
                }
            }
            if generate_image && records_since_last_image > 0 {
                records_since_last_image = 0;
                let replay_history_for_debug = if cfg!(debug_assertions) {
                    Some(replay_history.clone())
                } else {
                    None
                };
                let replay_history_for_debug_ref = replay_history_for_debug.as_deref();
                let history = std::mem::take(&mut replay_history);
                let mut img = None;
                let mut records = Vec::with_capacity(history.len());
                if let (_, lsn, Value::Image(val)) = history.first().as_ref().unwrap() {
                    img = Some((*lsn, val.clone()));
                    for (_, lsn, val) in history.into_iter().skip(1) {
                        let Value::WalRecord(rec) = val else {
                            return Err(anyhow::anyhow!(
                                "invalid record, first record is image, expect walrecords"
                            ))
                            .with_context(|| {
                                generate_debug_trace(
                                    replay_history_for_debug_ref,
                                    full_history,
                                    retain_lsn_below_horizon,
                                    horizon,
                                )
                            });
                        };
                        records.push((lsn, rec));
                    }
                } else {
                    for (_, lsn, val) in history.into_iter() {
                        let Value::WalRecord(rec) = val else {
                            return Err(anyhow::anyhow!("invalid record, first record is walrecord, expect rest are walrecord"))
                                .with_context(|| generate_debug_trace(
                                    replay_history_for_debug_ref,
                                    full_history,
                                    retain_lsn_below_horizon,
                                    horizon,
                                ));
                        };
                        records.push((lsn, rec));
                    }
                }
                records.reverse();
                let state = ValueReconstructState { img, records };
                let request_lsn = lsn_split_points[i]; // last batch does not generate image so i is always in range
                let img = self.reconstruct_value(key, request_lsn, state).await?;
                replay_history.push((key, request_lsn, Value::Image(img.clone())));
                retention.push(vec![(request_lsn, Value::Image(img))]);
            } else {
                let deltas = split_for_lsn
                    .iter()
                    .map(|(_, lsn, value)| (*lsn, value.clone()))
                    .collect_vec();
                retention.push(deltas);
            }
        }
        let mut result = Vec::with_capacity(retention.len());
        assert_eq!(retention.len(), lsn_split_points.len() + 1);
        for (idx, logs) in retention.into_iter().enumerate() {
            if idx == lsn_split_points.len() {
                return Ok(KeyHistoryRetention {
                    below_horizon: result,
                    above_horizon: KeyLogAtLsn(logs),
                });
            } else {
                result.push((lsn_split_points[idx], KeyLogAtLsn(logs)));
            }
        }
        unreachable!("key retention is empty")
    }

    /// An experimental compaction building block that combines compaction with garbage collection.
    ///
    /// The current implementation picks all delta + image layers that are below or intersecting with
    /// the GC horizon without considering retain_lsns. Then, it does a full compaction over all these delta
    /// layers and image layers, which generates image layers on the gc horizon, drop deltas below gc horizon,
    /// and create delta layers with all deltas >= gc horizon.
    pub(crate) async fn compact_with_gc(
        self: &Arc<Self>,
        cancel: &CancellationToken,
        flags: EnumSet<CompactFlags>,
        ctx: &RequestContext,
    ) -> anyhow::Result<()> {
        use std::collections::BTreeSet;

        // Block other compaction/GC tasks from running for now. GC-compaction could run along
        // with legacy compaction tasks in the future. Always ensure the lock order is compaction -> gc.
        // Note that we already acquired the compaction lock when the outer `compact` function gets called.

        let gc_lock = async {
            tokio::select! {
                guard = self.gc_lock.lock() => Ok(guard),
                // TODO: refactor to CompactionError to correctly pass cancelled error
                _ = cancel.cancelled() => Err(anyhow!("cancelled")),
            }
        };

        let gc_lock = crate::timed(
            gc_lock,
            "acquires gc lock",
            std::time::Duration::from_secs(5),
        )
        .await?;

        let dry_run = flags.contains(CompactFlags::DryRun);

        info!("running enhanced gc bottom-most compaction, dry_run={dry_run}");

        scopeguard::defer! {
            info!("done enhanced gc bottom-most compaction");
        };

        let mut stat = CompactionStatistics::default();

        // Step 0: pick all delta layers + image layers below/intersect with the GC horizon.
        // The layer selection has the following properties:
        // 1. If a layer is in the selection, all layers below it are in the selection.
        // 2. Inferred from (1), for each key in the layer selection, the value can be reconstructed only with the layers in the layer selection.
        let (layer_selection, gc_cutoff, retain_lsns_below_horizon) = {
            let guard = self.layers.read().await;
            let layers = guard.layer_map();
            let gc_info = self.gc_info.read().unwrap();
            let mut retain_lsns_below_horizon = Vec::new();
            let gc_cutoff = gc_info.cutoffs.select_min();
            for (lsn, _timeline_id) in &gc_info.retain_lsns {
                if lsn < &gc_cutoff {
                    retain_lsns_below_horizon.push(*lsn);
                }
            }
            for lsn in gc_info.leases.keys() {
                if lsn < &gc_cutoff {
                    retain_lsns_below_horizon.push(*lsn);
                }
            }
            let mut selected_layers = Vec::new();
            drop(gc_info);
            for desc in layers.iter_historic_layers() {
                if desc.get_lsn_range().start <= gc_cutoff {
                    selected_layers.push(guard.get_from_desc(&desc));
                }
            }
            retain_lsns_below_horizon.sort();
            (selected_layers, gc_cutoff, retain_lsns_below_horizon)
        };
        let lowest_retain_lsn = if self.ancestor_timeline.is_some() {
            Lsn(self.ancestor_lsn.0 + 1)
        } else {
            let res = retain_lsns_below_horizon
                .first()
                .copied()
                .unwrap_or(gc_cutoff);
            if cfg!(debug_assertions) {
                assert_eq!(
                    res,
                    retain_lsns_below_horizon
                        .iter()
                        .min()
                        .copied()
                        .unwrap_or(gc_cutoff)
                );
            }
            res
        };
        info!(
            "picked {} layers for compaction with gc_cutoff={} lowest_retain_lsn={}",
            layer_selection.len(),
            gc_cutoff,
            lowest_retain_lsn
        );
        // Step 1: (In the future) construct a k-merge iterator over all layers. For now, simply collect all keys + LSNs.
        // Also, collect the layer information to decide when to split the new delta layers.
        let mut downloaded_layers = Vec::new();
        let mut delta_split_points = BTreeSet::new();
        for layer in &layer_selection {
            let resident_layer = layer.download_and_keep_resident().await?;
            downloaded_layers.push(resident_layer);

            let desc = layer.layer_desc();
            if desc.is_delta() {
                // TODO: is it correct to only record split points for deltas intersecting with the GC horizon? (exclude those below/above the horizon)
                // so that we can avoid having too many small delta layers.
                let key_range = desc.get_key_range();
                delta_split_points.insert(key_range.start);
                delta_split_points.insert(key_range.end);
                stat.visit_delta_layer(desc.file_size());
            } else {
                stat.visit_image_layer(desc.file_size());
            }
        }
        let mut delta_layers = Vec::new();
        let mut image_layers = Vec::new();
        for resident_layer in &downloaded_layers {
            if resident_layer.layer_desc().is_delta() {
                let layer = resident_layer.get_as_delta(ctx).await?;
                delta_layers.push(layer);
            } else {
                let layer = resident_layer.get_as_image(ctx).await?;
                image_layers.push(layer);
            }
        }
        let mut merge_iter = MergeIterator::create(&delta_layers, &image_layers, ctx);
        // Step 2: Produce images+deltas. TODO: ensure newly-produced delta does not overlap with other deltas.
        // Data of the same key.
        let mut accumulated_values = Vec::new();
        let mut last_key: Option<Key> = None;

        enum FlushDeltaResult {
            /// Create a new resident layer
            CreateResidentLayer(ResidentLayer),
            /// Keep an original delta layer
            KeepLayer(PersistentLayerKey),
        }

        #[allow(clippy::too_many_arguments)]
        async fn flush_deltas(
            deltas: &mut Vec<(Key, Lsn, crate::repository::Value)>,
            last_key: Key,
            delta_split_points: &[Key],
            current_delta_split_point: &mut usize,
            tline: &Arc<Timeline>,
            lowest_retain_lsn: Lsn,
            ctx: &RequestContext,
            stats: &mut CompactionStatistics,
            dry_run: bool,
            last_batch: bool,
        ) -> anyhow::Result<Option<FlushDeltaResult>> {
            // Check if we need to split the delta layer. We split at the original delta layer boundary to avoid
            // overlapping layers.
            //
            // If we have a structure like this:
            //
            // | Delta 1 |         | Delta 4 |
            // |---------| Delta 2 |---------|
            // | Delta 3 |         | Delta 5 |
            //
            // And we choose to compact delta 2+3+5. We will get an overlapping delta layer with delta 1+4.
            // A simple solution here is to split the delta layers using the original boundary, while this
            // might produce a lot of small layers. This should be improved and fixed in the future.
            let mut need_split = false;
            while *current_delta_split_point < delta_split_points.len()
                && last_key >= delta_split_points[*current_delta_split_point]
            {
                *current_delta_split_point += 1;
                need_split = true;
            }
            if !need_split && !last_batch {
                return Ok(None);
            }
            let deltas: Vec<(Key, Lsn, Value)> = std::mem::take(deltas);
            if deltas.is_empty() {
                return Ok(None);
            }
            let end_lsn = deltas.iter().map(|(_, lsn, _)| lsn).max().copied().unwrap() + 1;
            let delta_key = PersistentLayerKey {
                key_range: {
                    let key_start = deltas.first().unwrap().0;
                    let key_end = deltas.last().unwrap().0.next();
                    key_start..key_end
                },
                lsn_range: lowest_retain_lsn..end_lsn,
                is_delta: true,
            };
            {
                // Hack: skip delta layer if we need to produce a layer of a same key-lsn.
                //
                // This can happen if we have removed some deltas in "the middle" of some existing layer's key-lsn-range.
                // For example, consider the case where a single delta with range [0x10,0x50) exists.
                // And we have branches at LSN 0x10, 0x20, 0x30.
                // Then we delete branch @ 0x20.
                // Bottom-most compaction may now delete the delta [0x20,0x30).
                // And that wouldnt' change the shape of the layer.
                //
                // Note that bottom-most-gc-compaction never _adds_ new data in that case, only removes.
                // That's why it's safe to skip.
                let guard = tline.layers.read().await;

                if guard.contains_key(&delta_key) {
                    let layer_generation = guard.get_from_key(&delta_key).metadata().generation;
                    drop(guard);
                    if layer_generation == tline.generation {
                        stats.discard_delta_layer();
                        // TODO: depending on whether we design this compaction process to run along with
                        // other compactions, there could be layer map modifications after we drop the
                        // layer guard, and in case it creates duplicated layer key, we will still error
                        // in the end.
                        info!(
                            key=%delta_key,
                            ?layer_generation,
                            "discard delta layer due to duplicated layer in the same generation"
                        );
                        return Ok(Some(FlushDeltaResult::KeepLayer(delta_key)));
                    }
                }
            }

            let mut delta_layer_writer = DeltaLayerWriter::new(
                tline.conf,
                tline.timeline_id,
                tline.tenant_shard_id,
                delta_key.key_range.start,
                lowest_retain_lsn..end_lsn,
                ctx,
            )
            .await?;
            for (key, lsn, val) in deltas {
                delta_layer_writer.put_value(key, lsn, val, ctx).await?;
            }
<<<<<<< HEAD

            let (desc, path) = delta_layer_writer
                .finish(delta_key.key_range.end, ctx)
=======
            stats.produce_delta_layer(delta_layer_writer.size());
            if dry_run {
                return Ok(None);
            }
            let delta_layer = delta_layer_writer
                .finish(delta_key.key_range.end, tline, ctx)
>>>>>>> 8f3bc5ae
                .await?;
            let delta_layer = Layer::finish_creating(tline.conf, tline, desc, &path)?;
            Ok(Some(FlushDeltaResult::CreateResidentLayer(delta_layer)))
        }

        // Hack the key range to be min..(max-1). Otherwise, the image layer will be
        // interpreted as an L0 delta layer.
        let hack_image_layer_range = {
            let mut end_key = Key::MAX;
            end_key.field6 -= 1;
            Key::MIN..end_key
        };

        // Only create image layers when there is no ancestor branches. TODO: create covering image layer
        // when some condition meet.
        let mut image_layer_writer = if self.ancestor_timeline.is_none() {
            Some(
                ImageLayerWriter::new(
                    self.conf,
                    self.timeline_id,
                    self.tenant_shard_id,
                    &hack_image_layer_range, // covers the full key range
                    lowest_retain_lsn,
                    ctx,
                )
                .await?,
            )
        } else {
            None
        };

        /// Returns None if there is no ancestor branch. Throw an error when the key is not found.
        ///
        /// Currently, we always get the ancestor image for each key in the child branch no matter whether the image
        /// is needed for reconstruction. This should be fixed in the future.
        ///
        /// Furthermore, we should do vectored get instead of a single get, or better, use k-merge for ancestor
        /// images.
        async fn get_ancestor_image(
            tline: &Arc<Timeline>,
            key: Key,
            ctx: &RequestContext,
        ) -> anyhow::Result<Option<(Key, Lsn, Bytes)>> {
            if tline.ancestor_timeline.is_none() {
                return Ok(None);
            };
            // This function is implemented as a get of the current timeline at ancestor LSN, therefore reusing
            // as much existing code as possible.
            let img = tline.get(key, tline.ancestor_lsn, ctx).await?;
            Ok(Some((key, tline.ancestor_lsn, img)))
        }
        let image_layer_key = PersistentLayerKey {
            key_range: hack_image_layer_range,
            lsn_range: PersistentLayerDesc::image_layer_lsn_range(lowest_retain_lsn),
            is_delta: false,
        };

        // Like with delta layers, it can happen that we re-produce an already existing image layer.
        // This could happen when a user triggers force compaction and image generation. In this case,
        // it's always safe to rewrite the layer.
        let discard_image_layer = {
            let guard = self.layers.read().await;
            if guard.contains_key(&image_layer_key) {
                let layer_generation = guard.get_from_key(&image_layer_key).metadata().generation;
                drop(guard);
                if layer_generation == self.generation {
                    // TODO: depending on whether we design this compaction process to run along with
                    // other compactions, there could be layer map modifications after we drop the
                    // layer guard, and in case it creates duplicated layer key, we will still error
                    // in the end.
                    info!(
                        key=%image_layer_key,
                        ?layer_generation,
                        "discard image layer due to duplicated layer key in the same generation",
                    );
                    true
                } else {
                    false
                }
            } else {
                false
            }
        };

        // Actually, we can decide not to write to the image layer at all at this point because
        // the key and LSN range are determined. However, to keep things simple here, we still
        // create this writer, and discard the writer in the end.

        let mut delta_values = Vec::new();
        let delta_split_points = delta_split_points.into_iter().collect_vec();
        let mut current_delta_split_point = 0;
        let mut delta_layers = Vec::new();
        while let Some((key, lsn, val)) = merge_iter.next().await? {
            if cancel.is_cancelled() {
                return Err(anyhow!("cancelled")); // TODO: refactor to CompactionError and pass cancel error
            }
            match val {
                Value::Image(_) => stat.visit_image_key(&val),
                Value::WalRecord(_) => stat.visit_wal_key(&val),
            }
            if last_key.is_none() || last_key.as_ref() == Some(&key) {
                if last_key.is_none() {
                    last_key = Some(key);
                }
                accumulated_values.push((key, lsn, val));
            } else {
                let last_key = last_key.as_mut().unwrap();
                stat.on_unique_key_visited();
                let retention = self
                    .generate_key_retention(
                        *last_key,
                        &accumulated_values,
                        gc_cutoff,
                        &retain_lsns_below_horizon,
                        COMPACTION_DELTA_THRESHOLD,
                        get_ancestor_image(self, *last_key, ctx).await?,
                    )
                    .await?;
                // Put the image into the image layer. Currently we have a single big layer for the compaction.
                retention
                    .pipe_to(
                        *last_key,
                        &mut delta_values,
                        image_layer_writer.as_mut(),
                        &mut stat,
                        ctx,
                    )
                    .await?;
                delta_layers.extend(
                    flush_deltas(
                        &mut delta_values,
                        *last_key,
                        &delta_split_points,
                        &mut current_delta_split_point,
                        self,
                        lowest_retain_lsn,
                        ctx,
                        &mut stat,
                        dry_run,
                        false,
                    )
                    .await?,
                );
                accumulated_values.clear();
                *last_key = key;
                accumulated_values.push((key, lsn, val));
            }
        }

        let last_key = last_key.expect("no keys produced during compaction");
        // TODO: move this part to the loop body
        stat.on_unique_key_visited();
        let retention = self
            .generate_key_retention(
                last_key,
                &accumulated_values,
                gc_cutoff,
                &retain_lsns_below_horizon,
                COMPACTION_DELTA_THRESHOLD,
                get_ancestor_image(self, last_key, ctx).await?,
            )
            .await?;
        // Put the image into the image layer. Currently we have a single big layer for the compaction.
        retention
            .pipe_to(
                last_key,
                &mut delta_values,
                image_layer_writer.as_mut(),
                &mut stat,
                ctx,
            )
            .await?;
        delta_layers.extend(
            flush_deltas(
                &mut delta_values,
                last_key,
                &delta_split_points,
                &mut current_delta_split_point,
                self,
                lowest_retain_lsn,
                ctx,
                &mut stat,
                dry_run,
                true,
            )
            .await?,
        );
        assert!(delta_values.is_empty(), "unprocessed keys");

        let image_layer = if discard_image_layer {
            stat.discard_image_layer();
            None
        } else if let Some(writer) = image_layer_writer {
            stat.produce_image_layer(writer.size());
            if !dry_run {
                Some(writer.finish(self, ctx).await?)
            } else {
                None
            }
        } else {
            None
        };

        info!(
            "gc-compaction statistics: {}",
            serde_json::to_string(&stat)?
        );

        if dry_run {
            return Ok(());
        }

        info!(
            "produced {} delta layers and {} image layers",
            delta_layers.len(),
            if image_layer.is_some() { 1 } else { 0 }
        );
        let mut compact_to = Vec::new();
        let mut keep_layers = HashSet::new();
        for action in delta_layers {
            match action {
                FlushDeltaResult::CreateResidentLayer(layer) => {
                    compact_to.push(layer);
                }
                FlushDeltaResult::KeepLayer(l) => {
                    keep_layers.insert(l);
                }
            }
        }
        if discard_image_layer {
            keep_layers.insert(image_layer_key);
        }
        let mut layer_selection = layer_selection;
        layer_selection.retain(|x| !keep_layers.contains(&x.layer_desc().key()));
        compact_to.extend(image_layer);

        // Step 3: Place back to the layer map.
        {
            let mut guard = self.layers.write().await;
            guard.finish_gc_compaction(&layer_selection, &compact_to, &self.metrics)
        };
        self.remote_client
            .schedule_compaction_update(&layer_selection, &compact_to)?;

        drop(gc_lock);

        Ok(())
    }
}

struct TimelineAdaptor {
    timeline: Arc<Timeline>,

    keyspace: (Lsn, KeySpace),

    new_deltas: Vec<ResidentLayer>,
    new_images: Vec<ResidentLayer>,
    layers_to_delete: Vec<Arc<PersistentLayerDesc>>,
}

impl TimelineAdaptor {
    pub fn new(timeline: &Arc<Timeline>, keyspace: (Lsn, KeySpace)) -> Self {
        Self {
            timeline: timeline.clone(),
            keyspace,
            new_images: Vec::new(),
            new_deltas: Vec::new(),
            layers_to_delete: Vec::new(),
        }
    }

    pub async fn flush_updates(&mut self) -> Result<(), CompactionError> {
        let layers_to_delete = {
            let guard = self.timeline.layers.read().await;
            self.layers_to_delete
                .iter()
                .map(|x| guard.get_from_desc(x))
                .collect::<Vec<Layer>>()
        };
        self.timeline
            .finish_compact_batch(&self.new_deltas, &self.new_images, &layers_to_delete)
            .await?;

        self.timeline
            .upload_new_image_layers(std::mem::take(&mut self.new_images))?;

        self.new_deltas.clear();
        self.layers_to_delete.clear();
        Ok(())
    }
}

#[derive(Clone)]
struct ResidentDeltaLayer(ResidentLayer);
#[derive(Clone)]
struct ResidentImageLayer(ResidentLayer);

impl CompactionJobExecutor for TimelineAdaptor {
    type Key = crate::repository::Key;

    type Layer = OwnArc<PersistentLayerDesc>;
    type DeltaLayer = ResidentDeltaLayer;
    type ImageLayer = ResidentImageLayer;

    type RequestContext = crate::context::RequestContext;

    fn get_shard_identity(&self) -> &ShardIdentity {
        self.timeline.get_shard_identity()
    }

    async fn get_layers(
        &mut self,
        key_range: &Range<Key>,
        lsn_range: &Range<Lsn>,
        _ctx: &RequestContext,
    ) -> anyhow::Result<Vec<OwnArc<PersistentLayerDesc>>> {
        self.flush_updates().await?;

        let guard = self.timeline.layers.read().await;
        let layer_map = guard.layer_map();

        let result = layer_map
            .iter_historic_layers()
            .filter(|l| {
                overlaps_with(&l.lsn_range, lsn_range) && overlaps_with(&l.key_range, key_range)
            })
            .map(OwnArc)
            .collect();
        Ok(result)
    }

    async fn get_keyspace(
        &mut self,
        key_range: &Range<Key>,
        lsn: Lsn,
        _ctx: &RequestContext,
    ) -> anyhow::Result<Vec<Range<Key>>> {
        if lsn == self.keyspace.0 {
            Ok(pageserver_compaction::helpers::intersect_keyspace(
                &self.keyspace.1.ranges,
                key_range,
            ))
        } else {
            // The current compaction implementatin only ever requests the key space
            // at the compaction end LSN.
            anyhow::bail!("keyspace not available for requested lsn");
        }
    }

    async fn downcast_delta_layer(
        &self,
        layer: &OwnArc<PersistentLayerDesc>,
    ) -> anyhow::Result<Option<ResidentDeltaLayer>> {
        // this is a lot more complex than a simple downcast...
        if layer.is_delta() {
            let l = {
                let guard = self.timeline.layers.read().await;
                guard.get_from_desc(layer)
            };
            let result = l.download_and_keep_resident().await?;

            Ok(Some(ResidentDeltaLayer(result)))
        } else {
            Ok(None)
        }
    }

    async fn create_image(
        &mut self,
        lsn: Lsn,
        key_range: &Range<Key>,
        ctx: &RequestContext,
    ) -> anyhow::Result<()> {
        Ok(self.create_image_impl(lsn, key_range, ctx).await?)
    }

    async fn create_delta(
        &mut self,
        lsn_range: &Range<Lsn>,
        key_range: &Range<Key>,
        input_layers: &[ResidentDeltaLayer],
        ctx: &RequestContext,
    ) -> anyhow::Result<()> {
        debug!("Create new layer {}..{}", lsn_range.start, lsn_range.end);

        let mut all_entries = Vec::new();
        for dl in input_layers.iter() {
            all_entries.extend(dl.load_keys(ctx).await?);
        }

        // The current stdlib sorting implementation is designed in a way where it is
        // particularly fast where the slice is made up of sorted sub-ranges.
        all_entries.sort_by_key(|DeltaEntry { key, lsn, .. }| (*key, *lsn));

        let mut writer = DeltaLayerWriter::new(
            self.timeline.conf,
            self.timeline.timeline_id,
            self.timeline.tenant_shard_id,
            key_range.start,
            lsn_range.clone(),
            ctx,
        )
        .await?;

        let mut dup_values = 0;

        // This iterator walks through all key-value pairs from all the layers
        // we're compacting, in key, LSN order.
        let mut prev: Option<(Key, Lsn)> = None;
        for &DeltaEntry {
            key, lsn, ref val, ..
        } in all_entries.iter()
        {
            if prev == Some((key, lsn)) {
                // This is a duplicate. Skip it.
                //
                // It can happen if compaction is interrupted after writing some
                // layers but not all, and we are compacting the range again.
                // The calculations in the algorithm assume that there are no
                // duplicates, so the math on targeted file size is likely off,
                // and we will create smaller files than expected.
                dup_values += 1;
                continue;
            }

            let value = val.load(ctx).await?;

            writer.put_value(key, lsn, value, ctx).await?;

            prev = Some((key, lsn));
        }

        if dup_values > 0 {
            warn!("delta layer created with {} duplicate values", dup_values);
        }

        fail_point!("delta-layer-writer-fail-before-finish", |_| {
            Err(anyhow::anyhow!(
                "failpoint delta-layer-writer-fail-before-finish"
            ))
        });

        let (desc, path) = writer.finish(prev.unwrap().0.next(), ctx).await?;
        let new_delta_layer =
            Layer::finish_creating(self.timeline.conf, &self.timeline, desc, &path)?;

        self.new_deltas.push(new_delta_layer);
        Ok(())
    }

    async fn delete_layer(
        &mut self,
        layer: &OwnArc<PersistentLayerDesc>,
        _ctx: &RequestContext,
    ) -> anyhow::Result<()> {
        self.layers_to_delete.push(layer.clone().0);
        Ok(())
    }
}

impl TimelineAdaptor {
    async fn create_image_impl(
        &mut self,
        lsn: Lsn,
        key_range: &Range<Key>,
        ctx: &RequestContext,
    ) -> Result<(), CreateImageLayersError> {
        let timer = self.timeline.metrics.create_images_time_histo.start_timer();

        let image_layer_writer = ImageLayerWriter::new(
            self.timeline.conf,
            self.timeline.timeline_id,
            self.timeline.tenant_shard_id,
            key_range,
            lsn,
            ctx,
        )
        .await?;

        fail_point!("image-layer-writer-fail-before-finish", |_| {
            Err(CreateImageLayersError::Other(anyhow::anyhow!(
                "failpoint image-layer-writer-fail-before-finish"
            )))
        });

        let keyspace = KeySpace {
            ranges: self.get_keyspace(key_range, lsn, ctx).await?,
        };
        // TODO set proper (stateful) start. The create_image_layer_for_rel_blocks function mostly
        let start = Key::MIN;
        let ImageLayerCreationOutcome {
            image,
            next_start_key: _,
        } = self
            .timeline
            .create_image_layer_for_rel_blocks(
                &keyspace,
                image_layer_writer,
                lsn,
                ctx,
                key_range.clone(),
                start,
            )
            .await?;

        if let Some(image_layer) = image {
            self.new_images.push(image_layer);
        }

        timer.stop_and_record();

        Ok(())
    }
}

impl CompactionRequestContext for crate::context::RequestContext {}

#[derive(Debug, Clone)]
pub struct OwnArc<T>(pub Arc<T>);

impl<T> Deref for OwnArc<T> {
    type Target = <Arc<T> as Deref>::Target;
    fn deref(&self) -> &Self::Target {
        &self.0
    }
}

impl<T> AsRef<T> for OwnArc<T> {
    fn as_ref(&self) -> &T {
        self.0.as_ref()
    }
}

impl CompactionLayer<Key> for OwnArc<PersistentLayerDesc> {
    fn key_range(&self) -> &Range<Key> {
        &self.key_range
    }
    fn lsn_range(&self) -> &Range<Lsn> {
        &self.lsn_range
    }
    fn file_size(&self) -> u64 {
        self.file_size
    }
    fn short_id(&self) -> std::string::String {
        self.as_ref().short_id().to_string()
    }
    fn is_delta(&self) -> bool {
        self.as_ref().is_delta()
    }
}

impl CompactionLayer<Key> for OwnArc<DeltaLayer> {
    fn key_range(&self) -> &Range<Key> {
        &self.layer_desc().key_range
    }
    fn lsn_range(&self) -> &Range<Lsn> {
        &self.layer_desc().lsn_range
    }
    fn file_size(&self) -> u64 {
        self.layer_desc().file_size
    }
    fn short_id(&self) -> std::string::String {
        self.layer_desc().short_id().to_string()
    }
    fn is_delta(&self) -> bool {
        true
    }
}

use crate::tenant::timeline::DeltaEntry;

impl CompactionLayer<Key> for ResidentDeltaLayer {
    fn key_range(&self) -> &Range<Key> {
        &self.0.layer_desc().key_range
    }
    fn lsn_range(&self) -> &Range<Lsn> {
        &self.0.layer_desc().lsn_range
    }
    fn file_size(&self) -> u64 {
        self.0.layer_desc().file_size
    }
    fn short_id(&self) -> std::string::String {
        self.0.layer_desc().short_id().to_string()
    }
    fn is_delta(&self) -> bool {
        true
    }
}

impl CompactionDeltaLayer<TimelineAdaptor> for ResidentDeltaLayer {
    type DeltaEntry<'a> = DeltaEntry<'a>;

    async fn load_keys<'a>(&self, ctx: &RequestContext) -> anyhow::Result<Vec<DeltaEntry<'_>>> {
        self.0.load_keys(ctx).await
    }
}

impl CompactionLayer<Key> for ResidentImageLayer {
    fn key_range(&self) -> &Range<Key> {
        &self.0.layer_desc().key_range
    }
    fn lsn_range(&self) -> &Range<Lsn> {
        &self.0.layer_desc().lsn_range
    }
    fn file_size(&self) -> u64 {
        self.0.layer_desc().file_size
    }
    fn short_id(&self) -> std::string::String {
        self.0.layer_desc().short_id().to_string()
    }
    fn is_delta(&self) -> bool {
        false
    }
}
impl CompactionImageLayer<TimelineAdaptor> for ResidentImageLayer {}<|MERGE_RESOLUTION|>--- conflicted
+++ resolved
@@ -1969,18 +1969,14 @@
             for (key, lsn, val) in deltas {
                 delta_layer_writer.put_value(key, lsn, val, ctx).await?;
             }
-<<<<<<< HEAD
-
-            let (desc, path) = delta_layer_writer
-                .finish(delta_key.key_range.end, ctx)
-=======
+
             stats.produce_delta_layer(delta_layer_writer.size());
             if dry_run {
                 return Ok(None);
             }
-            let delta_layer = delta_layer_writer
-                .finish(delta_key.key_range.end, tline, ctx)
->>>>>>> 8f3bc5ae
+
+            let (desc, path) = delta_layer_writer
+                .finish(delta_key.key_range.end, ctx)
                 .await?;
             let delta_layer = Layer::finish_creating(tline.conf, tline, desc, &path)?;
             Ok(Some(FlushDeltaResult::CreateResidentLayer(delta_layer)))
