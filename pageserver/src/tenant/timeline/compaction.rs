//! New compaction implementation. The algorithm itself is implemented in the
//! compaction crate. This file implements the callbacks and structs that allow
//! the algorithm to drive the process.
//!
//! The old legacy algorithm is implemented directly in `timeline.rs`.

use std::collections::{BinaryHeap, HashSet};
use std::ops::{Deref, Range};
use std::sync::Arc;

use super::layer_manager::LayerManager;
use super::{
    CompactFlags, CreateImageLayersError, DurationRecorder, ImageLayerCreationMode,
    RecordedDuration, Timeline,
};

use anyhow::{anyhow, Context};
use bytes::Bytes;
use enumset::EnumSet;
use fail::fail_point;
use itertools::Itertools;
use pageserver_api::keyspace::ShardedRange;
use pageserver_api::shard::{ShardCount, ShardIdentity, TenantShardId};
use tokio_util::sync::CancellationToken;
use tracing::{debug, info, info_span, trace, warn, Instrument};
use utils::id::TimelineId;

use crate::context::{AccessStatsBehavior, RequestContext, RequestContextBuilder};
use crate::page_cache;
use crate::tenant::config::defaults::{DEFAULT_CHECKPOINT_DISTANCE, DEFAULT_COMPACTION_THRESHOLD};
use crate::tenant::remote_timeline_client::WaitCompletionError;
use crate::tenant::storage_layer::merge_iterator::MergeIterator;
use crate::tenant::storage_layer::{
    AsLayerDesc, PersistentLayerDesc, PersistentLayerKey, ValueReconstructState,
};
use crate::tenant::timeline::ImageLayerCreationOutcome;
use crate::tenant::timeline::{drop_rlock, DeltaLayerWriter, ImageLayerWriter};
use crate::tenant::timeline::{Layer, ResidentLayer};
use crate::tenant::DeltaLayer;
use crate::virtual_file::{MaybeFatalIo, VirtualFile};

use crate::keyspace::KeySpace;
use crate::repository::{Key, Value};

use utils::lsn::Lsn;

use pageserver_compaction::helpers::overlaps_with;
use pageserver_compaction::interface::*;

use super::CompactionError;

/// Maximum number of deltas before generating an image layer in bottom-most compaction.
const COMPACTION_DELTA_THRESHOLD: usize = 5;

/// The result of bottom-most compaction for a single key at each LSN.
#[derive(Debug)]
#[cfg_attr(test, derive(PartialEq))]
pub struct KeyLogAtLsn(pub Vec<(Lsn, Value)>);

/// The result of bottom-most compaction.
#[derive(Debug)]
#[cfg_attr(test, derive(PartialEq))]
pub(crate) struct KeyHistoryRetention {
    /// Stores logs to reconstruct the value at the given LSN, that is to say, logs <= LSN or image == LSN.
    pub(crate) below_horizon: Vec<(Lsn, KeyLogAtLsn)>,
    /// Stores logs to reconstruct the value at any LSN above the horizon, that is to say, log > LSN.
    pub(crate) above_horizon: KeyLogAtLsn,
}

impl KeyHistoryRetention {
    async fn pipe_to(
        self,
        key: Key,
        delta_writer: &mut Vec<(Key, Lsn, Value)>,
        mut image_writer: Option<&mut ImageLayerWriter>,
        ctx: &RequestContext,
    ) -> anyhow::Result<()> {
        let mut first_batch = true;
        for (cutoff_lsn, KeyLogAtLsn(logs)) in self.below_horizon {
            if first_batch {
                if logs.len() == 1 && logs[0].1.is_image() {
                    let Value::Image(img) = &logs[0].1 else {
                        unreachable!()
                    };
                    if let Some(image_writer) = image_writer.as_mut() {
                        image_writer.put_image(key, img.clone(), ctx).await?;
                    } else {
                        delta_writer.push((key, cutoff_lsn, Value::Image(img.clone())));
                    }
                } else {
                    for (lsn, val) in logs {
                        delta_writer.push((key, lsn, val));
                    }
                }
                first_batch = false;
            } else {
                for (lsn, val) in logs {
                    delta_writer.push((key, lsn, val));
                }
            }
        }
        let KeyLogAtLsn(above_horizon_logs) = self.above_horizon;
        for (lsn, val) in above_horizon_logs {
            delta_writer.push((key, lsn, val));
        }
        Ok(())
    }
}

impl Timeline {
    /// TODO: cancellation
    ///
    /// Returns whether the compaction has pending tasks.
    pub(crate) async fn compact_legacy(
        self: &Arc<Self>,
        cancel: &CancellationToken,
        flags: EnumSet<CompactFlags>,
        ctx: &RequestContext,
    ) -> Result<bool, CompactionError> {
        if flags.contains(CompactFlags::EnhancedGcBottomMostCompaction) {
            self.compact_with_gc(cancel, ctx)
                .await
                .map_err(CompactionError::Other)?;
            return Ok(false);
        }

        // High level strategy for compaction / image creation:
        //
        // 1. First, calculate the desired "partitioning" of the
        // currently in-use key space. The goal is to partition the
        // key space into roughly fixed-size chunks, but also take into
        // account any existing image layers, and try to align the
        // chunk boundaries with the existing image layers to avoid
        // too much churn. Also try to align chunk boundaries with
        // relation boundaries.  In principle, we don't know about
        // relation boundaries here, we just deal with key-value
        // pairs, and the code in pgdatadir_mapping.rs knows how to
        // map relations into key-value pairs. But in practice we know
        // that 'field6' is the block number, and the fields 1-5
        // identify a relation. This is just an optimization,
        // though.
        //
        // 2. Once we know the partitioning, for each partition,
        // decide if it's time to create a new image layer. The
        // criteria is: there has been too much "churn" since the last
        // image layer? The "churn" is fuzzy concept, it's a
        // combination of too many delta files, or too much WAL in
        // total in the delta file. Or perhaps: if creating an image
        // file would allow to delete some older files.
        //
        // 3. After that, we compact all level0 delta files if there
        // are too many of them.  While compacting, we also garbage
        // collect any page versions that are no longer needed because
        // of the new image layers we created in step 2.
        //
        // TODO: This high level strategy hasn't been implemented yet.
        // Below are functions compact_level0() and create_image_layers()
        // but they are a bit ad hoc and don't quite work like it's explained
        // above. Rewrite it.

        // Is the timeline being deleted?
        if self.is_stopping() {
            trace!("Dropping out of compaction on timeline shutdown");
            return Err(CompactionError::ShuttingDown);
        }

        let target_file_size = self.get_checkpoint_distance();

        // Define partitioning schema if needed

        // FIXME: the match should only cover repartitioning, not the next steps
        let (partition_count, has_pending_tasks) = match self
            .repartition(
                self.get_last_record_lsn(),
                self.get_compaction_target_size(),
                flags,
                ctx,
            )
            .await
        {
            Ok(((dense_partitioning, sparse_partitioning), lsn)) => {
                // Disables access_stats updates, so that the files we read remain candidates for eviction after we're done with them
                let image_ctx = RequestContextBuilder::extend(ctx)
                    .access_stats_behavior(AccessStatsBehavior::Skip)
                    .build();

                // 2. Compact
                let timer = self.metrics.compact_time_histo.start_timer();
                let fully_compacted = self.compact_level0(target_file_size, ctx).await?;
                timer.stop_and_record();

                let mut partitioning = dense_partitioning;
                partitioning
                    .parts
                    .extend(sparse_partitioning.into_dense().parts);

                // 3. Create new image layers for partitions that have been modified
                // "enough". Skip image layer creation if L0 compaction cannot keep up.
                if fully_compacted {
                    let image_layers = self
                        .create_image_layers(
                            &partitioning,
                            lsn,
                            if flags.contains(CompactFlags::ForceImageLayerCreation) {
                                ImageLayerCreationMode::Force
                            } else {
                                ImageLayerCreationMode::Try
                            },
                            &image_ctx,
                        )
                        .await?;

                    self.upload_new_image_layers(image_layers)?;
                } else {
                    info!("skipping image layer generation due to L0 compaction did not include all layers.");
                }
                (partitioning.parts.len(), !fully_compacted)
            }
            Err(err) => {
                // no partitioning? This is normal, if the timeline was just created
                // as an empty timeline. Also in unit tests, when we use the timeline
                // as a simple key-value store, ignoring the datadir layout. Log the
                // error but continue.
                //
                // Suppress error when it's due to cancellation
                if !self.cancel.is_cancelled() {
                    tracing::error!("could not compact, repartitioning keyspace failed: {err:?}");
                }
                (1, false)
            }
        };

        if self.shard_identity.count >= ShardCount::new(2) {
            // Limit the number of layer rewrites to the number of partitions: this means its
            // runtime should be comparable to a full round of image layer creations, rather than
            // being potentially much longer.
            let rewrite_max = partition_count;

            self.compact_shard_ancestors(rewrite_max, ctx).await?;
        }

        Ok(has_pending_tasks)
    }

    /// Check for layers that are elegible to be rewritten:
    /// - Shard splitting: After a shard split, ancestor layers beyond pitr_interval, so that
    ///   we don't indefinitely retain keys in this shard that aren't needed.
    /// - For future use: layers beyond pitr_interval that are in formats we would
    ///   rather not maintain compatibility with indefinitely.
    ///
    /// Note: this phase may read and write many gigabytes of data: use rewrite_max to bound
    /// how much work it will try to do in each compaction pass.
    async fn compact_shard_ancestors(
        self: &Arc<Self>,
        rewrite_max: usize,
        ctx: &RequestContext,
    ) -> Result<(), CompactionError> {
        let mut drop_layers = Vec::new();
        let mut layers_to_rewrite: Vec<Layer> = Vec::new();

        // We will use the Lsn cutoff of the last GC as a threshold for rewriting layers: if a
        // layer is behind this Lsn, it indicates that the layer is being retained beyond the
        // pitr_interval, for example because a branchpoint references it.
        //
        // Holding this read guard also blocks [`Self::gc_timeline`] from entering while we
        // are rewriting layers.
        let latest_gc_cutoff = self.get_latest_gc_cutoff_lsn();

        tracing::info!(
            "latest_gc_cutoff: {}, pitr cutoff {}",
            *latest_gc_cutoff,
            self.gc_info.read().unwrap().cutoffs.time
        );

        let layers = self.layers.read().await;
        for layer_desc in layers.layer_map().iter_historic_layers() {
            let layer = layers.get_from_desc(&layer_desc);
            if layer.metadata().shard.shard_count == self.shard_identity.count {
                // This layer does not belong to a historic ancestor, no need to re-image it.
                continue;
            }

            // This layer was created on an ancestor shard: check if it contains any data for this shard.
            let sharded_range = ShardedRange::new(layer_desc.get_key_range(), &self.shard_identity);
            let layer_local_page_count = sharded_range.page_count();
            let layer_raw_page_count = ShardedRange::raw_size(&layer_desc.get_key_range());
            if layer_local_page_count == 0 {
                // This ancestral layer only covers keys that belong to other shards.
                // We include the full metadata in the log: if we had some critical bug that caused
                // us to incorrectly drop layers, this would simplify manually debugging + reinstating those layers.
                info!(%layer, old_metadata=?layer.metadata(),
                    "dropping layer after shard split, contains no keys for this shard.",
                );

                if cfg!(debug_assertions) {
                    // Expensive, exhaustive check of keys in this layer: this guards against ShardedRange's calculations being
                    // wrong.  If ShardedRange claims the local page count is zero, then no keys in this layer
                    // should be !is_key_disposable()
                    let range = layer_desc.get_key_range();
                    let mut key = range.start;
                    while key < range.end {
                        debug_assert!(self.shard_identity.is_key_disposable(&key));
                        key = key.next();
                    }
                }

                drop_layers.push(layer);
                continue;
            } else if layer_local_page_count != u32::MAX
                && layer_local_page_count == layer_raw_page_count
            {
                debug!(%layer,
                    "layer is entirely shard local ({} keys), no need to filter it",
                    layer_local_page_count
                );
                continue;
            }

            // Don't bother re-writing a layer unless it will at least halve its size
            if layer_local_page_count != u32::MAX
                && layer_local_page_count > layer_raw_page_count / 2
            {
                debug!(%layer,
                    "layer is already mostly local ({}/{}), not rewriting",
                    layer_local_page_count,
                    layer_raw_page_count
                );
            }

            // Don't bother re-writing a layer if it is within the PITR window: it will age-out eventually
            // without incurring the I/O cost of a rewrite.
            if layer_desc.get_lsn_range().end >= *latest_gc_cutoff {
                debug!(%layer, "Skipping rewrite of layer still in GC window ({} >= {})",
                    layer_desc.get_lsn_range().end, *latest_gc_cutoff);
                continue;
            }

            if layer_desc.is_delta() {
                // We do not yet implement rewrite of delta layers
                debug!(%layer, "Skipping rewrite of delta layer");
                continue;
            }

            // Only rewrite layers if their generations differ.  This guarantees:
            //  - that local rewrite is safe, as local layer paths will differ between existing layer and rewritten one
            //  - that the layer is persistent in remote storage, as we only see old-generation'd layer via loading from remote storage
            if layer.metadata().generation == self.generation {
                debug!(%layer, "Skipping rewrite, is not from old generation");
                continue;
            }

            if layers_to_rewrite.len() >= rewrite_max {
                tracing::info!(%layer, "Will rewrite layer on a future compaction, already rewrote {}",
                    layers_to_rewrite.len()
                );
                continue;
            }

            // Fall through: all our conditions for doing a rewrite passed.
            layers_to_rewrite.push(layer);
        }

        // Drop read lock on layer map before we start doing time-consuming I/O
        drop(layers);

        let mut replace_image_layers = Vec::new();

        for layer in layers_to_rewrite {
            tracing::info!(layer=%layer, "Rewriting layer after shard split...");
            let mut image_layer_writer = ImageLayerWriter::new(
                self.conf,
                self.timeline_id,
                self.tenant_shard_id,
                &layer.layer_desc().key_range,
                layer.layer_desc().image_layer_lsn(),
                ctx,
            )
            .await
            .map_err(CompactionError::Other)?;

            // Safety of layer rewrites:
            // - We are writing to a different local file path than we are reading from, so the old Layer
            //   cannot interfere with the new one.
            // - In the page cache, contents for a particular VirtualFile are stored with a file_id that
            //   is different for two layers with the same name (in `ImageLayerInner::new` we always
            //   acquire a fresh id from [`crate::page_cache::next_file_id`].  So readers do not risk
            //   reading the index from one layer file, and then data blocks from the rewritten layer file.
            // - Any readers that have a reference to the old layer will keep it alive until they are done
            //   with it. If they are trying to promote from remote storage, that will fail, but this is the same
            //   as for compaction generally: compaction is allowed to delete layers that readers might be trying to use.
            // - We do not run concurrently with other kinds of compaction, so the only layer map writes we race with are:
            //    - GC, which at worst witnesses us "undelete" a layer that they just deleted.
            //    - ingestion, which only inserts layers, therefore cannot collide with us.
            let resident = layer
                .download_and_keep_resident()
                .await
                .map_err(CompactionError::input_layer_download_failed)?;

            let keys_written = resident
                .filter(&self.shard_identity, &mut image_layer_writer, ctx)
                .await?;

            if keys_written > 0 {
                let new_layer = image_layer_writer
                    .finish(self, ctx)
                    .await
                    .map_err(CompactionError::Other)?;
                tracing::info!(layer=%new_layer, "Rewrote layer, {} -> {} bytes",
                    layer.metadata().file_size,
                    new_layer.metadata().file_size);

                replace_image_layers.push((layer, new_layer));
            } else {
                // Drop the old layer.  Usually for this case we would already have noticed that
                // the layer has no data for us with the ShardedRange check above, but
                drop_layers.push(layer);
            }
        }

        // At this point, we have replaced local layer files with their rewritten form, but not yet uploaded
        // metadata to reflect that. If we restart here, the replaced layer files will look invalid (size mismatch
        // to remote index) and be removed. This is inefficient but safe.
        fail::fail_point!("compact-shard-ancestors-localonly");

        // Update the LayerMap so that readers will use the new layers, and enqueue it for writing to remote storage
        self.rewrite_layers(replace_image_layers, drop_layers)
            .await?;

        fail::fail_point!("compact-shard-ancestors-enqueued");

        // We wait for all uploads to complete before finishing this compaction stage.  This is not
        // necessary for correctness, but it simplifies testing, and avoids proceeding with another
        // Timeline's compaction while this timeline's uploads may be generating lots of disk I/O
        // load.
        match self.remote_client.wait_completion().await {
            Ok(()) => (),
            Err(WaitCompletionError::NotInitialized(ni)) => return Err(CompactionError::from(ni)),
            Err(WaitCompletionError::UploadQueueShutDownOrStopped) => {
                return Err(CompactionError::ShuttingDown)
            }
        }

        fail::fail_point!("compact-shard-ancestors-persistent");

        Ok(())
    }

    /// Collect a bunch of Level 0 layer files, and compact and reshuffle them as
    /// as Level 1 files. Returns whether the L0 layers are fully compacted.
    async fn compact_level0(
        self: &Arc<Self>,
        target_file_size: u64,
        ctx: &RequestContext,
    ) -> Result<bool, CompactionError> {
        let CompactLevel0Phase1Result {
            new_layers,
            deltas_to_compact,
            fully_compacted,
        } = {
            let phase1_span = info_span!("compact_level0_phase1");
            let ctx = ctx.attached_child();
            let mut stats = CompactLevel0Phase1StatsBuilder {
                version: Some(2),
                tenant_id: Some(self.tenant_shard_id),
                timeline_id: Some(self.timeline_id),
                ..Default::default()
            };

            let begin = tokio::time::Instant::now();
            let phase1_layers_locked = self.layers.read().await;
            let now = tokio::time::Instant::now();
            stats.read_lock_acquisition_micros =
                DurationRecorder::Recorded(RecordedDuration(now - begin), now);
            self.compact_level0_phase1(phase1_layers_locked, stats, target_file_size, &ctx)
                .instrument(phase1_span)
                .await?
        };

        if new_layers.is_empty() && deltas_to_compact.is_empty() {
            // nothing to do
            return Ok(true);
        }

        self.finish_compact_batch(&new_layers, &Vec::new(), &deltas_to_compact)
            .await?;
        Ok(fully_compacted)
    }

    /// Level0 files first phase of compaction, explained in the [`Self::compact_legacy`] comment.
    async fn compact_level0_phase1<'a>(
        self: &'a Arc<Self>,
        guard: tokio::sync::RwLockReadGuard<'a, LayerManager>,
        mut stats: CompactLevel0Phase1StatsBuilder,
        target_file_size: u64,
        ctx: &RequestContext,
    ) -> Result<CompactLevel0Phase1Result, CompactionError> {
        stats.read_lock_held_spawn_blocking_startup_micros =
            stats.read_lock_acquisition_micros.till_now(); // set by caller
        let layers = guard.layer_map();
        let level0_deltas = layers.get_level0_deltas();
        let mut level0_deltas = level0_deltas
            .into_iter()
            .map(|x| guard.get_from_desc(&x))
            .collect_vec();
        stats.level0_deltas_count = Some(level0_deltas.len());

        // Only compact if enough layers have accumulated.
        let threshold = self.get_compaction_threshold();
        if level0_deltas.is_empty() || level0_deltas.len() < threshold {
            debug!(
                level0_deltas = level0_deltas.len(),
                threshold, "too few deltas to compact"
            );
            return Ok(CompactLevel0Phase1Result::default());
        }

        // Gather the files to compact in this iteration.
        //
        // Start with the oldest Level 0 delta file, and collect any other
        // level 0 files that form a contiguous sequence, such that the end
        // LSN of previous file matches the start LSN of the next file.
        //
        // Note that if the files don't form such a sequence, we might
        // "compact" just a single file. That's a bit pointless, but it allows
        // us to get rid of the level 0 file, and compact the other files on
        // the next iteration. This could probably made smarter, but such
        // "gaps" in the sequence of level 0 files should only happen in case
        // of a crash, partial download from cloud storage, or something like
        // that, so it's not a big deal in practice.
        level0_deltas.sort_by_key(|l| l.layer_desc().lsn_range.start);
        let mut level0_deltas_iter = level0_deltas.iter();

        let first_level0_delta = level0_deltas_iter.next().unwrap();
        let mut prev_lsn_end = first_level0_delta.layer_desc().lsn_range.end;
        let mut deltas_to_compact = Vec::with_capacity(level0_deltas.len());

        // Accumulate the size of layers in `deltas_to_compact`
        let mut deltas_to_compact_bytes = 0;

        // Under normal circumstances, we will accumulate up to compaction_interval L0s of size
        // checkpoint_distance each.  To avoid edge cases using extra system resources, bound our
        // work in this function to only operate on this much delta data at once.
        //
        // Take the max of the configured value & the default, so that tests that configure tiny values
        // can still use a sensible amount of memory, but if a deployed system configures bigger values we
        // still let them compact a full stack of L0s in one go.
        let delta_size_limit = std::cmp::max(
            self.get_compaction_threshold(),
            DEFAULT_COMPACTION_THRESHOLD,
        ) as u64
            * std::cmp::max(self.get_checkpoint_distance(), DEFAULT_CHECKPOINT_DISTANCE);

        let mut fully_compacted = true;

        deltas_to_compact.push(
            first_level0_delta
                .download_and_keep_resident()
                .await
                .map_err(CompactionError::input_layer_download_failed)?,
        );
        for l in level0_deltas_iter {
            let lsn_range = &l.layer_desc().lsn_range;

            if lsn_range.start != prev_lsn_end {
                break;
            }
            deltas_to_compact.push(
                l.download_and_keep_resident()
                    .await
                    .map_err(CompactionError::input_layer_download_failed)?,
            );
            deltas_to_compact_bytes += l.metadata().file_size;
            prev_lsn_end = lsn_range.end;

            if deltas_to_compact_bytes >= delta_size_limit {
                info!(
                    l0_deltas_selected = deltas_to_compact.len(),
                    l0_deltas_total = level0_deltas.len(),
                    "L0 compaction picker hit max delta layer size limit: {}",
                    delta_size_limit
                );
                fully_compacted = false;

                // Proceed with compaction, but only a subset of L0s
                break;
            }
        }
        let lsn_range = Range {
            start: deltas_to_compact
                .first()
                .unwrap()
                .layer_desc()
                .lsn_range
                .start,
            end: deltas_to_compact.last().unwrap().layer_desc().lsn_range.end,
        };

        info!(
            "Starting Level0 compaction in LSN range {}-{} for {} layers ({} deltas in total)",
            lsn_range.start,
            lsn_range.end,
            deltas_to_compact.len(),
            level0_deltas.len()
        );

        for l in deltas_to_compact.iter() {
            info!("compact includes {l}");
        }

        // We don't need the original list of layers anymore. Drop it so that
        // we don't accidentally use it later in the function.
        drop(level0_deltas);

        stats.read_lock_held_prerequisites_micros = stats
            .read_lock_held_spawn_blocking_startup_micros
            .till_now();

        // TODO: replace with streaming k-merge
        let all_keys = {
            let mut all_keys = Vec::new();
            for l in deltas_to_compact.iter() {
                all_keys.extend(l.load_keys(ctx).await.map_err(CompactionError::Other)?);
            }
            // The current stdlib sorting implementation is designed in a way where it is
            // particularly fast where the slice is made up of sorted sub-ranges.
            all_keys.sort_by_key(|DeltaEntry { key, lsn, .. }| (*key, *lsn));
            all_keys
        };

        stats.read_lock_held_key_sort_micros = stats.read_lock_held_prerequisites_micros.till_now();

        // Determine N largest holes where N is number of compacted layers. The vec is sorted by key range start.
        //
        // A hole is a key range for which this compaction doesn't have any WAL records.
        // Our goal in this compaction iteration is to avoid creating L1s that, in terms of their key range,
        // cover the hole, but actually don't contain any WAL records for that key range.
        // The reason is that the mere stack of L1s (`count_deltas`) triggers image layer creation (`create_image_layers`).
        // That image layer creation would be useless for a hole range covered by L1s that don't contain any WAL records.
        //
        // The algorithm chooses holes as follows.
        // - Slide a 2-window over the keys in key orde to get the hole range (=distance between two keys).
        // - Filter: min threshold on range length
        // - Rank: by coverage size (=number of image layers required to reconstruct each key in the range for which we have any data)
        //
        // For more details, intuition, and some ASCII art see https://github.com/neondatabase/neon/pull/3597#discussion_r1112704451
        #[derive(PartialEq, Eq)]
        struct Hole {
            key_range: Range<Key>,
            coverage_size: usize,
        }
        let holes: Vec<Hole> = {
            use std::cmp::Ordering;
            impl Ord for Hole {
                fn cmp(&self, other: &Self) -> Ordering {
                    self.coverage_size.cmp(&other.coverage_size).reverse()
                }
            }
            impl PartialOrd for Hole {
                fn partial_cmp(&self, other: &Self) -> Option<Ordering> {
                    Some(self.cmp(other))
                }
            }
            let max_holes = deltas_to_compact.len();
            let last_record_lsn = self.get_last_record_lsn();
            let min_hole_range = (target_file_size / page_cache::PAGE_SZ as u64) as i128;
            let min_hole_coverage_size = 3; // TODO: something more flexible?
                                            // min-heap (reserve space for one more element added before eviction)
            let mut heap: BinaryHeap<Hole> = BinaryHeap::with_capacity(max_holes + 1);
            let mut prev: Option<Key> = None;

            for &DeltaEntry { key: next_key, .. } in all_keys.iter() {
                if let Some(prev_key) = prev {
                    // just first fast filter, do not create hole entries for metadata keys. The last hole in the
                    // compaction is the gap between data key and metadata keys.
                    if next_key.to_i128() - prev_key.to_i128() >= min_hole_range
                        && !Key::is_metadata_key(&prev_key)
                    {
                        let key_range = prev_key..next_key;
                        // Measuring hole by just subtraction of i128 representation of key range boundaries
                        // has not so much sense, because largest holes will corresponds field1/field2 changes.
                        // But we are mostly interested to eliminate holes which cause generation of excessive image layers.
                        // That is why it is better to measure size of hole as number of covering image layers.
                        let coverage_size =
                            layers.image_coverage(&key_range, last_record_lsn).len();
                        if coverage_size >= min_hole_coverage_size {
                            heap.push(Hole {
                                key_range,
                                coverage_size,
                            });
                            if heap.len() > max_holes {
                                heap.pop(); // remove smallest hole
                            }
                        }
                    }
                }
                prev = Some(next_key.next());
            }
            let mut holes = heap.into_vec();
            holes.sort_unstable_by_key(|hole| hole.key_range.start);
            holes
        };
        stats.read_lock_held_compute_holes_micros = stats.read_lock_held_key_sort_micros.till_now();
        drop_rlock(guard);
        stats.read_lock_drop_micros = stats.read_lock_held_compute_holes_micros.till_now();

        // This iterator walks through all key-value pairs from all the layers
        // we're compacting, in key, LSN order.
        // If there's both a Value::Image and Value::WalRecord for the same (key,lsn),
        // then the Value::Image is ordered before Value::WalRecord.
        //
        // TODO(https://github.com/neondatabase/neon/issues/8184): remove the page cached blob_io
        // option and validation code once we've reached confidence.
        enum AllValuesIter<'a> {
            PageCachedBlobIo {
                all_keys_iter: VecIter<'a>,
            },
            StreamingKmergeBypassingPageCache {
                merge_iter: MergeIterator<'a>,
            },
            ValidatingStreamingKmergeBypassingPageCache {
                mode: CompactL0BypassPageCacheValidation,
                merge_iter: MergeIterator<'a>,
                all_keys_iter: VecIter<'a>,
            },
        }
        type VecIter<'a> = std::slice::Iter<'a, DeltaEntry<'a>>; // TODO: distinguished lifetimes
        impl AllValuesIter<'_> {
            async fn next_all_keys_iter(
                iter: &mut VecIter<'_>,
                ctx: &RequestContext,
            ) -> anyhow::Result<Option<(Key, Lsn, Value)>> {
                let Some(DeltaEntry {
                    key,
                    lsn,
                    val: value_ref,
                    ..
                }) = iter.next()
                else {
                    return Ok(None);
                };
                let value = value_ref.load(ctx).await?;
                Ok(Some((*key, *lsn, value)))
            }
            async fn next(
                &mut self,
                ctx: &RequestContext,
            ) -> anyhow::Result<Option<(Key, Lsn, Value)>> {
                match self {
                    AllValuesIter::PageCachedBlobIo { all_keys_iter: iter } => {
                      Self::next_all_keys_iter(iter, ctx).await
                    }
                    AllValuesIter::StreamingKmergeBypassingPageCache { merge_iter } => merge_iter.next().await,
                    AllValuesIter::ValidatingStreamingKmergeBypassingPageCache { mode, merge_iter, all_keys_iter } => async {
                        // advance both iterators
                        let all_keys_iter_item = Self::next_all_keys_iter(all_keys_iter, ctx).await;
                        let merge_iter_item = merge_iter.next().await;
                        // compare results & log warnings as needed
                        macro_rules! rate_limited_warn {
                            ($($arg:tt)*) => {{
                                if cfg!(debug_assertions) || cfg!(feature = "testing") {
                                    warn!($($arg)*);
                                    panic!("CompactL0BypassPageCacheValidation failure, check logs");
                                }
                                use once_cell::sync::Lazy;
                                use utils::rate_limit::RateLimit;
                                use std::sync::Mutex;
                                use std::time::Duration;
                                static LOGGED: Lazy<Mutex<RateLimit>> =
                                    Lazy::new(|| Mutex::new(RateLimit::new(Duration::from_secs(10))));
                                let mut rate_limit = LOGGED.lock().unwrap();
                                rate_limit.call(|| {
                                    warn!($($arg)*);
                                });
                            }}
                        }
                        match (&all_keys_iter_item, &merge_iter_item) {
                            (Err(_), Err(_)) => {
                                // don't bother asserting equivality of the errors
                            }
                            (Err(all_keys), Ok(merge)) => {
                                rate_limited_warn!(?merge, "all_keys_iter returned an error where merge did not: {all_keys:?}");
                            },
                            (Ok(all_keys), Err(merge)) => {
                                rate_limited_warn!(?all_keys, "merge returned an error where all_keys_iter did not: {merge:?}");
                            },
                            (Ok(None), Ok(None)) => { }
                            (Ok(Some(all_keys)), Ok(None)) => {
                                rate_limited_warn!(?all_keys, "merge returned None where all_keys_iter returned Some");
                            }
                            (Ok(None), Ok(Some(merge))) => {
                                rate_limited_warn!(?merge, "all_keys_iter returned None where merge returned Some");
                            }
                            (Ok(Some((all_keys_key, all_keys_lsn, all_keys_value))), Ok(Some((merge_key, merge_lsn, merge_value)))) => {
                                match mode {
                                    // TODO: in this mode, we still load the value from disk for both iterators, even though we only need the all_keys_iter one
                                    CompactL0BypassPageCacheValidation::KeyLsn => {
                                        let all_keys = (all_keys_key, all_keys_lsn);
                                        let merge = (merge_key, merge_lsn);
                                        if all_keys != merge {
                                            rate_limited_warn!(?all_keys, ?merge, "merge returned a different (Key,LSN) than all_keys_iter");
                                        }
                                    }
                                    CompactL0BypassPageCacheValidation::KeyLsnValue => {
                                        let all_keys = (all_keys_key, all_keys_lsn, all_keys_value);
                                        let merge = (merge_key, merge_lsn, merge_value);
                                        if all_keys != merge {
                                            rate_limited_warn!(?all_keys, ?merge, "merge returned a different (Key,LSN,Value) than all_keys_iter");
                                        }
                                    }
                                }
                            }
                        }
                        // in case of mismatch, trust the legacy all_keys_iter_item
                        all_keys_iter_item
                    }.instrument(info_span!("next")).await
                }
            }
        }
        let mut all_values_iter = match &self.conf.compact_level0_phase1_value_access {
            CompactL0Phase1ValueAccess::PageCachedBlobIo => AllValuesIter::PageCachedBlobIo {
                all_keys_iter: all_keys.iter(),
            },
            CompactL0Phase1ValueAccess::StreamingKmerge { validate } => {
                let merge_iter = {
                    let mut deltas = Vec::with_capacity(deltas_to_compact.len());
                    for l in deltas_to_compact.iter() {
                        let l = l.get_as_delta(ctx).await.map_err(CompactionError::Other)?;
                        deltas.push(l);
                    }
                    MergeIterator::create(&deltas, &[], ctx)
                };
                match validate {
                    None => AllValuesIter::StreamingKmergeBypassingPageCache { merge_iter },
                    Some(validate) => AllValuesIter::ValidatingStreamingKmergeBypassingPageCache {
                        mode: validate.clone(),
                        merge_iter,
                        all_keys_iter: all_keys.iter(),
                    },
                }
            }
        };

        // This iterator walks through all keys and is needed to calculate size used by each key
        let mut all_keys_iter = all_keys
            .iter()
            .map(|DeltaEntry { key, lsn, size, .. }| (*key, *lsn, *size))
            .coalesce(|mut prev, cur| {
                // Coalesce keys that belong to the same key pair.
                // This ensures that compaction doesn't put them
                // into different layer files.
                // Still limit this by the target file size,
                // so that we keep the size of the files in
                // check.
                if prev.0 == cur.0 && prev.2 < target_file_size {
                    prev.2 += cur.2;
                    Ok(prev)
                } else {
                    Err((prev, cur))
                }
            });

        // Merge the contents of all the input delta layers into a new set
        // of delta layers, based on the current partitioning.
        //
        // We split the new delta layers on the key dimension. We iterate through the key space, and for each key, check if including the next key to the current output layer we're building would cause the layer to become too large. If so, dump the current output layer and start new one.
        // It's possible that there is a single key with so many page versions that storing all of them in a single layer file
        // would be too large. In that case, we also split on the LSN dimension.
        //
        // LSN
        //  ^
        //  |
        //  | +-----------+            +--+--+--+--+
        //  | |           |            |  |  |  |  |
        //  | +-----------+            |  |  |  |  |
        //  | |           |            |  |  |  |  |
        //  | +-----------+     ==>    |  |  |  |  |
        //  | |           |            |  |  |  |  |
        //  | +-----------+            |  |  |  |  |
        //  | |           |            |  |  |  |  |
        //  | +-----------+            +--+--+--+--+
        //  |
        //  +--------------> key
        //
        //
        // If one key (X) has a lot of page versions:
        //
        // LSN
        //  ^
        //  |                                 (X)
        //  | +-----------+            +--+--+--+--+
        //  | |           |            |  |  |  |  |
        //  | +-----------+            |  |  +--+  |
        //  | |           |            |  |  |  |  |
        //  | +-----------+     ==>    |  |  |  |  |
        //  | |           |            |  |  +--+  |
        //  | +-----------+            |  |  |  |  |
        //  | |           |            |  |  |  |  |
        //  | +-----------+            +--+--+--+--+
        //  |
        //  +--------------> key
        // TODO: this actually divides the layers into fixed-size chunks, not
        // based on the partitioning.
        //
        // TODO: we should also opportunistically materialize and
        // garbage collect what we can.
        let mut new_layers = Vec::new();
        let mut prev_key: Option<Key> = None;
        let mut writer: Option<DeltaLayerWriter> = None;
        let mut key_values_total_size = 0u64;
        let mut dup_start_lsn: Lsn = Lsn::INVALID; // start LSN of layer containing values of the single key
        let mut dup_end_lsn: Lsn = Lsn::INVALID; // end LSN of layer containing values of the single key
        let mut next_hole = 0; // index of next hole in holes vector

        while let Some((key, lsn, value)) = all_values_iter
            .next(ctx)
            .await
            .map_err(CompactionError::Other)?
        {
            let same_key = prev_key.map_or(false, |prev_key| prev_key == key);
            // We need to check key boundaries once we reach next key or end of layer with the same key
            if !same_key || lsn == dup_end_lsn {
                let mut next_key_size = 0u64;
                let is_dup_layer = dup_end_lsn.is_valid();
                dup_start_lsn = Lsn::INVALID;
                if !same_key {
                    dup_end_lsn = Lsn::INVALID;
                }
                // Determine size occupied by this key. We stop at next key or when size becomes larger than target_file_size
                for (next_key, next_lsn, next_size) in all_keys_iter.by_ref() {
                    next_key_size = next_size;
                    if key != next_key {
                        if dup_end_lsn.is_valid() {
                            // We are writting segment with duplicates:
                            // place all remaining values of this key in separate segment
                            dup_start_lsn = dup_end_lsn; // new segments starts where old stops
                            dup_end_lsn = lsn_range.end; // there are no more values of this key till end of LSN range
                        }
                        break;
                    }
                    key_values_total_size += next_size;
                    // Check if it is time to split segment: if total keys size is larger than target file size.
                    // We need to avoid generation of empty segments if next_size > target_file_size.
                    if key_values_total_size > target_file_size && lsn != next_lsn {
                        // Split key between multiple layers: such layer can contain only single key
                        dup_start_lsn = if dup_end_lsn.is_valid() {
                            dup_end_lsn // new segment with duplicates starts where old one stops
                        } else {
                            lsn // start with the first LSN for this key
                        };
                        dup_end_lsn = next_lsn; // upper LSN boundary is exclusive
                        break;
                    }
                }
                // handle case when loop reaches last key: in this case dup_end is non-zero but dup_start is not set.
                if dup_end_lsn.is_valid() && !dup_start_lsn.is_valid() {
                    dup_start_lsn = dup_end_lsn;
                    dup_end_lsn = lsn_range.end;
                }
                if writer.is_some() {
                    let written_size = writer.as_mut().unwrap().size();
                    let contains_hole =
                        next_hole < holes.len() && key >= holes[next_hole].key_range.end;
                    // check if key cause layer overflow or contains hole...
                    if is_dup_layer
                        || dup_end_lsn.is_valid()
                        || written_size + key_values_total_size > target_file_size
                        || contains_hole
                    {
                        // ... if so, flush previous layer and prepare to write new one
                        new_layers.push(
                            writer
                                .take()
                                .unwrap()
                                .finish(prev_key.unwrap().next(), self, ctx)
                                .await
                                .map_err(CompactionError::Other)?,
                        );
                        writer = None;

                        if contains_hole {
                            // skip hole
                            next_hole += 1;
                        }
                    }
                }
                // Remember size of key value because at next iteration we will access next item
                key_values_total_size = next_key_size;
            }
            fail_point!("delta-layer-writer-fail-before-finish", |_| {
                Err(CompactionError::Other(anyhow::anyhow!(
                    "failpoint delta-layer-writer-fail-before-finish"
                )))
            });

            if !self.shard_identity.is_key_disposable(&key) {
                if writer.is_none() {
                    // Create writer if not initiaized yet
                    writer = Some(
                        DeltaLayerWriter::new(
                            self.conf,
                            self.timeline_id,
                            self.tenant_shard_id,
                            key,
                            if dup_end_lsn.is_valid() {
                                // this is a layer containing slice of values of the same key
                                debug!("Create new dup layer {}..{}", dup_start_lsn, dup_end_lsn);
                                dup_start_lsn..dup_end_lsn
                            } else {
                                debug!("Create new layer {}..{}", lsn_range.start, lsn_range.end);
                                lsn_range.clone()
                            },
                            ctx,
                        )
                        .await
                        .map_err(CompactionError::Other)?,
                    );
                }

                writer
                    .as_mut()
                    .unwrap()
                    .put_value(key, lsn, value, ctx)
                    .await
                    .map_err(CompactionError::Other)?;
            } else {
                debug!(
                    "Dropping key {} during compaction (it belongs on shard {:?})",
                    key,
                    self.shard_identity.get_shard_number(&key)
                );
            }

            if !new_layers.is_empty() {
                fail_point!("after-timeline-compacted-first-L1");
            }

            prev_key = Some(key);
        }
        if let Some(writer) = writer {
            new_layers.push(
                writer
                    .finish(prev_key.unwrap().next(), self, ctx)
                    .await
                    .map_err(CompactionError::Other)?,
            );
        }

        // Sync layers
        if !new_layers.is_empty() {
            // Print a warning if the created layer is larger than double the target size
            // Add two pages for potential overhead. This should in theory be already
            // accounted for in the target calculation, but for very small targets,
            // we still might easily hit the limit otherwise.
            let warn_limit = target_file_size * 2 + page_cache::PAGE_SZ as u64 * 2;
            for layer in new_layers.iter() {
                if layer.layer_desc().file_size > warn_limit {
                    warn!(
                        %layer,
                        "created delta file of size {} larger than double of target of {target_file_size}", layer.layer_desc().file_size
                    );
                }
            }

            // The writer.finish() above already did the fsync of the inodes.
            // We just need to fsync the directory in which these inodes are linked,
            // which we know to be the timeline directory.
            //
            // We use fatal_err() below because the after writer.finish() returns with success,
            // the in-memory state of the filesystem already has the layer file in its final place,
            // and subsequent pageserver code could think it's durable while it really isn't.
            let timeline_dir = VirtualFile::open(
                &self
                    .conf
                    .timeline_path(&self.tenant_shard_id, &self.timeline_id),
                ctx,
            )
            .await
            .fatal_err("VirtualFile::open for timeline dir fsync");
            timeline_dir
                .sync_all()
                .await
                .fatal_err("VirtualFile::sync_all timeline dir");
        }

        stats.write_layer_files_micros = stats.read_lock_drop_micros.till_now();
        stats.new_deltas_count = Some(new_layers.len());
        stats.new_deltas_size = Some(new_layers.iter().map(|l| l.layer_desc().file_size).sum());

        match TryInto::<CompactLevel0Phase1Stats>::try_into(stats)
            .and_then(|stats| serde_json::to_string(&stats).context("serde_json::to_string"))
        {
            Ok(stats_json) => {
                info!(
                    stats_json = stats_json.as_str(),
                    "compact_level0_phase1 stats available"
                )
            }
            Err(e) => {
                warn!("compact_level0_phase1 stats failed to serialize: {:#}", e);
            }
        }

        // Without this, rustc complains about deltas_to_compact still
        // being borrowed when we `.into_iter()` below.
        drop(all_values_iter);

        Ok(CompactLevel0Phase1Result {
            new_layers,
            deltas_to_compact: deltas_to_compact
                .into_iter()
                .map(|x| x.drop_eviction_guard())
                .collect::<Vec<_>>(),
            fully_compacted,
        })
    }
}

#[derive(Default)]
struct CompactLevel0Phase1Result {
    new_layers: Vec<ResidentLayer>,
    deltas_to_compact: Vec<Layer>,
    // Whether we have included all L0 layers, or selected only part of them due to the
    // L0 compaction size limit.
    fully_compacted: bool,
}

#[derive(Default)]
struct CompactLevel0Phase1StatsBuilder {
    version: Option<u64>,
    tenant_id: Option<TenantShardId>,
    timeline_id: Option<TimelineId>,
    read_lock_acquisition_micros: DurationRecorder,
    read_lock_held_spawn_blocking_startup_micros: DurationRecorder,
    read_lock_held_key_sort_micros: DurationRecorder,
    read_lock_held_prerequisites_micros: DurationRecorder,
    read_lock_held_compute_holes_micros: DurationRecorder,
    read_lock_drop_micros: DurationRecorder,
    write_layer_files_micros: DurationRecorder,
    level0_deltas_count: Option<usize>,
    new_deltas_count: Option<usize>,
    new_deltas_size: Option<u64>,
}

#[derive(serde::Serialize)]
struct CompactLevel0Phase1Stats {
    version: u64,
    tenant_id: TenantShardId,
    timeline_id: TimelineId,
    read_lock_acquisition_micros: RecordedDuration,
    read_lock_held_spawn_blocking_startup_micros: RecordedDuration,
    read_lock_held_key_sort_micros: RecordedDuration,
    read_lock_held_prerequisites_micros: RecordedDuration,
    read_lock_held_compute_holes_micros: RecordedDuration,
    read_lock_drop_micros: RecordedDuration,
    write_layer_files_micros: RecordedDuration,
    level0_deltas_count: usize,
    new_deltas_count: usize,
    new_deltas_size: u64,
}

impl TryFrom<CompactLevel0Phase1StatsBuilder> for CompactLevel0Phase1Stats {
    type Error = anyhow::Error;

    fn try_from(value: CompactLevel0Phase1StatsBuilder) -> Result<Self, Self::Error> {
        Ok(Self {
            version: value.version.ok_or_else(|| anyhow!("version not set"))?,
            tenant_id: value
                .tenant_id
                .ok_or_else(|| anyhow!("tenant_id not set"))?,
            timeline_id: value
                .timeline_id
                .ok_or_else(|| anyhow!("timeline_id not set"))?,
            read_lock_acquisition_micros: value
                .read_lock_acquisition_micros
                .into_recorded()
                .ok_or_else(|| anyhow!("read_lock_acquisition_micros not set"))?,
            read_lock_held_spawn_blocking_startup_micros: value
                .read_lock_held_spawn_blocking_startup_micros
                .into_recorded()
                .ok_or_else(|| anyhow!("read_lock_held_spawn_blocking_startup_micros not set"))?,
            read_lock_held_key_sort_micros: value
                .read_lock_held_key_sort_micros
                .into_recorded()
                .ok_or_else(|| anyhow!("read_lock_held_key_sort_micros not set"))?,
            read_lock_held_prerequisites_micros: value
                .read_lock_held_prerequisites_micros
                .into_recorded()
                .ok_or_else(|| anyhow!("read_lock_held_prerequisites_micros not set"))?,
            read_lock_held_compute_holes_micros: value
                .read_lock_held_compute_holes_micros
                .into_recorded()
                .ok_or_else(|| anyhow!("read_lock_held_compute_holes_micros not set"))?,
            read_lock_drop_micros: value
                .read_lock_drop_micros
                .into_recorded()
                .ok_or_else(|| anyhow!("read_lock_drop_micros not set"))?,
            write_layer_files_micros: value
                .write_layer_files_micros
                .into_recorded()
                .ok_or_else(|| anyhow!("write_layer_files_micros not set"))?,
            level0_deltas_count: value
                .level0_deltas_count
                .ok_or_else(|| anyhow!("level0_deltas_count not set"))?,
            new_deltas_count: value
                .new_deltas_count
                .ok_or_else(|| anyhow!("new_deltas_count not set"))?,
            new_deltas_size: value
                .new_deltas_size
                .ok_or_else(|| anyhow!("new_deltas_size not set"))?,
        })
    }
}

#[derive(Debug, PartialEq, Eq, Clone, serde::Deserialize, serde::Serialize)]
#[serde(tag = "mode", rename_all = "kebab-case", deny_unknown_fields)]
pub enum CompactL0Phase1ValueAccess {
    /// The old way.
    PageCachedBlobIo,
    /// The new way.
    StreamingKmerge {
        /// If set, we run both the old way and the new way, validate that
        /// they are identical (=> [`CompactL0BypassPageCacheValidation`]),
        /// and if the validation fails,
        /// - in tests: fail them with a panic or
        /// - in prod, log a rate-limited warning and use the old way's results.
        ///
        /// If not set, we only run the new way and trust its results.
        validate: Option<CompactL0BypassPageCacheValidation>,
    },
}

/// See [`CompactL0Phase1ValueAccess::StreamingKmerge`].
#[derive(Debug, PartialEq, Eq, Clone, serde::Deserialize, serde::Serialize)]
#[serde(rename_all = "kebab-case")]
pub enum CompactL0BypassPageCacheValidation {
    /// Validate that the series of (key, lsn) pairs are the same.
    KeyLsn,
    /// Validate that the entire output of old and new way is identical.
    KeyLsnValue,
}

impl Default for CompactL0Phase1ValueAccess {
    fn default() -> Self {
        CompactL0Phase1ValueAccess::StreamingKmerge {
            // TODO(https://github.com/neondatabase/neon/issues/8184): change to None once confident
            validate: Some(CompactL0BypassPageCacheValidation::KeyLsnValue),
        }
    }
}

impl Timeline {
    /// Entry point for new tiered compaction algorithm.
    ///
    /// All the real work is in the implementation in the pageserver_compaction
    /// crate. The code here would apply to any algorithm implemented by the
    /// same interface, but tiered is the only one at the moment.
    ///
    /// TODO: cancellation
    pub(crate) async fn compact_tiered(
        self: &Arc<Self>,
        _cancel: &CancellationToken,
        ctx: &RequestContext,
    ) -> Result<(), CompactionError> {
        let fanout = self.get_compaction_threshold() as u64;
        let target_file_size = self.get_checkpoint_distance();

        // Find the top of the historical layers
        let end_lsn = {
            let guard = self.layers.read().await;
            let layers = guard.layer_map();

            let l0_deltas = layers.get_level0_deltas();
            drop(guard);

            // As an optimization, if we find that there are too few L0 layers,
            // bail out early. We know that the compaction algorithm would do
            // nothing in that case.
            if l0_deltas.len() < fanout as usize {
                // doesn't need compacting
                return Ok(());
            }
            l0_deltas.iter().map(|l| l.lsn_range.end).max().unwrap()
        };

        // Is the timeline being deleted?
        if self.is_stopping() {
            trace!("Dropping out of compaction on timeline shutdown");
            return Err(CompactionError::ShuttingDown);
        }

        let (dense_ks, _sparse_ks) = self.collect_keyspace(end_lsn, ctx).await?;
        // TODO(chi): ignore sparse_keyspace for now, compact it in the future.
        let mut adaptor = TimelineAdaptor::new(self, (end_lsn, dense_ks));

        pageserver_compaction::compact_tiered::compact_tiered(
            &mut adaptor,
            end_lsn,
            target_file_size,
            fanout,
            ctx,
        )
        .await
        // TODO: compact_tiered needs to return CompactionError
        .map_err(CompactionError::Other)?;

        adaptor.flush_updates().await?;
        Ok(())
    }

    /// Take a list of images and deltas, produce images and deltas according to GC horizon and retain_lsns.
    ///
    /// It takes a key, the values of the key within the compaction process, a GC horizon, and all retain_lsns below the horizon.
    /// For now, it requires the `accumulated_values` contains the full history of the key (i.e., the key with the lowest LSN is
    /// an image or a WAL not requiring a base image). This restriction will be removed once we implement gc-compaction on branch.
    ///
    /// The function returns the deltas and the base image that need to be placed at each of the retain LSN. For example, we have:
    ///
    /// A@0x10, +B@0x20, +C@0x30, +D@0x40, +E@0x50, +F@0x60
    /// horizon = 0x50, retain_lsn = 0x20, 0x40, delta_threshold=3
    ///
    /// The function will produce:
    ///
    /// ```plain
    /// 0x20(retain_lsn) -> img=AB@0x20                  always produce a single image below the lowest retain LSN
    /// 0x40(retain_lsn) -> deltas=[+C@0x30, +D@0x40]    two deltas since the last base image, keeping the deltas
    /// 0x50(horizon)    -> deltas=[ABCDE@0x50]          three deltas since the last base image, generate an image but put it in the delta
    /// above_horizon    -> deltas=[+F@0x60]             full history above the horizon
    /// ```
    ///
    /// Note that `accumulated_values` must be sorted by LSN and should belong to a single key.
    pub(crate) async fn generate_key_retention(
        self: &Arc<Timeline>,
        key: Key,
        full_history: &[(Key, Lsn, Value)],
        horizon: Lsn,
        retain_lsn_below_horizon: &[Lsn],
        delta_threshold_cnt: usize,
        base_img_from_ancestor: Option<(Key, Lsn, Bytes)>,
    ) -> anyhow::Result<KeyHistoryRetention> {
        // Pre-checks for the invariants
        if cfg!(debug_assertions) {
            for (log_key, _, _) in full_history {
                assert_eq!(log_key, &key, "mismatched key");
            }
            for i in 1..full_history.len() {
                assert!(full_history[i - 1].1 <= full_history[i].1, "unordered LSN");
                if full_history[i - 1].1 == full_history[i].1 {
                    assert!(
                        matches!(full_history[i - 1].2, Value::Image(_)),
                        "unordered delta/image, or duplicated delta"
                    );
                }
            }
            // There was an assertion for no base image that checks if the first
            // record in the history is `will_init` before, but it was removed.
            // This is explained in the test cases for generate_key_retention.
            // Search "incomplete history" for more information.
            for lsn in retain_lsn_below_horizon {
                assert!(lsn < &horizon, "retain lsn must be below horizon")
            }
            for i in 1..retain_lsn_below_horizon.len() {
                assert!(
                    retain_lsn_below_horizon[i - 1] <= retain_lsn_below_horizon[i],
                    "unordered LSN"
                );
            }
        }
        let has_ancestor = base_img_from_ancestor.is_some();
        // Step 1: split history into len(retain_lsn_below_horizon) + 2 buckets, where the last bucket is for all deltas above the horizon,
        // and the second-to-last bucket is for the horizon. Each bucket contains lsn_last_bucket < deltas <= lsn_this_bucket.
        let (mut split_history, lsn_split_points) = {
            let mut split_history = Vec::new();
            split_history.resize_with(retain_lsn_below_horizon.len() + 2, Vec::new);
            let mut lsn_split_points = Vec::with_capacity(retain_lsn_below_horizon.len() + 1);
            for lsn in retain_lsn_below_horizon {
                lsn_split_points.push(*lsn);
            }
            lsn_split_points.push(horizon);
            let mut current_idx = 0;
            for item @ (_, lsn, _) in full_history {
                while current_idx < lsn_split_points.len() && *lsn > lsn_split_points[current_idx] {
                    current_idx += 1;
                }
                split_history[current_idx].push(item);
            }
            (split_history, lsn_split_points)
        };
        // Step 2: filter out duplicated records due to the k-merge of image/delta layers
        for split_for_lsn in &mut split_history {
            let mut prev_lsn = None;
            let mut new_split_for_lsn = Vec::with_capacity(split_for_lsn.len());
            for record @ (_, lsn, _) in std::mem::take(split_for_lsn) {
                if let Some(prev_lsn) = &prev_lsn {
                    if *prev_lsn == lsn {
                        // The case that we have an LSN with both data from the delta layer and the image layer. As
                        // `ValueWrapper` ensures that an image is ordered before a delta at the same LSN, we simply
                        // drop this delta and keep the image.
                        //
                        // For example, we have delta layer key1@0x10, key1@0x20, and image layer key1@0x10, we will
                        // keep the image for key1@0x10 and the delta for key1@0x20. key1@0x10 delta will be simply
                        // dropped.
                        //
                        // TODO: in case we have both delta + images for a given LSN and it does not exceed the delta
                        // threshold, we could have kept delta instead to save space. This is an optimization for the future.
                        continue;
                    }
                }
                prev_lsn = Some(lsn);
                new_split_for_lsn.push(record);
            }
            *split_for_lsn = new_split_for_lsn;
        }
        // Step 3: generate images when necessary
        let mut retention = Vec::with_capacity(split_history.len());
        let mut records_since_last_image = 0;
        let batch_cnt = split_history.len();
        assert!(
            batch_cnt >= 2,
            "should have at least below + above horizon batches"
        );
        let mut replay_history: Vec<(Key, Lsn, Value)> = Vec::new();
<<<<<<< HEAD

        /// Generate debug information for the replay history
        fn generate_history_trace(replay_history: &[(Key, Lsn, Value)]) -> String {
            use std::fmt::Write;
            let mut output = String::new();
            if let Some((key, _, _)) = replay_history.first() {
                write!(output, "key={} ", key).unwrap();
                let mut cnt = 0;
                for (_, lsn, val) in replay_history {
                    if val.is_image() {
                        write!(output, "i@{} ", lsn).unwrap();
                    } else if val.will_init() {
                        write!(output, "di@{} ", lsn).unwrap();
                    } else {
                        write!(output, "d@{} ", lsn).unwrap();
                    }
                    cnt += 1;
                    if cnt >= 128 {
                        write!(output, "... and more").unwrap();
                        break;
                    }
                }
            } else {
                write!(output, "<no history>").unwrap();
            }
            output
        }

        fn generate_debug_trace(
            replay_history: Option<&[(Key, Lsn, Value)]>,
            full_history: &[(Key, Lsn, Value)],
            lsns: &[Lsn],
            horizon: Lsn,
        ) -> String {
            use std::fmt::Write;
            let mut output = String::new();
            if let Some(replay_history) = replay_history {
                writeln!(
                    output,
                    "replay_history: {}",
                    generate_history_trace(replay_history)
                )
                .unwrap();
            } else {
                writeln!(output, "replay_history: <disabled>",).unwrap();
            }
            writeln!(
                output,
                "full_history: {}",
                generate_history_trace(full_history)
            )
            .unwrap();
            writeln!(
                output,
                "when processing: [{}] horizon={}",
                lsns.iter().map(|l| format!("{l}")).join(","),
                horizon
            )
            .unwrap();
            output
        }

=======
        if let Some((key, lsn, img)) = base_img_from_ancestor {
            replay_history.push((key, lsn, Value::Image(img)));
        }
>>>>>>> 5e0409de
        for (i, split_for_lsn) in split_history.into_iter().enumerate() {
            // TODO: there could be image keys inside the splits, and we can compute records_since_last_image accordingly.
            records_since_last_image += split_for_lsn.len();
            let generate_image = if i == 0 && !has_ancestor {
                // We always generate images for the first batch (below horizon / lowest retain_lsn)
                true
            } else if i == batch_cnt - 1 {
                // Do not generate images for the last batch (above horizon)
                false
            } else if records_since_last_image >= delta_threshold_cnt {
                // Generate images when there are too many records
                true
            } else {
                false
            };
            replay_history.extend(split_for_lsn.iter().map(|x| (*x).clone()));
            // Only retain the items after the last image record
            for idx in (0..replay_history.len()).rev() {
                if replay_history[idx].2.will_init() {
                    replay_history = replay_history[idx..].to_vec();
                    break;
                }
            }
            if let Some((_, _, val)) = replay_history.first() {
                if !val.will_init() {
                    return Err(anyhow::anyhow!("invalid history, no base image")).with_context(
                        || {
                            generate_debug_trace(
                                Some(&replay_history),
                                full_history,
                                retain_lsn_below_horizon,
                                horizon,
                            )
                        },
                    );
                }
            }
            if generate_image && records_since_last_image > 0 {
                records_since_last_image = 0;
                let replay_history_for_debug = if cfg!(debug_assertions) {
                    Some(replay_history.clone())
                } else {
                    None
                };
                let replay_history_for_debug_ref = replay_history_for_debug.as_deref();
                let history = std::mem::take(&mut replay_history);
                let mut img = None;
                let mut records = Vec::with_capacity(history.len());
                if let (_, lsn, Value::Image(val)) = history.first().as_ref().unwrap() {
                    img = Some((*lsn, val.clone()));
                    for (_, lsn, val) in history.into_iter().skip(1) {
                        let Value::WalRecord(rec) = val else {
                            return Err(anyhow::anyhow!(
                                "invalid record, first record is image, expect walrecords"
                            ))
                            .with_context(|| {
                                generate_debug_trace(
                                    replay_history_for_debug_ref,
                                    full_history,
                                    retain_lsn_below_horizon,
                                    horizon,
                                )
                            });
                        };
                        records.push((lsn, rec));
                    }
                } else {
                    for (_, lsn, val) in history.into_iter() {
                        let Value::WalRecord(rec) = val else {
                            return Err(anyhow::anyhow!("invalid record, first record is walrecord, expect rest are walrecord"))
                                .with_context(|| generate_debug_trace(
                                    replay_history_for_debug_ref,
                                    full_history,
                                    retain_lsn_below_horizon,
                                    horizon,
                                ));
                        };
                        records.push((lsn, rec));
                    }
                }
                records.reverse();
                let state = ValueReconstructState { img, records };
                let request_lsn = lsn_split_points[i]; // last batch does not generate image so i is always in range
                let img = self.reconstruct_value(key, request_lsn, state).await?;
                replay_history.push((key, request_lsn, Value::Image(img.clone())));
                retention.push(vec![(request_lsn, Value::Image(img))]);
            } else {
                let deltas = split_for_lsn
                    .iter()
                    .map(|(_, lsn, value)| (*lsn, value.clone()))
                    .collect_vec();
                retention.push(deltas);
            }
        }
        let mut result = Vec::with_capacity(retention.len());
        assert_eq!(retention.len(), lsn_split_points.len() + 1);
        for (idx, logs) in retention.into_iter().enumerate() {
            if idx == lsn_split_points.len() {
                return Ok(KeyHistoryRetention {
                    below_horizon: result,
                    above_horizon: KeyLogAtLsn(logs),
                });
            } else {
                result.push((lsn_split_points[idx], KeyLogAtLsn(logs)));
            }
        }
        unreachable!("key retention is empty")
    }

    /// An experimental compaction building block that combines compaction with garbage collection.
    ///
    /// The current implementation picks all delta + image layers that are below or intersecting with
    /// the GC horizon without considering retain_lsns. Then, it does a full compaction over all these delta
    /// layers and image layers, which generates image layers on the gc horizon, drop deltas below gc horizon,
    /// and create delta layers with all deltas >= gc horizon.
    pub(crate) async fn compact_with_gc(
        self: &Arc<Self>,
        cancel: &CancellationToken,
        ctx: &RequestContext,
    ) -> anyhow::Result<()> {
        use std::collections::BTreeSet;

        // Block other compaction/GC tasks from running for now. GC-compaction could run along
        // with legacy compaction tasks in the future.

        let _compaction_lock = tokio::select! {
            guard = self.compaction_lock.lock() => guard,
            // TODO: refactor to CompactionError to correctly pass cancelled error
            _ = cancel.cancelled() => return Err(anyhow!("cancelled")),
        };

        let _gc = tokio::select! {
            guard = self.gc_lock.lock() => guard,
            // TODO: refactor to CompactionError to correctly pass cancelled error
            _ = cancel.cancelled() => return Err(anyhow!("cancelled")),
        };

        info!("running enhanced gc bottom-most compaction");

        scopeguard::defer! {
            info!("done enhanced gc bottom-most compaction");
        };

        // Step 0: pick all delta layers + image layers below/intersect with the GC horizon.
        // The layer selection has the following properties:
        // 1. If a layer is in the selection, all layers below it are in the selection.
        // 2. Inferred from (1), for each key in the layer selection, the value can be reconstructed only with the layers in the layer selection.
        let (layer_selection, gc_cutoff, retain_lsns_below_horizon) = {
            let guard = self.layers.read().await;
            let layers = guard.layer_map();
            let gc_info = self.gc_info.read().unwrap();
            let mut retain_lsns_below_horizon = Vec::new();
            let gc_cutoff = gc_info.cutoffs.select_min();
            for (lsn, _timeline_id) in &gc_info.retain_lsns {
                if lsn < &gc_cutoff {
                    retain_lsns_below_horizon.push(*lsn);
                }
            }
            for lsn in gc_info.leases.keys() {
                if lsn < &gc_cutoff {
                    retain_lsns_below_horizon.push(*lsn);
                }
            }
            let mut selected_layers = Vec::new();
            drop(gc_info);
            for desc in layers.iter_historic_layers() {
                if desc.get_lsn_range().start <= gc_cutoff {
                    selected_layers.push(guard.get_from_desc(&desc));
                }
            }
            retain_lsns_below_horizon.sort();
            (selected_layers, gc_cutoff, retain_lsns_below_horizon)
        };
        let lowest_retain_lsn = if self.ancestor_timeline.is_some() {
            Lsn(self.ancestor_lsn.0 + 1)
        } else {
            let res = retain_lsns_below_horizon
                .first()
                .copied()
                .unwrap_or(gc_cutoff);
            if cfg!(debug_assertions) {
                assert_eq!(
                    res,
                    retain_lsns_below_horizon
                        .iter()
                        .min()
                        .copied()
                        .unwrap_or(gc_cutoff)
                );
            }
            res
        };
        info!(
            "picked {} layers for compaction with gc_cutoff={} lowest_retain_lsn={}",
            layer_selection.len(),
            gc_cutoff,
            lowest_retain_lsn
        );
        // Step 1: (In the future) construct a k-merge iterator over all layers. For now, simply collect all keys + LSNs.
        // Also, collect the layer information to decide when to split the new delta layers.
        let mut downloaded_layers = Vec::new();
        let mut delta_split_points = BTreeSet::new();
        for layer in &layer_selection {
            let resident_layer = layer.download_and_keep_resident().await?;
            downloaded_layers.push(resident_layer);

            let desc = layer.layer_desc();
            if desc.is_delta() {
                // TODO: is it correct to only record split points for deltas intersecting with the GC horizon? (exclude those below/above the horizon)
                // so that we can avoid having too many small delta layers.
                let key_range = desc.get_key_range();
                delta_split_points.insert(key_range.start);
                delta_split_points.insert(key_range.end);
            }
        }
        let mut delta_layers = Vec::new();
        let mut image_layers = Vec::new();
        for resident_layer in &downloaded_layers {
            if resident_layer.layer_desc().is_delta() {
                let layer = resident_layer.get_as_delta(ctx).await?;
                delta_layers.push(layer);
            } else {
                let layer = resident_layer.get_as_image(ctx).await?;
                image_layers.push(layer);
            }
        }
        let mut merge_iter = MergeIterator::create(&delta_layers, &image_layers, ctx);
        // Step 2: Produce images+deltas. TODO: ensure newly-produced delta does not overlap with other deltas.
        // Data of the same key.
        let mut accumulated_values = Vec::new();
        let mut last_key: Option<Key> = None;

<<<<<<< HEAD
        enum FlushDeltaResult {
            /// Create a new resident layer
            CreateResidentLayer(ResidentLayer),
            /// Keep an original delta layer
            KeepLayer(PersistentLayerKey),
        }

=======
        #[allow(clippy::too_many_arguments)]
>>>>>>> 5e0409de
        async fn flush_deltas(
            deltas: &mut Vec<(Key, Lsn, crate::repository::Value)>,
            last_key: Key,
            delta_split_points: &[Key],
            current_delta_split_point: &mut usize,
            tline: &Arc<Timeline>,
            lowest_retain_lsn: Lsn,
            ctx: &RequestContext,
<<<<<<< HEAD
        ) -> anyhow::Result<Option<FlushDeltaResult>> {
=======
            last_batch: bool,
        ) -> anyhow::Result<Option<ResidentLayer>> {
>>>>>>> 5e0409de
            // Check if we need to split the delta layer. We split at the original delta layer boundary to avoid
            // overlapping layers.
            //
            // If we have a structure like this:
            //
            // | Delta 1 |         | Delta 4 |
            // |---------| Delta 2 |---------|
            // | Delta 3 |         | Delta 5 |
            //
            // And we choose to compact delta 2+3+5. We will get an overlapping delta layer with delta 1+4.
            // A simple solution here is to split the delta layers using the original boundary, while this
            // might produce a lot of small layers. This should be improved and fixed in the future.
            let mut need_split = false;
            while *current_delta_split_point < delta_split_points.len()
                && last_key >= delta_split_points[*current_delta_split_point]
            {
                *current_delta_split_point += 1;
                need_split = true;
            }
            if !need_split && !last_batch {
                return Ok(None);
            }
            let deltas: Vec<(Key, Lsn, Value)> = std::mem::take(deltas);
            if deltas.is_empty() {
                return Ok(None);
            }
            let end_lsn = deltas.iter().map(|(_, lsn, _)| lsn).max().copied().unwrap() + 1;
            let delta_key = PersistentLayerKey {
                key_range: {
                    let key_start = deltas.first().unwrap().0;
                    let key_end = deltas.last().unwrap().0.next();
                    key_start..key_end
                },
                lsn_range: lowest_retain_lsn..end_lsn,
                is_delta: true,
            };
            {
                // Hack: skip delta layer if we need to produce a layer of a same key-lsn.
                let guard = tline.layers.read().await;

                if guard.contains_key(&delta_key) {
                    let layer_generation = guard.get_from_key(&delta_key).metadata().generation;
                    drop(guard);
                    if layer_generation == tline.generation {
                        // TODO: depending on whether we design this compaction process to run along with
                        // other compactions, there could be layer map modifications after we drop the
                        // layer guard, and in case it creates duplicated layer key, we will still error
                        // in the end.
                        info!(
                            key=%delta_key,
                            ?layer_generation,
                            "discard delta layer due to duplicated layer in the same generation"
                        );
                        return Ok(Some(FlushDeltaResult::KeepLayer(delta_key)));
                    }
                }
            }

            let mut delta_layer_writer = DeltaLayerWriter::new(
                tline.conf,
                tline.timeline_id,
                tline.tenant_shard_id,
                delta_key.key_range.start,
                lowest_retain_lsn..end_lsn,
                ctx,
            )
            .await?;
            for (key, lsn, val) in deltas {
                delta_layer_writer.put_value(key, lsn, val, ctx).await?;
            }
            let delta_layer = delta_layer_writer
                .finish(delta_key.key_range.end, tline, ctx)
                .await?;
            Ok(Some(FlushDeltaResult::CreateResidentLayer(delta_layer)))
        }

<<<<<<< HEAD
        // Hack the key range to be min..(max-1). Otherwise, the image layer will be
        // interpreted as an L0 delta layer.
        let hack_image_layer_range = {
            let mut end_key = Key::MAX;
            end_key.field6 -= 1;
            Key::MIN..end_key
        };

        let mut image_layer_writer = ImageLayerWriter::new(
            self.conf,
            self.timeline_id,
            self.tenant_shard_id,
            &hack_image_layer_range, // covers the full key range
            lowest_retain_lsn,
            ctx,
        )
        .await?;
        let image_layer_key = PersistentLayerKey {
            key_range: hack_image_layer_range,
            lsn_range: PersistentLayerDesc::image_layer_lsn_range(lowest_retain_lsn),
            is_delta: false,
        };

        let discard_image_layer = {
            let guard = self.layers.read().await;
            if guard.contains_key(&image_layer_key) {
                let layer_generation = guard.get_from_key(&image_layer_key).metadata().generation;
                drop(guard);
                if layer_generation == self.generation {
                    // TODO: depending on whether we design this compaction process to run along with
                    // other compactions, there could be layer map modifications after we drop the
                    // layer guard, and in case it creates duplicated layer key, we will still error
                    // in the end.
                    info!(
                        key=%image_layer_key,
                        ?layer_generation,
                        "discard image layer due to duplicated layer key in the same generation",
                    );
                    true
                } else {
                    false
                }
            } else {
                false
            }
        };

        // Actually, we can decide not to write to the image layer at all at this point because
        // the key and LSN range are determined. However, to keep things simple here, we still
        // create this writer, and discard the writer in the end.
=======
        // Only create image layers when there is no ancestor branches. TODO: create covering image layer
        // when some condition meet.
        let mut image_layer_writer = if self.ancestor_timeline.is_none() {
            Some(
                ImageLayerWriter::new(
                    self.conf,
                    self.timeline_id,
                    self.tenant_shard_id,
                    &(Key::MIN..Key::MAX), // covers the full key range
                    lowest_retain_lsn,
                    ctx,
                )
                .await?,
            )
        } else {
            None
        };

        /// Returns None if there is no ancestor branch. Throw an error when the key is not found.
        ///
        /// Currently, we always get the ancestor image for each key in the child branch no matter whether the image
        /// is needed for reconstruction. This should be fixed in the future.
        ///
        /// Furthermore, we should do vectored get instead of a single get, or better, use k-merge for ancestor
        /// images.
        async fn get_ancestor_image(
            tline: &Arc<Timeline>,
            key: Key,
            ctx: &RequestContext,
        ) -> anyhow::Result<Option<(Key, Lsn, Bytes)>> {
            if tline.ancestor_timeline.is_none() {
                return Ok(None);
            };
            // This function is implemented as a get of the current timeline at ancestor LSN, therefore reusing
            // as much existing code as possible.
            let img = tline.get(key, tline.ancestor_lsn, ctx).await?;
            Ok(Some((key, tline.ancestor_lsn, img)))
        }
>>>>>>> 5e0409de

        let mut delta_values = Vec::new();
        let delta_split_points = delta_split_points.into_iter().collect_vec();
        let mut current_delta_split_point = 0;
        let mut delta_layers = Vec::new();
        while let Some((key, lsn, val)) = merge_iter.next().await? {
            if last_key.is_none() || last_key.as_ref() == Some(&key) {
                if last_key.is_none() {
                    last_key = Some(key);
                }
                accumulated_values.push((key, lsn, val));
            } else {
                let last_key = last_key.as_mut().unwrap();
                let retention = self
                    .generate_key_retention(
                        *last_key,
                        &accumulated_values,
                        gc_cutoff,
                        &retain_lsns_below_horizon,
                        COMPACTION_DELTA_THRESHOLD,
                        get_ancestor_image(self, *last_key, ctx).await?,
                    )
                    .await?;
                // Put the image into the image layer. Currently we have a single big layer for the compaction.
                retention
                    .pipe_to(
                        *last_key,
                        &mut delta_values,
                        image_layer_writer.as_mut(),
                        ctx,
                    )
                    .await?;
                delta_layers.extend(
                    flush_deltas(
                        &mut delta_values,
                        *last_key,
                        &delta_split_points,
                        &mut current_delta_split_point,
                        self,
                        lowest_retain_lsn,
                        ctx,
                        false,
                    )
                    .await?,
                );
                accumulated_values.clear();
                *last_key = key;
                accumulated_values.push((key, lsn, val));
            }
        }

        let last_key = last_key.expect("no keys produced during compaction");
        // TODO: move this part to the loop body
        let retention = self
            .generate_key_retention(
                last_key,
                &accumulated_values,
                gc_cutoff,
                &retain_lsns_below_horizon,
                COMPACTION_DELTA_THRESHOLD,
                get_ancestor_image(self, last_key, ctx).await?,
            )
            .await?;
        // Put the image into the image layer. Currently we have a single big layer for the compaction.
        retention
            .pipe_to(
                last_key,
                &mut delta_values,
                image_layer_writer.as_mut(),
                ctx,
            )
            .await?;
        delta_layers.extend(
            flush_deltas(
                &mut delta_values,
                last_key,
                &delta_split_points,
                &mut current_delta_split_point,
                self,
                lowest_retain_lsn,
                ctx,
                true,
            )
            .await?,
        );
        assert!(delta_values.is_empty(), "unprocessed keys");

<<<<<<< HEAD
        let image_layer = if discard_image_layer {
            None
        } else {
            Some(image_layer_writer.finish(self, ctx).await?)
=======
        let image_layer = if let Some(writer) = image_layer_writer {
            Some(writer.finish(self, ctx).await?)
        } else {
            None
>>>>>>> 5e0409de
        };
        info!(
            "produced {} delta layers and {} image layers",
            delta_layers.len(),
            if image_layer.is_some() { 1 } else { 0 }
        );
        let mut compact_to = Vec::new();
<<<<<<< HEAD
        let mut keep_layers = HashSet::new();
        for action in delta_layers {
            match action {
                FlushDeltaResult::CreateResidentLayer(layer) => {
                    compact_to.push(layer);
                }
                FlushDeltaResult::KeepLayer(l) => {
                    keep_layers.insert(l);
                }
            }
        }
        if discard_image_layer {
            keep_layers.insert(image_layer_key);
        }
        let mut layer_selection = layer_selection;
        layer_selection.retain(|x| !keep_layers.contains(&x.layer_desc().key()));
=======
        compact_to.extend(delta_layers);
>>>>>>> 5e0409de
        compact_to.extend(image_layer);
        // Step 3: Place back to the layer map.
        {
            let mut guard = self.layers.write().await;
            guard.finish_gc_compaction(&layer_selection, &compact_to, &self.metrics)
        };

        self.remote_client
            .schedule_compaction_update(&layer_selection, &compact_to)?;
        Ok(())
    }
}

struct TimelineAdaptor {
    timeline: Arc<Timeline>,

    keyspace: (Lsn, KeySpace),

    new_deltas: Vec<ResidentLayer>,
    new_images: Vec<ResidentLayer>,
    layers_to_delete: Vec<Arc<PersistentLayerDesc>>,
}

impl TimelineAdaptor {
    pub fn new(timeline: &Arc<Timeline>, keyspace: (Lsn, KeySpace)) -> Self {
        Self {
            timeline: timeline.clone(),
            keyspace,
            new_images: Vec::new(),
            new_deltas: Vec::new(),
            layers_to_delete: Vec::new(),
        }
    }

    pub async fn flush_updates(&mut self) -> Result<(), CompactionError> {
        let layers_to_delete = {
            let guard = self.timeline.layers.read().await;
            self.layers_to_delete
                .iter()
                .map(|x| guard.get_from_desc(x))
                .collect::<Vec<Layer>>()
        };
        self.timeline
            .finish_compact_batch(&self.new_deltas, &self.new_images, &layers_to_delete)
            .await?;

        self.timeline
            .upload_new_image_layers(std::mem::take(&mut self.new_images))?;

        self.new_deltas.clear();
        self.layers_to_delete.clear();
        Ok(())
    }
}

#[derive(Clone)]
struct ResidentDeltaLayer(ResidentLayer);
#[derive(Clone)]
struct ResidentImageLayer(ResidentLayer);

impl CompactionJobExecutor for TimelineAdaptor {
    type Key = crate::repository::Key;

    type Layer = OwnArc<PersistentLayerDesc>;
    type DeltaLayer = ResidentDeltaLayer;
    type ImageLayer = ResidentImageLayer;

    type RequestContext = crate::context::RequestContext;

    fn get_shard_identity(&self) -> &ShardIdentity {
        self.timeline.get_shard_identity()
    }

    async fn get_layers(
        &mut self,
        key_range: &Range<Key>,
        lsn_range: &Range<Lsn>,
        _ctx: &RequestContext,
    ) -> anyhow::Result<Vec<OwnArc<PersistentLayerDesc>>> {
        self.flush_updates().await?;

        let guard = self.timeline.layers.read().await;
        let layer_map = guard.layer_map();

        let result = layer_map
            .iter_historic_layers()
            .filter(|l| {
                overlaps_with(&l.lsn_range, lsn_range) && overlaps_with(&l.key_range, key_range)
            })
            .map(OwnArc)
            .collect();
        Ok(result)
    }

    async fn get_keyspace(
        &mut self,
        key_range: &Range<Key>,
        lsn: Lsn,
        _ctx: &RequestContext,
    ) -> anyhow::Result<Vec<Range<Key>>> {
        if lsn == self.keyspace.0 {
            Ok(pageserver_compaction::helpers::intersect_keyspace(
                &self.keyspace.1.ranges,
                key_range,
            ))
        } else {
            // The current compaction implementatin only ever requests the key space
            // at the compaction end LSN.
            anyhow::bail!("keyspace not available for requested lsn");
        }
    }

    async fn downcast_delta_layer(
        &self,
        layer: &OwnArc<PersistentLayerDesc>,
    ) -> anyhow::Result<Option<ResidentDeltaLayer>> {
        // this is a lot more complex than a simple downcast...
        if layer.is_delta() {
            let l = {
                let guard = self.timeline.layers.read().await;
                guard.get_from_desc(layer)
            };
            let result = l.download_and_keep_resident().await?;

            Ok(Some(ResidentDeltaLayer(result)))
        } else {
            Ok(None)
        }
    }

    async fn create_image(
        &mut self,
        lsn: Lsn,
        key_range: &Range<Key>,
        ctx: &RequestContext,
    ) -> anyhow::Result<()> {
        Ok(self.create_image_impl(lsn, key_range, ctx).await?)
    }

    async fn create_delta(
        &mut self,
        lsn_range: &Range<Lsn>,
        key_range: &Range<Key>,
        input_layers: &[ResidentDeltaLayer],
        ctx: &RequestContext,
    ) -> anyhow::Result<()> {
        debug!("Create new layer {}..{}", lsn_range.start, lsn_range.end);

        let mut all_entries = Vec::new();
        for dl in input_layers.iter() {
            all_entries.extend(dl.load_keys(ctx).await?);
        }

        // The current stdlib sorting implementation is designed in a way where it is
        // particularly fast where the slice is made up of sorted sub-ranges.
        all_entries.sort_by_key(|DeltaEntry { key, lsn, .. }| (*key, *lsn));

        let mut writer = DeltaLayerWriter::new(
            self.timeline.conf,
            self.timeline.timeline_id,
            self.timeline.tenant_shard_id,
            key_range.start,
            lsn_range.clone(),
            ctx,
        )
        .await?;

        let mut dup_values = 0;

        // This iterator walks through all key-value pairs from all the layers
        // we're compacting, in key, LSN order.
        let mut prev: Option<(Key, Lsn)> = None;
        for &DeltaEntry {
            key, lsn, ref val, ..
        } in all_entries.iter()
        {
            if prev == Some((key, lsn)) {
                // This is a duplicate. Skip it.
                //
                // It can happen if compaction is interrupted after writing some
                // layers but not all, and we are compacting the range again.
                // The calculations in the algorithm assume that there are no
                // duplicates, so the math on targeted file size is likely off,
                // and we will create smaller files than expected.
                dup_values += 1;
                continue;
            }

            let value = val.load(ctx).await?;

            writer.put_value(key, lsn, value, ctx).await?;

            prev = Some((key, lsn));
        }

        if dup_values > 0 {
            warn!("delta layer created with {} duplicate values", dup_values);
        }

        fail_point!("delta-layer-writer-fail-before-finish", |_| {
            Err(anyhow::anyhow!(
                "failpoint delta-layer-writer-fail-before-finish"
            ))
        });

        let new_delta_layer = writer
            .finish(prev.unwrap().0.next(), &self.timeline, ctx)
            .await?;

        self.new_deltas.push(new_delta_layer);
        Ok(())
    }

    async fn delete_layer(
        &mut self,
        layer: &OwnArc<PersistentLayerDesc>,
        _ctx: &RequestContext,
    ) -> anyhow::Result<()> {
        self.layers_to_delete.push(layer.clone().0);
        Ok(())
    }
}

impl TimelineAdaptor {
    async fn create_image_impl(
        &mut self,
        lsn: Lsn,
        key_range: &Range<Key>,
        ctx: &RequestContext,
    ) -> Result<(), CreateImageLayersError> {
        let timer = self.timeline.metrics.create_images_time_histo.start_timer();

        let image_layer_writer = ImageLayerWriter::new(
            self.timeline.conf,
            self.timeline.timeline_id,
            self.timeline.tenant_shard_id,
            key_range,
            lsn,
            ctx,
        )
        .await?;

        fail_point!("image-layer-writer-fail-before-finish", |_| {
            Err(CreateImageLayersError::Other(anyhow::anyhow!(
                "failpoint image-layer-writer-fail-before-finish"
            )))
        });

        let keyspace = KeySpace {
            ranges: self.get_keyspace(key_range, lsn, ctx).await?,
        };
        // TODO set proper (stateful) start. The create_image_layer_for_rel_blocks function mostly
        let start = Key::MIN;
        let ImageLayerCreationOutcome {
            image,
            next_start_key: _,
        } = self
            .timeline
            .create_image_layer_for_rel_blocks(
                &keyspace,
                image_layer_writer,
                lsn,
                ctx,
                key_range.clone(),
                start,
            )
            .await?;

        if let Some(image_layer) = image {
            self.new_images.push(image_layer);
        }

        timer.stop_and_record();

        Ok(())
    }
}

impl CompactionRequestContext for crate::context::RequestContext {}

#[derive(Debug, Clone)]
pub struct OwnArc<T>(pub Arc<T>);

impl<T> Deref for OwnArc<T> {
    type Target = <Arc<T> as Deref>::Target;
    fn deref(&self) -> &Self::Target {
        &self.0
    }
}

impl<T> AsRef<T> for OwnArc<T> {
    fn as_ref(&self) -> &T {
        self.0.as_ref()
    }
}

impl CompactionLayer<Key> for OwnArc<PersistentLayerDesc> {
    fn key_range(&self) -> &Range<Key> {
        &self.key_range
    }
    fn lsn_range(&self) -> &Range<Lsn> {
        &self.lsn_range
    }
    fn file_size(&self) -> u64 {
        self.file_size
    }
    fn short_id(&self) -> std::string::String {
        self.as_ref().short_id().to_string()
    }
    fn is_delta(&self) -> bool {
        self.as_ref().is_delta()
    }
}

impl CompactionLayer<Key> for OwnArc<DeltaLayer> {
    fn key_range(&self) -> &Range<Key> {
        &self.layer_desc().key_range
    }
    fn lsn_range(&self) -> &Range<Lsn> {
        &self.layer_desc().lsn_range
    }
    fn file_size(&self) -> u64 {
        self.layer_desc().file_size
    }
    fn short_id(&self) -> std::string::String {
        self.layer_desc().short_id().to_string()
    }
    fn is_delta(&self) -> bool {
        true
    }
}

use crate::tenant::timeline::DeltaEntry;

impl CompactionLayer<Key> for ResidentDeltaLayer {
    fn key_range(&self) -> &Range<Key> {
        &self.0.layer_desc().key_range
    }
    fn lsn_range(&self) -> &Range<Lsn> {
        &self.0.layer_desc().lsn_range
    }
    fn file_size(&self) -> u64 {
        self.0.layer_desc().file_size
    }
    fn short_id(&self) -> std::string::String {
        self.0.layer_desc().short_id().to_string()
    }
    fn is_delta(&self) -> bool {
        true
    }
}

impl CompactionDeltaLayer<TimelineAdaptor> for ResidentDeltaLayer {
    type DeltaEntry<'a> = DeltaEntry<'a>;

    async fn load_keys<'a>(&self, ctx: &RequestContext) -> anyhow::Result<Vec<DeltaEntry<'_>>> {
        self.0.load_keys(ctx).await
    }
}

impl CompactionLayer<Key> for ResidentImageLayer {
    fn key_range(&self) -> &Range<Key> {
        &self.0.layer_desc().key_range
    }
    fn lsn_range(&self) -> &Range<Lsn> {
        &self.0.layer_desc().lsn_range
    }
    fn file_size(&self) -> u64 {
        self.0.layer_desc().file_size
    }
    fn short_id(&self) -> std::string::String {
        self.0.layer_desc().short_id().to_string()
    }
    fn is_delta(&self) -> bool {
        false
    }
}
impl CompactionImageLayer<TimelineAdaptor> for ResidentImageLayer {}<|MERGE_RESOLUTION|>--- conflicted
+++ resolved
@@ -1419,7 +1419,9 @@
             "should have at least below + above horizon batches"
         );
         let mut replay_history: Vec<(Key, Lsn, Value)> = Vec::new();
-<<<<<<< HEAD
+        if let Some((key, lsn, img)) = base_img_from_ancestor {
+            replay_history.push((key, lsn, Value::Image(img)));
+        }
 
         /// Generate debug information for the replay history
         fn generate_history_trace(replay_history: &[(Key, Lsn, Value)]) -> String {
@@ -1482,11 +1484,6 @@
             output
         }
 
-=======
-        if let Some((key, lsn, img)) = base_img_from_ancestor {
-            replay_history.push((key, lsn, Value::Image(img)));
-        }
->>>>>>> 5e0409de
         for (i, split_for_lsn) in split_history.into_iter().enumerate() {
             // TODO: there could be image keys inside the splits, and we can compute records_since_last_image accordingly.
             records_since_last_image += split_for_lsn.len();
@@ -1719,7 +1716,6 @@
         let mut accumulated_values = Vec::new();
         let mut last_key: Option<Key> = None;
 
-<<<<<<< HEAD
         enum FlushDeltaResult {
             /// Create a new resident layer
             CreateResidentLayer(ResidentLayer),
@@ -1727,9 +1723,8 @@
             KeepLayer(PersistentLayerKey),
         }
 
-=======
+
         #[allow(clippy::too_many_arguments)]
->>>>>>> 5e0409de
         async fn flush_deltas(
             deltas: &mut Vec<(Key, Lsn, crate::repository::Value)>,
             last_key: Key,
@@ -1738,12 +1733,8 @@
             tline: &Arc<Timeline>,
             lowest_retain_lsn: Lsn,
             ctx: &RequestContext,
-<<<<<<< HEAD
+            last_batch: bool,
         ) -> anyhow::Result<Option<FlushDeltaResult>> {
-=======
-            last_batch: bool,
-        ) -> anyhow::Result<Option<ResidentLayer>> {
->>>>>>> 5e0409de
             // Check if we need to split the delta layer. We split at the original delta layer boundary to avoid
             // overlapping layers.
             //
@@ -1820,7 +1811,6 @@
             Ok(Some(FlushDeltaResult::CreateResidentLayer(delta_layer)))
         }
 
-<<<<<<< HEAD
         // Hack the key range to be min..(max-1). Otherwise, the image layer will be
         // interpreted as an L0 delta layer.
         let hack_image_layer_range = {
@@ -1829,49 +1819,6 @@
             Key::MIN..end_key
         };
 
-        let mut image_layer_writer = ImageLayerWriter::new(
-            self.conf,
-            self.timeline_id,
-            self.tenant_shard_id,
-            &hack_image_layer_range, // covers the full key range
-            lowest_retain_lsn,
-            ctx,
-        )
-        .await?;
-        let image_layer_key = PersistentLayerKey {
-            key_range: hack_image_layer_range,
-            lsn_range: PersistentLayerDesc::image_layer_lsn_range(lowest_retain_lsn),
-            is_delta: false,
-        };
-
-        let discard_image_layer = {
-            let guard = self.layers.read().await;
-            if guard.contains_key(&image_layer_key) {
-                let layer_generation = guard.get_from_key(&image_layer_key).metadata().generation;
-                drop(guard);
-                if layer_generation == self.generation {
-                    // TODO: depending on whether we design this compaction process to run along with
-                    // other compactions, there could be layer map modifications after we drop the
-                    // layer guard, and in case it creates duplicated layer key, we will still error
-                    // in the end.
-                    info!(
-                        key=%image_layer_key,
-                        ?layer_generation,
-                        "discard image layer due to duplicated layer key in the same generation",
-                    );
-                    true
-                } else {
-                    false
-                }
-            } else {
-                false
-            }
-        };
-
-        // Actually, we can decide not to write to the image layer at all at this point because
-        // the key and LSN range are determined. However, to keep things simple here, we still
-        // create this writer, and discard the writer in the end.
-=======
         // Only create image layers when there is no ancestor branches. TODO: create covering image layer
         // when some condition meet.
         let mut image_layer_writer = if self.ancestor_timeline.is_none() {
@@ -1880,7 +1827,7 @@
                     self.conf,
                     self.timeline_id,
                     self.tenant_shard_id,
-                    &(Key::MIN..Key::MAX), // covers the full key range
+                    &hack_image_layer_range, // covers the full key range
                     lowest_retain_lsn,
                     ctx,
                 )
@@ -1910,7 +1857,39 @@
             let img = tline.get(key, tline.ancestor_lsn, ctx).await?;
             Ok(Some((key, tline.ancestor_lsn, img)))
         }
->>>>>>> 5e0409de
+        let image_layer_key = PersistentLayerKey {
+            key_range: hack_image_layer_range,
+            lsn_range: PersistentLayerDesc::image_layer_lsn_range(lowest_retain_lsn),
+            is_delta: false,
+        };
+
+        let discard_image_layer = {
+            let guard = self.layers.read().await;
+            if guard.contains_key(&image_layer_key) {
+                let layer_generation = guard.get_from_key(&image_layer_key).metadata().generation;
+                drop(guard);
+                if layer_generation == self.generation {
+                    // TODO: depending on whether we design this compaction process to run along with
+                    // other compactions, there could be layer map modifications after we drop the
+                    // layer guard, and in case it creates duplicated layer key, we will still error
+                    // in the end.
+                    info!(
+                        key=%image_layer_key,
+                        ?layer_generation,
+                        "discard image layer due to duplicated layer key in the same generation",
+                    );
+                    true
+                } else {
+                    false
+                }
+            } else {
+                false
+            }
+        };
+
+        // Actually, we can decide not to write to the image layer at all at this point because
+        // the key and LSN range are determined. However, to keep things simple here, we still
+        // create this writer, and discard the writer in the end.
 
         let mut delta_values = Vec::new();
         let delta_split_points = delta_split_points.into_iter().collect_vec();
@@ -1998,17 +1977,12 @@
         );
         assert!(delta_values.is_empty(), "unprocessed keys");
 
-<<<<<<< HEAD
         let image_layer = if discard_image_layer {
             None
-        } else {
-            Some(image_layer_writer.finish(self, ctx).await?)
-=======
-        let image_layer = if let Some(writer) = image_layer_writer {
+        } else if let Some(writer) = image_layer_writer {
             Some(writer.finish(self, ctx).await?)
         } else {
             None
->>>>>>> 5e0409de
         };
         info!(
             "produced {} delta layers and {} image layers",
@@ -2016,7 +1990,6 @@
             if image_layer.is_some() { 1 } else { 0 }
         );
         let mut compact_to = Vec::new();
-<<<<<<< HEAD
         let mut keep_layers = HashSet::new();
         for action in delta_layers {
             match action {
@@ -2033,9 +2006,6 @@
         }
         let mut layer_selection = layer_selection;
         layer_selection.retain(|x| !keep_layers.contains(&x.layer_desc().key()));
-=======
-        compact_to.extend(delta_layers);
->>>>>>> 5e0409de
         compact_to.extend(image_layer);
         // Step 3: Place back to the layer map.
         {
