--- conflicted
+++ resolved
@@ -517,32 +517,24 @@
                     let _gc_guard = match gc_block.start().await {
                         Ok(guard) => guard,
                         Err(e) => {
+                            self.notify_and_unblock(id);
+                            self.clear_running_job();
                             return Err(CompactionError::Other(anyhow!(
                                 "cannot run gc-compaction because gc is blocked: {}",
                                 e
                             )));
                         }
                     };
-<<<<<<< HEAD
-                    let compaction_result =
-                        timeline.compact_with_options(cancel, options, ctx).await?;
-                    self.notify_and_unblock(id);
-=======
-                    {
-                        let mut guard = self.inner.lock().unwrap();
-                        guard.guards.entry(id).or_default().gc_guard = Some(gc_guard);
-                    }
                     let res = timeline.compact_with_options(cancel, options, ctx).await;
                     let compaction_result = match res {
                         Ok(res) => res,
                         Err(err) => {
-                            warn!(%err, "failed to run gc-compaction, gc unblocked");
+                            warn!(%err, "failed to run gc-compaction");
                             self.notify_and_unblock(id);
                             self.clear_running_job();
                             return Err(err);
                         }
                     };
->>>>>>> 9db63fea
                     if compaction_result == CompactionOutcome::YieldForL0 {
                         yield_for_l0 = true;
                     }
@@ -553,13 +545,22 @@
                 let _gc_guard = match gc_block.start().await {
                     Ok(guard) => guard,
                     Err(e) => {
+                        self.clear_running_job();
                         return Err(CompactionError::Other(anyhow!(
                             "cannot run gc-compaction because gc is blocked: {}",
                             e
                         )));
                     }
                 };
-                let compaction_result = timeline.compact_with_options(cancel, options, ctx).await?;
+                let res = timeline.compact_with_options(cancel, options, ctx).await;
+                let compaction_result = match res {
+                    Ok(res) => res,
+                    Err(err) => {
+                        warn!(%err, "failed to run gc-compaction subcompaction job");
+                        self.clear_running_job();
+                        return Err(err);
+                    }
+                };
                 if compaction_result == CompactionOutcome::YieldForL0 {
                     // We will permenantly give up a task if we yield for L0 compaction: the preempted subcompaction job won't be running
                     // again. This ensures that we don't keep doing duplicated work within gc-compaction. Not directly returning here because
