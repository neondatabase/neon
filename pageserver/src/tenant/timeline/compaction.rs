//! New compaction implementation. The algorithm itself is implemented in the
//! compaction crate. This file implements the callbacks and structs that allow
//! the algorithm to drive the process.
//!
//! The old legacy algorithm is implemented directly in `timeline.rs`.

use std::cmp::min;
use std::collections::{BinaryHeap, HashMap, HashSet, VecDeque};
use std::ops::{Deref, Range};
use std::sync::Arc;
use std::time::{Duration, Instant};

use super::layer_manager::LayerManagerLockHolder;
use super::{
    CompactFlags, CompactOptions, CompactionError, CreateImageLayersError, DurationRecorder,
    GetVectoredError, ImageLayerCreationMode, LastImageLayerCreationStatus, RecordedDuration,
    Timeline,
};

use crate::pgdatadir_mapping::CollectKeySpaceError;
use crate::tenant::timeline::{DeltaEntry, RepartitionError};
use crate::walredo::RedoAttemptType;
use anyhow::{Context, anyhow};
use bytes::Bytes;
use enumset::EnumSet;
use fail::fail_point;
use futures::FutureExt;
use itertools::Itertools;
use once_cell::sync::Lazy;
use pageserver_api::config::tenant_conf_defaults::DEFAULT_CHECKPOINT_DISTANCE;
use pageserver_api::key::{KEY_SIZE, Key};
use pageserver_api::keyspace::{KeySpace, ShardedRange};
use pageserver_api::models::{CompactInfoResponse, CompactKeyRange};
use pageserver_api::shard::{ShardCount, ShardIdentity, TenantShardId};
use pageserver_compaction::helpers::{fully_contains, overlaps_with};
use pageserver_compaction::interface::*;
use serde::Serialize;
use tokio::sync::{OwnedSemaphorePermit, Semaphore};
use tokio_util::sync::CancellationToken;
use tracing::{Instrument, debug, error, info, info_span, trace, warn};
use utils::critical_timeline;
use utils::id::TimelineId;
use utils::lsn::Lsn;
use wal_decoder::models::record::NeonWalRecord;
use wal_decoder::models::value::Value;

use crate::context::{AccessStatsBehavior, RequestContext, RequestContextBuilder};
use crate::page_cache;
use crate::statvfs::Statvfs;
use crate::tenant::checks::check_valid_layermap;
use crate::tenant::gc_block::GcBlock;
use crate::tenant::layer_map::LayerMap;
use crate::tenant::remote_timeline_client::WaitCompletionError;
use crate::tenant::remote_timeline_client::index::GcCompactionState;
use crate::tenant::storage_layer::batch_split_writer::{
    BatchWriterResult, SplitDeltaLayerWriter, SplitImageLayerWriter,
};
use crate::tenant::storage_layer::filter_iterator::FilterIterator;
use crate::tenant::storage_layer::merge_iterator::MergeIterator;
use crate::tenant::storage_layer::{
    AsLayerDesc, LayerVisibilityHint, PersistentLayerDesc, PersistentLayerKey,
    ValueReconstructState,
};
use crate::tenant::tasks::log_compaction_error;
use crate::tenant::timeline::{
    DeltaLayerWriter, ImageLayerCreationOutcome, ImageLayerWriter, IoConcurrency, Layer,
    ResidentLayer, drop_layer_manager_rlock,
};
use crate::tenant::{DeltaLayer, MaybeOffloaded, PageReconstructError};
use crate::virtual_file::{MaybeFatalIo, VirtualFile};

/// Maximum number of deltas before generating an image layer in bottom-most compaction.
const COMPACTION_DELTA_THRESHOLD: usize = 5;

/// Ratio of shard-local pages below which we trigger shard ancestor layer rewrites. 0.3 means that
/// <= 30% of layer pages must belong to the descendant shard to rewrite the layer.
///
/// We choose a value < 0.5 to avoid rewriting all visible layers every time we do a power-of-two
/// shard split, which gets expensive for large tenants.
const ANCESTOR_COMPACTION_REWRITE_THRESHOLD: f64 = 0.3;

#[derive(Default, Debug, Clone, Copy, Hash, PartialEq, Eq, Serialize)]
pub struct GcCompactionJobId(pub usize);

impl std::fmt::Display for GcCompactionJobId {
    fn fmt(&self, f: &mut std::fmt::Formatter<'_>) -> std::fmt::Result {
        write!(f, "{}", self.0)
    }
}

pub struct GcCompactionCombinedSettings {
    pub gc_compaction_enabled: bool,
    pub gc_compaction_verification: bool,
    pub gc_compaction_initial_threshold_kb: u64,
    pub gc_compaction_ratio_percent: u64,
}

#[derive(Debug, Clone)]
pub enum GcCompactionQueueItem {
    MetaJob {
        /// Compaction options
        options: CompactOptions,
        /// Whether the compaction is triggered automatically (determines whether we need to update L2 LSN)
        auto: bool,
    },
    SubCompactionJob {
        i: usize,
        total: usize,
        options: CompactOptions,
    },
    Notify(GcCompactionJobId, Option<Lsn>),
}

/// Statistics for gc-compaction meta jobs, which contains several sub compaction jobs.
#[derive(Debug, Clone, Serialize, Default)]
pub struct GcCompactionMetaStatistics {
    /// The total number of sub compaction jobs.
    pub total_sub_compaction_jobs: usize,
    /// The total number of sub compaction jobs that failed.
    pub failed_sub_compaction_jobs: usize,
    /// The total number of sub compaction jobs that succeeded.
    pub succeeded_sub_compaction_jobs: usize,
    /// The layer size before compaction.
    pub before_compaction_layer_size: u64,
    /// The layer size after compaction.
    pub after_compaction_layer_size: u64,
    /// The start time of the meta job.
    pub start_time: Option<chrono::DateTime<chrono::Utc>>,
    /// The end time of the meta job.
    pub end_time: Option<chrono::DateTime<chrono::Utc>>,
    /// The duration of the meta job.
    pub duration_secs: f64,
    /// The id of the meta job.
    pub meta_job_id: GcCompactionJobId,
    /// The LSN below which the layers are compacted, used to compute the statistics.
    pub below_lsn: Lsn,
    /// The retention ratio of the meta job (after_compaction_layer_size / before_compaction_layer_size)
    pub retention_ratio: f64,
}

impl GcCompactionMetaStatistics {
    fn finalize(&mut self) {
        let end_time = chrono::Utc::now();
        if let Some(start_time) = self.start_time {
            if end_time > start_time {
                let delta = end_time - start_time;
                if let Ok(std_dur) = delta.to_std() {
                    self.duration_secs = std_dur.as_secs_f64();
                }
            }
        }
        self.retention_ratio = self.after_compaction_layer_size as f64
            / (self.before_compaction_layer_size as f64 + 1.0);
        self.end_time = Some(end_time);
    }
}

impl GcCompactionQueueItem {
    pub fn into_compact_info_resp(
        self,
        id: GcCompactionJobId,
        running: bool,
    ) -> Option<CompactInfoResponse> {
        match self {
            GcCompactionQueueItem::MetaJob { options, .. } => Some(CompactInfoResponse {
                compact_key_range: options.compact_key_range,
                compact_lsn_range: options.compact_lsn_range,
                sub_compaction: options.sub_compaction,
                running,
                job_id: id.0,
            }),
            GcCompactionQueueItem::SubCompactionJob { options, .. } => Some(CompactInfoResponse {
                compact_key_range: options.compact_key_range,
                compact_lsn_range: options.compact_lsn_range,
                sub_compaction: options.sub_compaction,
                running,
                job_id: id.0,
            }),
            GcCompactionQueueItem::Notify(_, _) => None,
        }
    }
}

#[derive(Default)]
struct GcCompactionGuardItems {
    notify: Option<tokio::sync::oneshot::Sender<()>>,
    permit: Option<OwnedSemaphorePermit>,
}

struct GcCompactionQueueInner {
    running: Option<(GcCompactionJobId, GcCompactionQueueItem)>,
    queued: VecDeque<(GcCompactionJobId, GcCompactionQueueItem)>,
    guards: HashMap<GcCompactionJobId, GcCompactionGuardItems>,
    last_id: GcCompactionJobId,
    meta_statistics: Option<GcCompactionMetaStatistics>,
}

impl GcCompactionQueueInner {
    fn next_id(&mut self) -> GcCompactionJobId {
        let id = self.last_id;
        self.last_id = GcCompactionJobId(id.0 + 1);
        id
    }
}

/// A structure to store gc_compaction jobs.
pub struct GcCompactionQueue {
    /// All items in the queue, and the currently-running job.
    inner: std::sync::Mutex<GcCompactionQueueInner>,
    /// Ensure only one thread is consuming the queue.
    consumer_lock: tokio::sync::Mutex<()>,
}

static CONCURRENT_GC_COMPACTION_TASKS: Lazy<Arc<Semaphore>> = Lazy::new(|| {
    // Only allow one timeline on one pageserver to run gc compaction at a time.
    Arc::new(Semaphore::new(1))
});

impl GcCompactionQueue {
    pub fn new() -> Self {
        GcCompactionQueue {
            inner: std::sync::Mutex::new(GcCompactionQueueInner {
                running: None,
                queued: VecDeque::new(),
                guards: HashMap::new(),
                last_id: GcCompactionJobId(0),
                meta_statistics: None,
            }),
            consumer_lock: tokio::sync::Mutex::new(()),
        }
    }

    pub fn cancel_scheduled(&self) {
        let mut guard = self.inner.lock().unwrap();
        guard.queued.clear();
        // TODO: if there is a running job, we should keep the gc guard. However, currently, the cancel
        // API is only used for testing purposes, so we can drop everything here.
        guard.guards.clear();
    }

    /// Schedule a manual compaction job.
    pub fn schedule_manual_compaction(
        &self,
        options: CompactOptions,
        notify: Option<tokio::sync::oneshot::Sender<()>>,
    ) -> GcCompactionJobId {
        let mut guard = self.inner.lock().unwrap();
        let id = guard.next_id();
        guard.queued.push_back((
            id,
            GcCompactionQueueItem::MetaJob {
                options,
                auto: false,
            },
        ));
        guard.guards.entry(id).or_default().notify = notify;
        info!("scheduled compaction job id={}", id);
        id
    }

    /// Schedule an auto compaction job.
    fn schedule_auto_compaction(
        &self,
        options: CompactOptions,
        permit: OwnedSemaphorePermit,
    ) -> GcCompactionJobId {
        let mut guard = self.inner.lock().unwrap();
        let id = guard.next_id();
        guard.queued.push_back((
            id,
            GcCompactionQueueItem::MetaJob {
                options,
                auto: true,
            },
        ));
        guard.guards.entry(id).or_default().permit = Some(permit);
        id
    }

    /// Trigger an auto compaction.
    pub async fn trigger_auto_compaction(
        &self,
        timeline: &Arc<Timeline>,
    ) -> Result<(), CompactionError> {
        let GcCompactionCombinedSettings {
            gc_compaction_enabled,
            gc_compaction_initial_threshold_kb,
            gc_compaction_ratio_percent,
            ..
        } = timeline.get_gc_compaction_settings();
        if !gc_compaction_enabled {
            return Ok(());
        }
        if self.remaining_jobs_num() > 0 {
            // Only schedule auto compaction when the queue is empty
            return Ok(());
        }
        if timeline.ancestor_timeline().is_some() {
            // Do not trigger auto compaction for child timelines. We haven't tested
            // it enough in staging yet.
            return Ok(());
        }
        if timeline.get_gc_compaction_watermark() == Lsn::INVALID {
            // If the gc watermark is not set, we don't need to trigger auto compaction.
            // This check is the same as in `gc_compaction_split_jobs` but we don't log
            // here and we can also skip the computation of the trigger condition earlier.
            return Ok(());
        }

        let Ok(permit) = CONCURRENT_GC_COMPACTION_TASKS.clone().try_acquire_owned() else {
            // Only allow one compaction run at a time. TODO: As we do `try_acquire_owned`, we cannot ensure
            // the fairness of the lock across timelines. We should listen for both `acquire` and `l0_compaction_trigger`
            // to ensure the fairness while avoid starving other tasks.
            return Ok(());
        };

        let gc_compaction_state = timeline.get_gc_compaction_state();
        let l2_lsn = gc_compaction_state
            .map(|x| x.last_completed_lsn)
            .unwrap_or(Lsn::INVALID);

        let layers = {
            let guard = timeline
                .layers
                .read(LayerManagerLockHolder::GetLayerMapInfo)
                .await;
            let layer_map = guard.layer_map()?;
            layer_map.iter_historic_layers().collect_vec()
        };
        let mut l2_size: u64 = 0;
        let mut l1_size = 0;
        let gc_cutoff = *timeline.get_applied_gc_cutoff_lsn();
        for layer in layers {
            if layer.lsn_range.start <= l2_lsn {
                l2_size += layer.file_size();
            } else if layer.lsn_range.start <= gc_cutoff {
                l1_size += layer.file_size();
            }
        }

        fn trigger_compaction(
            l1_size: u64,
            l2_size: u64,
            gc_compaction_initial_threshold_kb: u64,
            gc_compaction_ratio_percent: u64,
        ) -> bool {
            const AUTO_TRIGGER_LIMIT: u64 = 150 * 1024 * 1024 * 1024; // 150GB
            if l1_size + l2_size >= AUTO_TRIGGER_LIMIT {
                // Do not auto-trigger when physical size >= 150GB
                return false;
            }
            // initial trigger
            if l2_size == 0 && l1_size >= gc_compaction_initial_threshold_kb * 1024 {
                info!(
                    "trigger auto-compaction because l1_size={} >= gc_compaction_initial_threshold_kb={}",
                    l1_size, gc_compaction_initial_threshold_kb
                );
                return true;
            }
            // size ratio trigger
            if l2_size == 0 {
                return false;
            }
            if l1_size as f64 / l2_size as f64 >= (gc_compaction_ratio_percent as f64 / 100.0) {
                info!(
                    "trigger auto-compaction because l1_size={} / l2_size={} > gc_compaction_ratio_percent={}",
                    l1_size, l2_size, gc_compaction_ratio_percent
                );
                return true;
            }
            false
        }

        if trigger_compaction(
            l1_size,
            l2_size,
            gc_compaction_initial_threshold_kb,
            gc_compaction_ratio_percent,
        ) {
            self.schedule_auto_compaction(
                CompactOptions {
                    flags: {
                        let mut flags = EnumSet::new();
                        flags |= CompactFlags::EnhancedGcBottomMostCompaction;
                        if timeline.get_compaction_l0_first() {
                            flags |= CompactFlags::YieldForL0;
                        }
                        flags
                    },
                    sub_compaction: true,
                    // Only auto-trigger gc-compaction over the data keyspace due to concerns in
                    // https://github.com/neondatabase/neon/issues/11318.
                    compact_key_range: Some(CompactKeyRange {
                        start: Key::MIN,
                        end: Key::metadata_key_range().start,
                    }),
                    compact_lsn_range: None,
                    sub_compaction_max_job_size_mb: None,
                },
                permit,
            );
            info!(
                "scheduled auto gc-compaction: l1_size={}, l2_size={}, l2_lsn={}, gc_cutoff={}",
                l1_size, l2_size, l2_lsn, gc_cutoff
            );
        } else {
            debug!(
                "did not trigger auto gc-compaction: l1_size={}, l2_size={}, l2_lsn={}, gc_cutoff={}",
                l1_size, l2_size, l2_lsn, gc_cutoff
            );
        }
        Ok(())
    }

    async fn collect_layer_below_lsn(
        &self,
        timeline: &Arc<Timeline>,
        lsn: Lsn,
    ) -> Result<u64, CompactionError> {
        let guard = timeline
            .layers
            .read(LayerManagerLockHolder::GetLayerMapInfo)
            .await;
        let layer_map = guard.layer_map()?;
        let layers = layer_map.iter_historic_layers().collect_vec();
        let mut size = 0;
        for layer in layers {
            if layer.lsn_range.start <= lsn {
                size += layer.file_size();
            }
        }
        Ok(size)
    }

    /// Notify the caller the job has finished and unblock GC.
    fn notify_and_unblock(&self, id: GcCompactionJobId) {
        info!("compaction job id={} finished", id);
        let mut guard = self.inner.lock().unwrap();
        if let Some(items) = guard.guards.remove(&id) {
            if let Some(tx) = items.notify {
                let _ = tx.send(());
            }
        }
        if let Some(ref meta_statistics) = guard.meta_statistics {
            if meta_statistics.meta_job_id == id {
                if let Ok(stats) = serde_json::to_string(&meta_statistics) {
                    info!(
                        "gc-compaction meta statistics for job id = {}: {}",
                        id, stats
                    );
                }
            }
        }
    }

    fn clear_running_job(&self) {
        let mut guard = self.inner.lock().unwrap();
        guard.running = None;
    }

    async fn handle_sub_compaction(
        &self,
        id: GcCompactionJobId,
        options: CompactOptions,
        timeline: &Arc<Timeline>,
        auto: bool,
    ) -> Result<(), CompactionError> {
        info!(
            "running scheduled enhanced gc bottom-most compaction with sub-compaction, splitting compaction jobs"
        );
        let res = timeline
            .gc_compaction_split_jobs(
                GcCompactJob::from_compact_options(options.clone()),
                options.sub_compaction_max_job_size_mb,
            )
            .await;
        let jobs = match res {
            Ok(jobs) => jobs,
            Err(err) => {
                warn!("cannot split gc-compaction jobs: {}, unblocked gc", err);
                self.notify_and_unblock(id);
                return Err(err);
            }
        };
        if jobs.is_empty() {
            info!("no jobs to run, skipping scheduled compaction task");
            self.notify_and_unblock(id);
        } else {
            let jobs_len = jobs.len();
            let mut pending_tasks = Vec::new();
            // gc-compaction might pick more layers or fewer layers to compact. The L2 LSN does not need to be accurate.
            // And therefore, we simply assume the maximum LSN of all jobs is the expected L2 LSN.
            let expected_l2_lsn = jobs
                .iter()
                .map(|job| job.compact_lsn_range.end)
                .max()
                .unwrap();
            for (i, job) in jobs.into_iter().enumerate() {
                // Unfortunately we need to convert the `GcCompactJob` back to `CompactionOptions`
                // until we do further refactors to allow directly call `compact_with_gc`.
                let mut flags: EnumSet<CompactFlags> = EnumSet::default();
                flags |= CompactFlags::EnhancedGcBottomMostCompaction;
                if job.dry_run {
                    flags |= CompactFlags::DryRun;
                }
                if options.flags.contains(CompactFlags::YieldForL0) {
                    flags |= CompactFlags::YieldForL0;
                }
                let options = CompactOptions {
                    flags,
                    sub_compaction: false,
                    compact_key_range: Some(job.compact_key_range.into()),
                    compact_lsn_range: Some(job.compact_lsn_range.into()),
                    sub_compaction_max_job_size_mb: None,
                };
                pending_tasks.push(GcCompactionQueueItem::SubCompactionJob {
                    options,
                    i,
                    total: jobs_len,
                });
            }

            if !auto {
                pending_tasks.push(GcCompactionQueueItem::Notify(id, None));
            } else {
                pending_tasks.push(GcCompactionQueueItem::Notify(id, Some(expected_l2_lsn)));
            }

            let layer_size = self
                .collect_layer_below_lsn(timeline, expected_l2_lsn)
                .await?;

            {
                let mut guard = self.inner.lock().unwrap();
                let mut tasks = Vec::new();
                for task in pending_tasks {
                    let id = guard.next_id();
                    tasks.push((id, task));
                }
                tasks.reverse();
                for item in tasks {
                    guard.queued.push_front(item);
                }
                guard.meta_statistics = Some(GcCompactionMetaStatistics {
                    meta_job_id: id,
                    start_time: Some(chrono::Utc::now()),
                    before_compaction_layer_size: layer_size,
                    below_lsn: expected_l2_lsn,
                    total_sub_compaction_jobs: jobs_len,
                    ..Default::default()
                });
            }

            info!(
                "scheduled enhanced gc bottom-most compaction with sub-compaction, split into {} jobs",
                jobs_len
            );
        }
        Ok(())
    }

    /// Take a job from the queue and process it. Returns if there are still pending tasks.
    pub async fn iteration(
        &self,
        cancel: &CancellationToken,
        ctx: &RequestContext,
        gc_block: &GcBlock,
        timeline: &Arc<Timeline>,
    ) -> Result<CompactionOutcome, CompactionError> {
        let res = self.iteration_inner(cancel, ctx, gc_block, timeline).await;
        if let Err(err) = &res {
            log_compaction_error(err, None, cancel.is_cancelled(), true);
        }
        match res {
            Ok(res) => Ok(res),
            Err(e) if e.is_cancel() => Err(e),
            Err(_) => {
                // There are some cases where traditional gc might collect some layer
                // files causing gc-compaction cannot read the full history of the key.
                // This needs to be resolved in the long-term by improving the compaction
                // process. For now, let's simply avoid such errors triggering the
                // circuit breaker.
                Ok(CompactionOutcome::Skipped)
            }
        }
    }

    async fn iteration_inner(
        &self,
        cancel: &CancellationToken,
        ctx: &RequestContext,
        gc_block: &GcBlock,
        timeline: &Arc<Timeline>,
    ) -> Result<CompactionOutcome, CompactionError> {
        let Ok(_one_op_at_a_time_guard) = self.consumer_lock.try_lock() else {
            return Err(CompactionError::Other(anyhow::anyhow!(
                "cannot run gc-compaction because another gc-compaction is running. This should not happen because we only call this function from the gc-compaction queue."
            )));
        };
        let has_pending_tasks;
        let mut yield_for_l0 = false;
        let Some((id, item)) = ({
            let mut guard = self.inner.lock().unwrap();
            if let Some((id, item)) = guard.queued.pop_front() {
                guard.running = Some((id, item.clone()));
                has_pending_tasks = !guard.queued.is_empty();
                Some((id, item))
            } else {
                has_pending_tasks = false;
                None
            }
        }) else {
            self.trigger_auto_compaction(timeline).await?;
            // Always yield after triggering auto-compaction. Gc-compaction is a low-priority task and we
            // have not implemented preemption mechanism yet. We always want to yield it to more important
            // tasks if there is one.
            return Ok(CompactionOutcome::Done);
        };
        match item {
            GcCompactionQueueItem::MetaJob { options, auto } => {
                if !options
                    .flags
                    .contains(CompactFlags::EnhancedGcBottomMostCompaction)
                {
                    warn!(
                        "ignoring scheduled compaction task: scheduled task must be gc compaction: {:?}",
                        options
                    );
                } else if options.sub_compaction {
                    info!(
                        "running scheduled enhanced gc bottom-most compaction with sub-compaction, splitting compaction jobs"
                    );
                    self.handle_sub_compaction(id, options, timeline, auto)
                        .await?;
                } else {
                    // Auto compaction always enables sub-compaction so we don't need to handle update_l2_lsn
                    // in this branch.
                    let _gc_guard = match gc_block.start().await {
                        Ok(guard) => guard,
                        Err(e) => {
                            self.notify_and_unblock(id);
                            self.clear_running_job();
                            return Err(CompactionError::Other(anyhow!(
                                "cannot run gc-compaction because gc is blocked: {}",
                                e
                            )));
                        }
                    };
                    let res = timeline.compact_with_options(cancel, options, ctx).await;
                    let compaction_result = match res {
                        Ok(res) => res,
                        Err(err) => {
                            warn!(%err, "failed to run gc-compaction");
                            self.notify_and_unblock(id);
                            self.clear_running_job();
                            return Err(err);
                        }
                    };
                    if compaction_result == CompactionOutcome::YieldForL0 {
                        yield_for_l0 = true;
                    }
                }
            }
            GcCompactionQueueItem::SubCompactionJob { options, i, total } => {
                // TODO: error handling, clear the queue if any task fails?
                let _gc_guard = match gc_block.start().await {
                    Ok(guard) => guard,
                    Err(e) => {
                        self.clear_running_job();
                        return Err(CompactionError::Other(anyhow!(
                            "cannot run gc-compaction because gc is blocked: {}",
                            e
                        )));
                    }
                };
                info!("running gc-compaction subcompaction job {}/{}", i, total);
                let res = timeline.compact_with_options(cancel, options, ctx).await;
                let compaction_result = match res {
                    Ok(res) => res,
                    Err(err) => {
                        warn!(%err, "failed to run gc-compaction subcompaction job");
                        self.clear_running_job();
                        let mut guard = self.inner.lock().unwrap();
                        if let Some(ref mut meta_statistics) = guard.meta_statistics {
                            meta_statistics.failed_sub_compaction_jobs += 1;
                        }
                        return Err(err);
                    }
                };
                if compaction_result == CompactionOutcome::YieldForL0 {
                    // We will permenantly give up a task if we yield for L0 compaction: the preempted subcompaction job won't be running
                    // again. This ensures that we don't keep doing duplicated work within gc-compaction. Not directly returning here because
                    // we need to clean things up before returning from the function.
                    yield_for_l0 = true;
                }
                {
                    let mut guard = self.inner.lock().unwrap();
                    if let Some(ref mut meta_statistics) = guard.meta_statistics {
                        meta_statistics.succeeded_sub_compaction_jobs += 1;
                    }
                }
            }
            GcCompactionQueueItem::Notify(id, l2_lsn) => {
                let below_lsn = {
                    let mut guard = self.inner.lock().unwrap();
                    if let Some(ref mut meta_statistics) = guard.meta_statistics {
                        meta_statistics.below_lsn
                    } else {
                        Lsn::INVALID
                    }
                };
                let layer_size = if below_lsn != Lsn::INVALID {
                    self.collect_layer_below_lsn(timeline, below_lsn).await?
                } else {
                    0
                };
                {
                    let mut guard = self.inner.lock().unwrap();
                    if let Some(ref mut meta_statistics) = guard.meta_statistics {
                        meta_statistics.after_compaction_layer_size = layer_size;
                        meta_statistics.finalize();
                    }
                }
                self.notify_and_unblock(id);
                if let Some(l2_lsn) = l2_lsn {
                    let current_l2_lsn = timeline
                        .get_gc_compaction_state()
                        .map(|x| x.last_completed_lsn)
                        .unwrap_or(Lsn::INVALID);
                    if l2_lsn >= current_l2_lsn {
                        info!("l2_lsn updated to {}", l2_lsn);
                        timeline
                            .update_gc_compaction_state(GcCompactionState {
                                last_completed_lsn: l2_lsn,
                            })
                            .map_err(CompactionError::Other)?;
                    } else {
                        warn!(
                            "l2_lsn updated to {} but it is less than the current l2_lsn {}",
                            l2_lsn, current_l2_lsn
                        );
                    }
                }
            }
        }
        self.clear_running_job();
        Ok(if yield_for_l0 {
            tracing::info!("give up gc-compaction: yield for L0 compaction");
            CompactionOutcome::YieldForL0
        } else if has_pending_tasks {
            CompactionOutcome::Pending
        } else {
            CompactionOutcome::Done
        })
    }

    #[allow(clippy::type_complexity)]
    pub fn remaining_jobs(
        &self,
    ) -> (
        Option<(GcCompactionJobId, GcCompactionQueueItem)>,
        VecDeque<(GcCompactionJobId, GcCompactionQueueItem)>,
    ) {
        let guard = self.inner.lock().unwrap();
        (guard.running.clone(), guard.queued.clone())
    }

    pub fn remaining_jobs_num(&self) -> usize {
        let guard = self.inner.lock().unwrap();
        guard.queued.len() + if guard.running.is_some() { 1 } else { 0 }
    }
}

/// A job description for the gc-compaction job. This structure describes the rectangle range that the job will
/// process. The exact layers that need to be compacted/rewritten will be generated when `compact_with_gc` gets
/// called.
#[derive(Debug, Clone)]
pub(crate) struct GcCompactJob {
    pub dry_run: bool,
    /// The key range to be compacted. The compaction algorithm will only regenerate key-value pairs within this range
    /// [left inclusive, right exclusive), and other pairs will be rewritten into new files if necessary.
    pub compact_key_range: Range<Key>,
    /// The LSN range to be compacted. The compaction algorithm will use this range to determine the layers to be
    /// selected for the compaction, and it does not guarantee the generated layers will have exactly the same LSN range
    /// as specified here. The true range being compacted is `min_lsn/max_lsn` in [`GcCompactionJobDescription`].
    /// min_lsn will always <= the lower bound specified here, and max_lsn will always >= the upper bound specified here.
    pub compact_lsn_range: Range<Lsn>,
}

impl GcCompactJob {
    pub fn from_compact_options(options: CompactOptions) -> Self {
        GcCompactJob {
            dry_run: options.flags.contains(CompactFlags::DryRun),
            compact_key_range: options
                .compact_key_range
                .map(|x| x.into())
                .unwrap_or(Key::MIN..Key::MAX),
            compact_lsn_range: options
                .compact_lsn_range
                .map(|x| x.into())
                .unwrap_or(Lsn::INVALID..Lsn::MAX),
        }
    }
}

/// A job description for the gc-compaction job. This structure is generated when `compact_with_gc` is called
/// and contains the exact layers we want to compact.
pub struct GcCompactionJobDescription {
    /// All layers to read in the compaction job
    selected_layers: Vec<Layer>,
    /// GC cutoff of the job. This is the lowest LSN that will be accessed by the read/GC path and we need to
    /// keep all deltas <= this LSN or generate an image == this LSN.
    gc_cutoff: Lsn,
    /// LSNs to retain for the job. Read path will use this LSN so we need to keep deltas <= this LSN or
    /// generate an image == this LSN.
    retain_lsns_below_horizon: Vec<Lsn>,
    /// Maximum layer LSN processed in this compaction, that is max(end_lsn of layers). Exclusive. All data
    /// \>= this LSN will be kept and will not be rewritten.
    max_layer_lsn: Lsn,
    /// Minimum layer LSN processed in this compaction, that is min(start_lsn of layers). Inclusive.
    /// All access below (strict lower than `<`) this LSN will be routed through the normal read path instead of
    /// k-merge within gc-compaction.
    min_layer_lsn: Lsn,
    /// Only compact layers overlapping with this range.
    compaction_key_range: Range<Key>,
    /// When partial compaction is enabled, these layers need to be rewritten to ensure no overlap.
    /// This field is here solely for debugging. The field will not be read once the compaction
    /// description is generated.
    rewrite_layers: Vec<Arc<PersistentLayerDesc>>,
}

/// The result of bottom-most compaction for a single key at each LSN.
#[derive(Debug)]
#[cfg_attr(test, derive(PartialEq))]
pub struct KeyLogAtLsn(pub Vec<(Lsn, Value)>);

/// The result of bottom-most compaction.
#[derive(Debug)]
#[cfg_attr(test, derive(PartialEq))]
pub(crate) struct KeyHistoryRetention {
    /// Stores logs to reconstruct the value at the given LSN, that is to say, logs <= LSN or image == LSN.
    pub(crate) below_horizon: Vec<(Lsn, KeyLogAtLsn)>,
    /// Stores logs to reconstruct the value at any LSN above the horizon, that is to say, log > LSN.
    pub(crate) above_horizon: KeyLogAtLsn,
}

impl KeyHistoryRetention {
    /// Hack: skip delta layer if we need to produce a layer of a same key-lsn.
    ///
    /// This can happen if we have removed some deltas in "the middle" of some existing layer's key-lsn-range.
    /// For example, consider the case where a single delta with range [0x10,0x50) exists.
    /// And we have branches at LSN 0x10, 0x20, 0x30.
    /// Then we delete branch @ 0x20.
    /// Bottom-most compaction may now delete the delta [0x20,0x30).
    /// And that wouldnt' change the shape of the layer.
    ///
    /// Note that bottom-most-gc-compaction never _adds_ new data in that case, only removes.
    ///
    /// `discard_key` will only be called when the writer reaches its target (instead of for every key), so it's fine to grab a lock inside.
    async fn discard_key(key: &PersistentLayerKey, tline: &Arc<Timeline>, dry_run: bool) -> bool {
        if dry_run {
            return true;
        }
        if LayerMap::is_l0(&key.key_range, key.is_delta) {
            // gc-compaction should not produce L0 deltas, otherwise it will break the layer order.
            // We should ignore such layers.
            return true;
        }
        let layer_generation;
        {
            let guard = tline.layers.read(LayerManagerLockHolder::Compaction).await;
            if !guard.contains_key(key) {
                return false;
            }
            layer_generation = guard.get_from_key(key).metadata().generation;
        }
        if layer_generation == tline.generation {
            info!(
                key=%key,
                ?layer_generation,
                "discard layer due to duplicated layer key in the same generation",
            );
            true
        } else {
            false
        }
    }

    /// Pipe a history of a single key to the writers.
    ///
    /// If `image_writer` is none, the images will be placed into the delta layers.
    /// The delta writer will contain all images and deltas (below and above the horizon) except the bottom-most images.
    #[allow(clippy::too_many_arguments)]
    async fn pipe_to(
        self,
        key: Key,
        delta_writer: &mut SplitDeltaLayerWriter<'_>,
        mut image_writer: Option<&mut SplitImageLayerWriter<'_>>,
        stat: &mut CompactionStatistics,
        ctx: &RequestContext,
    ) -> anyhow::Result<()> {
        let mut first_batch = true;
        for (cutoff_lsn, KeyLogAtLsn(logs)) in self.below_horizon {
            if first_batch {
                if logs.len() == 1 && logs[0].1.is_image() {
                    let Value::Image(img) = &logs[0].1 else {
                        unreachable!()
                    };
                    stat.produce_image_key(img);
                    if let Some(image_writer) = image_writer.as_mut() {
                        image_writer.put_image(key, img.clone(), ctx).await?;
                    } else {
                        delta_writer
                            .put_value(key, cutoff_lsn, Value::Image(img.clone()), ctx)
                            .await?;
                    }
                } else {
                    for (lsn, val) in logs {
                        stat.produce_key(&val);
                        delta_writer.put_value(key, lsn, val, ctx).await?;
                    }
                }
                first_batch = false;
            } else {
                for (lsn, val) in logs {
                    stat.produce_key(&val);
                    delta_writer.put_value(key, lsn, val, ctx).await?;
                }
            }
        }
        let KeyLogAtLsn(above_horizon_logs) = self.above_horizon;
        for (lsn, val) in above_horizon_logs {
            stat.produce_key(&val);
            delta_writer.put_value(key, lsn, val, ctx).await?;
        }
        Ok(())
    }

    /// Verify if every key in the retention is readable by replaying the logs.
    async fn verify(
        &self,
        key: Key,
        base_img_from_ancestor: &Option<(Key, Lsn, Bytes)>,
        full_history: &[(Key, Lsn, Value)],
        tline: &Arc<Timeline>,
    ) -> anyhow::Result<()> {
        // Usually the min_lsn should be the first record but we do a full iteration to be safe.
        let Some(min_lsn) = full_history.iter().map(|(_, lsn, _)| *lsn).min() else {
            // This should never happen b/c if we don't have any history of a key, we won't even do `generate_key_retention`.
            return Ok(());
        };
        let Some(max_lsn) = full_history.iter().map(|(_, lsn, _)| *lsn).max() else {
            // This should never happen b/c if we don't have any history of a key, we won't even do `generate_key_retention`.
            return Ok(());
        };
        let mut base_img = base_img_from_ancestor
            .as_ref()
            .map(|(_, lsn, img)| (*lsn, img));
        let mut history = Vec::new();

        async fn collect_and_verify(
            key: Key,
            lsn: Lsn,
            base_img: &Option<(Lsn, &Bytes)>,
            history: &[(Lsn, &NeonWalRecord)],
            tline: &Arc<Timeline>,
            skip_empty: bool,
        ) -> anyhow::Result<()> {
            if base_img.is_none() && history.is_empty() {
                if skip_empty {
                    return Ok(());
                }
                anyhow::bail!("verification failed: key {} has no history at {}", key, lsn);
            };

            let mut records = history
                .iter()
                .map(|(lsn, val)| (*lsn, (*val).clone()))
                .collect::<Vec<_>>();

            // WAL redo requires records in the reverse LSN order
            records.reverse();
            let data = ValueReconstructState {
                img: base_img.as_ref().map(|(lsn, img)| (*lsn, (*img).clone())),
                records,
            };

            tline
                .reconstruct_value(key, lsn, data, RedoAttemptType::GcCompaction)
                .await
                .with_context(|| format!("verification failed for key {key} at lsn {lsn}"))?;

            Ok(())
        }

        for (retain_lsn, KeyLogAtLsn(logs)) in &self.below_horizon {
            for (lsn, val) in logs {
                match val {
                    Value::Image(img) => {
                        base_img = Some((*lsn, img));
                        history.clear();
                    }
                    Value::WalRecord(rec) if val.will_init() => {
                        base_img = None;
                        history.clear();
                        history.push((*lsn, rec));
                    }
                    Value::WalRecord(rec) => {
                        history.push((*lsn, rec));
                    }
                }
            }
            if *retain_lsn >= min_lsn {
                // Only verify after the key appears in the full history for the first time.

                // We don't modify history: in theory, we could replace the history with a single
                // image as in `generate_key_retention` to make redos at later LSNs faster. But we
                // want to verify everything as if they are read from the real layer map.
                collect_and_verify(key, *retain_lsn, &base_img, &history, tline, false)
                    .await
                    .context("below horizon retain_lsn")?;
            }
        }

        for (lsn, val) in &self.above_horizon.0 {
            match val {
                Value::Image(img) => {
                    // Above the GC horizon, we verify every time we see an image.
                    collect_and_verify(key, *lsn, &base_img, &history, tline, true)
                        .await
                        .context("above horizon full image")?;
                    base_img = Some((*lsn, img));
                    history.clear();
                }
                Value::WalRecord(rec) if val.will_init() => {
                    // Above the GC horizon, we verify every time we see an init record.
                    collect_and_verify(key, *lsn, &base_img, &history, tline, true)
                        .await
                        .context("above horizon init record")?;
                    base_img = None;
                    history.clear();
                    history.push((*lsn, rec));
                }
                Value::WalRecord(rec) => {
                    history.push((*lsn, rec));
                }
            }
        }
        // Ensure the latest record is readable.
        collect_and_verify(key, max_lsn, &base_img, &history, tline, false)
            .await
            .context("latest record")?;
        Ok(())
    }
}

#[derive(Debug, Serialize, Default)]
struct CompactionStatisticsNumSize {
    num: u64,
    size: u64,
}

#[derive(Debug, Serialize, Default)]
pub struct CompactionStatistics {
    /// Delta layer visited (maybe compressed, physical size)
    delta_layer_visited: CompactionStatisticsNumSize,
    /// Image layer visited (maybe compressed, physical size)
    image_layer_visited: CompactionStatisticsNumSize,
    /// Delta layer produced (maybe compressed, physical size)
    delta_layer_produced: CompactionStatisticsNumSize,
    /// Image layer produced (maybe compressed, physical size)
    image_layer_produced: CompactionStatisticsNumSize,
    /// Delta layer discarded (maybe compressed, physical size of the layer being discarded instead of the original layer)
    delta_layer_discarded: CompactionStatisticsNumSize,
    /// Image layer discarded (maybe compressed, physical size of the layer being discarded instead of the original layer)
    image_layer_discarded: CompactionStatisticsNumSize,
    num_unique_keys_visited: usize,
    /// Delta visited (uncompressed, original size)
    wal_keys_visited: CompactionStatisticsNumSize,
    /// Image visited (uncompressed, original size)
    image_keys_visited: CompactionStatisticsNumSize,
    /// Delta produced (uncompressed, original size)
    wal_produced: CompactionStatisticsNumSize,
    /// Image produced (uncompressed, original size)
    image_produced: CompactionStatisticsNumSize,

    // Time spent in each phase
    time_acquire_lock_secs: f64,
    time_analyze_secs: f64,
    time_download_layer_secs: f64,
    time_to_first_kv_pair_secs: f64,
    time_main_loop_secs: f64,
    time_final_phase_secs: f64,
    time_total_secs: f64,

    // Summary
    /// Ratio of the key-value size after/before gc-compaction.
    uncompressed_retention_ratio: f64,
    /// Ratio of the physical size after/before gc-compaction.
    compressed_retention_ratio: f64,
}

impl CompactionStatistics {
    fn estimated_size_of_value(val: &Value) -> usize {
        match val {
            Value::Image(img) => img.len(),
            Value::WalRecord(NeonWalRecord::Postgres { rec, .. }) => rec.len(),
            _ => std::mem::size_of::<NeonWalRecord>(),
        }
    }
    fn estimated_size_of_key() -> usize {
        KEY_SIZE // TODO: distinguish image layer and delta layer (count LSN in delta layer)
    }
    fn visit_delta_layer(&mut self, size: u64) {
        self.delta_layer_visited.num += 1;
        self.delta_layer_visited.size += size;
    }
    fn visit_image_layer(&mut self, size: u64) {
        self.image_layer_visited.num += 1;
        self.image_layer_visited.size += size;
    }
    fn on_unique_key_visited(&mut self) {
        self.num_unique_keys_visited += 1;
    }
    fn visit_wal_key(&mut self, val: &Value) {
        self.wal_keys_visited.num += 1;
        self.wal_keys_visited.size +=
            Self::estimated_size_of_value(val) as u64 + Self::estimated_size_of_key() as u64;
    }
    fn visit_image_key(&mut self, val: &Value) {
        self.image_keys_visited.num += 1;
        self.image_keys_visited.size +=
            Self::estimated_size_of_value(val) as u64 + Self::estimated_size_of_key() as u64;
    }
    fn produce_key(&mut self, val: &Value) {
        match val {
            Value::Image(img) => self.produce_image_key(img),
            Value::WalRecord(_) => self.produce_wal_key(val),
        }
    }
    fn produce_wal_key(&mut self, val: &Value) {
        self.wal_produced.num += 1;
        self.wal_produced.size +=
            Self::estimated_size_of_value(val) as u64 + Self::estimated_size_of_key() as u64;
    }
    fn produce_image_key(&mut self, val: &Bytes) {
        self.image_produced.num += 1;
        self.image_produced.size += val.len() as u64 + Self::estimated_size_of_key() as u64;
    }
    fn discard_delta_layer(&mut self, original_size: u64) {
        self.delta_layer_discarded.num += 1;
        self.delta_layer_discarded.size += original_size;
    }
    fn discard_image_layer(&mut self, original_size: u64) {
        self.image_layer_discarded.num += 1;
        self.image_layer_discarded.size += original_size;
    }
    fn produce_delta_layer(&mut self, size: u64) {
        self.delta_layer_produced.num += 1;
        self.delta_layer_produced.size += size;
    }
    fn produce_image_layer(&mut self, size: u64) {
        self.image_layer_produced.num += 1;
        self.image_layer_produced.size += size;
    }
    fn finalize(&mut self) {
        let original_key_value_size = self.image_keys_visited.size + self.wal_keys_visited.size;
        let produced_key_value_size = self.image_produced.size + self.wal_produced.size;
        self.uncompressed_retention_ratio =
            produced_key_value_size as f64 / (original_key_value_size as f64 + 1.0); // avoid div by 0
        let original_physical_size = self.image_layer_visited.size + self.delta_layer_visited.size;
        let produced_physical_size = self.image_layer_produced.size
            + self.delta_layer_produced.size
            + self.image_layer_discarded.size
            + self.delta_layer_discarded.size; // Also include the discarded layers to make the ratio accurate
        self.compressed_retention_ratio =
            produced_physical_size as f64 / (original_physical_size as f64 + 1.0); // avoid div by 0
    }
}

#[derive(Default, Debug, Clone, Copy, PartialEq, Eq)]
pub enum CompactionOutcome {
    #[default]
    /// No layers need to be compacted after this round. Compaction doesn't need
    /// to be immediately scheduled.
    Done,
    /// Still has pending layers to be compacted after this round. Ideally, the scheduler
    /// should immediately schedule another compaction.
    Pending,
    /// A timeline needs L0 compaction. Yield and schedule an immediate L0 compaction pass (only
    /// guaranteed when `compaction_l0_first` is enabled).
    YieldForL0,
    /// Compaction was skipped, because the timeline is ineligible for compaction.
    Skipped,
}

impl Timeline {
    /// TODO: cancellation
    ///
    /// Returns whether the compaction has pending tasks.
    pub(crate) async fn compact_legacy(
        self: &Arc<Self>,
        cancel: &CancellationToken,
        options: CompactOptions,
        ctx: &RequestContext,
    ) -> Result<CompactionOutcome, CompactionError> {
        if options
            .flags
            .contains(CompactFlags::EnhancedGcBottomMostCompaction)
        {
            self.compact_with_gc(cancel, options, ctx).await?;
            return Ok(CompactionOutcome::Done);
        }

        if options.flags.contains(CompactFlags::DryRun) {
            return Err(CompactionError::Other(anyhow!(
                "dry-run mode is not supported for legacy compaction for now"
            )));
        }

        if options.compact_key_range.is_some() || options.compact_lsn_range.is_some() {
            // maybe useful in the future? could implement this at some point
            return Err(CompactionError::Other(anyhow!(
                "compaction range is not supported for legacy compaction for now"
            )));
        }

        // High level strategy for compaction / image creation:
        //
        // 1. First, do a L0 compaction to ensure we move the L0
        // layers into the historic layer map get flat levels of
        // layers. If we did not compact all L0 layers, we will
        // prioritize compacting the timeline again and not do
        // any of the compactions below.
        //
        // 2. Then, calculate the desired "partitioning" of the
        // currently in-use key space. The goal is to partition the
        // key space into roughly fixed-size chunks, but also take into
        // account any existing image layers, and try to align the
        // chunk boundaries with the existing image layers to avoid
        // too much churn. Also try to align chunk boundaries with
        // relation boundaries.  In principle, we don't know about
        // relation boundaries here, we just deal with key-value
        // pairs, and the code in pgdatadir_mapping.rs knows how to
        // map relations into key-value pairs. But in practice we know
        // that 'field6' is the block number, and the fields 1-5
        // identify a relation. This is just an optimization,
        // though.
        //
        // 3. Once we know the partitioning, for each partition,
        // decide if it's time to create a new image layer. The
        // criteria is: there has been too much "churn" since the last
        // image layer? The "churn" is fuzzy concept, it's a
        // combination of too many delta files, or too much WAL in
        // total in the delta file. Or perhaps: if creating an image
        // file would allow to delete some older files.
        //
        // 4. In the end, if the tenant gets auto-sharded, we will run
        // a shard-ancestor compaction.

        // Is the timeline being deleted?
        if self.is_stopping() {
            trace!("Dropping out of compaction on timeline shutdown");
            return Err(CompactionError::new_cancelled());
        }

        let target_file_size = self.get_checkpoint_distance();

        // Define partitioning schema if needed

        // HADRON
<<<<<<< HEAD
        let force_image_creation_lsn = self.get_or_compute_force_image_creation_lsn().await;
=======
        let force_image_creation_lsn = self.get_force_image_creation_lsn();
>>>>>>> 15f63392

        // 1. L0 Compact
        let l0_outcome = {
            let timer = self.metrics.compact_time_histo.start_timer();
            let l0_outcome = self
                .compact_level0(
                    target_file_size,
                    options.flags.contains(CompactFlags::ForceL0Compaction),
                    force_image_creation_lsn,
                    ctx,
                )
                .await?;
            timer.stop_and_record();
            l0_outcome
        };

        if options.flags.contains(CompactFlags::OnlyL0Compaction) {
            return Ok(l0_outcome);
        }

        // Yield if we have pending L0 compaction. The scheduler will do another pass.
        if (l0_outcome == CompactionOutcome::Pending || l0_outcome == CompactionOutcome::YieldForL0)
            && options.flags.contains(CompactFlags::YieldForL0)
        {
            info!("image/ancestor compaction yielding for L0 compaction");
            return Ok(CompactionOutcome::YieldForL0);
        }

        let gc_cutoff = *self.applied_gc_cutoff_lsn.read();
        let l0_l1_boundary_lsn = {
            // We do the repartition on the L0-L1 boundary. All data below the boundary
            // are compacted by L0 with low read amplification, thus making the `repartition`
            // function run fast.
            let guard = self
                .layers
                .read(LayerManagerLockHolder::GetLayerMapInfo)
                .await;
            guard
                .all_persistent_layers()
                .iter()
                .map(|x| {
                    // Use the end LSN of delta layers OR the start LSN of image layers.
                    if x.is_delta {
                        x.lsn_range.end
                    } else {
                        x.lsn_range.start
                    }
                })
                .max()
        };

        let (partition_mode, partition_lsn) = if cfg!(test)
            || cfg!(feature = "testing")
            || self
                .feature_resolver
                .evaluate_boolean("image-compaction-boundary")
                .is_ok()
        {
            let last_repartition_lsn = self.partitioning.read().1;
            let lsn = match l0_l1_boundary_lsn {
                Some(boundary) => gc_cutoff
                    .max(boundary)
                    .max(last_repartition_lsn)
                    .max(self.initdb_lsn)
                    .max(self.ancestor_lsn),
                None => self.get_last_record_lsn(),
            };
            if lsn <= self.initdb_lsn || lsn <= self.ancestor_lsn {
                // Do not attempt to create image layers below the initdb or ancestor LSN -- no data below it
                ("l0_l1_boundary", self.get_last_record_lsn())
            } else {
                ("l0_l1_boundary", lsn)
            }
        } else {
            ("latest_record", self.get_last_record_lsn())
        };

        // 2. Repartition and create image layers if necessary
        match self
            .repartition(
                partition_lsn,
                self.get_compaction_target_size(),
                options.flags,
                ctx,
            )
            .await
        {
            Ok(((dense_partitioning, sparse_partitioning), lsn)) if lsn >= gc_cutoff => {
                // Disables access_stats updates, so that the files we read remain candidates for eviction after we're done with them
                let image_ctx = RequestContextBuilder::from(ctx)
                    .access_stats_behavior(AccessStatsBehavior::Skip)
                    .attached_child();

                let mut partitioning = dense_partitioning;
                partitioning
                    .parts
                    .extend(sparse_partitioning.into_dense().parts);

                // 3. Create new image layers for partitions that have been modified "enough".
                let mode = if options
                    .flags
                    .contains(CompactFlags::ForceImageLayerCreation)
                {
                    ImageLayerCreationMode::Force
                } else {
                    ImageLayerCreationMode::Try
                };
                let (image_layers, outcome) = self
                    .create_image_layers(
                        &partitioning,
                        lsn,
                        force_image_creation_lsn,
                        mode,
                        &image_ctx,
                        self.last_image_layer_creation_status
                            .load()
                            .as_ref()
                            .clone(),
                        options.flags.contains(CompactFlags::YieldForL0),
                    )
                    .instrument(info_span!("create_image_layers", mode = %mode, partition_mode = %partition_mode, lsn = %lsn))
                    .await
                    .inspect_err(|err| {
                        if let CreateImageLayersError::GetVectoredError(
                            GetVectoredError::MissingKey(_),
                        ) = err
                        {
                            critical_timeline!(
                                self.tenant_shard_id,
                                self.timeline_id,
                                "missing key during compaction: {err:?}"
                            );
                        }
                    })?;

                self.last_image_layer_creation_status
                    .store(Arc::new(outcome.clone()));

                self.upload_new_image_layers(image_layers)?;
                if let LastImageLayerCreationStatus::Incomplete { .. } = outcome {
                    // Yield and do not do any other kind of compaction.
                    info!(
                        "skipping shard ancestor compaction due to pending image layer generation tasks (preempted by L0 compaction)."
                    );
                    return Ok(CompactionOutcome::YieldForL0);
                }
            }

            Ok(_) => {
                // This happens very frequently so we don't want to log it.
                debug!("skipping repartitioning due to image compaction LSN being below GC cutoff");
            }

            // Suppress errors when cancelled.
            //
            // Log other errors but continue. Failure to repartition is normal, if the timeline was just created
            // as an empty timeline. Also in unit tests, when we use the timeline as a simple
            // key-value store, ignoring the datadir layout. Log the error but continue.
            //
            // TODO:
            // 1. shouldn't we return early here if we observe cancellation
            // 2. Experiment: can we stop checking self.cancel here?
            Err(_) if self.cancel.is_cancelled() => {} // TODO: try how we fare removing this branch
            Err(err) if err.is_cancel() => {}
            Err(RepartitionError::CollectKeyspace(
                e @ CollectKeySpaceError::Decode(_)
                | e @ CollectKeySpaceError::PageRead(
                    PageReconstructError::MissingKey(_) | PageReconstructError::WalRedo(_),
                ),
            )) => {
                // Alert on critical errors that indicate data corruption.
                critical_timeline!(
                    self.tenant_shard_id,
                    self.timeline_id,
                    "could not compact, repartitioning keyspace failed: {e:?}"
                );
            }
            Err(e) => error!(
                "could not compact, repartitioning keyspace failed: {:?}",
                e.into_anyhow()
            ),
        };

        let partition_count = self.partitioning.read().0.0.parts.len();

        // 4. Shard ancestor compaction
        if self.get_compaction_shard_ancestor() && self.shard_identity.count >= ShardCount::new(2) {
            // Limit the number of layer rewrites to the number of partitions: this means its
            // runtime should be comparable to a full round of image layer creations, rather than
            // being potentially much longer.
            let rewrite_max = partition_count;

            let outcome = self
                .compact_shard_ancestors(
                    rewrite_max,
                    options.flags.contains(CompactFlags::YieldForL0),
                    ctx,
                )
                .await?;
            match outcome {
                CompactionOutcome::Pending | CompactionOutcome::YieldForL0 => return Ok(outcome),
                CompactionOutcome::Done | CompactionOutcome::Skipped => {}
            }
        }

        Ok(CompactionOutcome::Done)
    }

    /* BEGIN_HADRON */
<<<<<<< HEAD
    // Get the force image creation LSN. Compute it if the last computed LSN is too old.
    async fn get_or_compute_force_image_creation_lsn(self: &Arc<Self>) -> Option<Lsn> {
        let image_creation_period = self.get_image_creation_timeout()?;
=======
    // Get the force image creation LSN based on gc_cutoff_lsn.
    // Note that this is an estimation and the workload rate may suddenly change. When that happens,
    // the force image creation may be too early or too late, but eventually it should be able to catch up.
    pub(crate) fn get_force_image_creation_lsn(self: &Arc<Self>) -> Option<Lsn> {
        let image_creation_period = self.get_image_layer_force_creation_period()?;
>>>>>>> 15f63392
        let current_lsn = self.get_last_record_lsn();
        let pitr_lsn = self.gc_info.read().unwrap().cutoffs.time?;
        let pitr_interval = self.get_pitr_interval();
        if pitr_lsn == Lsn::INVALID || pitr_interval.is_zero() {
            tracing::warn!(
                "pitr LSN/interval not found, skipping force image creation LSN calculation"
            );
            return None;
        }

        let delta_lsn = current_lsn.checked_sub(pitr_lsn).unwrap().0
            * image_creation_period.as_secs()
            / pitr_interval.as_secs();
        let force_image_creation_lsn = current_lsn.checked_sub(delta_lsn).unwrap_or(Lsn(0));

        tracing::info!(
            "Tenant shard {} computed force_image_creation_lsn: {}. Current lsn: {}, image_layer_force_creation_period: {:?}, GC cutoff: {}, PITR interval: {:?}",
            self.tenant_shard_id,
            force_image_creation_lsn,
            current_lsn,
            image_creation_period,
            pitr_lsn,
            pitr_interval
        );

        Some(force_image_creation_lsn)
    }
    /* END_HADRON */

    /// Check for layers that are elegible to be rewritten:
    /// - Shard splitting: After a shard split, ancestor layers beyond pitr_interval, so that
    ///   we don't indefinitely retain keys in this shard that aren't needed.
    /// - For future use: layers beyond pitr_interval that are in formats we would
    ///   rather not maintain compatibility with indefinitely.
    ///
    /// Note: this phase may read and write many gigabytes of data: use rewrite_max to bound
    /// how much work it will try to do in each compaction pass.
    async fn compact_shard_ancestors(
        self: &Arc<Self>,
        rewrite_max: usize,
        yield_for_l0: bool,
        ctx: &RequestContext,
    ) -> Result<CompactionOutcome, CompactionError> {
        let mut outcome = CompactionOutcome::Done;
        let mut drop_layers = Vec::new();
        let mut layers_to_rewrite: Vec<Layer> = Vec::new();

        // We will use the Lsn cutoff of the last GC as a threshold for rewriting layers: if a
        // layer is behind this Lsn, it indicates that the layer is being retained beyond the
        // pitr_interval, for example because a branchpoint references it.
        //
        // Holding this read guard also blocks [`Self::gc_timeline`] from entering while we
        // are rewriting layers.
        let latest_gc_cutoff = self.get_applied_gc_cutoff_lsn();
        let pitr_cutoff = self.gc_info.read().unwrap().cutoffs.time;

        let layers = self.layers.read(LayerManagerLockHolder::Compaction).await;
        let layers_iter = layers.layer_map()?.iter_historic_layers();
        let (layers_total, mut layers_checked) = (layers_iter.len(), 0);
        for layer_desc in layers_iter {
            layers_checked += 1;
            let layer = layers.get_from_desc(&layer_desc);
            if layer.metadata().shard.shard_count == self.shard_identity.count {
                // This layer does not belong to a historic ancestor, no need to re-image it.
                continue;
            }

            // This layer was created on an ancestor shard: check if it contains any data for this shard.
            let sharded_range = ShardedRange::new(layer_desc.get_key_range(), &self.shard_identity);
            let layer_local_page_count = sharded_range.page_count();
            let layer_raw_page_count = ShardedRange::raw_size(&layer_desc.get_key_range());
            if layer_local_page_count == 0 {
                // This ancestral layer only covers keys that belong to other shards.
                // We include the full metadata in the log: if we had some critical bug that caused
                // us to incorrectly drop layers, this would simplify manually debugging + reinstating those layers.
                debug!(%layer, old_metadata=?layer.metadata(),
                    "dropping layer after shard split, contains no keys for this shard",
                );

                if cfg!(debug_assertions) {
                    // Expensive, exhaustive check of keys in this layer: this guards against ShardedRange's calculations being
                    // wrong.  If ShardedRange claims the local page count is zero, then no keys in this layer
                    // should be !is_key_disposable()
                    // TODO: exclude sparse keyspace from this check, otherwise it will infinitely loop.
                    let range = layer_desc.get_key_range();
                    let mut key = range.start;
                    while key < range.end {
                        debug_assert!(self.shard_identity.is_key_disposable(&key));
                        key = key.next();
                    }
                }

                drop_layers.push(layer);
                continue;
            } else if layer_local_page_count != u32::MAX
                && layer_local_page_count == layer_raw_page_count
            {
                debug!(%layer,
                    "layer is entirely shard local ({} keys), no need to filter it",
                    layer_local_page_count
                );
                continue;
            }

            // Only rewrite a layer if we can reclaim significant space.
            if layer_local_page_count != u32::MAX
                && layer_local_page_count as f64 / layer_raw_page_count as f64
                    <= ANCESTOR_COMPACTION_REWRITE_THRESHOLD
            {
                debug!(%layer,
                    "layer has a large share of local pages \
                        ({layer_local_page_count}/{layer_raw_page_count} > \
                        {ANCESTOR_COMPACTION_REWRITE_THRESHOLD}), not rewriting",
                );
            }

            // Don't bother re-writing a layer if it is within the PITR window: it will age-out eventually
            // without incurring the I/O cost of a rewrite.
            if layer_desc.get_lsn_range().end >= *latest_gc_cutoff {
                debug!(%layer, "Skipping rewrite of layer still in GC window ({} >= {})",
                    layer_desc.get_lsn_range().end, *latest_gc_cutoff);
                continue;
            }

            // We do not yet implement rewrite of delta layers.
            if layer_desc.is_delta() {
                debug!(%layer, "Skipping rewrite of delta layer");
                continue;
            }

            // We don't bother rewriting layers that aren't visible, since these won't be needed by
            // reads and will likely be garbage collected soon.
            if layer.visibility() != LayerVisibilityHint::Visible {
                debug!(%layer, "Skipping rewrite of invisible layer");
                continue;
            }

            // Only rewrite layers if their generations differ.  This guarantees:
            //  - that local rewrite is safe, as local layer paths will differ between existing layer and rewritten one
            //  - that the layer is persistent in remote storage, as we only see old-generation'd layer via loading from remote storage
            if layer.metadata().generation == self.generation {
                debug!(%layer, "Skipping rewrite, is not from old generation");
                continue;
            }

            if layers_to_rewrite.len() >= rewrite_max {
                debug!(%layer, "Will rewrite layer on a future compaction, already rewrote {}",
                    layers_to_rewrite.len()
                );
                outcome = CompactionOutcome::Pending;
                break;
            }

            // Fall through: all our conditions for doing a rewrite passed.
            layers_to_rewrite.push(layer);
        }

        // Drop read lock on layer map before we start doing time-consuming I/O.
        drop(layers);

        // Drop out early if there's nothing to do.
        if layers_to_rewrite.is_empty() && drop_layers.is_empty() {
            return Ok(CompactionOutcome::Done);
        }

        info!(
            "starting shard ancestor compaction, rewriting {} layers and dropping {} layers, \
                checked {layers_checked}/{layers_total} layers \
                (latest_gc_cutoff={} pitr_cutoff={:?})",
            layers_to_rewrite.len(),
            drop_layers.len(),
            *latest_gc_cutoff,
            pitr_cutoff,
        );
        let started = Instant::now();

        let mut replace_image_layers = Vec::new();
        let total = layers_to_rewrite.len();

        for (i, layer) in layers_to_rewrite.into_iter().enumerate() {
            if self.cancel.is_cancelled() {
                return Err(CompactionError::new_cancelled());
            }

            info!(layer=%layer, "rewriting layer after shard split: {}/{}", i, total);

            let mut image_layer_writer = ImageLayerWriter::new(
                self.conf,
                self.timeline_id,
                self.tenant_shard_id,
                &layer.layer_desc().key_range,
                layer.layer_desc().image_layer_lsn(),
                &self.gate,
                self.cancel.clone(),
                ctx,
            )
            .await
            .map_err(CompactionError::Other)?;

            // Safety of layer rewrites:
            // - We are writing to a different local file path than we are reading from, so the old Layer
            //   cannot interfere with the new one.
            // - In the page cache, contents for a particular VirtualFile are stored with a file_id that
            //   is different for two layers with the same name (in `ImageLayerInner::new` we always
            //   acquire a fresh id from [`crate::page_cache::next_file_id`].  So readers do not risk
            //   reading the index from one layer file, and then data blocks from the rewritten layer file.
            // - Any readers that have a reference to the old layer will keep it alive until they are done
            //   with it. If they are trying to promote from remote storage, that will fail, but this is the same
            //   as for compaction generally: compaction is allowed to delete layers that readers might be trying to use.
            // - We do not run concurrently with other kinds of compaction, so the only layer map writes we race with are:
            //    - GC, which at worst witnesses us "undelete" a layer that they just deleted.
            //    - ingestion, which only inserts layers, therefore cannot collide with us.
            let resident = layer.download_and_keep_resident(ctx).await?;

            let keys_written = resident
                .filter(&self.shard_identity, &mut image_layer_writer, ctx)
                .await?;

            if keys_written > 0 {
                let (desc, path) = image_layer_writer
                    .finish(ctx)
                    .await
                    .map_err(CompactionError::Other)?;
                let new_layer = Layer::finish_creating(self.conf, self, desc, &path)
                    .map_err(CompactionError::Other)?;
                info!(layer=%new_layer, "rewrote layer, {} -> {} bytes",
                    layer.metadata().file_size,
                    new_layer.metadata().file_size);

                replace_image_layers.push((layer, new_layer));
            } else {
                // Drop the old layer.  Usually for this case we would already have noticed that
                // the layer has no data for us with the ShardedRange check above, but
                drop_layers.push(layer);
            }

            // Yield for L0 compaction if necessary, but make sure we update the layer map below
            // with the work we've already done.
            if yield_for_l0
                && self
                    .l0_compaction_trigger
                    .notified()
                    .now_or_never()
                    .is_some()
            {
                info!("shard ancestor compaction yielding for L0 compaction");
                outcome = CompactionOutcome::YieldForL0;
                break;
            }
        }

        for layer in &drop_layers {
            info!(%layer, old_metadata=?layer.metadata(),
                "dropping layer after shard split (no keys for this shard)",
            );
        }

        // At this point, we have replaced local layer files with their rewritten form, but not yet uploaded
        // metadata to reflect that. If we restart here, the replaced layer files will look invalid (size mismatch
        // to remote index) and be removed. This is inefficient but safe.
        fail::fail_point!("compact-shard-ancestors-localonly");

        // Update the LayerMap so that readers will use the new layers, and enqueue it for writing to remote storage
        self.rewrite_layers(replace_image_layers, drop_layers)
            .await?;

        fail::fail_point!("compact-shard-ancestors-enqueued");

        // We wait for all uploads to complete before finishing this compaction stage.  This is not
        // necessary for correctness, but it simplifies testing, and avoids proceeding with another
        // Timeline's compaction while this timeline's uploads may be generating lots of disk I/O
        // load.
        if outcome != CompactionOutcome::YieldForL0 {
            info!("shard ancestor compaction waiting for uploads");
            tokio::select! {
                result = self.remote_client.wait_completion() => match result {
                    Ok(()) => {},
                    Err(WaitCompletionError::NotInitialized(ni)) => return Err(CompactionError::from(ni)),
                    Err(WaitCompletionError::UploadQueueShutDownOrStopped) => {
                        return Err(CompactionError::new_cancelled());
                    }
                },
                // Don't wait if there's L0 compaction to do. We don't need to update the outcome
                // here, because we've already done the actual work.
                _ = self.l0_compaction_trigger.notified(), if yield_for_l0 => {},
            }
        }

        info!(
            "shard ancestor compaction done in {:.3}s{}",
            started.elapsed().as_secs_f64(),
            match outcome {
                CompactionOutcome::Pending =>
                    format!(", with pending work (rewrite_max={rewrite_max})"),
                CompactionOutcome::YieldForL0 => String::from(", yielding for L0 compaction"),
                CompactionOutcome::Skipped | CompactionOutcome::Done => String::new(),
            }
        );

        fail::fail_point!("compact-shard-ancestors-persistent");

        Ok(outcome)
    }

    /// Update the LayerVisibilityHint of layers covered by image layers, based on whether there is
    /// an image layer between them and the most recent readable LSN (branch point or tip of timeline).  The
    /// purpose of the visibility hint is to record which layers need to be available to service reads.
    ///
    /// The result may be used as an input to eviction and secondary downloads to de-prioritize layers
    /// that we know won't be needed for reads.
    pub(crate) async fn update_layer_visibility(
        &self,
    ) -> Result<(), super::layer_manager::Shutdown> {
        let head_lsn = self.get_last_record_lsn();

        // We will sweep through layers in reverse-LSN order.  We only do historic layers.  L0 deltas
        // are implicitly left visible, because LayerVisibilityHint's default is Visible, and we never modify it here.
        // Note that L0 deltas _can_ be covered by image layers, but we consider them 'visible' because we anticipate that
        // they will be subject to L0->L1 compaction in the near future.
        let layer_manager = self
            .layers
            .read(LayerManagerLockHolder::GetLayerMapInfo)
            .await;
        let layer_map = layer_manager.layer_map()?;

        let readable_points = {
            let children = self.gc_info.read().unwrap().retain_lsns.clone();

            let mut readable_points = Vec::with_capacity(children.len() + 1);
            for (child_lsn, _child_timeline_id, is_offloaded) in &children {
                if *is_offloaded == MaybeOffloaded::Yes {
                    continue;
                }
                readable_points.push(*child_lsn);
            }
            readable_points.push(head_lsn);
            readable_points
        };

        let (layer_visibility, covered) = layer_map.get_visibility(readable_points);
        for (layer_desc, visibility) in layer_visibility {
            // FIXME: a more efficiency bulk zip() through the layers rather than NlogN getting each one
            let layer = layer_manager.get_from_desc(&layer_desc);
            layer.set_visibility(visibility);
        }

        // TODO: publish our covered KeySpace to our parent, so that when they update their visibility, they can
        // avoid assuming that everything at a branch point is visible.
        drop(covered);
        Ok(())
    }

    /// Collect a bunch of Level 0 layer files, and compact and reshuffle them as
    /// as Level 1 files. Returns whether the L0 layers are fully compacted.
    async fn compact_level0(
        self: &Arc<Self>,
        target_file_size: u64,
        force_compaction_ignore_threshold: bool,
        force_compaction_lsn: Option<Lsn>,
        ctx: &RequestContext,
    ) -> Result<CompactionOutcome, CompactionError> {
        let CompactLevel0Phase1Result {
            new_layers,
            deltas_to_compact,
            outcome,
        } = {
            let phase1_span = info_span!("compact_level0_phase1");
            let ctx = ctx.attached_child();
            let stats = CompactLevel0Phase1StatsBuilder {
                version: Some(2),
                tenant_id: Some(self.tenant_shard_id),
                timeline_id: Some(self.timeline_id),
                ..Default::default()
            };

            self.compact_level0_phase1(
                stats,
                target_file_size,
                force_compaction_ignore_threshold,
                force_compaction_lsn,
                &ctx,
            )
            .instrument(phase1_span)
            .await?
        };

        if new_layers.is_empty() && deltas_to_compact.is_empty() {
            // nothing to do
            return Ok(CompactionOutcome::Done);
        }

        self.finish_compact_batch(&new_layers, &Vec::new(), &deltas_to_compact)
            .await?;
        Ok(outcome)
    }

    /// Level0 files first phase of compaction, explained in the [`Self::compact_legacy`] comment.
    async fn compact_level0_phase1(
        self: &Arc<Self>,
        mut stats: CompactLevel0Phase1StatsBuilder,
        target_file_size: u64,
        force_compaction_ignore_threshold: bool,
        force_compaction_lsn: Option<Lsn>,
        ctx: &RequestContext,
    ) -> Result<CompactLevel0Phase1Result, CompactionError> {
        let begin = tokio::time::Instant::now();
        let guard = self.layers.read(LayerManagerLockHolder::Compaction).await;
        let now = tokio::time::Instant::now();
        stats.read_lock_acquisition_micros =
            DurationRecorder::Recorded(RecordedDuration(now - begin), now);

        let layers = guard.layer_map()?;
        let level0_deltas = layers.level0_deltas();
        stats.level0_deltas_count = Some(level0_deltas.len());

        // Only compact if enough layers have accumulated.
        let threshold = self.get_compaction_threshold();
        if level0_deltas.is_empty() || level0_deltas.len() < threshold {
            if force_compaction_ignore_threshold {
                if !level0_deltas.is_empty() {
                    info!(
                        level0_deltas = level0_deltas.len(),
                        threshold, "too few deltas to compact, but forcing compaction"
                    );
                } else {
                    info!(
                        level0_deltas = level0_deltas.len(),
                        threshold, "too few deltas to compact, cannot force compaction"
                    );
                    return Ok(CompactLevel0Phase1Result::default());
                }
            } else {
                // HADRON
                let min_lsn = level0_deltas
                    .iter()
                    .map(|a| a.get_lsn_range().start)
                    .reduce(min);
                if force_compaction_lsn.is_some()
                    && min_lsn.is_some()
                    && min_lsn.unwrap() < force_compaction_lsn.unwrap()
                {
                    info!(
                        "forcing L0 compaction of {} L0 deltas. Min lsn: {}, force compaction lsn: {}",
                        level0_deltas.len(),
                        min_lsn.unwrap(),
                        force_compaction_lsn.unwrap()
                    );
                } else {
                    debug!(
                        level0_deltas = level0_deltas.len(),
                        threshold, "too few deltas to compact"
                    );
                    return Ok(CompactLevel0Phase1Result::default());
                }
            }
        }

        let mut level0_deltas = level0_deltas
            .iter()
            .map(|x| guard.get_from_desc(x))
            .collect::<Vec<_>>();

        drop_layer_manager_rlock(guard);

        // The is the last LSN that we have seen for L0 compaction in the timeline. This LSN might be updated
        // by the time we finish the compaction. So we need to get it here.
        let l0_last_record_lsn = self.get_last_record_lsn();

        // Gather the files to compact in this iteration.
        //
        // Start with the oldest Level 0 delta file, and collect any other
        // level 0 files that form a contiguous sequence, such that the end
        // LSN of previous file matches the start LSN of the next file.
        //
        // Note that if the files don't form such a sequence, we might
        // "compact" just a single file. That's a bit pointless, but it allows
        // us to get rid of the level 0 file, and compact the other files on
        // the next iteration. This could probably made smarter, but such
        // "gaps" in the sequence of level 0 files should only happen in case
        // of a crash, partial download from cloud storage, or something like
        // that, so it's not a big deal in practice.
        level0_deltas.sort_by_key(|l| l.layer_desc().lsn_range.start);
        let mut level0_deltas_iter = level0_deltas.iter();

        let first_level0_delta = level0_deltas_iter.next().unwrap();
        let mut prev_lsn_end = first_level0_delta.layer_desc().lsn_range.end;
        let mut deltas_to_compact = Vec::with_capacity(level0_deltas.len());

        // Accumulate the size of layers in `deltas_to_compact`
        let mut deltas_to_compact_bytes = 0;

        // Under normal circumstances, we will accumulate up to compaction_upper_limit L0s of size
        // checkpoint_distance each.  To avoid edge cases using extra system resources, bound our
        // work in this function to only operate on this much delta data at once.
        //
        // In general, compaction_threshold should be <= compaction_upper_limit, but in case that
        // the constraint is not respected, we use the larger of the two.
        let delta_size_limit = std::cmp::max(
            self.get_compaction_upper_limit(),
            self.get_compaction_threshold(),
        ) as u64
            * std::cmp::max(self.get_checkpoint_distance(), DEFAULT_CHECKPOINT_DISTANCE);

        let mut fully_compacted = true;

        deltas_to_compact.push(first_level0_delta.download_and_keep_resident(ctx).await?);
        for l in level0_deltas_iter {
            let lsn_range = &l.layer_desc().lsn_range;

            if lsn_range.start != prev_lsn_end {
                break;
            }
            deltas_to_compact.push(l.download_and_keep_resident(ctx).await?);
            deltas_to_compact_bytes += l.metadata().file_size;
            prev_lsn_end = lsn_range.end;

            if deltas_to_compact_bytes >= delta_size_limit {
                info!(
                    l0_deltas_selected = deltas_to_compact.len(),
                    l0_deltas_total = level0_deltas.len(),
                    "L0 compaction picker hit max delta layer size limit: {}",
                    delta_size_limit
                );
                fully_compacted = false;

                // Proceed with compaction, but only a subset of L0s
                break;
            }
        }
        let lsn_range = Range {
            start: deltas_to_compact
                .first()
                .unwrap()
                .layer_desc()
                .lsn_range
                .start,
            end: deltas_to_compact.last().unwrap().layer_desc().lsn_range.end,
        };

        info!(
            "Starting Level0 compaction in LSN range {}-{} for {} layers ({} deltas in total)",
            lsn_range.start,
            lsn_range.end,
            deltas_to_compact.len(),
            level0_deltas.len()
        );

        for l in deltas_to_compact.iter() {
            info!("compact includes {l}");
        }

        // We don't need the original list of layers anymore. Drop it so that
        // we don't accidentally use it later in the function.
        drop(level0_deltas);

        stats.compaction_prerequisites_micros = stats.read_lock_acquisition_micros.till_now();

        // TODO: replace with streaming k-merge
        let all_keys = {
            let mut all_keys = Vec::new();
            for l in deltas_to_compact.iter() {
                if self.cancel.is_cancelled() {
                    return Err(CompactionError::new_cancelled());
                }
                let delta = l.get_as_delta(ctx).await.map_err(CompactionError::Other)?;
                let keys = delta
                    .index_entries(ctx)
                    .await
                    .map_err(CompactionError::Other)?;
                all_keys.extend(keys);
            }
            // The current stdlib sorting implementation is designed in a way where it is
            // particularly fast where the slice is made up of sorted sub-ranges.
            all_keys.sort_by_key(|DeltaEntry { key, lsn, .. }| (*key, *lsn));
            all_keys
        };

        stats.read_lock_held_key_sort_micros = stats.compaction_prerequisites_micros.till_now();

        // Determine N largest holes where N is number of compacted layers. The vec is sorted by key range start.
        //
        // A hole is a key range for which this compaction doesn't have any WAL records.
        // Our goal in this compaction iteration is to avoid creating L1s that, in terms of their key range,
        // cover the hole, but actually don't contain any WAL records for that key range.
        // The reason is that the mere stack of L1s (`count_deltas`) triggers image layer creation (`create_image_layers`).
        // That image layer creation would be useless for a hole range covered by L1s that don't contain any WAL records.
        //
        // The algorithm chooses holes as follows.
        // - Slide a 2-window over the keys in key orde to get the hole range (=distance between two keys).
        // - Filter: min threshold on range length
        // - Rank: by coverage size (=number of image layers required to reconstruct each key in the range for which we have any data)
        //
        // For more details, intuition, and some ASCII art see https://github.com/neondatabase/neon/pull/3597#discussion_r1112704451
        #[derive(PartialEq, Eq)]
        struct Hole {
            key_range: Range<Key>,
            coverage_size: usize,
        }
        let holes: Vec<Hole> = {
            use std::cmp::Ordering;
            impl Ord for Hole {
                fn cmp(&self, other: &Self) -> Ordering {
                    self.coverage_size.cmp(&other.coverage_size).reverse()
                }
            }
            impl PartialOrd for Hole {
                fn partial_cmp(&self, other: &Self) -> Option<Ordering> {
                    Some(self.cmp(other))
                }
            }
            let max_holes = deltas_to_compact.len();
            let min_hole_range = (target_file_size / page_cache::PAGE_SZ as u64) as i128;
            let min_hole_coverage_size = 3; // TODO: something more flexible?
            // min-heap (reserve space for one more element added before eviction)
            let mut heap: BinaryHeap<Hole> = BinaryHeap::with_capacity(max_holes + 1);
            let mut prev: Option<Key> = None;

            for &DeltaEntry { key: next_key, .. } in all_keys.iter() {
                if let Some(prev_key) = prev {
                    // just first fast filter, do not create hole entries for metadata keys. The last hole in the
                    // compaction is the gap between data key and metadata keys.
                    if next_key.to_i128() - prev_key.to_i128() >= min_hole_range
                        && !Key::is_metadata_key(&prev_key)
                    {
                        let key_range = prev_key..next_key;
                        // Measuring hole by just subtraction of i128 representation of key range boundaries
                        // has not so much sense, because largest holes will corresponds field1/field2 changes.
                        // But we are mostly interested to eliminate holes which cause generation of excessive image layers.
                        // That is why it is better to measure size of hole as number of covering image layers.
                        let coverage_size = {
                            // TODO: optimize this with copy-on-write layer map.
                            let guard = self.layers.read(LayerManagerLockHolder::Compaction).await;
                            let layers = guard.layer_map()?;
                            layers.image_coverage(&key_range, l0_last_record_lsn).len()
                        };
                        if coverage_size >= min_hole_coverage_size {
                            heap.push(Hole {
                                key_range,
                                coverage_size,
                            });
                            if heap.len() > max_holes {
                                heap.pop(); // remove smallest hole
                            }
                        }
                    }
                }
                prev = Some(next_key.next());
            }
            let mut holes = heap.into_vec();
            holes.sort_unstable_by_key(|hole| hole.key_range.start);
            holes
        };
        stats.read_lock_held_compute_holes_micros = stats.read_lock_held_key_sort_micros.till_now();

        if self.cancel.is_cancelled() {
            return Err(CompactionError::new_cancelled());
        }

        stats.read_lock_drop_micros = stats.read_lock_held_compute_holes_micros.till_now();

        // This iterator walks through all key-value pairs from all the layers
        // we're compacting, in key, LSN order.
        // If there's both a Value::Image and Value::WalRecord for the same (key,lsn),
        // then the Value::Image is ordered before Value::WalRecord.
        let mut all_values_iter = {
            let mut deltas = Vec::with_capacity(deltas_to_compact.len());
            for l in deltas_to_compact.iter() {
                let l = l.get_as_delta(ctx).await.map_err(CompactionError::Other)?;
                deltas.push(l);
            }
            MergeIterator::create_with_options(
                &deltas,
                &[],
                ctx,
                1024 * 8192, /* 8 MiB buffer per layer iterator */
                1024,
            )
        };

        // This iterator walks through all keys and is needed to calculate size used by each key
        let mut all_keys_iter = all_keys
            .iter()
            .map(|DeltaEntry { key, lsn, size, .. }| (*key, *lsn, *size))
            .coalesce(|mut prev, cur| {
                // Coalesce keys that belong to the same key pair.
                // This ensures that compaction doesn't put them
                // into different layer files.
                // Still limit this by the target file size,
                // so that we keep the size of the files in
                // check.
                if prev.0 == cur.0 && prev.2 < target_file_size {
                    prev.2 += cur.2;
                    Ok(prev)
                } else {
                    Err((prev, cur))
                }
            });

        // Merge the contents of all the input delta layers into a new set
        // of delta layers, based on the current partitioning.
        //
        // We split the new delta layers on the key dimension. We iterate through the key space, and for each key, check if including the next key to the current output layer we're building would cause the layer to become too large. If so, dump the current output layer and start new one.
        // It's possible that there is a single key with so many page versions that storing all of them in a single layer file
        // would be too large. In that case, we also split on the LSN dimension.
        //
        // LSN
        //  ^
        //  |
        //  | +-----------+            +--+--+--+--+
        //  | |           |            |  |  |  |  |
        //  | +-----------+            |  |  |  |  |
        //  | |           |            |  |  |  |  |
        //  | +-----------+     ==>    |  |  |  |  |
        //  | |           |            |  |  |  |  |
        //  | +-----------+            |  |  |  |  |
        //  | |           |            |  |  |  |  |
        //  | +-----------+            +--+--+--+--+
        //  |
        //  +--------------> key
        //
        //
        // If one key (X) has a lot of page versions:
        //
        // LSN
        //  ^
        //  |                                 (X)
        //  | +-----------+            +--+--+--+--+
        //  | |           |            |  |  |  |  |
        //  | +-----------+            |  |  +--+  |
        //  | |           |            |  |  |  |  |
        //  | +-----------+     ==>    |  |  |  |  |
        //  | |           |            |  |  +--+  |
        //  | +-----------+            |  |  |  |  |
        //  | |           |            |  |  |  |  |
        //  | +-----------+            +--+--+--+--+
        //  |
        //  +--------------> key
        // TODO: this actually divides the layers into fixed-size chunks, not
        // based on the partitioning.
        //
        // TODO: we should also opportunistically materialize and
        // garbage collect what we can.
        let mut new_layers = Vec::new();
        let mut prev_key: Option<Key> = None;
        let mut writer: Option<DeltaLayerWriter> = None;
        let mut key_values_total_size = 0u64;
        let mut dup_start_lsn: Lsn = Lsn::INVALID; // start LSN of layer containing values of the single key
        let mut dup_end_lsn: Lsn = Lsn::INVALID; // end LSN of layer containing values of the single key
        let mut next_hole = 0; // index of next hole in holes vector

        let mut keys = 0;

        while let Some((key, lsn, value)) = all_values_iter
            .next()
            .await
            .map_err(CompactionError::Other)?
        {
            keys += 1;

            if keys % 32_768 == 0 && self.cancel.is_cancelled() {
                // avoid hitting the cancellation token on every key. in benches, we end up
                // shuffling an order of million keys per layer, this means we'll check it
                // around tens of times per layer.
                return Err(CompactionError::new_cancelled());
            }

            let same_key = prev_key == Some(key);
            // We need to check key boundaries once we reach next key or end of layer with the same key
            if !same_key || lsn == dup_end_lsn {
                let mut next_key_size = 0u64;
                let is_dup_layer = dup_end_lsn.is_valid();
                dup_start_lsn = Lsn::INVALID;
                if !same_key {
                    dup_end_lsn = Lsn::INVALID;
                }
                // Determine size occupied by this key. We stop at next key or when size becomes larger than target_file_size
                for (next_key, next_lsn, next_size) in all_keys_iter.by_ref() {
                    next_key_size = next_size;
                    if key != next_key {
                        if dup_end_lsn.is_valid() {
                            // We are writting segment with duplicates:
                            // place all remaining values of this key in separate segment
                            dup_start_lsn = dup_end_lsn; // new segments starts where old stops
                            dup_end_lsn = lsn_range.end; // there are no more values of this key till end of LSN range
                        }
                        break;
                    }
                    key_values_total_size += next_size;
                    // Check if it is time to split segment: if total keys size is larger than target file size.
                    // We need to avoid generation of empty segments if next_size > target_file_size.
                    if key_values_total_size > target_file_size && lsn != next_lsn {
                        // Split key between multiple layers: such layer can contain only single key
                        dup_start_lsn = if dup_end_lsn.is_valid() {
                            dup_end_lsn // new segment with duplicates starts where old one stops
                        } else {
                            lsn // start with the first LSN for this key
                        };
                        dup_end_lsn = next_lsn; // upper LSN boundary is exclusive
                        break;
                    }
                }
                // handle case when loop reaches last key: in this case dup_end is non-zero but dup_start is not set.
                if dup_end_lsn.is_valid() && !dup_start_lsn.is_valid() {
                    dup_start_lsn = dup_end_lsn;
                    dup_end_lsn = lsn_range.end;
                }
                if writer.is_some() {
                    let written_size = writer.as_mut().unwrap().size();
                    let contains_hole =
                        next_hole < holes.len() && key >= holes[next_hole].key_range.end;
                    // check if key cause layer overflow or contains hole...
                    if is_dup_layer
                        || dup_end_lsn.is_valid()
                        || written_size + key_values_total_size > target_file_size
                        || contains_hole
                    {
                        // ... if so, flush previous layer and prepare to write new one
                        let (desc, path) = writer
                            .take()
                            .unwrap()
                            .finish(prev_key.unwrap().next(), ctx)
                            .await
                            .map_err(CompactionError::Other)?;
                        let new_delta = Layer::finish_creating(self.conf, self, desc, &path)
                            .map_err(CompactionError::Other)?;

                        new_layers.push(new_delta);
                        writer = None;

                        if contains_hole {
                            // skip hole
                            next_hole += 1;
                        }
                    }
                }
                // Remember size of key value because at next iteration we will access next item
                key_values_total_size = next_key_size;
            }
            fail_point!("delta-layer-writer-fail-before-finish", |_| {
                Err(CompactionError::Other(anyhow::anyhow!(
                    "failpoint delta-layer-writer-fail-before-finish"
                )))
            });

            if !self.shard_identity.is_key_disposable(&key) {
                if writer.is_none() {
                    if self.cancel.is_cancelled() {
                        // to be somewhat responsive to cancellation, check for each new layer
                        return Err(CompactionError::new_cancelled());
                    }
                    // Create writer if not initiaized yet
                    writer = Some(
                        DeltaLayerWriter::new(
                            self.conf,
                            self.timeline_id,
                            self.tenant_shard_id,
                            key,
                            if dup_end_lsn.is_valid() {
                                // this is a layer containing slice of values of the same key
                                debug!("Create new dup layer {}..{}", dup_start_lsn, dup_end_lsn);
                                dup_start_lsn..dup_end_lsn
                            } else {
                                debug!("Create new layer {}..{}", lsn_range.start, lsn_range.end);
                                lsn_range.clone()
                            },
                            &self.gate,
                            self.cancel.clone(),
                            ctx,
                        )
                        .await
                        .map_err(CompactionError::Other)?,
                    );

                    keys = 0;
                }

                writer
                    .as_mut()
                    .unwrap()
                    .put_value(key, lsn, value, ctx)
                    .await?;
            } else {
                let owner = self.shard_identity.get_shard_number(&key);

                // This happens after a shard split, when we're compacting an L0 created by our parent shard
                debug!("dropping key {key} during compaction (it belongs on shard {owner})");
            }

            if !new_layers.is_empty() {
                fail_point!("after-timeline-compacted-first-L1");
            }

            prev_key = Some(key);
        }
        if let Some(writer) = writer {
            let (desc, path) = writer
                .finish(prev_key.unwrap().next(), ctx)
                .await
                .map_err(CompactionError::Other)?;
            let new_delta = Layer::finish_creating(self.conf, self, desc, &path)
                .map_err(CompactionError::Other)?;
            new_layers.push(new_delta);
        }

        // Sync layers
        if !new_layers.is_empty() {
            // Print a warning if the created layer is larger than double the target size
            // Add two pages for potential overhead. This should in theory be already
            // accounted for in the target calculation, but for very small targets,
            // we still might easily hit the limit otherwise.
            let warn_limit = target_file_size * 2 + page_cache::PAGE_SZ as u64 * 2;
            for layer in new_layers.iter() {
                if layer.layer_desc().file_size > warn_limit {
                    warn!(
                        %layer,
                        "created delta file of size {} larger than double of target of {target_file_size}", layer.layer_desc().file_size
                    );
                }
            }

            // The writer.finish() above already did the fsync of the inodes.
            // We just need to fsync the directory in which these inodes are linked,
            // which we know to be the timeline directory.
            //
            // We use fatal_err() below because the after writer.finish() returns with success,
            // the in-memory state of the filesystem already has the layer file in its final place,
            // and subsequent pageserver code could think it's durable while it really isn't.
            let timeline_dir = VirtualFile::open(
                &self
                    .conf
                    .timeline_path(&self.tenant_shard_id, &self.timeline_id),
                ctx,
            )
            .await
            .fatal_err("VirtualFile::open for timeline dir fsync");
            timeline_dir
                .sync_all()
                .await
                .fatal_err("VirtualFile::sync_all timeline dir");
        }

        stats.write_layer_files_micros = stats.read_lock_drop_micros.till_now();
        stats.new_deltas_count = Some(new_layers.len());
        stats.new_deltas_size = Some(new_layers.iter().map(|l| l.layer_desc().file_size).sum());

        match TryInto::<CompactLevel0Phase1Stats>::try_into(stats)
            .and_then(|stats| serde_json::to_string(&stats).context("serde_json::to_string"))
        {
            Ok(stats_json) => {
                info!(
                    stats_json = stats_json.as_str(),
                    "compact_level0_phase1 stats available"
                )
            }
            Err(e) => {
                warn!("compact_level0_phase1 stats failed to serialize: {:#}", e);
            }
        }

        // Without this, rustc complains about deltas_to_compact still
        // being borrowed when we `.into_iter()` below.
        drop(all_values_iter);

        Ok(CompactLevel0Phase1Result {
            new_layers,
            deltas_to_compact: deltas_to_compact
                .into_iter()
                .map(|x| x.drop_eviction_guard())
                .collect::<Vec<_>>(),
            outcome: if fully_compacted {
                CompactionOutcome::Done
            } else {
                CompactionOutcome::Pending
            },
        })
    }
}

#[derive(Default)]
struct CompactLevel0Phase1Result {
    new_layers: Vec<ResidentLayer>,
    deltas_to_compact: Vec<Layer>,
    // Whether we have included all L0 layers, or selected only part of them due to the
    // L0 compaction size limit.
    outcome: CompactionOutcome,
}

#[derive(Default)]
struct CompactLevel0Phase1StatsBuilder {
    version: Option<u64>,
    tenant_id: Option<TenantShardId>,
    timeline_id: Option<TimelineId>,
    read_lock_acquisition_micros: DurationRecorder,
    read_lock_held_key_sort_micros: DurationRecorder,
    compaction_prerequisites_micros: DurationRecorder,
    read_lock_held_compute_holes_micros: DurationRecorder,
    read_lock_drop_micros: DurationRecorder,
    write_layer_files_micros: DurationRecorder,
    level0_deltas_count: Option<usize>,
    new_deltas_count: Option<usize>,
    new_deltas_size: Option<u64>,
}

#[derive(serde::Serialize)]
struct CompactLevel0Phase1Stats {
    version: u64,
    tenant_id: TenantShardId,
    timeline_id: TimelineId,
    read_lock_acquisition_micros: RecordedDuration,
    read_lock_held_key_sort_micros: RecordedDuration,
    compaction_prerequisites_micros: RecordedDuration,
    read_lock_held_compute_holes_micros: RecordedDuration,
    read_lock_drop_micros: RecordedDuration,
    write_layer_files_micros: RecordedDuration,
    level0_deltas_count: usize,
    new_deltas_count: usize,
    new_deltas_size: u64,
}

impl TryFrom<CompactLevel0Phase1StatsBuilder> for CompactLevel0Phase1Stats {
    type Error = anyhow::Error;

    fn try_from(value: CompactLevel0Phase1StatsBuilder) -> Result<Self, Self::Error> {
        Ok(Self {
            version: value.version.ok_or_else(|| anyhow!("version not set"))?,
            tenant_id: value
                .tenant_id
                .ok_or_else(|| anyhow!("tenant_id not set"))?,
            timeline_id: value
                .timeline_id
                .ok_or_else(|| anyhow!("timeline_id not set"))?,
            read_lock_acquisition_micros: value
                .read_lock_acquisition_micros
                .into_recorded()
                .ok_or_else(|| anyhow!("read_lock_acquisition_micros not set"))?,
            read_lock_held_key_sort_micros: value
                .read_lock_held_key_sort_micros
                .into_recorded()
                .ok_or_else(|| anyhow!("read_lock_held_key_sort_micros not set"))?,
            compaction_prerequisites_micros: value
                .compaction_prerequisites_micros
                .into_recorded()
                .ok_or_else(|| anyhow!("read_lock_held_prerequisites_micros not set"))?,
            read_lock_held_compute_holes_micros: value
                .read_lock_held_compute_holes_micros
                .into_recorded()
                .ok_or_else(|| anyhow!("read_lock_held_compute_holes_micros not set"))?,
            read_lock_drop_micros: value
                .read_lock_drop_micros
                .into_recorded()
                .ok_or_else(|| anyhow!("read_lock_drop_micros not set"))?,
            write_layer_files_micros: value
                .write_layer_files_micros
                .into_recorded()
                .ok_or_else(|| anyhow!("write_layer_files_micros not set"))?,
            level0_deltas_count: value
                .level0_deltas_count
                .ok_or_else(|| anyhow!("level0_deltas_count not set"))?,
            new_deltas_count: value
                .new_deltas_count
                .ok_or_else(|| anyhow!("new_deltas_count not set"))?,
            new_deltas_size: value
                .new_deltas_size
                .ok_or_else(|| anyhow!("new_deltas_size not set"))?,
        })
    }
}

impl Timeline {
    /// Entry point for new tiered compaction algorithm.
    ///
    /// All the real work is in the implementation in the pageserver_compaction
    /// crate. The code here would apply to any algorithm implemented by the
    /// same interface, but tiered is the only one at the moment.
    ///
    /// TODO: cancellation
    pub(crate) async fn compact_tiered(
        self: &Arc<Self>,
        _cancel: &CancellationToken,
        ctx: &RequestContext,
    ) -> Result<(), CompactionError> {
        let fanout = self.get_compaction_threshold() as u64;
        let target_file_size = self.get_checkpoint_distance();

        // Find the top of the historical layers
        let end_lsn = {
            let guard = self.layers.read(LayerManagerLockHolder::Compaction).await;
            let layers = guard.layer_map()?;

            let l0_deltas = layers.level0_deltas();

            // As an optimization, if we find that there are too few L0 layers,
            // bail out early. We know that the compaction algorithm would do
            // nothing in that case.
            if l0_deltas.len() < fanout as usize {
                // doesn't need compacting
                return Ok(());
            }
            l0_deltas.iter().map(|l| l.lsn_range.end).max().unwrap()
        };

        // Is the timeline being deleted?
        if self.is_stopping() {
            trace!("Dropping out of compaction on timeline shutdown");
            return Err(CompactionError::new_cancelled());
        }

        let (dense_ks, _sparse_ks) = self
            .collect_keyspace(end_lsn, ctx)
            .await
            .map_err(CompactionError::from_collect_keyspace)?;
        // TODO(chi): ignore sparse_keyspace for now, compact it in the future.
        let mut adaptor = TimelineAdaptor::new(self, (end_lsn, dense_ks));

        pageserver_compaction::compact_tiered::compact_tiered(
            &mut adaptor,
            end_lsn,
            target_file_size,
            fanout,
            ctx,
        )
        .await
        // TODO: compact_tiered needs to return CompactionError
        .map_err(CompactionError::Other)?;

        adaptor.flush_updates().await?;
        Ok(())
    }

    /// Take a list of images and deltas, produce images and deltas according to GC horizon and retain_lsns.
    ///
    /// It takes a key, the values of the key within the compaction process, a GC horizon, and all retain_lsns below the horizon.
    /// For now, it requires the `accumulated_values` contains the full history of the key (i.e., the key with the lowest LSN is
    /// an image or a WAL not requiring a base image). This restriction will be removed once we implement gc-compaction on branch.
    ///
    /// The function returns the deltas and the base image that need to be placed at each of the retain LSN. For example, we have:
    ///
    /// A@0x10, +B@0x20, +C@0x30, +D@0x40, +E@0x50, +F@0x60
    /// horizon = 0x50, retain_lsn = 0x20, 0x40, delta_threshold=3
    ///
    /// The function will produce:
    ///
    /// ```plain
    /// 0x20(retain_lsn) -> img=AB@0x20                  always produce a single image below the lowest retain LSN
    /// 0x40(retain_lsn) -> deltas=[+C@0x30, +D@0x40]    two deltas since the last base image, keeping the deltas
    /// 0x50(horizon)    -> deltas=[ABCDE@0x50]          three deltas since the last base image, generate an image but put it in the delta
    /// above_horizon    -> deltas=[+F@0x60]             full history above the horizon
    /// ```
    ///
    /// Note that `accumulated_values` must be sorted by LSN and should belong to a single key.
    #[allow(clippy::too_many_arguments)]
    pub(crate) async fn generate_key_retention(
        self: &Arc<Timeline>,
        key: Key,
        full_history: &[(Key, Lsn, Value)],
        horizon: Lsn,
        retain_lsn_below_horizon: &[Lsn],
        delta_threshold_cnt: usize,
        base_img_from_ancestor: Option<(Key, Lsn, Bytes)>,
        verification: bool,
    ) -> anyhow::Result<KeyHistoryRetention> {
        // Pre-checks for the invariants

        let debug_mode = cfg!(debug_assertions) || cfg!(feature = "testing");

        if debug_mode {
            for (log_key, _, _) in full_history {
                assert_eq!(log_key, &key, "mismatched key");
            }
            for i in 1..full_history.len() {
                assert!(full_history[i - 1].1 <= full_history[i].1, "unordered LSN");
                if full_history[i - 1].1 == full_history[i].1 {
                    assert!(
                        matches!(full_history[i - 1].2, Value::Image(_)),
                        "unordered delta/image, or duplicated delta"
                    );
                }
            }
            // There was an assertion for no base image that checks if the first
            // record in the history is `will_init` before, but it was removed.
            // This is explained in the test cases for generate_key_retention.
            // Search "incomplete history" for more information.
            for lsn in retain_lsn_below_horizon {
                assert!(lsn < &horizon, "retain lsn must be below horizon")
            }
            for i in 1..retain_lsn_below_horizon.len() {
                assert!(
                    retain_lsn_below_horizon[i - 1] <= retain_lsn_below_horizon[i],
                    "unordered LSN"
                );
            }
        }
        let has_ancestor = base_img_from_ancestor.is_some();
        // Step 1: split history into len(retain_lsn_below_horizon) + 2 buckets, where the last bucket is for all deltas above the horizon,
        // and the second-to-last bucket is for the horizon. Each bucket contains lsn_last_bucket < deltas <= lsn_this_bucket.
        let (mut split_history, lsn_split_points) = {
            let mut split_history = Vec::new();
            split_history.resize_with(retain_lsn_below_horizon.len() + 2, Vec::new);
            let mut lsn_split_points = Vec::with_capacity(retain_lsn_below_horizon.len() + 1);
            for lsn in retain_lsn_below_horizon {
                lsn_split_points.push(*lsn);
            }
            lsn_split_points.push(horizon);
            let mut current_idx = 0;
            for item @ (_, lsn, _) in full_history {
                while current_idx < lsn_split_points.len() && *lsn > lsn_split_points[current_idx] {
                    current_idx += 1;
                }
                split_history[current_idx].push(item);
            }
            (split_history, lsn_split_points)
        };
        // Step 2: filter out duplicated records due to the k-merge of image/delta layers
        for split_for_lsn in &mut split_history {
            let mut prev_lsn = None;
            let mut new_split_for_lsn = Vec::with_capacity(split_for_lsn.len());
            for record @ (_, lsn, _) in std::mem::take(split_for_lsn) {
                if let Some(prev_lsn) = &prev_lsn {
                    if *prev_lsn == lsn {
                        // The case that we have an LSN with both data from the delta layer and the image layer. As
                        // `ValueWrapper` ensures that an image is ordered before a delta at the same LSN, we simply
                        // drop this delta and keep the image.
                        //
                        // For example, we have delta layer key1@0x10, key1@0x20, and image layer key1@0x10, we will
                        // keep the image for key1@0x10 and the delta for key1@0x20. key1@0x10 delta will be simply
                        // dropped.
                        //
                        // TODO: in case we have both delta + images for a given LSN and it does not exceed the delta
                        // threshold, we could have kept delta instead to save space. This is an optimization for the future.
                        continue;
                    }
                }
                prev_lsn = Some(lsn);
                new_split_for_lsn.push(record);
            }
            *split_for_lsn = new_split_for_lsn;
        }
        // Step 3: generate images when necessary
        let mut retention = Vec::with_capacity(split_history.len());
        let mut records_since_last_image = 0;
        let batch_cnt = split_history.len();
        assert!(
            batch_cnt >= 2,
            "should have at least below + above horizon batches"
        );
        let mut replay_history: Vec<(Key, Lsn, Value)> = Vec::new();
        if let Some((key, lsn, ref img)) = base_img_from_ancestor {
            replay_history.push((key, lsn, Value::Image(img.clone())));
        }

        /// Generate debug information for the replay history
        fn generate_history_trace(replay_history: &[(Key, Lsn, Value)]) -> String {
            use std::fmt::Write;
            let mut output = String::new();
            if let Some((key, _, _)) = replay_history.first() {
                write!(output, "key={key} ").unwrap();
                let mut cnt = 0;
                for (_, lsn, val) in replay_history {
                    if val.is_image() {
                        write!(output, "i@{lsn} ").unwrap();
                    } else if val.will_init() {
                        write!(output, "di@{lsn} ").unwrap();
                    } else {
                        write!(output, "d@{lsn} ").unwrap();
                    }
                    cnt += 1;
                    if cnt >= 128 {
                        write!(output, "... and more").unwrap();
                        break;
                    }
                }
            } else {
                write!(output, "<no history>").unwrap();
            }
            output
        }

        fn generate_debug_trace(
            replay_history: Option<&[(Key, Lsn, Value)]>,
            full_history: &[(Key, Lsn, Value)],
            lsns: &[Lsn],
            horizon: Lsn,
        ) -> String {
            use std::fmt::Write;
            let mut output = String::new();
            if let Some(replay_history) = replay_history {
                writeln!(
                    output,
                    "replay_history: {}",
                    generate_history_trace(replay_history)
                )
                .unwrap();
            } else {
                writeln!(output, "replay_history: <disabled>",).unwrap();
            }
            writeln!(
                output,
                "full_history: {}",
                generate_history_trace(full_history)
            )
            .unwrap();
            writeln!(
                output,
                "when processing: [{}] horizon={}",
                lsns.iter().map(|l| format!("{l}")).join(","),
                horizon
            )
            .unwrap();
            output
        }

        let mut key_exists = false;
        for (i, split_for_lsn) in split_history.into_iter().enumerate() {
            // TODO: there could be image keys inside the splits, and we can compute records_since_last_image accordingly.
            records_since_last_image += split_for_lsn.len();
            // Whether to produce an image into the final layer files
            let produce_image = if i == 0 && !has_ancestor {
                // We always generate images for the first batch (below horizon / lowest retain_lsn)
                true
            } else if i == batch_cnt - 1 {
                // Do not generate images for the last batch (above horizon)
                false
            } else if records_since_last_image == 0 {
                false
            } else if records_since_last_image >= delta_threshold_cnt {
                // Generate images when there are too many records
                true
            } else {
                false
            };
            replay_history.extend(split_for_lsn.iter().map(|x| (*x).clone()));
            // Only retain the items after the last image record
            for idx in (0..replay_history.len()).rev() {
                if replay_history[idx].2.will_init() {
                    replay_history = replay_history[idx..].to_vec();
                    break;
                }
            }
            if replay_history.is_empty() && !key_exists {
                // The key does not exist at earlier LSN, we can skip this iteration.
                retention.push(Vec::new());
                continue;
            } else {
                key_exists = true;
            }
            let Some((_, _, val)) = replay_history.first() else {
                unreachable!("replay history should not be empty once it exists")
            };
            if !val.will_init() {
                return Err(anyhow::anyhow!("invalid history, no base image")).with_context(|| {
                    generate_debug_trace(
                        Some(&replay_history),
                        full_history,
                        retain_lsn_below_horizon,
                        horizon,
                    )
                });
            }
            // Whether to reconstruct the image. In debug mode, we will generate an image
            // at every retain_lsn to ensure data is not corrupted, but we won't put the
            // image into the final layer.
            let img_and_lsn = if produce_image {
                records_since_last_image = 0;
                let replay_history_for_debug = if debug_mode {
                    Some(replay_history.clone())
                } else {
                    None
                };
                let replay_history_for_debug_ref = replay_history_for_debug.as_deref();
                let history = std::mem::take(&mut replay_history);
                let mut img = None;
                let mut records = Vec::with_capacity(history.len());
                if let (_, lsn, Value::Image(val)) = history.first().as_ref().unwrap() {
                    img = Some((*lsn, val.clone()));
                    for (_, lsn, val) in history.into_iter().skip(1) {
                        let Value::WalRecord(rec) = val else {
                            return Err(anyhow::anyhow!(
                                "invalid record, first record is image, expect walrecords"
                            ))
                            .with_context(|| {
                                generate_debug_trace(
                                    replay_history_for_debug_ref,
                                    full_history,
                                    retain_lsn_below_horizon,
                                    horizon,
                                )
                            });
                        };
                        records.push((lsn, rec));
                    }
                } else {
                    for (_, lsn, val) in history.into_iter() {
                        let Value::WalRecord(rec) = val else {
                            return Err(anyhow::anyhow!("invalid record, first record is walrecord, expect rest are walrecord"))
                                .with_context(|| generate_debug_trace(
                                    replay_history_for_debug_ref,
                                    full_history,
                                    retain_lsn_below_horizon,
                                    horizon,
                                ));
                        };
                        records.push((lsn, rec));
                    }
                }
                // WAL redo requires records in the reverse LSN order
                records.reverse();
                let state = ValueReconstructState { img, records };
                // last batch does not generate image so i is always in range, unless we force generate
                // an image during testing
                let request_lsn = if i >= lsn_split_points.len() {
                    Lsn::MAX
                } else {
                    lsn_split_points[i]
                };
                let img = self
                    .reconstruct_value(key, request_lsn, state, RedoAttemptType::GcCompaction)
                    .await?;
                Some((request_lsn, img))
            } else {
                None
            };
            if produce_image {
                let (request_lsn, img) = img_and_lsn.unwrap();
                replay_history.push((key, request_lsn, Value::Image(img.clone())));
                retention.push(vec![(request_lsn, Value::Image(img))]);
            } else {
                let deltas = split_for_lsn
                    .iter()
                    .map(|(_, lsn, value)| (*lsn, value.clone()))
                    .collect_vec();
                retention.push(deltas);
            }
        }
        let mut result = Vec::with_capacity(retention.len());
        assert_eq!(retention.len(), lsn_split_points.len() + 1);
        for (idx, logs) in retention.into_iter().enumerate() {
            if idx == lsn_split_points.len() {
                let retention = KeyHistoryRetention {
                    below_horizon: result,
                    above_horizon: KeyLogAtLsn(logs),
                };
                if verification {
                    retention
                        .verify(key, &base_img_from_ancestor, full_history, self)
                        .await?;
                }
                return Ok(retention);
            } else {
                result.push((lsn_split_points[idx], KeyLogAtLsn(logs)));
            }
        }
        unreachable!("key retention is empty")
    }

    /// Check how much space is left on the disk
    async fn check_available_space(self: &Arc<Self>) -> anyhow::Result<u64> {
        let tenants_dir = self.conf.tenants_path();

        let stat = Statvfs::get(&tenants_dir, None)
            .context("statvfs failed, presumably directory got unlinked")?;

        let (avail_bytes, _) = stat.get_avail_total_bytes();

        Ok(avail_bytes)
    }

    /// Check if the compaction can proceed safely without running out of space. We assume the size
    /// upper bound of the produced files of a compaction job is the same as all layers involved in
    /// the compaction. Therefore, we need `2 * layers_to_be_compacted_size` at least to do a
    /// compaction.
    async fn check_compaction_space(
        self: &Arc<Self>,
        layer_selection: &[Layer],
    ) -> Result<(), CompactionError> {
        let available_space = self
            .check_available_space()
            .await
            .map_err(CompactionError::Other)?;
        let mut remote_layer_size = 0;
        let mut all_layer_size = 0;
        for layer in layer_selection {
            let needs_download = layer
                .needs_download()
                .await
                .context("failed to check if layer needs download")
                .map_err(CompactionError::Other)?;
            if needs_download.is_some() {
                remote_layer_size += layer.layer_desc().file_size;
            }
            all_layer_size += layer.layer_desc().file_size;
        }
        let allocated_space = (available_space as f64 * 0.8) as u64; /* reserve 20% space for other tasks */
        if all_layer_size /* space needed for newly-generated file */ + remote_layer_size /* space for downloading layers */ > allocated_space
        {
            return Err(CompactionError::Other(anyhow!(
                "not enough space for compaction: available_space={}, allocated_space={}, all_layer_size={}, remote_layer_size={}, required_space={}",
                available_space,
                allocated_space,
                all_layer_size,
                remote_layer_size,
                all_layer_size + remote_layer_size
            )));
        }
        Ok(())
    }

    /// Check to bail out of gc compaction early if it would use too much memory.
    async fn check_memory_usage(
        self: &Arc<Self>,
        layer_selection: &[Layer],
    ) -> Result<(), CompactionError> {
        let mut estimated_memory_usage_mb = 0.0;
        let mut num_image_layers = 0;
        let mut num_delta_layers = 0;
        let target_layer_size_bytes = 256 * 1024 * 1024;
        for layer in layer_selection {
            let layer_desc = layer.layer_desc();
            if layer_desc.is_delta() {
                // Delta layers at most have 1MB buffer; 3x to make it safe (there're deltas as large as 16KB).
                // Scale it by target_layer_size_bytes so that tests can pass (some tests, e.g., `test_pageserver_gc_compaction_preempt
                // use 3MB layer size and we need to account for that).
                estimated_memory_usage_mb +=
                    3.0 * (layer_desc.file_size / target_layer_size_bytes) as f64;
                num_delta_layers += 1;
            } else {
                // Image layers at most have 1MB buffer but it might be compressed; assume 5x compression ratio.
                estimated_memory_usage_mb +=
                    5.0 * (layer_desc.file_size / target_layer_size_bytes) as f64;
                num_image_layers += 1;
            }
        }
        if estimated_memory_usage_mb > 1024.0 {
            return Err(CompactionError::Other(anyhow!(
                "estimated memory usage is too high: {}MB, giving up compaction; num_image_layers={}, num_delta_layers={}",
                estimated_memory_usage_mb,
                num_image_layers,
                num_delta_layers
            )));
        }
        Ok(())
    }

    /// Get a watermark for gc-compaction, that is the lowest LSN that we can use as the `gc_horizon` for
    /// the compaction algorithm. It is min(space_cutoff, time_cutoff, latest_gc_cutoff, standby_horizon).
    /// Leases and retain_lsns are considered in the gc-compaction job itself so we don't need to account for them
    /// here.
    pub(crate) fn get_gc_compaction_watermark(self: &Arc<Self>) -> Lsn {
        let gc_cutoff_lsn = {
            let gc_info = self.gc_info.read().unwrap();
            gc_info.min_cutoff()
        };

        // TODO: standby horizon should use leases so we don't really need to consider it here.
        // let watermark = watermark.min(self.standby_horizon.load());

        // TODO: ensure the child branches will not use anything below the watermark, or consider
        // them when computing the watermark.
        gc_cutoff_lsn.min(*self.get_applied_gc_cutoff_lsn())
    }

    /// Split a gc-compaction job into multiple compaction jobs. The split is based on the key range and the estimated size of the compaction job.
    /// The function returns a list of compaction jobs that can be executed separately. If the upper bound of the compact LSN
    /// range is not specified, we will use the latest gc_cutoff as the upper bound, so that all jobs in the jobset acts
    /// like a full compaction of the specified keyspace.
    pub(crate) async fn gc_compaction_split_jobs(
        self: &Arc<Self>,
        job: GcCompactJob,
        sub_compaction_max_job_size_mb: Option<u64>,
    ) -> Result<Vec<GcCompactJob>, CompactionError> {
        let compact_below_lsn = if job.compact_lsn_range.end != Lsn::MAX {
            job.compact_lsn_range.end
        } else {
            self.get_gc_compaction_watermark()
        };

        if compact_below_lsn == Lsn::INVALID {
            tracing::warn!(
                "no layers to compact with gc: gc_cutoff not generated yet, skipping gc bottom-most compaction"
            );
            return Ok(vec![]);
        }

        // Split compaction job to about 4GB each
        const GC_COMPACT_MAX_SIZE_MB: u64 = 4 * 1024;
        let sub_compaction_max_job_size_mb =
            sub_compaction_max_job_size_mb.unwrap_or(GC_COMPACT_MAX_SIZE_MB);

        let mut compact_jobs = Vec::<GcCompactJob>::new();
        // For now, we simply use the key partitioning information; we should do a more fine-grained partitioning
        // by estimating the amount of files read for a compaction job. We should also partition on LSN.
        let ((dense_ks, sparse_ks), _) = self.partitioning.read().as_ref().clone();
        // Truncate the key range to be within user specified compaction range.
        fn truncate_to(
            source_start: &Key,
            source_end: &Key,
            target_start: &Key,
            target_end: &Key,
        ) -> Option<(Key, Key)> {
            let start = source_start.max(target_start);
            let end = source_end.min(target_end);
            if start < end {
                Some((*start, *end))
            } else {
                None
            }
        }
        let mut split_key_ranges = Vec::new();
        let ranges = dense_ks
            .parts
            .iter()
            .map(|partition| partition.ranges.iter())
            .chain(sparse_ks.parts.iter().map(|x| x.0.ranges.iter()))
            .flatten()
            .cloned()
            .collect_vec();
        for range in ranges.iter() {
            let Some((start, end)) = truncate_to(
                &range.start,
                &range.end,
                &job.compact_key_range.start,
                &job.compact_key_range.end,
            ) else {
                continue;
            };
            split_key_ranges.push((start, end));
        }
        split_key_ranges.sort();
        let all_layers = {
            let guard = self.layers.read(LayerManagerLockHolder::Compaction).await;
            let layer_map = guard.layer_map()?;
            layer_map.iter_historic_layers().collect_vec()
        };
        let mut current_start = None;
        let ranges_num = split_key_ranges.len();
        for (idx, (start, end)) in split_key_ranges.into_iter().enumerate() {
            if current_start.is_none() {
                current_start = Some(start);
            }
            let start = current_start.unwrap();
            if start >= end {
                // We have already processed this partition.
                continue;
            }
            let overlapping_layers = {
                let mut desc = Vec::new();
                for layer in all_layers.iter() {
                    if overlaps_with(&layer.get_key_range(), &(start..end))
                        && layer.get_lsn_range().start <= compact_below_lsn
                    {
                        desc.push(layer.clone());
                    }
                }
                desc
            };
            let total_size = overlapping_layers.iter().map(|x| x.file_size).sum::<u64>();
            if total_size > sub_compaction_max_job_size_mb * 1024 * 1024 || ranges_num == idx + 1 {
                // Try to extend the compaction range so that we include at least one full layer file.
                let extended_end = overlapping_layers
                    .iter()
                    .map(|layer| layer.key_range.end)
                    .min();
                // It is possible that the search range does not contain any layer files when we reach the end of the loop.
                // In this case, we simply use the specified key range end.
                let end = if let Some(extended_end) = extended_end {
                    extended_end.max(end)
                } else {
                    end
                };
                let end = if ranges_num == idx + 1 {
                    // extend the compaction range to the end of the key range if it's the last partition
                    end.max(job.compact_key_range.end)
                } else {
                    end
                };
                if total_size == 0 && !compact_jobs.is_empty() {
                    info!(
                        "splitting compaction job: {}..{}, estimated_size={}, extending the previous job",
                        start, end, total_size
                    );
                    compact_jobs.last_mut().unwrap().compact_key_range.end = end;
                    current_start = Some(end);
                } else {
                    info!(
                        "splitting compaction job: {}..{}, estimated_size={}",
                        start, end, total_size
                    );
                    compact_jobs.push(GcCompactJob {
                        dry_run: job.dry_run,
                        compact_key_range: start..end,
                        compact_lsn_range: job.compact_lsn_range.start..compact_below_lsn,
                    });
                    current_start = Some(end);
                }
            }
        }
        Ok(compact_jobs)
    }

    /// An experimental compaction building block that combines compaction with garbage collection.
    ///
    /// The current implementation picks all delta + image layers that are below or intersecting with
    /// the GC horizon without considering retain_lsns. Then, it does a full compaction over all these delta
    /// layers and image layers, which generates image layers on the gc horizon, drop deltas below gc horizon,
    /// and create delta layers with all deltas >= gc horizon.
    ///
    /// If `options.compact_range` is provided, it will only compact the keys within the range, aka partial compaction.
    /// Partial compaction will read and process all layers overlapping with the key range, even if it might
    /// contain extra keys. After the gc-compaction phase completes, delta layers that are not fully contained
    /// within the key range will be rewritten to ensure they do not overlap with the delta layers. Providing
    /// Key::MIN..Key..MAX to the function indicates a full compaction, though technically, `Key::MAX` is not
    /// part of the range.
    ///
    /// If `options.compact_lsn_range.end` is provided, the compaction will only compact layers below or intersect with
    /// the LSN. Otherwise, it will use the gc cutoff by default.
    pub(crate) async fn compact_with_gc(
        self: &Arc<Self>,
        cancel: &CancellationToken,
        options: CompactOptions,
        ctx: &RequestContext,
    ) -> Result<CompactionOutcome, CompactionError> {
        let sub_compaction = options.sub_compaction;
        let job = GcCompactJob::from_compact_options(options.clone());
        let yield_for_l0 = options.flags.contains(CompactFlags::YieldForL0);
        if sub_compaction {
            info!(
                "running enhanced gc bottom-most compaction with sub-compaction, splitting compaction jobs"
            );
            let jobs = self
                .gc_compaction_split_jobs(job, options.sub_compaction_max_job_size_mb)
                .await?;
            let jobs_len = jobs.len();
            for (idx, job) in jobs.into_iter().enumerate() {
                let sub_compaction_progress = format!("{}/{}", idx + 1, jobs_len);
                self.compact_with_gc_inner(cancel, job, ctx, yield_for_l0)
                    .instrument(info_span!(
                        "sub_compaction",
                        sub_compaction_progress = sub_compaction_progress
                    ))
                    .await?;
            }
            if jobs_len == 0 {
                info!("no jobs to run, skipping gc bottom-most compaction");
            }
            return Ok(CompactionOutcome::Done);
        }
        self.compact_with_gc_inner(cancel, job, ctx, yield_for_l0)
            .await
    }

    async fn compact_with_gc_inner(
        self: &Arc<Self>,
        cancel: &CancellationToken,
        job: GcCompactJob,
        ctx: &RequestContext,
        yield_for_l0: bool,
    ) -> Result<CompactionOutcome, CompactionError> {
        // Block other compaction/GC tasks from running for now. GC-compaction could run along
        // with legacy compaction tasks in the future. Always ensure the lock order is compaction -> gc.
        // Note that we already acquired the compaction lock when the outer `compact` function gets called.

        let timer = Instant::now();
        let begin_timer = timer;

        let gc_lock = async {
            tokio::select! {
                guard = self.gc_lock.lock() => Ok(guard),
                _ = cancel.cancelled() => Err(CompactionError::new_cancelled()),
            }
        };

        let time_acquire_lock = timer.elapsed();
        let timer = Instant::now();

        let gc_lock = crate::timed(
            gc_lock,
            "acquires gc lock",
            std::time::Duration::from_secs(5),
        )
        .await?;

        let dry_run = job.dry_run;
        let compact_key_range = job.compact_key_range;
        let compact_lsn_range = job.compact_lsn_range;

        let debug_mode = cfg!(debug_assertions) || cfg!(feature = "testing");

        info!(
            "running enhanced gc bottom-most compaction, dry_run={dry_run}, compact_key_range={}..{}, compact_lsn_range={}..{}",
            compact_key_range.start,
            compact_key_range.end,
            compact_lsn_range.start,
            compact_lsn_range.end
        );

        scopeguard::defer! {
            info!("done enhanced gc bottom-most compaction");
        };

        let mut stat = CompactionStatistics::default();

        // Step 0: pick all delta layers + image layers below/intersect with the GC horizon.
        // The layer selection has the following properties:
        // 1. If a layer is in the selection, all layers below it are in the selection.
        // 2. Inferred from (1), for each key in the layer selection, the value can be reconstructed only with the layers in the layer selection.
        let job_desc = {
            let guard = self
                .layers
                .read(LayerManagerLockHolder::GarbageCollection)
                .await;
            let layers = guard.layer_map()?;
            let gc_info = self.gc_info.read().unwrap();
            let mut retain_lsns_below_horizon = Vec::new();
            let gc_cutoff = {
                // Currently, gc-compaction only kicks in after the legacy gc has updated the gc_cutoff.
                // Therefore, it can only clean up data that cannot be cleaned up with legacy gc, instead of
                // cleaning everything that theoritically it could. In the future, it should use `self.gc_info`
                // to get the truth data.
                let real_gc_cutoff = self.get_gc_compaction_watermark();
                // The compaction algorithm will keep all keys above the gc_cutoff while keeping only necessary keys below the gc_cutoff for
                // each of the retain_lsn. Therefore, if the user-provided `compact_lsn_range.end` is larger than the real gc cutoff, we will use
                // the real cutoff.
                let mut gc_cutoff = if compact_lsn_range.end == Lsn::MAX {
                    if real_gc_cutoff == Lsn::INVALID {
                        // If the gc_cutoff is not generated yet, we should not compact anything.
                        tracing::warn!(
                            "no layers to compact with gc: gc_cutoff not generated yet, skipping gc bottom-most compaction"
                        );
                        return Ok(CompactionOutcome::Skipped);
                    }
                    real_gc_cutoff
                } else {
                    compact_lsn_range.end
                };
                if gc_cutoff > real_gc_cutoff {
                    warn!(
                        "provided compact_lsn_range.end={} is larger than the real_gc_cutoff={}, using the real gc cutoff",
                        gc_cutoff, real_gc_cutoff
                    );
                    gc_cutoff = real_gc_cutoff;
                }
                gc_cutoff
            };
            for (lsn, _timeline_id, _is_offloaded) in &gc_info.retain_lsns {
                if lsn < &gc_cutoff {
                    retain_lsns_below_horizon.push(*lsn);
                }
            }
            for lsn in gc_info.leases.keys() {
                if lsn < &gc_cutoff {
                    retain_lsns_below_horizon.push(*lsn);
                }
            }
            let mut selected_layers: Vec<Layer> = Vec::new();
            drop(gc_info);
            // Firstly, pick all the layers intersect or below the gc_cutoff, get the largest LSN in the selected layers.
            let Some(max_layer_lsn) = layers
                .iter_historic_layers()
                .filter(|desc| desc.get_lsn_range().start <= gc_cutoff)
                .map(|desc| desc.get_lsn_range().end)
                .max()
            else {
                info!(
                    "no layers to compact with gc: no historic layers below gc_cutoff, gc_cutoff={}",
                    gc_cutoff
                );
                return Ok(CompactionOutcome::Done);
            };
            // Next, if the user specifies compact_lsn_range.start, we need to filter some layers out. All the layers (strictly) below
            // the min_layer_lsn computed as below will be filtered out and the data will be accessed using the normal read path, as if
            // it is a branch.
            let Some(min_layer_lsn) = layers
                .iter_historic_layers()
                .filter(|desc| {
                    if compact_lsn_range.start == Lsn::INVALID {
                        true // select all layers below if start == Lsn(0)
                    } else {
                        desc.get_lsn_range().end > compact_lsn_range.start // strictly larger than compact_above_lsn
                    }
                })
                .map(|desc| desc.get_lsn_range().start)
                .min()
            else {
                info!(
                    "no layers to compact with gc: no historic layers above compact_above_lsn, compact_above_lsn={}",
                    compact_lsn_range.end
                );
                return Ok(CompactionOutcome::Done);
            };
            // Then, pick all the layers that are below the max_layer_lsn. This is to ensure we can pick all single-key
            // layers to compact.
            let mut rewrite_layers = Vec::new();
            for desc in layers.iter_historic_layers() {
                if desc.get_lsn_range().end <= max_layer_lsn
                    && desc.get_lsn_range().start >= min_layer_lsn
                    && overlaps_with(&desc.get_key_range(), &compact_key_range)
                {
                    // If the layer overlaps with the compaction key range, we need to read it to obtain all keys within the range,
                    // even if it might contain extra keys
                    selected_layers.push(guard.get_from_desc(&desc));
                    // If the layer is not fully contained within the key range, we need to rewrite it if it's a delta layer (it's fine
                    // to overlap image layers)
                    if desc.is_delta() && !fully_contains(&compact_key_range, &desc.get_key_range())
                    {
                        rewrite_layers.push(desc);
                    }
                }
            }
            if selected_layers.is_empty() {
                info!(
                    "no layers to compact with gc: no layers within the key range, gc_cutoff={}, key_range={}..{}",
                    gc_cutoff, compact_key_range.start, compact_key_range.end
                );
                return Ok(CompactionOutcome::Done);
            }
            retain_lsns_below_horizon.sort();
            GcCompactionJobDescription {
                selected_layers,
                gc_cutoff,
                retain_lsns_below_horizon,
                min_layer_lsn,
                max_layer_lsn,
                compaction_key_range: compact_key_range,
                rewrite_layers,
            }
        };
        let (has_data_below, lowest_retain_lsn) = if compact_lsn_range.start != Lsn::INVALID {
            // If we only compact above some LSN, we should get the history from the current branch below the specified LSN.
            // We use job_desc.min_layer_lsn as if it's the lowest branch point.
            (true, job_desc.min_layer_lsn)
        } else if self.ancestor_timeline.is_some() {
            // In theory, we can also use min_layer_lsn here, but using ancestor LSN makes sure the delta layers cover the
            // LSN ranges all the way to the ancestor timeline.
            (true, self.ancestor_lsn)
        } else {
            let res = job_desc
                .retain_lsns_below_horizon
                .first()
                .copied()
                .unwrap_or(job_desc.gc_cutoff);
            if debug_mode {
                assert_eq!(
                    res,
                    job_desc
                        .retain_lsns_below_horizon
                        .iter()
                        .min()
                        .copied()
                        .unwrap_or(job_desc.gc_cutoff)
                );
            }
            (false, res)
        };

        let verification = self.get_gc_compaction_settings().gc_compaction_verification;

        info!(
            "picked {} layers for compaction ({} layers need rewriting) with max_layer_lsn={} min_layer_lsn={} gc_cutoff={} lowest_retain_lsn={}, key_range={}..{}, has_data_below={}",
            job_desc.selected_layers.len(),
            job_desc.rewrite_layers.len(),
            job_desc.max_layer_lsn,
            job_desc.min_layer_lsn,
            job_desc.gc_cutoff,
            lowest_retain_lsn,
            job_desc.compaction_key_range.start,
            job_desc.compaction_key_range.end,
            has_data_below,
        );

        let time_analyze = timer.elapsed();
        let timer = Instant::now();

        for layer in &job_desc.selected_layers {
            debug!("read layer: {}", layer.layer_desc().key());
        }
        for layer in &job_desc.rewrite_layers {
            debug!("rewrite layer: {}", layer.key());
        }

        self.check_compaction_space(&job_desc.selected_layers)
            .await?;

        self.check_memory_usage(&job_desc.selected_layers).await?;
        if job_desc.selected_layers.len() > 100
            && job_desc.rewrite_layers.len() as f64 >= job_desc.selected_layers.len() as f64 * 0.7
        {
            return Err(CompactionError::Other(anyhow!(
                "too many layers to rewrite: {} / {}, giving up compaction",
                job_desc.rewrite_layers.len(),
                job_desc.selected_layers.len()
            )));
        }

        // Generate statistics for the compaction
        for layer in &job_desc.selected_layers {
            let desc = layer.layer_desc();
            if desc.is_delta() {
                stat.visit_delta_layer(desc.file_size());
            } else {
                stat.visit_image_layer(desc.file_size());
            }
        }

        // Step 1: construct a k-merge iterator over all layers.
        // Also, verify if the layer map can be split by drawing a horizontal line at every LSN start/end split point.
        let layer_names = job_desc
            .selected_layers
            .iter()
            .map(|layer| layer.layer_desc().layer_name())
            .collect_vec();
        if let Some(err) = check_valid_layermap(&layer_names) {
            return Err(CompactionError::Other(anyhow!(
                "gc-compaction layer map check failed because {}, cannot proceed with compaction due to potential data loss",
                err
            )));
        }
        // The maximum LSN we are processing in this compaction loop
        let end_lsn = job_desc
            .selected_layers
            .iter()
            .map(|l| l.layer_desc().lsn_range.end)
            .max()
            .unwrap();
        let mut delta_layers = Vec::new();
        let mut image_layers = Vec::new();
        let mut downloaded_layers = Vec::new();
        let mut total_downloaded_size = 0;
        let mut total_layer_size = 0;
        for layer in &job_desc.selected_layers {
            if layer
                .needs_download()
                .await
                .context("failed to check if layer needs download")
                .map_err(CompactionError::Other)?
                .is_some()
            {
                total_downloaded_size += layer.layer_desc().file_size;
            }
            total_layer_size += layer.layer_desc().file_size;
            if cancel.is_cancelled() {
                return Err(CompactionError::new_cancelled());
            }
            let should_yield = yield_for_l0
                && self
                    .l0_compaction_trigger
                    .notified()
                    .now_or_never()
                    .is_some();
            if should_yield {
                tracing::info!("preempt gc-compaction when downloading layers: too many L0 layers");
                return Ok(CompactionOutcome::YieldForL0);
            }
            let resident_layer = layer
                .download_and_keep_resident(ctx)
                .await
                .context("failed to download and keep resident layer")
                .map_err(CompactionError::Other)?;
            downloaded_layers.push(resident_layer);
        }
        info!(
            "finish downloading layers, downloaded={}, total={}, ratio={:.2}",
            total_downloaded_size,
            total_layer_size,
            total_downloaded_size as f64 / total_layer_size as f64
        );
        for resident_layer in &downloaded_layers {
            if resident_layer.layer_desc().is_delta() {
                let layer = resident_layer
                    .get_as_delta(ctx)
                    .await
                    .context("failed to get delta layer")
                    .map_err(CompactionError::Other)?;
                delta_layers.push(layer);
            } else {
                let layer = resident_layer
                    .get_as_image(ctx)
                    .await
                    .context("failed to get image layer")
                    .map_err(CompactionError::Other)?;
                image_layers.push(layer);
            }
        }
        let (dense_ks, sparse_ks) = self
            .collect_gc_compaction_keyspace()
            .await
            .context("failed to collect gc compaction keyspace")
            .map_err(CompactionError::Other)?;
        let mut merge_iter = FilterIterator::create(
            MergeIterator::create_with_options(
                &delta_layers,
                &image_layers,
                ctx,
                128 * 8192, /* 1MB buffer for each of the inner iterators */
                128,
            ),
            dense_ks,
            sparse_ks,
        )
        .context("failed to create filter iterator")
        .map_err(CompactionError::Other)?;

        let time_download_layer = timer.elapsed();
        let mut timer = Instant::now();

        // Step 2: Produce images+deltas.
        let mut accumulated_values = Vec::new();
        let mut accumulated_values_estimated_size = 0;
        let mut last_key: Option<Key> = None;

        // Only create image layers when there is no ancestor branches. TODO: create covering image layer
        // when some condition meet.
        let mut image_layer_writer = if !has_data_below {
            Some(SplitImageLayerWriter::new(
                self.conf,
                self.timeline_id,
                self.tenant_shard_id,
                job_desc.compaction_key_range.start,
                lowest_retain_lsn,
                self.get_compaction_target_size(),
                &self.gate,
                self.cancel.clone(),
            ))
        } else {
            None
        };

        let mut delta_layer_writer = SplitDeltaLayerWriter::new(
            self.conf,
            self.timeline_id,
            self.tenant_shard_id,
            lowest_retain_lsn..end_lsn,
            self.get_compaction_target_size(),
            &self.gate,
            self.cancel.clone(),
        );

        #[derive(Default)]
        struct RewritingLayers {
            before: Option<DeltaLayerWriter>,
            after: Option<DeltaLayerWriter>,
        }
        let mut delta_layer_rewriters = HashMap::<Arc<PersistentLayerKey>, RewritingLayers>::new();

        /// When compacting not at a bottom range (=`[0,X)`) of the root branch, we "have data below" (`has_data_below=true`).
        /// The two cases are compaction in ancestor branches and when `compact_lsn_range.start` is set.
        /// In those cases, we need to pull up data from below the LSN range we're compaction.
        ///
        /// This function unifies the cases so that later code doesn't have to think about it.
        ///
        /// Currently, we always get the ancestor image for each key in the child branch no matter whether the image
        /// is needed for reconstruction. This should be fixed in the future.
        ///
        /// Furthermore, we should do vectored get instead of a single get, or better, use k-merge for ancestor
        /// images.
        async fn get_ancestor_image(
            this_tline: &Arc<Timeline>,
            key: Key,
            ctx: &RequestContext,
            has_data_below: bool,
            history_lsn_point: Lsn,
        ) -> anyhow::Result<Option<(Key, Lsn, Bytes)>> {
            if !has_data_below {
                return Ok(None);
            };
            // This function is implemented as a get of the current timeline at ancestor LSN, therefore reusing
            // as much existing code as possible.
            let img = this_tline.get(key, history_lsn_point, ctx).await?;
            Ok(Some((key, history_lsn_point, img)))
        }

        // Actually, we can decide not to write to the image layer at all at this point because
        // the key and LSN range are determined. However, to keep things simple here, we still
        // create this writer, and discard the writer in the end.
        let mut time_to_first_kv_pair = None;

        while let Some(((key, lsn, val), desc)) = merge_iter
            .next_with_trace()
            .await
            .context("failed to get next key-value pair")
            .map_err(CompactionError::Other)?
        {
            if time_to_first_kv_pair.is_none() {
                time_to_first_kv_pair = Some(timer.elapsed());
                timer = Instant::now();
            }

            if cancel.is_cancelled() {
                return Err(CompactionError::new_cancelled());
            }

            let should_yield = yield_for_l0
                && self
                    .l0_compaction_trigger
                    .notified()
                    .now_or_never()
                    .is_some();
            if should_yield {
                tracing::info!("preempt gc-compaction in the main loop: too many L0 layers");
                return Ok(CompactionOutcome::YieldForL0);
            }
            if self.shard_identity.is_key_disposable(&key) {
                // If this shard does not need to store this key, simply skip it.
                //
                // This is not handled in the filter iterator because shard is determined by hash.
                // Therefore, it does not give us any performance benefit to do things like skip
                // a whole layer file as handling key spaces (ranges).
                if cfg!(debug_assertions) {
                    let shard = self.shard_identity.shard_index();
                    let owner = self.shard_identity.get_shard_number(&key);
                    panic!("key {key} does not belong on shard {shard}, owned by {owner}");
                }
                continue;
            }
            if !job_desc.compaction_key_range.contains(&key) {
                if !desc.is_delta {
                    continue;
                }
                let rewriter = delta_layer_rewriters.entry(desc.clone()).or_default();
                let rewriter = if key < job_desc.compaction_key_range.start {
                    if rewriter.before.is_none() {
                        rewriter.before = Some(
                            DeltaLayerWriter::new(
                                self.conf,
                                self.timeline_id,
                                self.tenant_shard_id,
                                desc.key_range.start,
                                desc.lsn_range.clone(),
                                &self.gate,
                                self.cancel.clone(),
                                ctx,
                            )
                            .await
                            .context("failed to create delta layer writer")
                            .map_err(CompactionError::Other)?,
                        );
                    }
                    rewriter.before.as_mut().unwrap()
                } else if key >= job_desc.compaction_key_range.end {
                    if rewriter.after.is_none() {
                        rewriter.after = Some(
                            DeltaLayerWriter::new(
                                self.conf,
                                self.timeline_id,
                                self.tenant_shard_id,
                                job_desc.compaction_key_range.end,
                                desc.lsn_range.clone(),
                                &self.gate,
                                self.cancel.clone(),
                                ctx,
                            )
                            .await
                            .context("failed to create delta layer writer")
                            .map_err(CompactionError::Other)?,
                        );
                    }
                    rewriter.after.as_mut().unwrap()
                } else {
                    unreachable!()
                };
                rewriter
                    .put_value(key, lsn, val, ctx)
                    .await
                    .context("failed to put value")
                    .map_err(CompactionError::Other)?;
                continue;
            }
            match val {
                Value::Image(_) => stat.visit_image_key(&val),
                Value::WalRecord(_) => stat.visit_wal_key(&val),
            }
            if last_key.is_none() || last_key.as_ref() == Some(&key) {
                if last_key.is_none() {
                    last_key = Some(key);
                }
                accumulated_values_estimated_size += val.estimated_size();
                accumulated_values.push((key, lsn, val));

                // Accumulated values should never exceed 512MB.
                if accumulated_values_estimated_size >= 1024 * 1024 * 512 {
                    return Err(CompactionError::Other(anyhow!(
                        "too many values for a single key: {} for key {}, {} items",
                        accumulated_values_estimated_size,
                        key,
                        accumulated_values.len()
                    )));
                }
            } else {
                let last_key: &mut Key = last_key.as_mut().unwrap();
                stat.on_unique_key_visited(); // TODO: adjust statistics for partial compaction
                let retention = self
                    .generate_key_retention(
                        *last_key,
                        &accumulated_values,
                        job_desc.gc_cutoff,
                        &job_desc.retain_lsns_below_horizon,
                        COMPACTION_DELTA_THRESHOLD,
                        get_ancestor_image(self, *last_key, ctx, has_data_below, lowest_retain_lsn)
                            .await
                            .context("failed to get ancestor image")
                            .map_err(CompactionError::Other)?,
                        verification,
                    )
                    .await
                    .context("failed to generate key retention")
                    .map_err(CompactionError::Other)?;
                retention
                    .pipe_to(
                        *last_key,
                        &mut delta_layer_writer,
                        image_layer_writer.as_mut(),
                        &mut stat,
                        ctx,
                    )
                    .await
                    .context("failed to pipe to delta layer writer")
                    .map_err(CompactionError::Other)?;
                accumulated_values.clear();
                *last_key = key;
                accumulated_values_estimated_size = val.estimated_size();
                accumulated_values.push((key, lsn, val));
            }
        }

        // TODO: move the below part to the loop body
        let Some(last_key) = last_key else {
            return Err(CompactionError::Other(anyhow!(
                "no keys produced during compaction"
            )));
        };
        stat.on_unique_key_visited();

        let retention = self
            .generate_key_retention(
                last_key,
                &accumulated_values,
                job_desc.gc_cutoff,
                &job_desc.retain_lsns_below_horizon,
                COMPACTION_DELTA_THRESHOLD,
                get_ancestor_image(self, last_key, ctx, has_data_below, lowest_retain_lsn)
                    .await
                    .context("failed to get ancestor image")
                    .map_err(CompactionError::Other)?,
                verification,
            )
            .await
            .context("failed to generate key retention")
            .map_err(CompactionError::Other)?;
        retention
            .pipe_to(
                last_key,
                &mut delta_layer_writer,
                image_layer_writer.as_mut(),
                &mut stat,
                ctx,
            )
            .await
            .context("failed to pipe to delta layer writer")
            .map_err(CompactionError::Other)?;
        // end: move the above part to the loop body

        let time_main_loop = timer.elapsed();
        let timer = Instant::now();

        let mut rewrote_delta_layers = Vec::new();
        for (key, writers) in delta_layer_rewriters {
            if let Some(delta_writer_before) = writers.before {
                let (desc, path) = delta_writer_before
                    .finish(job_desc.compaction_key_range.start, ctx)
                    .await
                    .context("failed to finish delta layer writer")
                    .map_err(CompactionError::Other)?;
                let layer = Layer::finish_creating(self.conf, self, desc, &path)
                    .context("failed to finish creating delta layer")
                    .map_err(CompactionError::Other)?;
                rewrote_delta_layers.push(layer);
            }
            if let Some(delta_writer_after) = writers.after {
                let (desc, path) = delta_writer_after
                    .finish(key.key_range.end, ctx)
                    .await
                    .context("failed to finish delta layer writer")
                    .map_err(CompactionError::Other)?;
                let layer = Layer::finish_creating(self.conf, self, desc, &path)
                    .context("failed to finish creating delta layer")
                    .map_err(CompactionError::Other)?;
                rewrote_delta_layers.push(layer);
            }
        }

        let discard = |key: &PersistentLayerKey| {
            let key = key.clone();
            async move { KeyHistoryRetention::discard_key(&key, self, dry_run).await }
        };

        let produced_image_layers = if let Some(writer) = image_layer_writer {
            if !dry_run {
                let end_key = job_desc.compaction_key_range.end;
                writer
                    .finish_with_discard_fn(self, ctx, end_key, discard)
                    .await
                    .context("failed to finish image layer writer")
                    .map_err(CompactionError::Other)?
            } else {
                drop(writer);
                Vec::new()
            }
        } else {
            Vec::new()
        };

        let produced_delta_layers = if !dry_run {
            delta_layer_writer
                .finish_with_discard_fn(self, ctx, discard)
                .await
                .context("failed to finish delta layer writer")
                .map_err(CompactionError::Other)?
        } else {
            drop(delta_layer_writer);
            Vec::new()
        };

        // TODO: make image/delta/rewrote_delta layers generation atomic. At this point, we already generated resident layers, and if
        // compaction is cancelled at this point, we might have some layers that are not cleaned up.
        let mut compact_to = Vec::new();
        let mut keep_layers = HashSet::new();
        let produced_delta_layers_len = produced_delta_layers.len();
        let produced_image_layers_len = produced_image_layers.len();

        let layer_selection_by_key = job_desc
            .selected_layers
            .iter()
            .map(|l| (l.layer_desc().key(), l.layer_desc().clone()))
            .collect::<HashMap<_, _>>();

        for action in produced_delta_layers {
            match action {
                BatchWriterResult::Produced(layer) => {
                    if cfg!(debug_assertions) {
                        info!("produced delta layer: {}", layer.layer_desc().key());
                    }
                    stat.produce_delta_layer(layer.layer_desc().file_size());
                    compact_to.push(layer);
                }
                BatchWriterResult::Discarded(l) => {
                    if cfg!(debug_assertions) {
                        info!("discarded delta layer: {}", l);
                    }
                    if let Some(layer_desc) = layer_selection_by_key.get(&l) {
                        stat.discard_delta_layer(layer_desc.file_size());
                    } else {
                        tracing::warn!(
                            "discarded delta layer not in layer_selection: {}, produced a layer outside of the compaction key range?",
                            l
                        );
                        stat.discard_delta_layer(0);
                    }
                    keep_layers.insert(l);
                }
            }
        }
        for layer in &rewrote_delta_layers {
            debug!(
                "produced rewritten delta layer: {}",
                layer.layer_desc().key()
            );
            // For now, we include rewritten delta layer size in the "produce_delta_layer". We could
            // make it a separate statistics in the future.
            stat.produce_delta_layer(layer.layer_desc().file_size());
        }
        compact_to.extend(rewrote_delta_layers);
        for action in produced_image_layers {
            match action {
                BatchWriterResult::Produced(layer) => {
                    debug!("produced image layer: {}", layer.layer_desc().key());
                    stat.produce_image_layer(layer.layer_desc().file_size());
                    compact_to.push(layer);
                }
                BatchWriterResult::Discarded(l) => {
                    debug!("discarded image layer: {}", l);
                    if let Some(layer_desc) = layer_selection_by_key.get(&l) {
                        stat.discard_image_layer(layer_desc.file_size());
                    } else {
                        tracing::warn!(
                            "discarded image layer not in layer_selection: {}, produced a layer outside of the compaction key range?",
                            l
                        );
                        stat.discard_image_layer(0);
                    }
                    keep_layers.insert(l);
                }
            }
        }

        let mut layer_selection = job_desc.selected_layers;

        // Partial compaction might select more data than it processes, e.g., if
        // the compaction_key_range only partially overlaps:
        //
        //         [---compaction_key_range---]
        //   [---A----][----B----][----C----][----D----]
        //
        // For delta layers, we will rewrite the layers so that it is cut exactly at
        // the compaction key range, so we can always discard them. However, for image
        // layers, as we do not rewrite them for now, we need to handle them differently.
        // Assume image layers  A, B, C, D are all in the `layer_selection`.
        //
        // The created image layers contain whatever is needed from B, C, and from
        // `----]` of A, and from  `[---` of D.
        //
        // In contrast, `[---A` and `D----]` have not been processed, so, we must
        // keep that data.
        //
        // The solution for now is to keep A and D completely if they are image layers.
        // (layer_selection is what we'll remove from the layer map, so, retain what
        // is _not_ fully covered by compaction_key_range).
        for layer in &layer_selection {
            if !layer.layer_desc().is_delta() {
                if !overlaps_with(
                    &layer.layer_desc().key_range,
                    &job_desc.compaction_key_range,
                ) {
                    return Err(CompactionError::Other(anyhow!(
                        "violated constraint: image layer outside of compaction key range"
                    )));
                }
                if !fully_contains(
                    &job_desc.compaction_key_range,
                    &layer.layer_desc().key_range,
                ) {
                    keep_layers.insert(layer.layer_desc().key());
                }
            }
        }

        layer_selection.retain(|x| !keep_layers.contains(&x.layer_desc().key()));

        let time_final_phase = timer.elapsed();

        stat.time_final_phase_secs = time_final_phase.as_secs_f64();
        stat.time_to_first_kv_pair_secs = time_to_first_kv_pair
            .unwrap_or(Duration::ZERO)
            .as_secs_f64();
        stat.time_main_loop_secs = time_main_loop.as_secs_f64();
        stat.time_acquire_lock_secs = time_acquire_lock.as_secs_f64();
        stat.time_download_layer_secs = time_download_layer.as_secs_f64();
        stat.time_analyze_secs = time_analyze.as_secs_f64();
        stat.time_total_secs = begin_timer.elapsed().as_secs_f64();
        stat.finalize();

        info!(
            "gc-compaction statistics: {}",
            serde_json::to_string(&stat)
                .context("failed to serialize gc-compaction statistics")
                .map_err(CompactionError::Other)?
        );

        if dry_run {
            return Ok(CompactionOutcome::Done);
        }

        info!(
            "produced {} delta layers and {} image layers, {} layers are kept",
            produced_delta_layers_len,
            produced_image_layers_len,
            keep_layers.len()
        );

        // Step 3: Place back to the layer map.

        // First, do a sanity check to ensure the newly-created layer map does not contain overlaps.
        let all_layers = {
            let guard = self
                .layers
                .read(LayerManagerLockHolder::GarbageCollection)
                .await;
            let layer_map = guard.layer_map()?;
            layer_map.iter_historic_layers().collect_vec()
        };

        let mut final_layers = all_layers
            .iter()
            .map(|layer| layer.layer_name())
            .collect::<HashSet<_>>();
        for layer in &layer_selection {
            final_layers.remove(&layer.layer_desc().layer_name());
        }
        for layer in &compact_to {
            final_layers.insert(layer.layer_desc().layer_name());
        }
        let final_layers = final_layers.into_iter().collect_vec();

        // TODO: move this check before we call `finish` on image layer writers. However, this will require us to get the layer name before we finish
        // the writer, so potentially, we will need a function like `ImageLayerBatchWriter::get_all_pending_layer_keys` to get all the keys that are
        // in the writer before finalizing the persistent layers. Now we would leave some dangling layers on the disk if the check fails.
        if let Some(err) = check_valid_layermap(&final_layers) {
            return Err(CompactionError::Other(anyhow!(
                "gc-compaction layer map check failed after compaction because {}, compaction result not applied to the layer map due to potential data loss",
                err
            )));
        }

        // Between the sanity check and this compaction update, there could be new layers being flushed, but it should be fine because we only
        // operate on L1 layers.
        {
            // Gc-compaction will rewrite the history of a key. This could happen in two ways:
            //
            // 1. We create an image layer to replace all the deltas below the compact LSN. In this case, assume
            // we have 2 delta layers A and B, both below the compact LSN. We create an image layer I to replace
            // A and B at the compact LSN. If the read path finishes reading A, yields, and now we update the layer
            // map, the read path then cannot find any keys below A, reporting a missing key error, while the key
            // now gets stored in I at the compact LSN.
            //
            // ---------------                                       ---------------
            //   delta1@LSN20                                         image1@LSN20
            // ---------------  (read path collects delta@LSN20,  => ---------------  (read path cannot find anything
            //   delta1@LSN10    yields)                                               below LSN 20)
            // ---------------
            //
            // 2. We create a delta layer to replace all the deltas below the compact LSN, and in the delta layers,
            // we combines the history of a key into a single image. For example, we have deltas at LSN 1, 2, 3, 4,
            // Assume one delta layer contains LSN 1, 2, 3 and the other contains LSN 4.
            //
            // We let gc-compaction combine delta 2, 3, 4 into an image at LSN 4, which produces a delta layer that
            // contains the delta at LSN 1, the image at LSN 4. If the read path finishes reading the original delta
            // layer containing 4, yields, and we update the layer map to put the delta layer.
            //
            // ---------------                                      ---------------
            //   delta1@LSN4                                          image1@LSN4
            // ---------------  (read path collects delta@LSN4,  => ---------------  (read path collects LSN4 and LSN1,
            //  delta1@LSN1-3    yields)                              delta1@LSN1     which is an invalid history)
            // ---------------                                      ---------------
            //
            // Therefore, the gc-compaction layer update operation should wait for all ongoing reads, block all pending reads,
            // and only allow reads to continue after the update is finished.

            let update_guard = self.gc_compaction_layer_update_lock.write().await;
            // Acquiring the update guard ensures current read operations end and new read operations are blocked.
            // TODO: can we use `latest_gc_cutoff` Rcu to achieve the same effect?
            let mut guard = self
                .layers
                .write(LayerManagerLockHolder::GarbageCollection)
                .await;
            guard
                .open_mut()?
                .finish_gc_compaction(&layer_selection, &compact_to, &self.metrics);
            drop(update_guard); // Allow new reads to start ONLY after we finished updating the layer map.
        };

        // Schedule an index-only upload to update the `latest_gc_cutoff` in the index_part.json.
        // Otherwise, after restart, the index_part only contains the old `latest_gc_cutoff` and
        // find_gc_cutoffs will try accessing things below the cutoff. TODO: ideally, this should
        // be batched into `schedule_compaction_update`.
        let disk_consistent_lsn = self.disk_consistent_lsn.load();
        self.schedule_uploads(disk_consistent_lsn, None)
            .context("failed to schedule uploads")
            .map_err(CompactionError::Other)?;
        // If a layer gets rewritten throughout gc-compaction, we need to keep that layer only in `compact_to` instead
        // of `compact_from`.
        let compact_from = {
            let mut compact_from = Vec::new();
            let mut compact_to_set = HashMap::new();
            for layer in &compact_to {
                compact_to_set.insert(layer.layer_desc().key(), layer);
            }
            for layer in &layer_selection {
                if let Some(to) = compact_to_set.get(&layer.layer_desc().key()) {
                    tracing::info!(
                        "skipping delete {} because found same layer key at different generation {}",
                        layer,
                        to
                    );
                } else {
                    compact_from.push(layer.clone());
                }
            }
            compact_from
        };
        self.remote_client
            .schedule_compaction_update(&compact_from, &compact_to)?;

        drop(gc_lock);

        Ok(CompactionOutcome::Done)
    }
}

struct TimelineAdaptor {
    timeline: Arc<Timeline>,

    keyspace: (Lsn, KeySpace),

    new_deltas: Vec<ResidentLayer>,
    new_images: Vec<ResidentLayer>,
    layers_to_delete: Vec<Arc<PersistentLayerDesc>>,
}

impl TimelineAdaptor {
    pub fn new(timeline: &Arc<Timeline>, keyspace: (Lsn, KeySpace)) -> Self {
        Self {
            timeline: timeline.clone(),
            keyspace,
            new_images: Vec::new(),
            new_deltas: Vec::new(),
            layers_to_delete: Vec::new(),
        }
    }

    pub async fn flush_updates(&mut self) -> Result<(), CompactionError> {
        let layers_to_delete = {
            let guard = self
                .timeline
                .layers
                .read(LayerManagerLockHolder::Compaction)
                .await;
            self.layers_to_delete
                .iter()
                .map(|x| guard.get_from_desc(x))
                .collect::<Vec<Layer>>()
        };
        self.timeline
            .finish_compact_batch(&self.new_deltas, &self.new_images, &layers_to_delete)
            .await?;

        self.timeline
            .upload_new_image_layers(std::mem::take(&mut self.new_images))?;

        self.new_deltas.clear();
        self.layers_to_delete.clear();
        Ok(())
    }
}

#[derive(Clone)]
struct ResidentDeltaLayer(ResidentLayer);
#[derive(Clone)]
struct ResidentImageLayer(ResidentLayer);

impl CompactionJobExecutor for TimelineAdaptor {
    type Key = pageserver_api::key::Key;

    type Layer = OwnArc<PersistentLayerDesc>;
    type DeltaLayer = ResidentDeltaLayer;
    type ImageLayer = ResidentImageLayer;

    type RequestContext = crate::context::RequestContext;

    fn get_shard_identity(&self) -> &ShardIdentity {
        self.timeline.get_shard_identity()
    }

    async fn get_layers(
        &mut self,
        key_range: &Range<Key>,
        lsn_range: &Range<Lsn>,
        _ctx: &RequestContext,
    ) -> anyhow::Result<Vec<OwnArc<PersistentLayerDesc>>> {
        self.flush_updates().await?;

        let guard = self
            .timeline
            .layers
            .read(LayerManagerLockHolder::Compaction)
            .await;
        let layer_map = guard.layer_map()?;

        let result = layer_map
            .iter_historic_layers()
            .filter(|l| {
                overlaps_with(&l.lsn_range, lsn_range) && overlaps_with(&l.key_range, key_range)
            })
            .map(OwnArc)
            .collect();
        Ok(result)
    }

    async fn get_keyspace(
        &mut self,
        key_range: &Range<Key>,
        lsn: Lsn,
        _ctx: &RequestContext,
    ) -> anyhow::Result<Vec<Range<Key>>> {
        if lsn == self.keyspace.0 {
            Ok(pageserver_compaction::helpers::intersect_keyspace(
                &self.keyspace.1.ranges,
                key_range,
            ))
        } else {
            // The current compaction implementation only ever requests the key space
            // at the compaction end LSN.
            anyhow::bail!("keyspace not available for requested lsn");
        }
    }

    async fn downcast_delta_layer(
        &self,
        layer: &OwnArc<PersistentLayerDesc>,
        ctx: &RequestContext,
    ) -> anyhow::Result<Option<ResidentDeltaLayer>> {
        // this is a lot more complex than a simple downcast...
        if layer.is_delta() {
            let l = {
                let guard = self
                    .timeline
                    .layers
                    .read(LayerManagerLockHolder::Compaction)
                    .await;
                guard.get_from_desc(layer)
            };
            let result = l.download_and_keep_resident(ctx).await?;

            Ok(Some(ResidentDeltaLayer(result)))
        } else {
            Ok(None)
        }
    }

    async fn create_image(
        &mut self,
        lsn: Lsn,
        key_range: &Range<Key>,
        ctx: &RequestContext,
    ) -> anyhow::Result<()> {
        Ok(self.create_image_impl(lsn, key_range, ctx).await?)
    }

    async fn create_delta(
        &mut self,
        lsn_range: &Range<Lsn>,
        key_range: &Range<Key>,
        input_layers: &[ResidentDeltaLayer],
        ctx: &RequestContext,
    ) -> anyhow::Result<()> {
        debug!("Create new layer {}..{}", lsn_range.start, lsn_range.end);

        let mut all_entries = Vec::new();
        for dl in input_layers.iter() {
            all_entries.extend(dl.load_keys(ctx).await?);
        }

        // The current stdlib sorting implementation is designed in a way where it is
        // particularly fast where the slice is made up of sorted sub-ranges.
        all_entries.sort_by_key(|DeltaEntry { key, lsn, .. }| (*key, *lsn));

        let mut writer = DeltaLayerWriter::new(
            self.timeline.conf,
            self.timeline.timeline_id,
            self.timeline.tenant_shard_id,
            key_range.start,
            lsn_range.clone(),
            &self.timeline.gate,
            self.timeline.cancel.clone(),
            ctx,
        )
        .await?;

        let mut dup_values = 0;

        // This iterator walks through all key-value pairs from all the layers
        // we're compacting, in key, LSN order.
        let mut prev: Option<(Key, Lsn)> = None;
        for &DeltaEntry {
            key, lsn, ref val, ..
        } in all_entries.iter()
        {
            if prev == Some((key, lsn)) {
                // This is a duplicate. Skip it.
                //
                // It can happen if compaction is interrupted after writing some
                // layers but not all, and we are compacting the range again.
                // The calculations in the algorithm assume that there are no
                // duplicates, so the math on targeted file size is likely off,
                // and we will create smaller files than expected.
                dup_values += 1;
                continue;
            }

            let value = val.load(ctx).await?;

            writer.put_value(key, lsn, value, ctx).await?;

            prev = Some((key, lsn));
        }

        if dup_values > 0 {
            warn!("delta layer created with {} duplicate values", dup_values);
        }

        fail_point!("delta-layer-writer-fail-before-finish", |_| {
            Err(anyhow::anyhow!(
                "failpoint delta-layer-writer-fail-before-finish"
            ))
        });

        let (desc, path) = writer.finish(prev.unwrap().0.next(), ctx).await?;
        let new_delta_layer =
            Layer::finish_creating(self.timeline.conf, &self.timeline, desc, &path)?;

        self.new_deltas.push(new_delta_layer);
        Ok(())
    }

    async fn delete_layer(
        &mut self,
        layer: &OwnArc<PersistentLayerDesc>,
        _ctx: &RequestContext,
    ) -> anyhow::Result<()> {
        self.layers_to_delete.push(layer.clone().0);
        Ok(())
    }
}

impl TimelineAdaptor {
    async fn create_image_impl(
        &mut self,
        lsn: Lsn,
        key_range: &Range<Key>,
        ctx: &RequestContext,
    ) -> Result<(), CreateImageLayersError> {
        let timer = self.timeline.metrics.create_images_time_histo.start_timer();

        let image_layer_writer = ImageLayerWriter::new(
            self.timeline.conf,
            self.timeline.timeline_id,
            self.timeline.tenant_shard_id,
            key_range,
            lsn,
            &self.timeline.gate,
            self.timeline.cancel.clone(),
            ctx,
        )
        .await
        .map_err(CreateImageLayersError::Other)?;

        fail_point!("image-layer-writer-fail-before-finish", |_| {
            Err(CreateImageLayersError::Other(anyhow::anyhow!(
                "failpoint image-layer-writer-fail-before-finish"
            )))
        });

        let keyspace = KeySpace {
            ranges: self
                .get_keyspace(key_range, lsn, ctx)
                .await
                .map_err(CreateImageLayersError::Other)?,
        };
        // TODO set proper (stateful) start. The create_image_layer_for_rel_blocks function mostly
        let outcome = self
            .timeline
            .create_image_layer_for_rel_blocks(
                &keyspace,
                image_layer_writer,
                lsn,
                ctx,
                key_range.clone(),
                IoConcurrency::sequential(),
                None,
            )
            .await?;

        if let ImageLayerCreationOutcome::Generated {
            unfinished_image_layer,
        } = outcome
        {
            let (desc, path) = unfinished_image_layer
                .finish(ctx)
                .await
                .map_err(CreateImageLayersError::Other)?;
            let image_layer =
                Layer::finish_creating(self.timeline.conf, &self.timeline, desc, &path)
                    .map_err(CreateImageLayersError::Other)?;
            self.new_images.push(image_layer);
        }

        timer.stop_and_record();

        Ok(())
    }
}

impl CompactionRequestContext for crate::context::RequestContext {}

#[derive(Debug, Clone)]
pub struct OwnArc<T>(pub Arc<T>);

impl<T> Deref for OwnArc<T> {
    type Target = <Arc<T> as Deref>::Target;
    fn deref(&self) -> &Self::Target {
        &self.0
    }
}

impl<T> AsRef<T> for OwnArc<T> {
    fn as_ref(&self) -> &T {
        self.0.as_ref()
    }
}

impl CompactionLayer<Key> for OwnArc<PersistentLayerDesc> {
    fn key_range(&self) -> &Range<Key> {
        &self.key_range
    }
    fn lsn_range(&self) -> &Range<Lsn> {
        &self.lsn_range
    }
    fn file_size(&self) -> u64 {
        self.file_size
    }
    fn short_id(&self) -> std::string::String {
        self.as_ref().short_id().to_string()
    }
    fn is_delta(&self) -> bool {
        self.as_ref().is_delta()
    }
}

impl CompactionLayer<Key> for OwnArc<DeltaLayer> {
    fn key_range(&self) -> &Range<Key> {
        &self.layer_desc().key_range
    }
    fn lsn_range(&self) -> &Range<Lsn> {
        &self.layer_desc().lsn_range
    }
    fn file_size(&self) -> u64 {
        self.layer_desc().file_size
    }
    fn short_id(&self) -> std::string::String {
        self.layer_desc().short_id().to_string()
    }
    fn is_delta(&self) -> bool {
        true
    }
}

impl CompactionLayer<Key> for ResidentDeltaLayer {
    fn key_range(&self) -> &Range<Key> {
        &self.0.layer_desc().key_range
    }
    fn lsn_range(&self) -> &Range<Lsn> {
        &self.0.layer_desc().lsn_range
    }
    fn file_size(&self) -> u64 {
        self.0.layer_desc().file_size
    }
    fn short_id(&self) -> std::string::String {
        self.0.layer_desc().short_id().to_string()
    }
    fn is_delta(&self) -> bool {
        true
    }
}

impl CompactionDeltaLayer<TimelineAdaptor> for ResidentDeltaLayer {
    type DeltaEntry<'a> = DeltaEntry<'a>;

    async fn load_keys(&self, ctx: &RequestContext) -> anyhow::Result<Vec<DeltaEntry<'_>>> {
        self.0.get_as_delta(ctx).await?.index_entries(ctx).await
    }
}

impl CompactionLayer<Key> for ResidentImageLayer {
    fn key_range(&self) -> &Range<Key> {
        &self.0.layer_desc().key_range
    }
    fn lsn_range(&self) -> &Range<Lsn> {
        &self.0.layer_desc().lsn_range
    }
    fn file_size(&self) -> u64 {
        self.0.layer_desc().file_size
    }
    fn short_id(&self) -> std::string::String {
        self.0.layer_desc().short_id().to_string()
    }
    fn is_delta(&self) -> bool {
        false
    }
}
impl CompactionImageLayer<TimelineAdaptor> for ResidentImageLayer {}<|MERGE_RESOLUTION|>--- conflicted
+++ resolved
@@ -1269,11 +1269,7 @@
         // Define partitioning schema if needed
 
         // HADRON
-<<<<<<< HEAD
-        let force_image_creation_lsn = self.get_or_compute_force_image_creation_lsn().await;
-=======
         let force_image_creation_lsn = self.get_force_image_creation_lsn();
->>>>>>> 15f63392
 
         // 1. L0 Compact
         let l0_outcome = {
@@ -1483,17 +1479,11 @@
     }
 
     /* BEGIN_HADRON */
-<<<<<<< HEAD
-    // Get the force image creation LSN. Compute it if the last computed LSN is too old.
-    async fn get_or_compute_force_image_creation_lsn(self: &Arc<Self>) -> Option<Lsn> {
-        let image_creation_period = self.get_image_creation_timeout()?;
-=======
     // Get the force image creation LSN based on gc_cutoff_lsn.
     // Note that this is an estimation and the workload rate may suddenly change. When that happens,
     // the force image creation may be too early or too late, but eventually it should be able to catch up.
     pub(crate) fn get_force_image_creation_lsn(self: &Arc<Self>) -> Option<Lsn> {
         let image_creation_period = self.get_image_layer_force_creation_period()?;
->>>>>>> 15f63392
         let current_lsn = self.get_last_record_lsn();
         let pitr_lsn = self.gc_info.read().unwrap().cutoffs.time?;
         let pitr_interval = self.get_pitr_interval();
