--- conflicted
+++ resolved
@@ -294,17 +294,8 @@
                 timeline_id,
                 local_metadata,
                 None, // Ancestor is not needed for deletion.
-<<<<<<< HEAD
                 None, // Previous heatmap is not needed for deletion
-                TimelineResources {
-                    remote_client,
-                    pagestream_throttle: tenant.pagestream_throttle.clone(),
-                    pagestream_throttle_metrics: tenant.pagestream_throttle_metrics.clone(),
-                    l0_flush_global_state: tenant.l0_flush_global_state.clone(),
-                },
-=======
                 tenant.get_timeline_resources_for(remote_client),
->>>>>>> a4ea1e53
                 // Important. We dont pass ancestor above because it can be missing.
                 // Thus we need to skip the validation here.
                 CreateTimelineCause::Delete,
