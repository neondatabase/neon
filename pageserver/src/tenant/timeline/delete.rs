use std::ops::{Deref, DerefMut};
use std::sync::Arc;

use anyhow::Context;
use pageserver_api::models::TimelineState;
use pageserver_api::shard::TenantShardId;
use remote_storage::DownloadError;
use tokio::sync::OwnedMutexGuard;
<<<<<<< HEAD
use tracing::{error, info, info_span, instrument, Instrument};
use utils::{crashsafe, fs_ext, id::TimelineId, pausable_failpoint};

use crate::{
    config::PageServerConf,
    context::RequestContext,
    task_mgr::{self, TaskKind},
    tenant::{
        metadata::TimelineMetadata,
        remote_timeline_client::{PersistIndexPartWithDeletedFlagError, RemoteTimelineClient},
        CreateTimelineCause, DeleteTimelineError, MaybeDeletedIndexPart, Tenant,
        TenantManifestError, Timeline, TimelineOrOffloaded,
    },
    virtual_file::MaybeFatalIo,
=======
use tracing::{Instrument, error, info, info_span, instrument};
use utils::id::TimelineId;
use utils::{crashsafe, fs_ext, pausable_failpoint};

use crate::config::PageServerConf;
use crate::task_mgr::{self, TaskKind};
use crate::tenant::metadata::TimelineMetadata;
use crate::tenant::remote_timeline_client::{
    PersistIndexPartWithDeletedFlagError, RemoteTimelineClient,
};
use crate::tenant::{
    CreateTimelineCause, DeleteTimelineError, MaybeDeletedIndexPart, Tenant, TenantManifestError,
    Timeline, TimelineOrOffloaded,
>>>>>>> 40ad42d5
};
use crate::virtual_file::MaybeFatalIo;

/// Mark timeline as deleted in S3 so we won't pick it up next time
/// during attach or pageserver restart.
/// See comment in persist_index_part_with_deleted_flag.
async fn set_deleted_in_remote_index(
    remote_client: &Arc<RemoteTimelineClient>,
) -> Result<(), DeleteTimelineError> {
    let res = remote_client.persist_index_part_with_deleted_flag().await;
    match res {
        // If we (now, or already) marked it successfully as deleted, we can proceed
        Ok(()) | Err(PersistIndexPartWithDeletedFlagError::AlreadyDeleted(_)) => (),
        // Bail out otherwise
        //
        // AlreadyInProgress shouldn't happen, because the 'delete_lock' prevents
        // two tasks from performing the deletion at the same time. The first task
        // that starts deletion should run it to completion.
        Err(e @ PersistIndexPartWithDeletedFlagError::AlreadyInProgress(_))
        | Err(e @ PersistIndexPartWithDeletedFlagError::Other(_)) => {
            return Err(DeleteTimelineError::Other(anyhow::anyhow!(e)));
        }
    }
    Ok(())
}

/// Grab the compaction and gc locks, and actually perform the deletion.
///
/// The locks prevent GC or compaction from running at the same time. The background tasks do not
/// register themselves with the timeline it's operating on, so it might still be running even
/// though we called `shutdown_tasks`.
///
/// Note that there are still other race conditions between
/// GC, compaction and timeline deletion. See
/// <https://github.com/neondatabase/neon/issues/2671>
///
/// No timeout here, GC & Compaction should be responsive to the
/// `TimelineState::Stopping` change.
// pub(super): documentation link
pub(super) async fn delete_local_timeline_directory(
    conf: &PageServerConf,
    tenant_shard_id: TenantShardId,
    timeline: &Timeline,
) {
    // Always ensure the lock order is compaction -> gc.
    let compaction_lock = timeline.compaction_lock.lock();
    let _compaction_lock = crate::timed(
        compaction_lock,
        "acquires compaction lock",
        std::time::Duration::from_secs(5),
    )
    .await;

    let gc_lock = timeline.gc_lock.lock();
    let _gc_lock = crate::timed(
        gc_lock,
        "acquires gc lock",
        std::time::Duration::from_secs(5),
    )
    .await;

    // NB: storage_sync upload tasks that reference these layers have been cancelled
    //     by the caller.

    let local_timeline_directory = conf.timeline_path(&tenant_shard_id, &timeline.timeline_id);

    // NB: This need not be atomic because the deleted flag in the IndexPart
    // will be observed during tenant/timeline load. The deletion will be resumed there.
    //
    // ErrorKind::NotFound can happen e.g. if we race with tenant detach, because,
    // no locks are shared.
    tokio::fs::remove_dir_all(local_timeline_directory)
        .await
        .or_else(fs_ext::ignore_not_found)
        .fatal_err("removing timeline directory");

    // Make sure previous deletions are ordered before mark removal.
    // Otherwise there is no guarantee that they reach the disk before mark deletion.
    // So its possible for mark to reach disk first and for other deletions
    // to be reordered later and thus missed if a crash occurs.
    // Note that we dont need to sync after mark file is removed
    // because we can tolerate the case when mark file reappears on startup.
    let timeline_path = conf.timelines_path(&tenant_shard_id);
    crashsafe::fsync_async(timeline_path)
        .await
        .fatal_err("fsync after removing timeline directory");

    info!("finished deleting layer files, releasing locks");
}

/// It is important that this gets called when DeletionGuard is being held.
/// For more context see comments in [`make_timeline_delete_guard`]
async fn remove_maybe_offloaded_timeline_from_tenant(
    tenant: &Tenant,
    timeline: &TimelineOrOffloaded,
    _: &DeletionGuard, // using it as a witness
) -> anyhow::Result<()> {
    // Remove the timeline from the map.
    // This observes the locking order between timelines and timelines_offloaded
    let mut timelines = tenant.timelines.lock().unwrap();
    let mut timelines_offloaded = tenant.timelines_offloaded.lock().unwrap();
    let offloaded_children_exist = timelines_offloaded
        .iter()
        .any(|(_, entry)| entry.ancestor_timeline_id == Some(timeline.timeline_id()));
    let children_exist = timelines
        .iter()
        .any(|(_, entry)| entry.get_ancestor_timeline_id() == Some(timeline.timeline_id()));
    // XXX this can happen because of race conditions with branch creation.
    // We already deleted the remote layer files, so it's probably best to panic.
    if children_exist || offloaded_children_exist {
        panic!("Timeline grew children while we removed layer files");
    }

    match timeline {
        TimelineOrOffloaded::Timeline(timeline) => {
            timelines.remove(&timeline.timeline_id).expect(
                "timeline that we were deleting was concurrently removed from 'timelines' map",
            );
            tenant
                .scheduled_compaction_tasks
                .lock()
                .unwrap()
                .remove(&timeline.timeline_id);
        }
        TimelineOrOffloaded::Offloaded(timeline) => {
            let offloaded_timeline = timelines_offloaded
                .remove(&timeline.timeline_id)
                .expect("timeline that we were deleting was concurrently removed from 'timelines_offloaded' map");
            offloaded_timeline.delete_from_ancestor_with_timelines(&timelines);
        }
    }

    drop(timelines_offloaded);
    drop(timelines);

    Ok(())
}

/// Orchestrates timeline shut down of all timeline tasks, removes its in-memory structures,
/// and deletes its data from both disk and s3.
/// The sequence of steps:
/// 1. Set deleted_at in remote index part.
/// 2. Create local mark file.
/// 3. Delete local files except metadata (it is simpler this way, to be able to reuse timeline initialization code that expects metadata)
/// 4. Delete remote layers
/// 5. Delete index part
/// 6. Delete meta, timeline directory
/// 7. Delete mark file
///
/// It is resumable from any step in case a crash/restart occurs.
/// There are two entrypoints to the process:
/// 1. [`DeleteTimelineFlow::run`] this is the main one called by a management api handler.
/// 2. [`DeleteTimelineFlow::resume_deletion`] is called during restarts when local metadata is still present
///    and we possibly neeed to continue deletion of remote files.
///
/// Note the only other place that messes around timeline delete mark is the logic that scans directory with timelines during tenant load.
#[derive(Default)]
pub enum DeleteTimelineFlow {
    #[default]
    NotStarted,
    InProgress,
    Finished,
}

impl DeleteTimelineFlow {
    // These steps are run in the context of management api request handler.
    // Long running steps are continued to run in the background.
    // NB: If this fails half-way through, and is retried, the retry will go through
    // all the same steps again. Make sure the code here is idempotent, and don't
    // error out if some of the shutdown tasks have already been completed!
    #[instrument(skip_all)]
    pub async fn run(
        tenant: &Arc<Tenant>,
        timeline_id: TimelineId,
    ) -> Result<(), DeleteTimelineError> {
        super::debug_assert_current_span_has_tenant_and_timeline_id();

        let (timeline, mut guard) =
            make_timeline_delete_guard(tenant, timeline_id, TimelineDeleteGuardKind::Delete)?;

        guard.mark_in_progress()?;

        // Now that the Timeline is in Stopping state, request all the related tasks to shut down.
        if let TimelineOrOffloaded::Timeline(timeline) = &timeline {
            timeline.shutdown(super::ShutdownMode::Hard).await;
        }

        tenant.gc_block.before_delete(&timeline.timeline_id());

        fail::fail_point!("timeline-delete-before-index-deleted-at", |_| {
            Err(anyhow::anyhow!(
                "failpoint: timeline-delete-before-index-deleted-at"
            ))?
        });

        let remote_client = match timeline.maybe_remote_client() {
            Some(remote_client) => remote_client,
            None => {
                let remote_client = tenant
                    .build_timeline_client(timeline.timeline_id(), tenant.remote_storage.clone());
                let result = match remote_client
                    .download_index_file(&tenant.cancel)
                    .instrument(info_span!("download_index_file"))
                    .await
                {
                    Ok(r) => r,
                    Err(DownloadError::NotFound) => {
                        // Deletion is already complete
                        tracing::info!("Timeline already deleted in remote storage");
                        return Ok(());
                    }
                    Err(e) => {
                        return Err(DeleteTimelineError::Other(anyhow::anyhow!(
                            "error: {:?}",
                            e
                        )));
                    }
                };
                let index_part = match result {
                    MaybeDeletedIndexPart::Deleted(p) => {
                        tracing::info!("Timeline already set as deleted in remote index");
                        p
                    }
                    MaybeDeletedIndexPart::IndexPart(p) => p,
                };
                let remote_client = Arc::new(remote_client);

                remote_client
                    .init_upload_queue(&index_part)
                    .map_err(DeleteTimelineError::Other)?;
                remote_client.shutdown().await;
                remote_client
            }
        };
        set_deleted_in_remote_index(&remote_client).await?;

        fail::fail_point!("timeline-delete-before-schedule", |_| {
            Err(anyhow::anyhow!(
                "failpoint: timeline-delete-before-schedule"
            ))?
        });

        Self::schedule_background(
            guard,
            tenant.conf,
            Arc::clone(tenant),
            timeline,
            remote_client,
        );

        Ok(())
    }

    fn mark_in_progress(&mut self) -> anyhow::Result<()> {
        match self {
            Self::Finished => anyhow::bail!("Bug. Is in finished state"),
            Self::InProgress { .. } => { /* We're in a retry */ }
            Self::NotStarted => { /* Fresh start */ }
        }

        *self = Self::InProgress;

        Ok(())
    }

    /// Shortcut to create Timeline in stopping state and spawn deletion task.
    #[instrument(skip_all, fields(%timeline_id))]
    pub(crate) async fn resume_deletion(
        tenant: Arc<Tenant>,
        timeline_id: TimelineId,
        local_metadata: &TimelineMetadata,
        remote_client: RemoteTimelineClient,
        ctx: &RequestContext,
    ) -> anyhow::Result<()> {
        // Note: here we even skip populating layer map. Timeline is essentially uninitialized.
        // RemoteTimelineClient is the only functioning part.
        let (timeline, _timeline_ctx) = tenant
            .create_timeline_struct(
                timeline_id,
                local_metadata,
                None, // Ancestor is not needed for deletion.
                None, // Previous heatmap is not needed for deletion
                tenant.get_timeline_resources_for(remote_client),
                // Important. We dont pass ancestor above because it can be missing.
                // Thus we need to skip the validation here.
                CreateTimelineCause::Delete,
                crate::tenant::CreateTimelineIdempotency::FailWithConflict, // doesn't matter what we put here
                None, // doesn't matter what we put here
                ctx,
            )
            .context("create_timeline_struct")?;

        let mut guard = DeletionGuard(
            Arc::clone(&timeline.delete_progress)
                .try_lock_owned()
                .expect("cannot happen because we're the only owner"),
        );

        // We meed to do this because when console retries delete request we shouldnt answer with 404
        // because 404 means successful deletion.
        {
            let mut locked = tenant.timelines.lock().unwrap();
            locked.insert(timeline_id, Arc::clone(&timeline));
        }

        guard.mark_in_progress()?;

        let remote_client = timeline.remote_client.clone();
        let timeline = TimelineOrOffloaded::Timeline(timeline);
        Self::schedule_background(guard, tenant.conf, tenant, timeline, remote_client);

        Ok(())
    }

    fn schedule_background(
        guard: DeletionGuard,
        conf: &'static PageServerConf,
        tenant: Arc<Tenant>,
        timeline: TimelineOrOffloaded,
        remote_client: Arc<RemoteTimelineClient>,
    ) {
        let tenant_shard_id = timeline.tenant_shard_id();
        let timeline_id = timeline.timeline_id();

        // Take a tenant gate guard, because timeline deletion needs access to the tenant to update its manifest.
        let Ok(tenant_guard) = tenant.gate.enter() else {
            // It is safe to simply skip here, because we only schedule background work once the timeline is durably marked for deletion.
            info!("Tenant is shutting down, timeline deletion will be resumed when it next starts");
            return;
        };

        task_mgr::spawn(
            task_mgr::BACKGROUND_RUNTIME.handle(),
            TaskKind::TimelineDeletionWorker,
            tenant_shard_id,
            Some(timeline_id),
            "timeline_delete",
            async move {
                let _guard = tenant_guard;

                if let Err(err) = Self::background(guard, conf, &tenant, &timeline, remote_client).await {
                    // Only log as an error if it's not a cancellation.
                    if matches!(err, DeleteTimelineError::Cancelled) {
                        info!("Shutdown during timeline deletion");
                    }else {
                        error!("Error: {err:#}");
                    }
                    if let TimelineOrOffloaded::Timeline(timeline) = timeline {
                        timeline.set_broken(format!("{err:#}"))
                    }
                };
                Ok(())
            }
            .instrument(tracing::info_span!(parent: None, "delete_timeline", tenant_id=%tenant_shard_id.tenant_id, shard_id=%tenant_shard_id.shard_slug(),timeline_id=%timeline_id)),
        );
    }

    async fn background(
        mut guard: DeletionGuard,
        conf: &PageServerConf,
        tenant: &Tenant,
        timeline: &TimelineOrOffloaded,
        remote_client: Arc<RemoteTimelineClient>,
    ) -> Result<(), DeleteTimelineError> {
        fail::fail_point!("timeline-delete-before-rm", |_| {
            Err(anyhow::anyhow!("failpoint: timeline-delete-before-rm"))?
        });

        // Offloaded timelines have no local state
        // TODO: once we persist offloaded information, delete the timeline from there, too
        if let TimelineOrOffloaded::Timeline(timeline) = timeline {
            delete_local_timeline_directory(conf, tenant.tenant_shard_id, timeline).await;
        }

        fail::fail_point!("timeline-delete-after-rm", |_| {
            Err(anyhow::anyhow!("failpoint: timeline-delete-after-rm"))?
        });

        remote_client.delete_all().await?;

        pausable_failpoint!("in_progress_delete");

        remove_maybe_offloaded_timeline_from_tenant(tenant, timeline, &guard).await?;

        // This is susceptible to race conditions, i.e. we won't continue deletions if there is a crash
        // between the deletion of the index-part.json and reaching of this code.
        // So indeed, the tenant manifest might refer to an offloaded timeline which has already been deleted.
        // However, we handle this case in tenant loading code so the next time we attach, the issue is
        // resolved.
        tenant.store_tenant_manifest().await.map_err(|e| match e {
            TenantManifestError::Cancelled => DeleteTimelineError::Cancelled,
            _ => DeleteTimelineError::Other(e.into()),
        })?;

        *guard = Self::Finished;

        Ok(())
    }

    pub(crate) fn is_not_started(&self) -> bool {
        matches!(self, Self::NotStarted)
    }
}

#[derive(Copy, Clone, PartialEq, Eq)]
pub(super) enum TimelineDeleteGuardKind {
    Offload,
    Delete,
}

pub(super) fn make_timeline_delete_guard(
    tenant: &Tenant,
    timeline_id: TimelineId,
    guard_kind: TimelineDeleteGuardKind,
) -> Result<(TimelineOrOffloaded, DeletionGuard), DeleteTimelineError> {
    // Note the interaction between this guard and deletion guard.
    // Here we attempt to lock deletion guard when we're holding a lock on timelines.
    // This is important because when you take into account `remove_timeline_from_tenant`
    // we remove timeline from memory when we still hold the deletion guard.
    // So here when timeline deletion is finished timeline wont be present in timelines map at all
    // which makes the following sequence impossible:
    // T1: get preempted right before the try_lock on `Timeline::delete_progress`
    // T2: do a full deletion, acquire and drop `Timeline::delete_progress`
    // T1: acquire deletion lock, do another `DeleteTimelineFlow::run`
    // For more context see this discussion: `https://github.com/neondatabase/neon/pull/4552#discussion_r1253437346`
    let timelines = tenant.timelines.lock().unwrap();
    let timelines_offloaded = tenant.timelines_offloaded.lock().unwrap();

    let timeline = match timelines.get(&timeline_id) {
        Some(t) => TimelineOrOffloaded::Timeline(Arc::clone(t)),
        None => match timelines_offloaded.get(&timeline_id) {
            Some(t) => TimelineOrOffloaded::Offloaded(Arc::clone(t)),
            None => return Err(DeleteTimelineError::NotFound),
        },
    };

    // Ensure that there are no child timelines, because we are about to remove files,
    // which will break child branches
    let mut children = Vec::new();
    if guard_kind == TimelineDeleteGuardKind::Delete {
        children.extend(timelines_offloaded.iter().filter_map(|(id, entry)| {
            (entry.ancestor_timeline_id == Some(timeline_id)).then_some(*id)
        }));
    }
    children.extend(timelines.iter().filter_map(|(id, entry)| {
        (entry.get_ancestor_timeline_id() == Some(timeline_id)).then_some(*id)
    }));

    if !children.is_empty() {
        return Err(DeleteTimelineError::HasChildren(children));
    }

    // Note that using try_lock here is important to avoid a deadlock.
    // Here we take lock on timelines and then the deletion guard.
    // At the end of the operation we're holding the guard and need to lock timelines map
    // to remove the timeline from it.
    // Always if you have two locks that are taken in different order this can result in a deadlock.

    let delete_progress = Arc::clone(timeline.delete_progress());
    let delete_lock_guard = match delete_progress.try_lock_owned() {
        Ok(guard) => DeletionGuard(guard),
        Err(_) => {
            // Unfortunately if lock fails arc is consumed.
            return Err(DeleteTimelineError::AlreadyInProgress(Arc::clone(
                timeline.delete_progress(),
            )));
        }
    };

    if guard_kind == TimelineDeleteGuardKind::Delete {
        if let TimelineOrOffloaded::Timeline(timeline) = &timeline {
            timeline.set_state(TimelineState::Stopping);
        }
    }

    Ok((timeline, delete_lock_guard))
}

pub(super) struct DeletionGuard(OwnedMutexGuard<DeleteTimelineFlow>);

impl Deref for DeletionGuard {
    type Target = DeleteTimelineFlow;

    fn deref(&self) -> &Self::Target {
        &self.0
    }
}

impl DerefMut for DeletionGuard {
    fn deref_mut(&mut self) -> &mut Self::Target {
        &mut self.0
    }
}<|MERGE_RESOLUTION|>--- conflicted
+++ resolved
@@ -6,26 +6,11 @@
 use pageserver_api::shard::TenantShardId;
 use remote_storage::DownloadError;
 use tokio::sync::OwnedMutexGuard;
-<<<<<<< HEAD
-use tracing::{error, info, info_span, instrument, Instrument};
-use utils::{crashsafe, fs_ext, id::TimelineId, pausable_failpoint};
-
-use crate::{
-    config::PageServerConf,
-    context::RequestContext,
-    task_mgr::{self, TaskKind},
-    tenant::{
-        metadata::TimelineMetadata,
-        remote_timeline_client::{PersistIndexPartWithDeletedFlagError, RemoteTimelineClient},
-        CreateTimelineCause, DeleteTimelineError, MaybeDeletedIndexPart, Tenant,
-        TenantManifestError, Timeline, TimelineOrOffloaded,
-    },
-    virtual_file::MaybeFatalIo,
-=======
 use tracing::{Instrument, error, info, info_span, instrument};
 use utils::id::TimelineId;
 use utils::{crashsafe, fs_ext, pausable_failpoint};
 
+use crate::context::RequestContext;
 use crate::config::PageServerConf;
 use crate::task_mgr::{self, TaskKind};
 use crate::tenant::metadata::TimelineMetadata;
@@ -35,7 +20,6 @@
 use crate::tenant::{
     CreateTimelineCause, DeleteTimelineError, MaybeDeletedIndexPart, Tenant, TenantManifestError,
     Timeline, TimelineOrOffloaded,
->>>>>>> 40ad42d5
 };
 use crate::virtual_file::MaybeFatalIo;
 
