use std::ops::{Deref, DerefMut};
use std::sync::Arc;

use anyhow::Context;
use pageserver_api::models::TimelineState;
use pageserver_api::shard::TenantShardId;
use remote_storage::DownloadError;
use tokio::sync::OwnedMutexGuard;
use tracing::{Instrument, error, info, info_span, instrument};
use utils::id::TimelineId;
use utils::{crashsafe, fs_ext, pausable_failpoint};

use crate::config::PageServerConf;
use crate::context::RequestContext;
use crate::task_mgr::{self, TaskKind};
use crate::tenant::metadata::TimelineMetadata;
use crate::tenant::remote_timeline_client::{
    PersistIndexPartWithDeletedFlagError, RemoteTimelineClient,
};
use crate::tenant::{
    CreateTimelineCause, DeleteTimelineError, MaybeDeletedIndexPart, Tenant, TenantManifestError,
    Timeline, TimelineOrOffloaded,
};
use crate::virtual_file::MaybeFatalIo;

/// Mark timeline as deleted in S3 so we won't pick it up next time
/// during attach or pageserver restart.
/// See comment in persist_index_part_with_deleted_flag.
async fn set_deleted_in_remote_index(
    remote_client: &Arc<RemoteTimelineClient>,
) -> Result<(), DeleteTimelineError> {
    let res = remote_client.persist_index_part_with_deleted_flag().await;
    match res {
        // If we (now, or already) marked it successfully as deleted, we can proceed
        Ok(()) | Err(PersistIndexPartWithDeletedFlagError::AlreadyDeleted(_)) => (),
        // Bail out otherwise
        //
        // AlreadyInProgress shouldn't happen, because the 'delete_lock' prevents
        // two tasks from performing the deletion at the same time. The first task
        // that starts deletion should run it to completion.
        Err(e @ PersistIndexPartWithDeletedFlagError::AlreadyInProgress(_))
        | Err(e @ PersistIndexPartWithDeletedFlagError::Other(_)) => {
            return Err(DeleteTimelineError::Other(anyhow::anyhow!(e)));
        }
    }
    Ok(())
}

/// Grab the compaction and gc locks, and actually perform the deletion.
///
/// The locks prevent GC or compaction from running at the same time. The background tasks do not
/// register themselves with the timeline it's operating on, so it might still be running even
/// though we called `shutdown_tasks`.
///
/// Note that there are still other race conditions between
/// GC, compaction and timeline deletion. See
/// <https://github.com/neondatabase/neon/issues/2671>
///
/// No timeout here, GC & Compaction should be responsive to the
/// `TimelineState::Stopping` change.
// pub(super): documentation link
pub(super) async fn delete_local_timeline_directory(
    conf: &PageServerConf,
    tenant_shard_id: TenantShardId,
    timeline: &Timeline,
) {
    // Always ensure the lock order is compaction -> gc.
    let compaction_lock = timeline.compaction_lock.lock();
    let _compaction_lock = crate::timed(
        compaction_lock,
        "acquires compaction lock",
        std::time::Duration::from_secs(5),
    )
    .await;

    let gc_lock = timeline.gc_lock.lock();
    let _gc_lock = crate::timed(
        gc_lock,
        "acquires gc lock",
        std::time::Duration::from_secs(5),
    )
    .await;

    // NB: storage_sync upload tasks that reference these layers have been cancelled
    //     by the caller.

    let local_timeline_directory = conf.timeline_path(&tenant_shard_id, &timeline.timeline_id);

    // NB: This need not be atomic because the deleted flag in the IndexPart
    // will be observed during tenant/timeline load. The deletion will be resumed there.
    //
    // ErrorKind::NotFound can happen e.g. if we race with tenant detach, because,
    // no locks are shared.
    tokio::fs::remove_dir_all(local_timeline_directory)
        .await
        .or_else(fs_ext::ignore_not_found)
        .fatal_err("removing timeline directory");

    // Make sure previous deletions are ordered before mark removal.
    // Otherwise there is no guarantee that they reach the disk before mark deletion.
    // So its possible for mark to reach disk first and for other deletions
    // to be reordered later and thus missed if a crash occurs.
    // Note that we dont need to sync after mark file is removed
    // because we can tolerate the case when mark file reappears on startup.
    let timeline_path = conf.timelines_path(&tenant_shard_id);
    crashsafe::fsync_async(timeline_path)
        .await
        .fatal_err("fsync after removing timeline directory");

    info!("finished deleting layer files, releasing locks");
}

/// It is important that this gets called when DeletionGuard is being held.
/// For more context see comments in [`make_timeline_delete_guard`]
async fn remove_maybe_offloaded_timeline_from_tenant(
    tenant: &Tenant,
    timeline: &TimelineOrOffloaded,
    _: &DeletionGuard, // using it as a witness
) -> anyhow::Result<()> {
    // Remove the timeline from the map.
    // This observes the locking order between timelines and timelines_offloaded
    let mut timelines = tenant.timelines.lock().unwrap();
    let mut timelines_offloaded = tenant.timelines_offloaded.lock().unwrap();
    let offloaded_children_exist = timelines_offloaded
        .iter()
        .any(|(_, entry)| entry.ancestor_timeline_id == Some(timeline.timeline_id()));
    let children_exist = timelines
        .iter()
        .any(|(_, entry)| entry.get_ancestor_timeline_id() == Some(timeline.timeline_id()));
    // XXX this can happen because of race conditions with branch creation.
    // We already deleted the remote layer files, so it's probably best to panic.
    if children_exist || offloaded_children_exist {
        panic!("Timeline grew children while we removed layer files");
    }

    match timeline {
        TimelineOrOffloaded::Timeline(timeline) => {
            timelines.remove(&timeline.timeline_id).expect(
                "timeline that we were deleting was concurrently removed from 'timelines' map",
            );
            tenant
                .scheduled_compaction_tasks
                .lock()
                .unwrap()
                .remove(&timeline.timeline_id);
        }
        TimelineOrOffloaded::Offloaded(timeline) => {
            let offloaded_timeline = timelines_offloaded
                .remove(&timeline.timeline_id)
                .expect("timeline that we were deleting was concurrently removed from 'timelines_offloaded' map");
            offloaded_timeline.delete_from_ancestor_with_timelines(&timelines);
        }
    }

    drop(timelines_offloaded);
    drop(timelines);

    Ok(())
}

/// Orchestrates timeline shut down of all timeline tasks, removes its in-memory structures,
/// and deletes its data from both disk and s3.
/// The sequence of steps:
/// 1. Set deleted_at in remote index part.
/// 2. Create local mark file.
/// 3. Delete local files except metadata (it is simpler this way, to be able to reuse timeline initialization code that expects metadata)
/// 4. Delete remote layers
/// 5. Delete index part
/// 6. Delete meta, timeline directory
/// 7. Delete mark file
///
/// It is resumable from any step in case a crash/restart occurs.
/// There are two entrypoints to the process:
/// 1. [`DeleteTimelineFlow::run`] this is the main one called by a management api handler.
/// 2. [`DeleteTimelineFlow::resume_deletion`] is called during restarts when local metadata is still present
///    and we possibly neeed to continue deletion of remote files.
///
/// Note the only other place that messes around timeline delete mark is the logic that scans directory with timelines during tenant load.
#[derive(Default)]
pub enum DeleteTimelineFlow {
    #[default]
    NotStarted,
    InProgress,
    Finished,
}

impl DeleteTimelineFlow {
    // These steps are run in the context of management api request handler.
    // Long running steps are continued to run in the background.
    // NB: If this fails half-way through, and is retried, the retry will go through
    // all the same steps again. Make sure the code here is idempotent, and don't
    // error out if some of the shutdown tasks have already been completed!
    #[instrument(skip_all)]
    pub async fn run(
        tenant: &Arc<Tenant>,
        timeline_id: TimelineId,
    ) -> Result<(), DeleteTimelineError> {
        super::debug_assert_current_span_has_tenant_and_timeline_id();

        let (timeline, mut guard) =
            make_timeline_delete_guard(tenant, timeline_id, TimelineDeleteGuardKind::Delete)?;

        guard.mark_in_progress()?;

        // Now that the Timeline is in Stopping state, request all the related tasks to shut down.
        if let TimelineOrOffloaded::Timeline(timeline) = &timeline {
            timeline.shutdown(super::ShutdownMode::Hard).await;
        }

        tenant.gc_block.before_delete(&timeline.timeline_id());

        fail::fail_point!("timeline-delete-before-index-deleted-at", |_| {
            Err(anyhow::anyhow!(
                "failpoint: timeline-delete-before-index-deleted-at"
            ))?
        });

        let remote_client = match timeline.maybe_remote_client() {
            Some(remote_client) => remote_client,
            None => {
                let remote_client = tenant
                    .build_timeline_client(timeline.timeline_id(), tenant.remote_storage.clone());
                let result = match remote_client
                    .download_index_file(&tenant.cancel)
                    .instrument(info_span!("download_index_file"))
                    .await
                {
                    Ok(r) => r,
                    Err(DownloadError::NotFound) => {
                        // Deletion is already complete
                        tracing::info!("Timeline already deleted in remote storage");
                        return Ok(());
                    }
                    Err(e) => {
                        return Err(DeleteTimelineError::Other(anyhow::anyhow!(
                            "error: {:?}",
                            e
                        )));
                    }
                };
                let index_part = match result {
                    MaybeDeletedIndexPart::Deleted(p) => {
                        tracing::info!("Timeline already set as deleted in remote index");
                        p
                    }
                    MaybeDeletedIndexPart::IndexPart(p) => p,
                };
                let remote_client = Arc::new(remote_client);

                remote_client
                    .init_upload_queue(&index_part)
                    .map_err(DeleteTimelineError::Other)?;
                remote_client.shutdown().await;
                remote_client
            }
        };
        set_deleted_in_remote_index(&remote_client).await?;

        fail::fail_point!("timeline-delete-before-schedule", |_| {
            Err(anyhow::anyhow!(
                "failpoint: timeline-delete-before-schedule"
            ))?
        });

        Self::schedule_background(
            guard,
            tenant.conf,
            Arc::clone(tenant),
            timeline,
            remote_client,
        );

        Ok(())
    }

    fn mark_in_progress(&mut self) -> anyhow::Result<()> {
        match self {
            Self::Finished => anyhow::bail!("Bug. Is in finished state"),
            Self::InProgress { .. } => { /* We're in a retry */ }
            Self::NotStarted => { /* Fresh start */ }
        }

        *self = Self::InProgress;

        Ok(())
    }

    /// Shortcut to create Timeline in stopping state and spawn deletion task.
    #[instrument(skip_all, fields(%timeline_id))]
    pub(crate) async fn resume_deletion(
        tenant: Arc<Tenant>,
        timeline_id: TimelineId,
        local_metadata: &TimelineMetadata,
        remote_client: RemoteTimelineClient,
        ctx: &RequestContext,
    ) -> anyhow::Result<()> {
        // Note: here we even skip populating layer map. Timeline is essentially uninitialized.
        // RemoteTimelineClient is the only functioning part.
        let (timeline, _timeline_ctx) = tenant
            .create_timeline_struct(
                timeline_id,
                local_metadata,
                None, // Ancestor is not needed for deletion.
                None, // Previous heatmap is not needed for deletion
                tenant.get_timeline_resources_for(remote_client),
                // Important. We dont pass ancestor above because it can be missing.
                // Thus we need to skip the validation here.
                CreateTimelineCause::Delete,
                crate::tenant::CreateTimelineIdempotency::FailWithConflict, // doesn't matter what we put here
                None, // doesn't matter what we put here
<<<<<<< HEAD
                ctx,
=======
                None, // doesn't matter what we put here
>>>>>>> c87d307e
            )
            .context("create_timeline_struct")?;

        let mut guard = DeletionGuard(
            Arc::clone(&timeline.delete_progress)
                .try_lock_owned()
                .expect("cannot happen because we're the only owner"),
        );

        // We meed to do this because when console retries delete request we shouldnt answer with 404
        // because 404 means successful deletion.
        {
            let mut locked = tenant.timelines.lock().unwrap();
            locked.insert(timeline_id, Arc::clone(&timeline));
        }

        guard.mark_in_progress()?;

        let remote_client = timeline.remote_client.clone();
        let timeline = TimelineOrOffloaded::Timeline(timeline);
        Self::schedule_background(guard, tenant.conf, tenant, timeline, remote_client);

        Ok(())
    }

    fn schedule_background(
        guard: DeletionGuard,
        conf: &'static PageServerConf,
        tenant: Arc<Tenant>,
        timeline: TimelineOrOffloaded,
        remote_client: Arc<RemoteTimelineClient>,
    ) {
        let tenant_shard_id = timeline.tenant_shard_id();
        let timeline_id = timeline.timeline_id();

        // Take a tenant gate guard, because timeline deletion needs access to the tenant to update its manifest.
        let Ok(tenant_guard) = tenant.gate.enter() else {
            // It is safe to simply skip here, because we only schedule background work once the timeline is durably marked for deletion.
            info!("Tenant is shutting down, timeline deletion will be resumed when it next starts");
            return;
        };

        task_mgr::spawn(
            task_mgr::BACKGROUND_RUNTIME.handle(),
            TaskKind::TimelineDeletionWorker,
            tenant_shard_id,
            Some(timeline_id),
            "timeline_delete",
            async move {
                let _guard = tenant_guard;

                if let Err(err) = Self::background(guard, conf, &tenant, &timeline, remote_client).await {
                    // Only log as an error if it's not a cancellation.
                    if matches!(err, DeleteTimelineError::Cancelled) {
                        info!("Shutdown during timeline deletion");
                    }else {
                        error!("Error: {err:#}");
                    }
                    if let TimelineOrOffloaded::Timeline(timeline) = timeline {
                        timeline.set_broken(format!("{err:#}"))
                    }
                };
                Ok(())
            }
            .instrument(tracing::info_span!(parent: None, "delete_timeline", tenant_id=%tenant_shard_id.tenant_id, shard_id=%tenant_shard_id.shard_slug(),timeline_id=%timeline_id)),
        );
    }

    async fn background(
        mut guard: DeletionGuard,
        conf: &PageServerConf,
        tenant: &Tenant,
        timeline: &TimelineOrOffloaded,
        remote_client: Arc<RemoteTimelineClient>,
    ) -> Result<(), DeleteTimelineError> {
        fail::fail_point!("timeline-delete-before-rm", |_| {
            Err(anyhow::anyhow!("failpoint: timeline-delete-before-rm"))?
        });

        // Offloaded timelines have no local state
        // TODO: once we persist offloaded information, delete the timeline from there, too
        if let TimelineOrOffloaded::Timeline(timeline) = timeline {
            delete_local_timeline_directory(conf, tenant.tenant_shard_id, timeline).await;
        }

        fail::fail_point!("timeline-delete-after-rm", |_| {
            Err(anyhow::anyhow!("failpoint: timeline-delete-after-rm"))?
        });

        remote_client.delete_all().await?;

        pausable_failpoint!("in_progress_delete");

        remove_maybe_offloaded_timeline_from_tenant(tenant, timeline, &guard).await?;

        // This is susceptible to race conditions, i.e. we won't continue deletions if there is a crash
        // between the deletion of the index-part.json and reaching of this code.
        // So indeed, the tenant manifest might refer to an offloaded timeline which has already been deleted.
        // However, we handle this case in tenant loading code so the next time we attach, the issue is
        // resolved.
        tenant.store_tenant_manifest().await.map_err(|e| match e {
            TenantManifestError::Cancelled => DeleteTimelineError::Cancelled,
            _ => DeleteTimelineError::Other(e.into()),
        })?;

        *guard = Self::Finished;

        Ok(())
    }

    pub(crate) fn is_not_started(&self) -> bool {
        matches!(self, Self::NotStarted)
    }
}

#[derive(Copy, Clone, PartialEq, Eq)]
pub(super) enum TimelineDeleteGuardKind {
    Offload,
    Delete,
}

pub(super) fn make_timeline_delete_guard(
    tenant: &Tenant,
    timeline_id: TimelineId,
    guard_kind: TimelineDeleteGuardKind,
) -> Result<(TimelineOrOffloaded, DeletionGuard), DeleteTimelineError> {
    // Note the interaction between this guard and deletion guard.
    // Here we attempt to lock deletion guard when we're holding a lock on timelines.
    // This is important because when you take into account `remove_timeline_from_tenant`
    // we remove timeline from memory when we still hold the deletion guard.
    // So here when timeline deletion is finished timeline wont be present in timelines map at all
    // which makes the following sequence impossible:
    // T1: get preempted right before the try_lock on `Timeline::delete_progress`
    // T2: do a full deletion, acquire and drop `Timeline::delete_progress`
    // T1: acquire deletion lock, do another `DeleteTimelineFlow::run`
    // For more context see this discussion: `https://github.com/neondatabase/neon/pull/4552#discussion_r1253437346`
    let timelines = tenant.timelines.lock().unwrap();
    let timelines_offloaded = tenant.timelines_offloaded.lock().unwrap();

    let timeline = match timelines.get(&timeline_id) {
        Some(t) => TimelineOrOffloaded::Timeline(Arc::clone(t)),
        None => match timelines_offloaded.get(&timeline_id) {
            Some(t) => TimelineOrOffloaded::Offloaded(Arc::clone(t)),
            None => return Err(DeleteTimelineError::NotFound),
        },
    };

    // Ensure that there are no child timelines, because we are about to remove files,
    // which will break child branches
    let mut children = Vec::new();
    if guard_kind == TimelineDeleteGuardKind::Delete {
        children.extend(timelines_offloaded.iter().filter_map(|(id, entry)| {
            (entry.ancestor_timeline_id == Some(timeline_id)).then_some(*id)
        }));
    }
    children.extend(timelines.iter().filter_map(|(id, entry)| {
        (entry.get_ancestor_timeline_id() == Some(timeline_id)).then_some(*id)
    }));

    if !children.is_empty() {
        return Err(DeleteTimelineError::HasChildren(children));
    }

    // Note that using try_lock here is important to avoid a deadlock.
    // Here we take lock on timelines and then the deletion guard.
    // At the end of the operation we're holding the guard and need to lock timelines map
    // to remove the timeline from it.
    // Always if you have two locks that are taken in different order this can result in a deadlock.

    let delete_progress = Arc::clone(timeline.delete_progress());
    let delete_lock_guard = match delete_progress.try_lock_owned() {
        Ok(guard) => DeletionGuard(guard),
        Err(_) => {
            // Unfortunately if lock fails arc is consumed.
            return Err(DeleteTimelineError::AlreadyInProgress(Arc::clone(
                timeline.delete_progress(),
            )));
        }
    };

    if guard_kind == TimelineDeleteGuardKind::Delete {
        if let TimelineOrOffloaded::Timeline(timeline) = &timeline {
            timeline.set_state(TimelineState::Stopping);
        }
    }

    Ok((timeline, delete_lock_guard))
}

pub(super) struct DeletionGuard(OwnedMutexGuard<DeleteTimelineFlow>);

impl Deref for DeletionGuard {
    type Target = DeleteTimelineFlow;

    fn deref(&self) -> &Self::Target {
        &self.0
    }
}

impl DerefMut for DeletionGuard {
    fn deref_mut(&mut self) -> &mut Self::Target {
        &mut self.0
    }
}<|MERGE_RESOLUTION|>--- conflicted
+++ resolved
@@ -308,11 +308,8 @@
                 CreateTimelineCause::Delete,
                 crate::tenant::CreateTimelineIdempotency::FailWithConflict, // doesn't matter what we put here
                 None, // doesn't matter what we put here
-<<<<<<< HEAD
+                None, // doesn't matter what we put here
                 ctx,
-=======
-                None, // doesn't matter what we put here
->>>>>>> c87d307e
             )
             .context("create_timeline_struct")?;
 
