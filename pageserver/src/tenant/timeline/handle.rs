//! A cache for [`crate::tenant::mgr`]+`Tenant::get_timeline`+`Timeline::gate.enter()`.
//!
//! # Motivation
//!
//! On a single page service connection, we're typically serving a single TenantTimelineId.
//!
//! Without sharding, there is a single Timeline object to which we dispatch
//! all requests. For example, a getpage request gets dispatched to the
//! Timeline::get method of the Timeline object that represents the
//! (tenant,timeline) of that connection.
//!
//! With sharding, for each request that comes in on the connection,
//! we first have to perform shard routing based on the requested key (=~ page number).
//! The result of shard routing is a Timeline object.
//! We then dispatch the request to that Timeline object.
//!
//! Regardless of whether the tenant is sharded or not, we want to ensure that
//! we hold the Timeline gate open while we're invoking the method on the
//! Timeline object.
//!
//! We want to avoid the overhead of doing, for each incoming request,
//! - tenant manager lookup (global rwlock + btreemap lookup for shard routing)
//! - cloning the `Arc<Timeline>` out of the tenant manager so we can
//!   release the mgr rwlock before doing any request processing work
//! - re-entering the Timeline gate for each Timeline method invocation.
//!
//! Regardless of how we accomplish the above, it should not
//! prevent the Timeline from shutting down promptly.
//!
//!
//! # Design
//!
//! ## Data Structures
//!
//! There are two concepts expressed as associated types in the `Types` trait:
//! - `TenantManager`: the thing that performs the expensive work. It produces
//!   a `Timeline` object, which is the other associated type.
//! - `Timeline`: the item that we cache for fast (TenantTimelineId,ShardSelector) lookup.
//!
//! There are three user-facing data structures exposed by this module:
//! - `PerTimelineState`: a struct embedded into each Timeline struct. Lifetime == Timeline lifetime.
//! - `Cache`: a struct private to each connection handler; Lifetime == connection lifetime.
//! - `Handle`: a smart pointer that derefs to the Types::Timeline.
//! - `WeakHandle`: downgrade of a `Handle` that does not keep the gate open, but allows
//!   trying to ugprade back to a `Handle`. If successful, a re-upgraded Handle will always
//!   point to the same cached `Types::Timeline`. Upgrades never invoke the `TenantManager`.
//!
//! Internally, there is 0 or 1 `HandleInner` per `(Cache,Timeline)`.
//! Since Cache:Connection is 1:1, there is 0 or 1 `HandleInner` per `(Connection,Timeline)`.
//!
//! The `HandleInner`  is allocated as a `Arc<Mutex<HandleInner>>` and
//! referenced weakly and strongly from various places which we are now illustrating.
//! For brevity, we will omit the `Arc<Mutex<>>` part in the following and instead
//! use `strong ref` and `weak ref` when referring to the `Arc<Mutex<HandleInner>>`
//! or `Weak<Mutex<HandleInner>>`, respectively.
//!
//! - The `Handle` is a strong ref.
//! - The `WeakHandle` is a weak ref.
//! - The `PerTimelineState` contains a `HashMap<CacheId, strong ref>`.
//! - The `Cache` is a `HashMap<unique identifier for the shard, weak ref>`.
//!
//! Lifetimes:
//! - `WeakHandle` and `Handle`: single pagestream request.
//! - `Cache`: single page service connection.
//! - `PerTimelineState`:  lifetime of the Timeline object (i.e., i.e., till `Timeline::shutdown`).
//!
//! ## Request Handling Flow (= filling and using the `Cache``)
//!
//! To dispatch a request, the page service connection calls `Cache::get`.
//!
//! A cache miss means we call Types::TenantManager::resolve for shard routing,
//! cloning the `Arc<Timeline>` out of it, and entering the gate. The result of
//! resolve() is the object we want to cache, and return `Handle`s to for subseqent `Cache::get` calls.
//!
//! We wrap the object returned from resolve() in an `Arc` and store that inside the
//! `Arc<Mutex<HandleInner>>>`. A weak ref to the HandleInner is stored in the `Cache`
//! and a strong ref in the `PerTimelineState`.
//! Another strong ref is returned wrapped in a `Handle`.
//!
//! For subsequent requests, `Cache::get` will perform a "fast path" shard routing
//! and find the weak ref in the cache.
//! We upgrade the weak ref to a strong ref and return it wrapped in a `Handle`.
//!
//! The pagestream processing is pipelined and involves a batching step.
//! While a request is batching, the `Handle` is downgraded to a `WeakHandle`.
//! When the batch is ready to be executed, the `WeakHandle` is upgraded back to a `Handle`
//! and the request handler dispatches the request to the right `<Handle as Deref<Target = Timeline>>::$request_method`.
//! It then drops the `Handle`, and thus the `Arc<Mutex<HandleInner>>` inside it.
//!
//! # Performance
//!
//! Remember from the introductory section:
//!
//! > We want to avoid the overhead of doing, for each incoming request,
//! > - tenant manager lookup (global rwlock + btreemap lookup for shard routing)
//! > - cloning the `Arc<Timeline>` out of the tenant manager so we can
//! >   release the mgr rwlock before doing any request processing work
//! > - re-entering the Timeline gate for each Timeline method invocation.
//!
//! All of these boil down to some state that is either globally shared among all shards
//! or state shared among all tasks that serve a particular timeline.
//! It is either protected by RwLock or manipulated via atomics.
//! Even atomics are costly when shared across multiple cores.
//! So, we want to avoid any permanent need for coordination between page_service tasks.
//!
//! The solution is to add indirection: we wrap the Types::Timeline object that is
//! returned by Types::TenantManager into an Arc that is rivate to the `HandleInner`
//! and hence to the single Cache / page_service connection.
//! (Review the "Data Structures" section if that is unclear to you.)
//!
//!
//! When upgrading a `WeakHandle`, we upgrade its weak to a strong ref (of the `Mutex<HandleInner>`),
//! lock the mutex, take out a clone of the `Arc<Types::Timeline>`, and drop the Mutex.
//! The Mutex is not contended because it is private to the connection.
//! And again, the  `Arc<Types::Timeline>` clone is cheap because that wrapper
//! Arc's refcounts are private to the connection.
//!
//! Downgrading drops these two Arcs, which again, manipulates refcounts that are private to the connection.
//!
//!
//! # Shutdown
//!
//! The attentive reader may have noticed the following reference cycle around the `Arc<Timeline>`:
//!
//! ```text
//! Timeline --owns--> PerTimelineState --strong--> HandleInner --strong--> Types::Timeline --strong--> Timeline
//! ```
//!
//! Further, there is this cycle:
//!
//! ```text
//! Timeline --owns--> PerTimelineState --strong--> HandleInner --strong--> Types::Timeline --strong--> GateGuard --keepalive--> Timeline
//! ```
//!
//! The former cycle is a memory leak if not broken.
//! The latter cycle further prevents the Timeline from shutting down
//! because we certainly won't drop the Timeline while the GateGuard is alive.
//! Preventing shutdown is the whole point of this handle/cache system,
//! but when the Timeline needs to shut down, we need to break the cycle.
//!
//! The cycle is broken by either
//! - Timeline shutdown (=> `PerTimelineState::shutdown`)
//! - Connection shutdown (=> dropping the `Cache`).
//!
//! Both transition the `HandleInner` from [`HandleInner::Open`] to
<<<<<<< HEAD
//! [`HandleInner::ShutDown`], which drops the only long-lived strong ref to the
//! `Arc<GateGuard>` that is stored inside the `Types::Timeline`.
=======
//! [`HandleInner::ShutDown`], which drops the only long-lived
//! `Arc<Types::Timeline>`. Once the last short-lived Arc<Types::Timeline>
//! is dropped, the `Types::Timeline` gets dropped and thereby
//! the `GateGuard` and the `Arc<Timeline>` that it stores,
//! thereby breaking both cycles.
>>>>>>> c87d307e
//!
//! `PerTimelineState::shutdown` drops all the `HandleInners` it contains,
//! thereby breaking the cycle.
//! It also initiates draining of already existing `Handle`s by
//! poisoning things so that no new `HandleInner`'s can be added
//! to the `PerTimelineState`, which will make subsequent `Cache::get` fail.
//!
//! Concurrently existing / already upgraded `Handle`s will extend the
//! lifetime of the `Arc<Mutex<HandleInner>>` and hence cycles.
//! However, since `Handle`s are short-lived and new `Handle`s are not
//! handed out from `Cache::get` or `WeakHandle::upgrade` after
//! `PerTimelineState::shutdown`, that extension of the cycle is bounded.
//!
//! Concurrently existing `WeakHandle`s will fail to `upgrade()`:
//! while they will succeed in upgrading `Weak<Mutex<HandleInner>>`,
//! they will find the inner in state `HandleInner::ShutDown` state where the
//! `Arc<GateGuard>` and Timeline has already been dropped.
//!
//! Dropping the `Cache` undoes the registration of this `Cache`'s
//! `HandleInner`s from all the `PerTimelineState`s, i.e., it
//! removes the strong ref to each of its `HandleInner`s
//! from all the `PerTimelineState`.
//!
//! # Locking Rules
//!
//! To prevent deadlocks we:
//!
//! 1. Only ever hold one of the locks at a time.
//! 2. Don't add more than one Drop impl that locks on the
//!    cycles above.
//!
//! As per (2), that impl is in `Drop for Cache`.
//!
//! # Fast Path for Shard Routing
//!
//! The `Cache` has a fast path for shard routing to avoid calling into
//! the tenant manager for every request.
//!
//! The `Cache` maintains a hash map of `ShardTimelineId` to `WeakHandle`s.
//!
//! The current implementation uses the first entry in the hash map
//! to determine the `ShardParameters` and derive the correct
//! `ShardIndex` for the requested key.
//!
//! It then looks up the hash map for that `ShardTimelineId := {ShardIndex,TimelineId}`.
//!
//! If the lookup is successful and the `WeakHandle` can be upgraded,
//! it's a hit.
//!
//! ## Cache invalidation
//!
//! The insight is that cache invalidation is sufficient and most efficiently if done lazily.
//! The only reasons why an entry in the cache can become stale are:
//! 1. The `PerTimelineState` / Timeline is shutting down e.g. because the shard is
//!    being detached, timeline or shard deleted, or pageserver is shutting down.
//! 2. We're doing a shard split and new traffic should be routed to the child shards.
//!
//! Regarding (1), we will eventually fail to upgrade the `WeakHandle` once the
//! timeline has shut down, and when that happens, we remove the entry from the cache.
//!
//! Regarding (2), the insight is that it is toally fine to keep dispatching requests
//! to the parent shard during a shard split. Eventually, the shard split task will
//! shut down the parent => case (1).

use std::collections::{HashMap, hash_map};
use std::sync::{Arc, Mutex, Weak};

use pageserver_api::shard::ShardIdentity;
use tracing::{instrument, trace};
use utils::id::TimelineId;
use utils::shard::{ShardIndex, ShardNumber};

use crate::tenant::mgr::ShardSelector;

/// The requirement for Debug is so that #[derive(Debug)] works in some places.
pub(crate) trait Types: Sized + std::fmt::Debug {
    type TenantManagerError: Sized + std::fmt::Debug;
    type TenantManager: TenantManager<Self> + Sized;
    type Timeline: Timeline<Self> + Sized;
}

/// Uniquely identifies a [`Cache`] instance over the lifetime of the process.
/// Required so [`Cache::drop`] can take out the handles from the [`PerTimelineState`].
/// Alternative to this would be to allocate [`Cache`] in a `Box` and identify it by the pointer.
#[derive(Debug, Hash, PartialEq, Eq, Clone, Copy)]
struct CacheId(u64);

impl CacheId {
    fn next() -> Self {
        static NEXT_ID: std::sync::atomic::AtomicU64 = std::sync::atomic::AtomicU64::new(1);
        let id = NEXT_ID.fetch_add(1, std::sync::atomic::Ordering::Relaxed);
        if id == 0 {
            panic!("CacheId::new() returned 0, overflow");
        }
        Self(id)
    }
}

/// See module-level comment.
pub(crate) struct Cache<T: Types> {
    id: CacheId,
    map: Map<T>,
}

type Map<T> = HashMap<ShardTimelineId, WeakHandle<T>>;

impl<T: Types> Default for Cache<T> {
    fn default() -> Self {
        Self {
            id: CacheId::next(),
            map: Default::default(),
        }
    }
}

#[derive(PartialEq, Eq, Debug, Hash, Clone, Copy)]
pub(crate) struct ShardTimelineId {
    pub(crate) shard_index: ShardIndex,
    pub(crate) timeline_id: TimelineId,
}

/// See module-level comment.
pub(crate) struct Handle<T: Types> {
    inner: Arc<Mutex<HandleInner<T>>>,
    open: Arc<T::Timeline>,
}
pub(crate) struct WeakHandle<T: Types> {
    inner: Weak<Mutex<HandleInner<T>>>,
}

enum HandleInner<T: Types> {
    Open(Arc<T::Timeline>),
    ShutDown,
}

/// Embedded in each [`Types::Timeline`] as the anchor for the only long-lived strong ref to `HandleInner`.
///
/// See module-level comment for details.
pub struct PerTimelineState<T: Types> {
    // None = shutting down
    #[allow(clippy::type_complexity)]
    handles: Mutex<Option<HashMap<CacheId, Arc<Mutex<HandleInner<T>>>>>>,
}

impl<T: Types> Default for PerTimelineState<T> {
    fn default() -> Self {
        Self {
            handles: Mutex::new(Some(Default::default())),
        }
    }
}

/// Abstract view of [`crate::tenant::mgr`], for testability.
pub(crate) trait TenantManager<T: Types> {
    /// Invoked by [`Cache::get`] to resolve a [`ShardTimelineId`] to a [`Types::Timeline`].
    /// Errors are returned as [`GetError::TenantManager`].
    async fn resolve(
        &self,
        timeline_id: TimelineId,
        shard_selector: ShardSelector,
    ) -> Result<T::Timeline, T::TenantManagerError>;
}

/// Abstract view of an [`Arc<Timeline>`], for testability.
pub(crate) trait Timeline<T: Types> {
    fn shard_timeline_id(&self) -> ShardTimelineId;
    fn get_shard_identity(&self) -> &ShardIdentity;
    fn per_timeline_state(&self) -> &PerTimelineState<T>;
}

/// Errors returned by [`Cache::get`].
#[derive(Debug)]
pub(crate) enum GetError<T: Types> {
    TenantManager(T::TenantManagerError),
    PerTimelineStateShutDown,
}

/// Internal type used in [`Cache::get`].
enum RoutingResult<T: Types> {
    FastPath(Handle<T>),
    SlowPath(ShardTimelineId),
    NeedConsultTenantManager,
}

impl<T: Types> Cache<T> {
    /// See module-level comment for details.
    ///
    /// Does NOT check for the shutdown state of [`Types::Timeline`].
    /// Instead, the methods of [`Types::Timeline`] that are invoked through
    /// the [`Handle`] are responsible for checking these conditions
    /// and if so, return an error that causes the page service to
    /// close the connection.
    #[instrument(level = "trace", skip_all)]
    pub(crate) async fn get(
        &mut self,
        timeline_id: TimelineId,
        shard_selector: ShardSelector,
        tenant_manager: &T::TenantManager,
    ) -> Result<Handle<T>, GetError<T>> {
        // terminates because when every iteration we remove an element from the map
        let miss: ShardSelector = loop {
            let routing_state = self.shard_routing(timeline_id, shard_selector);
            match routing_state {
                RoutingResult::FastPath(handle) => return Ok(handle),
                RoutingResult::SlowPath(key) => match self.map.get(&key) {
                    Some(cached) => match cached.upgrade() {
                        Ok(upgraded) => return Ok(upgraded),
                        Err(HandleUpgradeError::ShutDown) => {
                            // TODO: dedup with shard_routing()
                            trace!("handle cache stale");
                            self.map.remove(&key).unwrap();
                            continue;
                        }
                    },
                    None => break ShardSelector::Known(key.shard_index),
                },
                RoutingResult::NeedConsultTenantManager => break shard_selector,
            }
        };
        self.get_miss(timeline_id, miss, tenant_manager).await
    }

    #[inline(always)]
    fn shard_routing(
        &mut self,
        timeline_id: TimelineId,
        shard_selector: ShardSelector,
    ) -> RoutingResult<T> {
        loop {
            // terminates because when every iteration we remove an element from the map
            let Some((first_key, first_handle)) = self.map.iter().next() else {
                return RoutingResult::NeedConsultTenantManager;
            };
            let Ok(first_handle) = first_handle.upgrade() else {
                // TODO: dedup with get()
                trace!("handle cache stale");
                let first_key_owned = *first_key;
                self.map.remove(&first_key_owned).unwrap();
                continue;
            };

            let first_handle_shard_identity = first_handle.get_shard_identity();
            let make_shard_index = |shard_num: ShardNumber| ShardIndex {
                shard_number: shard_num,
                shard_count: first_handle_shard_identity.count,
            };

            let need_idx = match shard_selector {
                ShardSelector::Page(key) => {
                    make_shard_index(first_handle_shard_identity.get_shard_number(&key))
                }
                ShardSelector::Zero => make_shard_index(ShardNumber(0)),
                ShardSelector::Known(shard_idx) => shard_idx,
            };
            let need_shard_timeline_id = ShardTimelineId {
                shard_index: need_idx,
                timeline_id,
            };
            let first_handle_shard_timeline_id = ShardTimelineId {
                shard_index: first_handle_shard_identity.shard_index(),
                timeline_id: first_handle.shard_timeline_id().timeline_id,
            };

            if need_shard_timeline_id == first_handle_shard_timeline_id {
                return RoutingResult::FastPath(first_handle);
            } else {
                return RoutingResult::SlowPath(need_shard_timeline_id);
            }
        }
    }

    #[instrument(level = "trace", skip_all)]
    #[inline(always)]
    async fn get_miss(
        &mut self,
        timeline_id: TimelineId,
        shard_selector: ShardSelector,
        tenant_manager: &T::TenantManager,
    ) -> Result<Handle<T>, GetError<T>> {
        match tenant_manager.resolve(timeline_id, shard_selector).await {
            Ok(timeline) => {
                let key = timeline.shard_timeline_id();
                match &shard_selector {
                    ShardSelector::Zero => assert_eq!(key.shard_index.shard_number, ShardNumber(0)),
                    ShardSelector::Page(_) => (), // gotta trust tenant_manager
                    ShardSelector::Known(idx) => assert_eq!(idx, &key.shard_index),
                }

                trace!("creating new HandleInner");
                let timeline = Arc::new(timeline);
                let handle_inner_arc =
                    Arc::new(Mutex::new(HandleInner::Open(Arc::clone(&timeline))));
                let handle_weak = WeakHandle {
                    inner: Arc::downgrade(&handle_inner_arc),
                };
                let handle = handle_weak
                    .upgrade()
                    .ok()
                    .expect("we just created it and it's not linked anywhere yet");
                {
                    let mut lock_guard = timeline
                        .per_timeline_state()
                        .handles
                        .lock()
                        .expect("mutex poisoned");
                    match &mut *lock_guard {
                        Some(per_timeline_state) => {
                            let replaced =
                                per_timeline_state.insert(self.id, Arc::clone(&handle_inner_arc));
                            assert!(replaced.is_none(), "some earlier code left a stale handle");
                            match self.map.entry(key) {
                                hash_map::Entry::Occupied(_o) => {
                                    // This cannot not happen because
                                    // 1. we're the _miss_ handle, i.e., `self.map` didn't contain an entry and
                                    // 2. we were holding &mut self during .resolve().await above, so, no other thread can have inserted a handle
                                    //    while we were waiting for the tenant manager.
                                    unreachable!()
                                }
                                hash_map::Entry::Vacant(v) => {
                                    v.insert(handle_weak);
                                }
                            }
                        }
                        None => {
                            return Err(GetError::PerTimelineStateShutDown);
                        }
                    }
                }
                Ok(handle)
            }
            Err(e) => Err(GetError::TenantManager(e)),
        }
    }
}

pub(crate) enum HandleUpgradeError {
    ShutDown,
}

impl<T: Types> WeakHandle<T> {
    pub(crate) fn upgrade(&self) -> Result<Handle<T>, HandleUpgradeError> {
        let Some(inner) = Weak::upgrade(&self.inner) else {
            return Err(HandleUpgradeError::ShutDown);
        };
        let lock_guard = inner.lock().expect("poisoned");
        match &*lock_guard {
            HandleInner::Open(open) => {
                let open = Arc::clone(open);
                drop(lock_guard);
                Ok(Handle { open, inner })
            }
            HandleInner::ShutDown => Err(HandleUpgradeError::ShutDown),
        }
    }

    pub(crate) fn is_same_handle_as(&self, other: &WeakHandle<T>) -> bool {
        Weak::ptr_eq(&self.inner, &other.inner)
    }
}

impl<T: Types> std::ops::Deref for Handle<T> {
    type Target = T::Timeline;
    fn deref(&self) -> &Self::Target {
        &self.open
    }
}

impl<T: Types> Handle<T> {
    pub(crate) fn downgrade(&self) -> WeakHandle<T> {
        WeakHandle {
            inner: Arc::downgrade(&self.inner),
        }
    }
}

impl<T: Types> PerTimelineState<T> {
    /// After this method returns, [`Cache::get`] will never again return a [`Handle`]
    /// to the [`Types::Timeline`] that embeds this per-timeline state.
    /// Even if [`TenantManager::resolve`] would still resolve to it.
    ///
    /// Already-alive [`Handle`]s for will remain open, usable, and keeping the [`Types::Timeline`] alive.
    /// That's ok because they're short-lived. See module-level comment for details.
    #[instrument(level = "trace", skip_all)]
    pub(super) fn shutdown(&self) {
        let handles = self
            .handles
            .lock()
            .expect("mutex poisoned")
            // NB: this .take() sets locked to None.
            // That's what makes future `Cache::get` misses fail.
            // Cache hits are taken care of below.
            .take();
        let Some(handles) = handles else {
            trace!("already shut down");
            return;
        };
        for handle_inner_arc in handles.values() {
            // Make hits fail.
            let mut lock_guard = handle_inner_arc.lock().expect("poisoned");
            lock_guard.shutdown();
        }
        drop(handles);
    }
}

// When dropping a [`Cache`], prune its handles in the [`PerTimelineState`] to break the reference cycle.
impl<T: Types> Drop for Cache<T> {
    fn drop(&mut self) {
        for (
            _,
            WeakHandle {
                inner: handle_inner_weak,
            },
        ) in self.map.drain()
        {
            let Some(handle_inner_arc) = handle_inner_weak.upgrade() else {
                continue;
            };
            let Some(handle_timeline) = handle_inner_arc
                // locking rules: drop lock before acquiring other lock below
                .lock()
                .expect("poisoned")
                .shutdown()
            else {
                // Concurrent PerTimelineState::shutdown.
                continue;
            };
            // Clean up per_timeline_state so the HandleInner allocation can be dropped.
            let per_timeline_state = handle_timeline.per_timeline_state();
            let mut handles_lock_guard = per_timeline_state.handles.lock().expect("mutex poisoned");
            let Some(handles) = &mut *handles_lock_guard else {
                continue;
            };
            let Some(removed_handle_inner_arc) = handles.remove(&self.id) else {
                // Concurrent PerTimelineState::shutdown.
                continue;
            };
            drop(handles_lock_guard); // locking rules!
            assert!(Arc::ptr_eq(&removed_handle_inner_arc, &handle_inner_arc));
        }
    }
}

impl<T: Types> HandleInner<T> {
    fn shutdown(&mut self) -> Option<Arc<T::Timeline>> {
        match std::mem::replace(self, HandleInner::ShutDown) {
            HandleInner::Open(timeline) => Some(timeline),
            HandleInner::ShutDown => {
                // Duplicate shutdowns are possible because both Cache::drop and PerTimelineState::shutdown
                // may do it concurrently, but locking rules disallow holding per-timeline-state lock and
                // the handle lock at the same time.
                None
            }
        }
    }
}

#[cfg(test)]
mod tests {
    use std::sync::Weak;

    use pageserver_api::key::{DBDIR_KEY, Key, rel_block_to_key};
    use pageserver_api::models::ShardParameters;
    use pageserver_api::reltag::RelTag;
    use pageserver_api::shard::ShardStripeSize;
    use utils::shard::ShardCount;
    use utils::sync::gate::GateGuard;

    use super::*;

    const FOREVER: std::time::Duration = std::time::Duration::from_secs(u64::MAX);

    #[derive(Debug)]
    struct TestTypes;
    impl Types for TestTypes {
        type TenantManagerError = anyhow::Error;
        type TenantManager = StubManager;
        type Timeline = Entered;
    }

    struct StubManager {
        shards: Vec<Arc<StubTimeline>>,
    }

    struct StubTimeline {
        gate: utils::sync::gate::Gate,
        id: TimelineId,
        shard: ShardIdentity,
        per_timeline_state: PerTimelineState<TestTypes>,
        myself: Weak<StubTimeline>,
    }

    struct Entered {
        timeline: Arc<StubTimeline>,
        #[allow(dead_code)] // it's stored here to keep the gate open
        gate_guard: Arc<GateGuard>,
    }

    impl StubTimeline {
        fn getpage(&self) {
            // do nothing
        }
    }

    impl Timeline<TestTypes> for Entered {
        fn shard_timeline_id(&self) -> ShardTimelineId {
            ShardTimelineId {
                shard_index: self.shard.shard_index(),
                timeline_id: self.id,
            }
        }

        fn get_shard_identity(&self) -> &ShardIdentity {
            &self.shard
        }

        fn per_timeline_state(&self) -> &PerTimelineState<TestTypes> {
            &self.per_timeline_state
        }
    }

    impl TenantManager<TestTypes> for StubManager {
        async fn resolve(
            &self,
            timeline_id: TimelineId,
            shard_selector: ShardSelector,
        ) -> anyhow::Result<Entered> {
            for timeline in &self.shards {
                if timeline.id == timeline_id {
                    let enter_gate = || {
                        let gate_guard = timeline.gate.enter()?;
                        let gate_guard = Arc::new(gate_guard);
                        anyhow::Ok(gate_guard)
                    };
                    match &shard_selector {
                        ShardSelector::Zero if timeline.shard.is_shard_zero() => {
                            return Ok(Entered {
                                timeline: Arc::clone(timeline),
                                gate_guard: enter_gate()?,
                            });
                        }
                        ShardSelector::Zero => continue,
                        ShardSelector::Page(key) if timeline.shard.is_key_local(key) => {
                            return Ok(Entered {
                                timeline: Arc::clone(timeline),
                                gate_guard: enter_gate()?,
                            });
                        }
                        ShardSelector::Page(_) => continue,
                        ShardSelector::Known(idx) if idx == &timeline.shard.shard_index() => {
                            return Ok(Entered {
                                timeline: Arc::clone(timeline),
                                gate_guard: enter_gate()?,
                            });
                        }
                        ShardSelector::Known(_) => continue,
                    }
                }
            }
            anyhow::bail!("not found")
        }
    }

    impl std::ops::Deref for Entered {
        type Target = StubTimeline;
        fn deref(&self) -> &Self::Target {
            &self.timeline
        }
    }

    #[tokio::test(start_paused = true)]
    async fn test_timeline_shutdown() {
        crate::tenant::harness::setup_logging();

        let timeline_id = TimelineId::generate();
        let shard0 = Arc::new_cyclic(|myself| StubTimeline {
            gate: Default::default(),
            id: timeline_id,
            shard: ShardIdentity::unsharded(),
            per_timeline_state: PerTimelineState::default(),
            myself: myself.clone(),
        });
        let mgr = StubManager {
            shards: vec![shard0.clone()],
        };
        let key = DBDIR_KEY;

        let mut cache = Cache::<TestTypes>::default();

        //
        // fill the cache
        //
        let handle: Handle<_> = cache
            .get(timeline_id, ShardSelector::Page(key), &mgr)
            .await
            .expect("we have the timeline");
        assert!(Weak::ptr_eq(&handle.myself, &shard0.myself));
        assert_eq!(cache.map.len(), 1);
        drop(handle);

        //
        // demonstrate that Handle holds up gate closure
        // but shutdown prevents new handles from being handed out
        //

        tokio::select! {
            _ = shard0.gate.close() => {
                panic!("cache and per-timeline handler state keep cache open");
            }
            _ = tokio::time::sleep(FOREVER) => {
                // NB: first poll of close() makes it enter closing state
            }
        }

        let handle = cache
            .get(timeline_id, ShardSelector::Page(key), &mgr)
            .await
            .expect("we have the timeline");
        assert!(Weak::ptr_eq(&handle.myself, &shard0.myself));

        // SHUTDOWN
        shard0.per_timeline_state.shutdown(); // keeping handle alive across shutdown

        assert_eq!(
            cache.map.len(),
            1,
            "this is an implementation detail but worth pointing out: we can't clear the cache from shutdown(), it's cleared on first access after"
        );

        // this handle is perfectly usable
        handle.getpage();

        cache
            .get(timeline_id, ShardSelector::Page(key), &mgr)
            .await
            .err()
            .expect("documented behavior: can't get new handle after shutdown, even if there is an alive Handle");
        assert_eq!(
            cache.map.len(),
            0,
            "first access after shutdown cleans up the Weak's from the cache"
        );

        tokio::select! {
            _ = shard0.gate.close() => {
                panic!("handle is keeping gate open");
            }
            _ = tokio::time::sleep(FOREVER) => { }
        }

        drop(handle);

        // closing gate succeeds after dropping handle
        tokio::select! {
            _ = shard0.gate.close() => { }
            _ = tokio::time::sleep(FOREVER) => {
                panic!("handle is dropped, no other gate holders exist")
            }
        }

        // map gets cleaned on next lookup
        cache
            .get(timeline_id, ShardSelector::Page(key), &mgr)
            .await
            .err()
            .expect("documented behavior: can't get new handle after shutdown");
        assert_eq!(cache.map.len(), 0);

        // ensure all refs to shard0 are gone and we're not leaking anything
        drop(shard0);
        drop(mgr);
    }

    #[tokio::test]
    async fn test_multiple_timelines_and_deletion() {
        crate::tenant::harness::setup_logging();

        let timeline_a = TimelineId::generate();
        let timeline_b = TimelineId::generate();
        assert_ne!(timeline_a, timeline_b);
        let timeline_a = Arc::new_cyclic(|myself| StubTimeline {
            gate: Default::default(),
            id: timeline_a,
            shard: ShardIdentity::unsharded(),
            per_timeline_state: PerTimelineState::default(),
            myself: myself.clone(),
        });
        let timeline_b = Arc::new_cyclic(|myself| StubTimeline {
            gate: Default::default(),
            id: timeline_b,
            shard: ShardIdentity::unsharded(),
            per_timeline_state: PerTimelineState::default(),
            myself: myself.clone(),
        });
        let mut mgr = StubManager {
            shards: vec![timeline_a.clone(), timeline_b.clone()],
        };
        let key = DBDIR_KEY;

        let mut cache = Cache::<TestTypes>::default();

        cache
            .get(timeline_a.id, ShardSelector::Page(key), &mgr)
            .await
            .expect("we have it");
        cache
            .get(timeline_b.id, ShardSelector::Page(key), &mgr)
            .await
            .expect("we have it");
        assert_eq!(cache.map.len(), 2);

        // delete timeline A
        timeline_a.per_timeline_state.shutdown();
        mgr.shards.retain(|t| t.id != timeline_a.id);
        assert!(
            mgr.resolve(timeline_a.id, ShardSelector::Page(key))
                .await
                .is_err(),
            "broken StubManager implementation"
        );

        assert_eq!(
            cache.map.len(),
            2,
            "cache still has a Weak handle to Timeline A"
        );
        cache
            .get(timeline_a.id, ShardSelector::Page(key), &mgr)
            .await
            .err()
            .expect("documented behavior: can't get new handle after shutdown");
        assert_eq!(cache.map.len(), 1, "next access cleans up the cache");

        cache
            .get(timeline_b.id, ShardSelector::Page(key), &mgr)
            .await
            .expect("we still have it");
    }

    fn make_relation_key_for_shard(shard: ShardNumber, params: &ShardParameters) -> Key {
        rel_block_to_key(
            RelTag {
                spcnode: 1663,
                dbnode: 208101,
                relnode: 2620,
                forknum: 0,
            },
            shard.0 as u32 * params.stripe_size.0,
        )
    }

    #[tokio::test(start_paused = true)]
    async fn test_shard_split() {
        crate::tenant::harness::setup_logging();
        let timeline_id = TimelineId::generate();
        let parent = Arc::new_cyclic(|myself| StubTimeline {
            gate: Default::default(),
            id: timeline_id,
            shard: ShardIdentity::unsharded(),
            per_timeline_state: PerTimelineState::default(),
            myself: myself.clone(),
        });
        let child_params = ShardParameters {
            count: ShardCount(2),
            stripe_size: ShardStripeSize::default(),
        };
        let child0 = Arc::new_cyclic(|myself| StubTimeline {
            gate: Default::default(),
            id: timeline_id,
            shard: ShardIdentity::from_params(ShardNumber(0), &child_params),
            per_timeline_state: PerTimelineState::default(),
            myself: myself.clone(),
        });
        let child1 = Arc::new_cyclic(|myself| StubTimeline {
            gate: Default::default(),
            id: timeline_id,
            shard: ShardIdentity::from_params(ShardNumber(1), &child_params),
            per_timeline_state: PerTimelineState::default(),
            myself: myself.clone(),
        });
        let child_shards_by_shard_number = [child0.clone(), child1.clone()];

        let mut cache = Cache::<TestTypes>::default();

        // fill the cache with the parent
        for i in 0..2 {
            let handle = cache
                .get(
                    timeline_id,
                    ShardSelector::Page(make_relation_key_for_shard(ShardNumber(i), &child_params)),
                    &StubManager {
                        shards: vec![parent.clone()],
                    },
                )
                .await
                .expect("we have it");
            assert!(
                Weak::ptr_eq(&handle.myself, &parent.myself),
                "mgr returns parent first"
            );
            drop(handle);
        }

        //
        // SHARD SPLIT: tenant manager changes, but the cache isn't informed
        //

        // while we haven't shut down the parent, the cache will return the cached parent, even
        // if the tenant manager returns the child
        for i in 0..2 {
            let handle = cache
                .get(
                    timeline_id,
                    ShardSelector::Page(make_relation_key_for_shard(ShardNumber(i), &child_params)),
                    &StubManager {
                        shards: vec![], // doesn't matter what's in here, the cache is fully loaded
                    },
                )
                .await
                .expect("we have it");
            assert!(
                Weak::ptr_eq(&handle.myself, &parent.myself),
                "mgr returns parent"
            );
            drop(handle);
        }

        let parent_handle = cache
            .get(
                timeline_id,
                ShardSelector::Page(make_relation_key_for_shard(ShardNumber(0), &child_params)),
                &StubManager {
                    shards: vec![parent.clone()],
                },
            )
            .await
            .expect("we have it");
        assert!(Weak::ptr_eq(&parent_handle.myself, &parent.myself));

        // invalidate the cache
        parent.per_timeline_state.shutdown();

        // the cache will now return the child, even though the parent handle still exists
        for i in 0..2 {
            let handle = cache
                .get(
                    timeline_id,
                    ShardSelector::Page(make_relation_key_for_shard(ShardNumber(i), &child_params)),
                    &StubManager {
                        shards: vec![child0.clone(), child1.clone()], // <====== this changed compared to previous loop
                    },
                )
                .await
                .expect("we have it");
            assert!(
                Weak::ptr_eq(
                    &handle.myself,
                    &child_shards_by_shard_number[i as usize].myself
                ),
                "mgr returns child"
            );
            drop(handle);
        }

        // all the while the parent handle kept the parent gate open
        tokio::select! {
            _ = parent_handle.gate.close() => {
                panic!("parent handle is keeping gate open");
            }
            _ = tokio::time::sleep(FOREVER) => { }
        }
        drop(parent_handle);
        tokio::select! {
            _ = parent.gate.close() => { }
            _ = tokio::time::sleep(FOREVER) => {
                panic!("parent handle is dropped, no other gate holders exist")
            }
        }
    }

    #[tokio::test(start_paused = true)]
    async fn test_connection_handler_exit() {
        crate::tenant::harness::setup_logging();
        let timeline_id = TimelineId::generate();
        let shard0 = Arc::new_cyclic(|myself| StubTimeline {
            gate: Default::default(),
            id: timeline_id,
            shard: ShardIdentity::unsharded(),
            per_timeline_state: PerTimelineState::default(),
            myself: myself.clone(),
        });
        let mgr = StubManager {
            shards: vec![shard0.clone()],
        };
        let key = DBDIR_KEY;

        // Simulate 10 connections that's opened, used, and closed
        for _ in 0..10 {
            let mut cache = Cache::<TestTypes>::default();
            let handle = {
                let handle = cache
                    .get(timeline_id, ShardSelector::Page(key), &mgr)
                    .await
                    .expect("we have the timeline");
                assert!(Weak::ptr_eq(&handle.myself, &shard0.myself));
                handle
            };
            handle.getpage();
        }

        // No handles exist, thus gates are closed and don't require shutdown.
        // Thus the gate should close immediately, even without shutdown.
        tokio::select! {
            _ = shard0.gate.close() => { }
            _ = tokio::time::sleep(FOREVER) => {
                panic!("handle is dropped, no other gate holders exist")
            }
        }
    }

    #[tokio::test(start_paused = true)]
    async fn test_weak_handles() {
        crate::tenant::harness::setup_logging();
        let timeline_id = TimelineId::generate();
        let shard0 = Arc::new_cyclic(|myself| StubTimeline {
            gate: Default::default(),
            id: timeline_id,
            shard: ShardIdentity::unsharded(),
            per_timeline_state: PerTimelineState::default(),
            myself: myself.clone(),
        });
        let mgr = StubManager {
            shards: vec![shard0.clone()],
        };

        let refcount_start = Arc::strong_count(&shard0);

        let key = DBDIR_KEY;

        let mut cache = Cache::<TestTypes>::default();

        let handle = cache
            .get(timeline_id, ShardSelector::Page(key), &mgr)
            .await
            .expect("we have the timeline");
        assert!(Weak::ptr_eq(&handle.myself, &shard0.myself));

        let weak_handle = handle.downgrade();

        drop(handle);

        let upgraded_handle = weak_handle.upgrade().ok().expect("we can upgrade it");

        // Start shutdown
        shard0.per_timeline_state.shutdown();

        // Upgrades during shutdown don't work, even if upgraded_handle exists.
        weak_handle
            .upgrade()
            .err()
            .expect("can't upgrade weak handle as soon as shutdown started");

        // But upgraded_handle is still alive, so the gate won't close.
        tokio::select! {
            _ = shard0.gate.close() => {
                panic!("handle is keeping gate open");
            }
            _ = tokio::time::sleep(FOREVER) => { }
        }

        // Drop the last handle.
        drop(upgraded_handle);

        // The gate should close now, despite there still being a weak_handle.
        tokio::select! {
            _ = shard0.gate.close() => { }
            _ = tokio::time::sleep(FOREVER) => {
                panic!("only strong handle is dropped and we shut down per-timeline-state")
            }
        }

        // The weak handle still can't be upgraded.
        weak_handle
            .upgrade()
            .err()
            .expect("still shouldn't be able to upgrade the weak handle");

        // There should be no strong references to the timeline object except the one on "stack".
        assert_eq!(Arc::strong_count(&shard0), refcount_start);
    }

    #[tokio::test(start_paused = true)]
    async fn test_reference_cycle_broken_when_cache_is_dropped() {
        crate::tenant::harness::setup_logging();
        let timeline_id = TimelineId::generate();
        let shard0 = Arc::new_cyclic(|myself| StubTimeline {
            gate: Default::default(),
            id: timeline_id,
            shard: ShardIdentity::unsharded(),
            per_timeline_state: PerTimelineState::default(),
            myself: myself.clone(),
        });
        let mgr = StubManager {
            shards: vec![shard0.clone()],
        };
        let key = DBDIR_KEY;

        let mut cache = Cache::<TestTypes>::default();

        // helper to check if a handle is referenced by per_timeline_state
        let per_timeline_state_refs_handle = |handle_weak: &Weak<Mutex<HandleInner<_>>>| {
            let per_timeline_state = shard0.per_timeline_state.handles.lock().unwrap();
            let per_timeline_state = per_timeline_state.as_ref().unwrap();
            per_timeline_state
                .values()
                .any(|v| Weak::ptr_eq(&Arc::downgrade(v), handle_weak))
        };

        // Fill the cache.
        let handle = cache
            .get(timeline_id, ShardSelector::Page(key), &mgr)
            .await
            .expect("we have the timeline");
        assert!(Weak::ptr_eq(&handle.myself, &shard0.myself));
        let handle_inner_weak = Arc::downgrade(&handle.inner);
        assert!(
            per_timeline_state_refs_handle(&handle_inner_weak),
            "we still hold `handle` _and_ haven't dropped `cache` yet"
        );

        // Drop the cache.
        drop(cache);

        assert!(
            !(per_timeline_state_refs_handle(&handle_inner_weak)),
            "nothing should reference the handle allocation anymore"
        );
        assert!(
            Weak::upgrade(&handle_inner_weak).is_some(),
            "the local `handle` still keeps the allocation alive"
        );
        // but obviously the cache is gone so no new allocations can be handed out.

        // Drop handle.
        drop(handle);
        assert!(
            Weak::upgrade(&handle_inner_weak).is_none(),
            "the local `handle` is dropped, so the allocation should be dropped by now"
        );
    }

    #[tokio::test(start_paused = true)]
    async fn test_reference_cycle_broken_when_per_timeline_state_shutdown() {
        crate::tenant::harness::setup_logging();
        let timeline_id = TimelineId::generate();
        let shard0 = Arc::new_cyclic(|myself| StubTimeline {
            gate: Default::default(),
            id: timeline_id,
            shard: ShardIdentity::unsharded(),
            per_timeline_state: PerTimelineState::default(),
            myself: myself.clone(),
        });
        let mgr = StubManager {
            shards: vec![shard0.clone()],
        };
        let key = DBDIR_KEY;

        let mut cache = Cache::<TestTypes>::default();
        let handle = cache
            .get(timeline_id, ShardSelector::Page(key), &mgr)
            .await
            .expect("we have the timeline");
        // grab a weak reference to the inner so can later try to Weak::upgrade it and assert that fails
        let handle_inner_weak = Arc::downgrade(&handle.inner);

        // drop the handle, obviously the lifetime of `inner` is at least as long as each strong reference to it
        drop(handle);
        assert!(Weak::upgrade(&handle_inner_weak).is_some(), "can still");

        // Shutdown the per_timeline_state.
        shard0.per_timeline_state.shutdown();
        assert!(Weak::upgrade(&handle_inner_weak).is_none(), "can no longer");

        // cache only contains Weak's, so, it can outlive the per_timeline_state without
        // Drop explicitly solely to make this point.
        drop(cache);
    }
}<|MERGE_RESOLUTION|>--- conflicted
+++ resolved
@@ -143,16 +143,11 @@
 //! - Connection shutdown (=> dropping the `Cache`).
 //!
 //! Both transition the `HandleInner` from [`HandleInner::Open`] to
-<<<<<<< HEAD
-//! [`HandleInner::ShutDown`], which drops the only long-lived strong ref to the
-//! `Arc<GateGuard>` that is stored inside the `Types::Timeline`.
-=======
 //! [`HandleInner::ShutDown`], which drops the only long-lived
 //! `Arc<Types::Timeline>`. Once the last short-lived Arc<Types::Timeline>
 //! is dropped, the `Types::Timeline` gets dropped and thereby
 //! the `GateGuard` and the `Arc<Timeline>` that it stores,
 //! thereby breaking both cycles.
->>>>>>> c87d307e
 //!
 //! `PerTimelineState::shutdown` drops all the `HandleInners` it contains,
 //! thereby breaking the cycle.
