//! A cache for [`crate::tenant::mgr`]+`Tenant::get_timeline`+`Timeline::gate.enter()`.
//!
//! # Motivation
//!
//! On a single page service connection, we're typically serving a single TenantTimelineId.
//!
//! Without sharding, there is a single Timeline object to which we dispatch
//! all requests. For example, a getpage request gets dispatched to the
//! Timeline::get method of the Timeline object that represents the
//! (tenant,timeline) of that connection.
//!
//! With sharding, for each request that comes in on the connection,
//! we first have to perform shard routing based on the requested key (=~ page number).
//! The result of shard routing is a Timeline object.
//! We then dispatch the request to that Timeline object.
//!
//! Regardless of whether the tenant is sharded or not, we want to ensure that
//! we hold the Timeline gate open while we're invoking the method on the
//! Timeline object.
//!
//! We want to avoid the overhead of doing, for each incoming request,
//! - tenant manager lookup (global rwlock + btreemap lookup for shard routing)
//! - cloning the `Arc<Timeline>` out of the tenant manager so we can
//!   release the mgr rwlock before doing any request processing work
//! - re-entering the Timeline gate for each Timeline method invocation.
//!
//! Regardless of how we accomplish the above, it should not
//! prevent the Timeline from shutting down promptly.
//!
//!
//! # Design
//!
//! ## Data Structures
//!
//! There are two concepts expressed as associated types in the `Types` trait:
//! - `TenantManager`: the thing that performs the expensive work. It produces
//!   a `Timeline` object, which is the other associated type.
//! - `Timeline`: the item that we cache for fast (TenantTimelineId,ShardSelector) lookup.
//!
//! There are three user-facing data structures exposed by this module:
//! - `PerTimelineState`: a struct embedded into each Timeline struct. Lifetime == Timeline lifetime.
//! - `Cache`: a struct private to each connection handler; Lifetime == connection lifetime.
//! - `Handle`: a smart pointer that derefs to the Types::Timeline.
//! - `WeakHandle`: downgrade of a `Handle` that does not keep the gate open, but allows
//!   trying to ugprade back to a `Handle`. If successful, a re-upgraded Handle will always
//!   point to the same cached `Types::Timeline`. Upgrades never invoke the `TenantManager`.
//!
//! Internally, there is 0 or 1 `HandleInner` per `(Cache,Timeline)`.
//! Since Cache:Connection is 1:1, there is 0 or 1 `HandleInner` per `(Connection,Timeline)`.
//!
//! The `HandleInner`  is allocated as a `Arc<Mutex<HandleInner>>` and
//! referenced weakly and strongly from various places which we are now illustrating.
//! For brevity, we will omit the `Arc<Mutex<>>` part in the following and instead
//! use `strong ref` and `weak ref` when referring to the `Arc<Mutex<HandleInner>>`
//! or `Weak<Mutex<HandleInner>>`, respectively.
//!
//! - The `Handle` is a strong ref.
//! - The `WeakHandle` is a weak ref.
//! - The `PerTimelineState` contains a `HashMap<CacheId, strong ref>`.
//! - The `Cache` is a `HashMap<unique identifier for the shard, weak ref>`.
//!
//! Lifetimes:
//! - `WeakHandle` and `Handle`: single pagestream request.
//! - `Cache`: single page service connection.
//! - `PerTimelineState`:  lifetime of the Timeline object (i.e., i.e., till `Timeline::shutdown`).
//!
//! ## Request Handling Flow (= filling and using the `Cache``)
//!
//! To dispatch a request, the page service connection calls `Cache::get`.
//!
//! A cache miss means we call Types::TenantManager::resolve for shard routing,
//! cloning the `Arc<Timeline>` out of it, and entering the gate. The result of
//! resolve() is the object we want to cache, and return `Handle`s to for subseqent `Cache::get` calls.
//!
//! We wrap the object returned from resolve() in an `Arc` and store that inside the
//! `Arc<Mutex<HandleInner>>>`. A weak ref to the HandleInner is stored in the `Cache`
//! and a strong ref in the `PerTimelineState`.
//! Another strong ref is returned wrapped in a `Handle`.
//!
//! For subsequent requests, `Cache::get` will perform a "fast path" shard routing
//! and find the weak ref in the cache.
//! We upgrade the weak ref to a strong ref and return it wrapped in a `Handle`.
//!
//! The pagestream processing is pipelined and involves a batching step.
//! While a request is batching, the `Handle` is downgraded to a `WeakHandle`.
//! When the batch is ready to be executed, the `WeakHandle` is upgraded back to a `Handle`
//! and the request handler dispatches the request to the right `<Handle as Deref<Target = Timeline>>::$request_method`.
//! It then drops the `Handle`, and thus the `Arc<Mutex<HandleInner>>` inside it.
//!
//! # Performance
//!
//! Remember from the introductory section:
//!
//! > We want to avoid the overhead of doing, for each incoming request,
//! > - tenant manager lookup (global rwlock + btreemap lookup for shard routing)
//! > - cloning the `Arc<Timeline>` out of the tenant manager so we can
//! >   release the mgr rwlock before doing any request processing work
//! > - re-entering the Timeline gate for each Timeline method invocation.
//!
//! All of these boil down to some state that is either globally shared among all shards
//! or state shared among all tasks that serve a particular timeline.
//! It is either protected by RwLock or manipulated via atomics.
//! Even atomics are costly when shared across multiple cores.
//! So, we want to avoid any permanent need for coordination between page_service tasks.
//!
//! The solution is to add indirection: we wrap the Types::Timeline object that is
<<<<<<< HEAD
//! returned by Types::TenantManager into an Arc, but that Arc private to the `HandleInner`
//! and hence to the single Cache / page_service connection.
//! (Review the "Data Structures" section if that is unclear to you.)
//!
//! When upgrading a `WeakHandle`, we upgrade its weak to a strong ref (of the `Mutex<HandleInner>`),
//! lock the mutex, take out a clone of the `Arc<Types::Timeline>`, and drop the Mutex.
//! The Mutex is not contended because it is private to the connection.
//! And again, the  `Arc<Types::Timeline>` clone is cheap because the refcounts are private to the connection.
//!
//! Downgrading drops these two Arcs, which again, manipulates refcounts that are private to the connection.
//!
//! Regarding the caching of `Timeline::gate::enter()`.
//! The [`TenantManager::resolve`] method wraps the returned GateGuard into an `Arc` and includes
//! it in the `Types::Timeline` object that it returns.
//! Whenever `Cache::get` returns a `Handle`, it thereby clones `Arc<GateGuard>`, not the GateGuard itself.
//! Thereby we avoid modifying the GateGuard-internal semaphore, which is shared state among all tasks
//! operating on a particular Timeline object.
=======
//! returned by Types::TenantManager into an Arc that is rivate to the `HandleInner`
//! and hence to the single Cache / page_service connection.
//! (Review the "Data Structures" section if that is unclear to you.)
//!
//!
//! When upgrading a `WeakHandle`, we upgrade its weak to a strong ref (of the `Mutex<HandleInner>`),
//! lock the mutex, take out a clone of the `Arc<Types::Timeline>`, and drop the Mutex.
//! The Mutex is not contended because it is private to the connection.
//! And again, the  `Arc<Types::Timeline>` clone is cheap because that wrapper
//! Arc's refcounts are private to the connection.
//!
//! Downgrading drops these two Arcs, which again, manipulates refcounts that are private to the connection.
>>>>>>> 1778a3ea
//!
//!
//! # Shutdown
//!
//! The attentive reader may have noticed the following reference cycle around the `Arc<Timeline>`:
//!
//! ```text
//! Timeline --owns--> PerTimelineState --strong--> HandleInner --strong--> Types::Timeline --strong--> Timeline
//! ```
//!
//! Further, there is this cycle:
//!
//! ```text
//! Timeline --owns--> PerTimelineState --strong--> HandleInner --strong--> Types::Timeline --strong--> GateGuard --keepalive--> Timeline
//! ```
//!
//! The former cycle is a memory leak if not broken.
//! The latter cycle further prevents the Timeline from shutting down
//! because we certainly won't drop the Timeline while the GateGuard is alive.
//! Preventing shutdown is the whole point of this handle/cache system,
//! but when the Timeline needs to shut down, we need to break the cycle.
//!
//! The cycle is broken by either
//! - Timeline shutdown (=> `PerTimelineState::shutdown`)
//! - Connection shutdown (=> dropping the `Cache`).
//!
//! Both transition the `HandleInner` from [`HandleInner::Open`] to
//! [`HandleInner::ShutDown`], which drops the only long-lived strong ref to the
//! `Arc<GateGuard>` that is stored inside the `Types::Timeline`.
//!
//! `PerTimelineState::shutdown` drops all the `HandleInners` it contains,
//! thereby breaking the cycle.
//! It also initiates draining of already existing `Handle`s by
//! poisoning things so that no new `HandleInner`'s can be added
//! to the `PerTimelineState`, which will make subsequent `Cache::get` fail.
//!
//! Concurrently existing / already upgraded `Handle`s will extend the
//! lifetime of the `Arc<Mutex<HandleInner>>` and hence cycles.
//! However, since `Handle`s are short-lived and new `Handle`s are not
//! handed out from `Cache::get` or `WeakHandle::upgrade` after
//! `PerTimelineState::shutdown`, that extension of the cycle is bounded.
//!
//! Concurrently existing `WeakHandle`s will fail to `upgrade()`:
//! while they will succeed in upgrading `Weak<Mutex<HandleInner>>`,
//! they will find the inner in state `HandleInner::ShutDown` state where the
//! `Arc<GateGuard>` and Timeline has already been dropped.
//!
//! Dropping the `Cache` undoes the registration of this `Cache`'s
//! `HandleInner`s from all the `PerTimelineState`s, i.e., it
//! removes the strong ref to each of its `HandleInner`s
//! from all the `PerTimelineState`.
//!
//! # Locking Rules
//!
//! To prevent deadlocks we:
//!
//! 1. Only ever hold one of the locks at a time.
//! 2. Don't add more than one Drop impl that locks on the
//!    cycles above.
//!
//! As per (2), that impl is in `Drop for Cache`.
//!
//! # Fast Path for Shard Routing
//!
//! The `Cache` has a fast path for shard routing to avoid calling into
//! the tenant manager for every request.
//!
//! The `Cache` maintains a hash map of `ShardTimelineId` to `WeakHandle`s.
//!
//! The current implementation uses the first entry in the hash map
//! to determine the `ShardParameters` and derive the correct
//! `ShardIndex` for the requested key.
//!
//! It then looks up the hash map for that `ShardTimelineId := {ShardIndex,TimelineId}`.
//!
//! If the lookup is successful and the `WeakHandle` can be upgraded,
//! it's a hit.
//!
//! ## Cache invalidation
//!
//! The insight is that cache invalidation is sufficient and most efficiently if done lazily.
//! The only reasons why an entry in the cache can become stale are:
//! 1. The `PerTimelineState` / Timeline is shutting down e.g. because the shard is
//!    being detached, timeline or shard deleted, or pageserver is shutting down.
//! 2. We're doing a shard split and new traffic should be routed to the child shards.
//!
//! Regarding (1), we will eventually fail to upgrade the `WeakHandle` once the
//! timeline has shut down, and when that happens, we remove the entry from the cache.
//!
//! Regarding (2), the insight is that it is toally fine to keep dispatching requests
//! to the parent shard during a shard split. Eventually, the shard split task will
//! shut down the parent => case (1).

use std::collections::{HashMap, hash_map};
use std::sync::{Arc, Mutex, Weak};

use pageserver_api::shard::ShardIdentity;
use tracing::{instrument, trace};
use utils::id::TimelineId;
use utils::shard::{ShardIndex, ShardNumber};

use crate::tenant::mgr::ShardSelector;

/// The requirement for Debug is so that #[derive(Debug)] works in some places.
pub(crate) trait Types: Sized + std::fmt::Debug {
    type TenantManagerError: Sized + std::fmt::Debug;
    type TenantManager: TenantManager<Self> + Sized;
    type Timeline: Timeline<Self> + Sized;
}

/// Uniquely identifies a [`Cache`] instance over the lifetime of the process.
/// Required so [`Cache::drop`] can take out the handles from the [`PerTimelineState`].
/// Alternative to this would be to allocate [`Cache`] in a `Box` and identify it by the pointer.
#[derive(Debug, Hash, PartialEq, Eq, Clone, Copy)]
struct CacheId(u64);

impl CacheId {
    fn next() -> Self {
        static NEXT_ID: std::sync::atomic::AtomicU64 = std::sync::atomic::AtomicU64::new(1);
        let id = NEXT_ID.fetch_add(1, std::sync::atomic::Ordering::Relaxed);
        if id == 0 {
            panic!("CacheId::new() returned 0, overflow");
        }
        Self(id)
    }
}

/// See module-level comment.
pub(crate) struct Cache<T: Types> {
    id: CacheId,
    map: Map<T>,
}

type Map<T> = HashMap<ShardTimelineId, WeakHandle<T>>;

impl<T: Types> Default for Cache<T> {
    fn default() -> Self {
        Self {
            id: CacheId::next(),
            map: Default::default(),
        }
    }
}

#[derive(PartialEq, Eq, Debug, Hash, Clone, Copy)]
pub(crate) struct ShardTimelineId {
    pub(crate) shard_index: ShardIndex,
    pub(crate) timeline_id: TimelineId,
}

/// See module-level comment.
pub(crate) struct Handle<T: Types> {
    inner: Arc<Mutex<HandleInner<T>>>,
    open: Arc<T::Timeline>,
}
pub(crate) struct WeakHandle<T: Types> {
    inner: Weak<Mutex<HandleInner<T>>>,
}

enum HandleInner<T: Types> {
    Open(Arc<T::Timeline>),
    ShutDown,
}

/// Embedded in each [`Types::Timeline`] as the anchor for the only long-lived strong ref to `HandleInner`.
///
/// See module-level comment for details.
pub struct PerTimelineState<T: Types> {
    // None = shutting down
    #[allow(clippy::type_complexity)]
    handles: Mutex<Option<HashMap<CacheId, Arc<Mutex<HandleInner<T>>>>>>,
}

impl<T: Types> Default for PerTimelineState<T> {
    fn default() -> Self {
        Self {
            handles: Mutex::new(Some(Default::default())),
        }
    }
}

/// Abstract view of [`crate::tenant::mgr`], for testability.
pub(crate) trait TenantManager<T: Types> {
    /// Invoked by [`Cache::get`] to resolve a [`ShardTimelineId`] to a [`Types::Timeline`].
    /// Errors are returned as [`GetError::TenantManager`].
    async fn resolve(
        &self,
        timeline_id: TimelineId,
        shard_selector: ShardSelector,
    ) -> Result<T::Timeline, T::TenantManagerError>;
}

/// Abstract view of an [`Arc<Timeline>`], for testability.
pub(crate) trait Timeline<T: Types> {
    fn shard_timeline_id(&self) -> ShardTimelineId;
    fn get_shard_identity(&self) -> &ShardIdentity;
    fn per_timeline_state(&self) -> &PerTimelineState<T>;
}

/// Errors returned by [`Cache::get`].
#[derive(Debug)]
pub(crate) enum GetError<T: Types> {
    TenantManager(T::TenantManagerError),
    PerTimelineStateShutDown,
}

/// Internal type used in [`Cache::get`].
enum RoutingResult<T: Types> {
    FastPath(Handle<T>),
    SlowPath(ShardTimelineId),
    NeedConsultTenantManager,
}

impl<T: Types> Cache<T> {
    /// See module-level comment for details.
    ///
    /// Does NOT check for the shutdown state of [`Types::Timeline`].
    /// Instead, the methods of [`Types::Timeline`] that are invoked through
    /// the [`Handle`] are responsible for checking these conditions
    /// and if so, return an error that causes the page service to
    /// close the connection.
    #[instrument(level = "trace", skip_all)]
    pub(crate) async fn get(
        &mut self,
        timeline_id: TimelineId,
        shard_selector: ShardSelector,
        tenant_manager: &T::TenantManager,
    ) -> Result<Handle<T>, GetError<T>> {
        // terminates because when every iteration we remove an element from the map
        let miss: ShardSelector = loop {
            let routing_state = self.shard_routing(timeline_id, shard_selector);
            match routing_state {
                RoutingResult::FastPath(handle) => return Ok(handle),
                RoutingResult::SlowPath(key) => match self.map.get(&key) {
                    Some(cached) => match cached.upgrade() {
                        Ok(upgraded) => return Ok(upgraded),
                        Err(HandleUpgradeError::ShutDown) => {
                            // TODO: dedup with shard_routing()
                            trace!("handle cache stale");
                            self.map.remove(&key).unwrap();
                            continue;
                        }
                    },
                    None => break ShardSelector::Known(key.shard_index),
                },
                RoutingResult::NeedConsultTenantManager => break shard_selector,
            }
        };
        self.get_miss(timeline_id, miss, tenant_manager).await
    }

    #[inline(always)]
    fn shard_routing(
        &mut self,
        timeline_id: TimelineId,
        shard_selector: ShardSelector,
    ) -> RoutingResult<T> {
        loop {
            // terminates because when every iteration we remove an element from the map
            let Some((first_key, first_handle)) = self.map.iter().next() else {
                return RoutingResult::NeedConsultTenantManager;
            };
            let Ok(first_handle) = first_handle.upgrade() else {
                // TODO: dedup with get()
                trace!("handle cache stale");
                let first_key_owned = *first_key;
                self.map.remove(&first_key_owned).unwrap();
                continue;
            };

            let first_handle_shard_identity = first_handle.get_shard_identity();
            let make_shard_index = |shard_num: ShardNumber| ShardIndex {
                shard_number: shard_num,
                shard_count: first_handle_shard_identity.count,
            };

            let need_idx = match shard_selector {
                ShardSelector::Page(key) => {
                    make_shard_index(first_handle_shard_identity.get_shard_number(&key))
                }
                ShardSelector::Zero => make_shard_index(ShardNumber(0)),
                ShardSelector::Known(shard_idx) => shard_idx,
            };
            let need_shard_timeline_id = ShardTimelineId {
                shard_index: need_idx,
                timeline_id,
            };
            let first_handle_shard_timeline_id = ShardTimelineId {
                shard_index: first_handle_shard_identity.shard_index(),
                timeline_id: first_handle.shard_timeline_id().timeline_id,
            };

            if need_shard_timeline_id == first_handle_shard_timeline_id {
                return RoutingResult::FastPath(first_handle);
            } else {
                return RoutingResult::SlowPath(need_shard_timeline_id);
            }
        }
    }

    #[instrument(level = "trace", skip_all)]
    #[inline(always)]
    async fn get_miss(
        &mut self,
        timeline_id: TimelineId,
        shard_selector: ShardSelector,
        tenant_manager: &T::TenantManager,
    ) -> Result<Handle<T>, GetError<T>> {
        match tenant_manager.resolve(timeline_id, shard_selector).await {
            Ok(timeline) => {
                let key = timeline.shard_timeline_id();
                match &shard_selector {
                    ShardSelector::Zero => assert_eq!(key.shard_index.shard_number, ShardNumber(0)),
                    ShardSelector::Page(_) => (), // gotta trust tenant_manager
                    ShardSelector::Known(idx) => assert_eq!(idx, &key.shard_index),
                }

                trace!("creating new HandleInner");
                let timeline = Arc::new(timeline);
                let handle_inner_arc =
                    Arc::new(Mutex::new(HandleInner::Open(Arc::clone(&timeline))));
                let handle_weak = WeakHandle {
                    inner: Arc::downgrade(&handle_inner_arc),
                };
                let handle = handle_weak
                    .upgrade()
                    .ok()
                    .expect("we just created it and it's not linked anywhere yet");
                {
                    let mut lock_guard = timeline
                        .per_timeline_state()
                        .handles
                        .lock()
                        .expect("mutex poisoned");
                    match &mut *lock_guard {
                        Some(per_timeline_state) => {
                            let replaced =
                                per_timeline_state.insert(self.id, Arc::clone(&handle_inner_arc));
                            assert!(replaced.is_none(), "some earlier code left a stale handle");
                            match self.map.entry(key) {
                                hash_map::Entry::Occupied(_o) => {
                                    // This cannot not happen because
                                    // 1. we're the _miss_ handle, i.e., `self.map` didn't contain an entry and
                                    // 2. we were holding &mut self during .resolve().await above, so, no other thread can have inserted a handle
                                    //    while we were waiting for the tenant manager.
                                    unreachable!()
                                }
                                hash_map::Entry::Vacant(v) => {
                                    v.insert(handle_weak);
                                }
                            }
                        }
                        None => {
                            return Err(GetError::PerTimelineStateShutDown);
                        }
                    }
                }
                Ok(handle)
            }
            Err(e) => Err(GetError::TenantManager(e)),
        }
    }
}

pub(crate) enum HandleUpgradeError {
    ShutDown,
}

impl<T: Types> WeakHandle<T> {
    pub(crate) fn upgrade(&self) -> Result<Handle<T>, HandleUpgradeError> {
        let Some(inner) = Weak::upgrade(&self.inner) else {
            return Err(HandleUpgradeError::ShutDown);
        };
        let lock_guard = inner.lock().expect("poisoned");
        match &*lock_guard {
            HandleInner::Open(open) => {
                let open = Arc::clone(open);
                drop(lock_guard);
                Ok(Handle { open, inner })
            }
            HandleInner::ShutDown => Err(HandleUpgradeError::ShutDown),
        }
    }

    pub(crate) fn is_same_handle_as(&self, other: &WeakHandle<T>) -> bool {
        Weak::ptr_eq(&self.inner, &other.inner)
    }
}

impl<T: Types> std::ops::Deref for Handle<T> {
    type Target = T::Timeline;
    fn deref(&self) -> &Self::Target {
        &self.open
    }
}

impl<T: Types> Handle<T> {
    pub(crate) fn downgrade(&self) -> WeakHandle<T> {
        WeakHandle {
            inner: Arc::downgrade(&self.inner),
        }
    }
}

impl<T: Types> PerTimelineState<T> {
    /// After this method returns, [`Cache::get`] will never again return a [`Handle`]
    /// to the [`Types::Timeline`] that embeds this per-timeline state.
    /// Even if [`TenantManager::resolve`] would still resolve to it.
    ///
    /// Already-alive [`Handle`]s for will remain open, usable, and keeping the [`Types::Timeline`] alive.
    /// That's ok because they're short-lived. See module-level comment for details.
    #[instrument(level = "trace", skip_all)]
    pub(super) fn shutdown(&self) {
        let handles = self
            .handles
            .lock()
            .expect("mutex poisoned")
            // NB: this .take() sets locked to None.
            // That's what makes future `Cache::get` misses fail.
            // Cache hits are taken care of below.
            .take();
        let Some(handles) = handles else {
            trace!("already shut down");
            return;
        };
        for handle_inner_arc in handles.values() {
            // Make hits fail.
            let mut lock_guard = handle_inner_arc.lock().expect("poisoned");
            lock_guard.shutdown();
        }
        drop(handles);
    }
}

// When dropping a [`Cache`], prune its handles in the [`PerTimelineState`] to break the reference cycle.
impl<T: Types> Drop for Cache<T> {
    fn drop(&mut self) {
        for (
            _,
            WeakHandle {
                inner: handle_inner_weak,
            },
        ) in self.map.drain()
        {
            let Some(handle_inner_arc) = handle_inner_weak.upgrade() else {
                continue;
            };
            let Some(handle_timeline) = handle_inner_arc
                // locking rules: drop lock before acquiring other lock below
                .lock()
                .expect("poisoned")
                .shutdown()
            else {
                // Concurrent PerTimelineState::shutdown.
                continue;
            };
            // Clean up per_timeline_state so the HandleInner allocation can be dropped.
            let per_timeline_state = handle_timeline.per_timeline_state();
            let mut handles_lock_guard = per_timeline_state.handles.lock().expect("mutex poisoned");
            let Some(handles) = &mut *handles_lock_guard else {
                continue;
            };
            let Some(removed_handle_inner_arc) = handles.remove(&self.id) else {
                // Concurrent PerTimelineState::shutdown.
                continue;
            };
            drop(handles_lock_guard); // locking rules!
            assert!(Arc::ptr_eq(&removed_handle_inner_arc, &handle_inner_arc));
        }
    }
}

impl<T: Types> HandleInner<T> {
    fn shutdown(&mut self) -> Option<Arc<T::Timeline>> {
        match std::mem::replace(self, HandleInner::ShutDown) {
            HandleInner::Open(timeline) => Some(timeline),
            HandleInner::ShutDown => {
                // Duplicate shutdowns are possible because both Cache::drop and PerTimelineState::shutdown
                // may do it concurrently, but locking rules disallow holding per-timeline-state lock and
                // the handle lock at the same time.
                None
            }
        }
    }
}

#[cfg(test)]
mod tests {
    use std::sync::Weak;

    use pageserver_api::key::{DBDIR_KEY, Key, rel_block_to_key};
    use pageserver_api::models::ShardParameters;
    use pageserver_api::reltag::RelTag;
    use pageserver_api::shard::ShardStripeSize;
    use utils::shard::ShardCount;
    use utils::sync::gate::GateGuard;

    use super::*;

    const FOREVER: std::time::Duration = std::time::Duration::from_secs(u64::MAX);

    #[derive(Debug)]
    struct TestTypes;
    impl Types for TestTypes {
        type TenantManagerError = anyhow::Error;
        type TenantManager = StubManager;
        type Timeline = Entered;
    }

    struct StubManager {
        shards: Vec<Arc<StubTimeline>>,
    }

    struct StubTimeline {
        gate: utils::sync::gate::Gate,
        id: TimelineId,
        shard: ShardIdentity,
        per_timeline_state: PerTimelineState<TestTypes>,
        myself: Weak<StubTimeline>,
    }

    struct Entered {
        timeline: Arc<StubTimeline>,
        #[allow(dead_code)] // it's stored here to keep the gate open
        gate_guard: Arc<GateGuard>,
    }

    impl StubTimeline {
        fn getpage(&self) {
            // do nothing
        }
    }

    impl Timeline<TestTypes> for Entered {
        fn shard_timeline_id(&self) -> ShardTimelineId {
            ShardTimelineId {
                shard_index: self.shard.shard_index(),
                timeline_id: self.id,
            }
        }

        fn get_shard_identity(&self) -> &ShardIdentity {
            &self.shard
        }

        fn per_timeline_state(&self) -> &PerTimelineState<TestTypes> {
            &self.per_timeline_state
        }
    }

    impl TenantManager<TestTypes> for StubManager {
        async fn resolve(
            &self,
            timeline_id: TimelineId,
            shard_selector: ShardSelector,
        ) -> anyhow::Result<Entered> {
            for timeline in &self.shards {
                if timeline.id == timeline_id {
                    let enter_gate = || {
                        let gate_guard = timeline.gate.enter()?;
                        let gate_guard = Arc::new(gate_guard);
                        anyhow::Ok(gate_guard)
                    };
                    match &shard_selector {
                        ShardSelector::Zero if timeline.shard.is_shard_zero() => {
                            return Ok(Entered {
                                timeline: Arc::clone(timeline),
                                gate_guard: enter_gate()?,
                            });
                        }
                        ShardSelector::Zero => continue,
                        ShardSelector::Page(key) if timeline.shard.is_key_local(key) => {
                            return Ok(Entered {
                                timeline: Arc::clone(timeline),
                                gate_guard: enter_gate()?,
                            });
                        }
                        ShardSelector::Page(_) => continue,
                        ShardSelector::Known(idx) if idx == &timeline.shard.shard_index() => {
                            return Ok(Entered {
                                timeline: Arc::clone(timeline),
                                gate_guard: enter_gate()?,
                            });
                        }
                        ShardSelector::Known(_) => continue,
                    }
                }
            }
            anyhow::bail!("not found")
        }
    }

    impl std::ops::Deref for Entered {
        type Target = StubTimeline;
        fn deref(&self) -> &Self::Target {
            &self.timeline
        }
    }

    #[tokio::test(start_paused = true)]
    async fn test_timeline_shutdown() {
        crate::tenant::harness::setup_logging();

        let timeline_id = TimelineId::generate();
        let shard0 = Arc::new_cyclic(|myself| StubTimeline {
            gate: Default::default(),
            id: timeline_id,
            shard: ShardIdentity::unsharded(),
            per_timeline_state: PerTimelineState::default(),
            myself: myself.clone(),
        });
        let mgr = StubManager {
            shards: vec![shard0.clone()],
        };
        let key = DBDIR_KEY;

        let mut cache = Cache::<TestTypes>::default();

        //
        // fill the cache
        //
        let handle: Handle<_> = cache
            .get(timeline_id, ShardSelector::Page(key), &mgr)
            .await
            .expect("we have the timeline");
        assert!(Weak::ptr_eq(&handle.myself, &shard0.myself));
        assert_eq!(cache.map.len(), 1);
        drop(handle);

        //
        // demonstrate that Handle holds up gate closure
        // but shutdown prevents new handles from being handed out
        //

        tokio::select! {
            _ = shard0.gate.close() => {
                panic!("cache and per-timeline handler state keep cache open");
            }
            _ = tokio::time::sleep(FOREVER) => {
                // NB: first poll of close() makes it enter closing state
            }
        }

        let handle = cache
            .get(timeline_id, ShardSelector::Page(key), &mgr)
            .await
            .expect("we have the timeline");
        assert!(Weak::ptr_eq(&handle.myself, &shard0.myself));

        // SHUTDOWN
        shard0.per_timeline_state.shutdown(); // keeping handle alive across shutdown

        assert_eq!(
            cache.map.len(),
            1,
            "this is an implementation detail but worth pointing out: we can't clear the cache from shutdown(), it's cleared on first access after"
        );

        // this handle is perfectly usable
        handle.getpage();

        cache
            .get(timeline_id, ShardSelector::Page(key), &mgr)
            .await
            .err()
            .expect("documented behavior: can't get new handle after shutdown, even if there is an alive Handle");
        assert_eq!(
            cache.map.len(),
            0,
            "first access after shutdown cleans up the Weak's from the cache"
        );

        tokio::select! {
            _ = shard0.gate.close() => {
                panic!("handle is keeping gate open");
            }
            _ = tokio::time::sleep(FOREVER) => { }
        }

        drop(handle);

        // closing gate succeeds after dropping handle
        tokio::select! {
            _ = shard0.gate.close() => { }
            _ = tokio::time::sleep(FOREVER) => {
                panic!("handle is dropped, no other gate holders exist")
            }
        }

        // map gets cleaned on next lookup
        cache
            .get(timeline_id, ShardSelector::Page(key), &mgr)
            .await
            .err()
            .expect("documented behavior: can't get new handle after shutdown");
        assert_eq!(cache.map.len(), 0);

        // ensure all refs to shard0 are gone and we're not leaking anything
        drop(shard0);
        drop(mgr);
    }

    #[tokio::test]
    async fn test_multiple_timelines_and_deletion() {
        crate::tenant::harness::setup_logging();

        let timeline_a = TimelineId::generate();
        let timeline_b = TimelineId::generate();
        assert_ne!(timeline_a, timeline_b);
        let timeline_a = Arc::new_cyclic(|myself| StubTimeline {
            gate: Default::default(),
            id: timeline_a,
            shard: ShardIdentity::unsharded(),
            per_timeline_state: PerTimelineState::default(),
            myself: myself.clone(),
        });
        let timeline_b = Arc::new_cyclic(|myself| StubTimeline {
            gate: Default::default(),
            id: timeline_b,
            shard: ShardIdentity::unsharded(),
            per_timeline_state: PerTimelineState::default(),
            myself: myself.clone(),
        });
        let mut mgr = StubManager {
            shards: vec![timeline_a.clone(), timeline_b.clone()],
        };
        let key = DBDIR_KEY;

        let mut cache = Cache::<TestTypes>::default();

        cache
            .get(timeline_a.id, ShardSelector::Page(key), &mgr)
            .await
            .expect("we have it");
        cache
            .get(timeline_b.id, ShardSelector::Page(key), &mgr)
            .await
            .expect("we have it");
        assert_eq!(cache.map.len(), 2);

        // delete timeline A
        timeline_a.per_timeline_state.shutdown();
        mgr.shards.retain(|t| t.id != timeline_a.id);
        assert!(
            mgr.resolve(timeline_a.id, ShardSelector::Page(key))
                .await
                .is_err(),
            "broken StubManager implementation"
        );

        assert_eq!(
            cache.map.len(),
            2,
            "cache still has a Weak handle to Timeline A"
        );
        cache
            .get(timeline_a.id, ShardSelector::Page(key), &mgr)
            .await
            .err()
            .expect("documented behavior: can't get new handle after shutdown");
        assert_eq!(cache.map.len(), 1, "next access cleans up the cache");

        cache
            .get(timeline_b.id, ShardSelector::Page(key), &mgr)
            .await
            .expect("we still have it");
    }

    fn make_relation_key_for_shard(shard: ShardNumber, params: &ShardParameters) -> Key {
        rel_block_to_key(
            RelTag {
                spcnode: 1663,
                dbnode: 208101,
                relnode: 2620,
                forknum: 0,
            },
            shard.0 as u32 * params.stripe_size.0,
        )
    }

    #[tokio::test(start_paused = true)]
    async fn test_shard_split() {
        crate::tenant::harness::setup_logging();
        let timeline_id = TimelineId::generate();
        let parent = Arc::new_cyclic(|myself| StubTimeline {
            gate: Default::default(),
            id: timeline_id,
            shard: ShardIdentity::unsharded(),
            per_timeline_state: PerTimelineState::default(),
            myself: myself.clone(),
        });
        let child_params = ShardParameters {
            count: ShardCount(2),
            stripe_size: ShardStripeSize::default(),
        };
        let child0 = Arc::new_cyclic(|myself| StubTimeline {
            gate: Default::default(),
            id: timeline_id,
            shard: ShardIdentity::from_params(ShardNumber(0), &child_params),
            per_timeline_state: PerTimelineState::default(),
            myself: myself.clone(),
        });
        let child1 = Arc::new_cyclic(|myself| StubTimeline {
            gate: Default::default(),
            id: timeline_id,
            shard: ShardIdentity::from_params(ShardNumber(1), &child_params),
            per_timeline_state: PerTimelineState::default(),
            myself: myself.clone(),
        });
        let child_shards_by_shard_number = [child0.clone(), child1.clone()];

        let mut cache = Cache::<TestTypes>::default();

        // fill the cache with the parent
        for i in 0..2 {
            let handle = cache
                .get(
                    timeline_id,
                    ShardSelector::Page(make_relation_key_for_shard(ShardNumber(i), &child_params)),
                    &StubManager {
                        shards: vec![parent.clone()],
                    },
                )
                .await
                .expect("we have it");
            assert!(
                Weak::ptr_eq(&handle.myself, &parent.myself),
                "mgr returns parent first"
            );
            drop(handle);
        }

        //
        // SHARD SPLIT: tenant manager changes, but the cache isn't informed
        //

        // while we haven't shut down the parent, the cache will return the cached parent, even
        // if the tenant manager returns the child
        for i in 0..2 {
            let handle = cache
                .get(
                    timeline_id,
                    ShardSelector::Page(make_relation_key_for_shard(ShardNumber(i), &child_params)),
                    &StubManager {
                        shards: vec![], // doesn't matter what's in here, the cache is fully loaded
                    },
                )
                .await
                .expect("we have it");
            assert!(
                Weak::ptr_eq(&handle.myself, &parent.myself),
                "mgr returns parent"
            );
            drop(handle);
        }

        let parent_handle = cache
            .get(
                timeline_id,
                ShardSelector::Page(make_relation_key_for_shard(ShardNumber(0), &child_params)),
                &StubManager {
                    shards: vec![parent.clone()],
                },
            )
            .await
            .expect("we have it");
        assert!(Weak::ptr_eq(&parent_handle.myself, &parent.myself));

        // invalidate the cache
        parent.per_timeline_state.shutdown();

        // the cache will now return the child, even though the parent handle still exists
        for i in 0..2 {
            let handle = cache
                .get(
                    timeline_id,
                    ShardSelector::Page(make_relation_key_for_shard(ShardNumber(i), &child_params)),
                    &StubManager {
                        shards: vec![child0.clone(), child1.clone()], // <====== this changed compared to previous loop
                    },
                )
                .await
                .expect("we have it");
            assert!(
                Weak::ptr_eq(
                    &handle.myself,
                    &child_shards_by_shard_number[i as usize].myself
                ),
                "mgr returns child"
            );
            drop(handle);
        }

        // all the while the parent handle kept the parent gate open
        tokio::select! {
            _ = parent_handle.gate.close() => {
                panic!("parent handle is keeping gate open");
            }
            _ = tokio::time::sleep(FOREVER) => { }
        }
        drop(parent_handle);
        tokio::select! {
            _ = parent.gate.close() => { }
            _ = tokio::time::sleep(FOREVER) => {
                panic!("parent handle is dropped, no other gate holders exist")
            }
        }
    }

    #[tokio::test(start_paused = true)]
    async fn test_connection_handler_exit() {
        crate::tenant::harness::setup_logging();
        let timeline_id = TimelineId::generate();
        let shard0 = Arc::new_cyclic(|myself| StubTimeline {
            gate: Default::default(),
            id: timeline_id,
            shard: ShardIdentity::unsharded(),
            per_timeline_state: PerTimelineState::default(),
            myself: myself.clone(),
        });
        let mgr = StubManager {
            shards: vec![shard0.clone()],
        };
        let key = DBDIR_KEY;

        // Simulate 10 connections that's opened, used, and closed
        for _ in 0..10 {
            let mut cache = Cache::<TestTypes>::default();
            let handle = {
                let handle = cache
                    .get(timeline_id, ShardSelector::Page(key), &mgr)
                    .await
                    .expect("we have the timeline");
                assert!(Weak::ptr_eq(&handle.myself, &shard0.myself));
                handle
            };
            handle.getpage();
        }

        // No handles exist, thus gates are closed and don't require shutdown.
        // Thus the gate should close immediately, even without shutdown.
        tokio::select! {
            _ = shard0.gate.close() => { }
            _ = tokio::time::sleep(FOREVER) => {
                panic!("handle is dropped, no other gate holders exist")
            }
        }
    }

    #[tokio::test(start_paused = true)]
    async fn test_weak_handles() {
        crate::tenant::harness::setup_logging();
        let timeline_id = TimelineId::generate();
        let shard0 = Arc::new_cyclic(|myself| StubTimeline {
            gate: Default::default(),
            id: timeline_id,
            shard: ShardIdentity::unsharded(),
            per_timeline_state: PerTimelineState::default(),
            myself: myself.clone(),
        });
        let mgr = StubManager {
            shards: vec![shard0.clone()],
        };

        let refcount_start = Arc::strong_count(&shard0);

        let key = DBDIR_KEY;

        let mut cache = Cache::<TestTypes>::default();

        let handle = cache
            .get(timeline_id, ShardSelector::Page(key), &mgr)
            .await
            .expect("we have the timeline");
        assert!(Weak::ptr_eq(&handle.myself, &shard0.myself));

        let weak_handle = handle.downgrade();

        drop(handle);

        let upgraded_handle = weak_handle.upgrade().ok().expect("we can upgrade it");

        // Start shutdown
        shard0.per_timeline_state.shutdown();

        // Upgrades during shutdown don't work, even if upgraded_handle exists.
        weak_handle
            .upgrade()
            .err()
            .expect("can't upgrade weak handle as soon as shutdown started");

        // But upgraded_handle is still alive, so the gate won't close.
        tokio::select! {
            _ = shard0.gate.close() => {
                panic!("handle is keeping gate open");
            }
            _ = tokio::time::sleep(FOREVER) => { }
        }

        // Drop the last handle.
        drop(upgraded_handle);

        // The gate should close now, despite there still being a weak_handle.
        tokio::select! {
            _ = shard0.gate.close() => { }
            _ = tokio::time::sleep(FOREVER) => {
                panic!("only strong handle is dropped and we shut down per-timeline-state")
            }
        }

        // The weak handle still can't be upgraded.
        weak_handle
            .upgrade()
            .err()
            .expect("still shouldn't be able to upgrade the weak handle");

        // There should be no strong references to the timeline object except the one on "stack".
        assert_eq!(Arc::strong_count(&shard0), refcount_start);
    }

    #[tokio::test(start_paused = true)]
    async fn test_reference_cycle_broken_when_cache_is_dropped() {
        crate::tenant::harness::setup_logging();
        let timeline_id = TimelineId::generate();
        let shard0 = Arc::new_cyclic(|myself| StubTimeline {
            gate: Default::default(),
            id: timeline_id,
            shard: ShardIdentity::unsharded(),
            per_timeline_state: PerTimelineState::default(),
            myself: myself.clone(),
        });
        let mgr = StubManager {
            shards: vec![shard0.clone()],
        };
        let key = DBDIR_KEY;

        let mut cache = Cache::<TestTypes>::default();

        // helper to check if a handle is referenced by per_timeline_state
        let per_timeline_state_refs_handle = |handle_weak: &Weak<Mutex<HandleInner<_>>>| {
            let per_timeline_state = shard0.per_timeline_state.handles.lock().unwrap();
            let per_timeline_state = per_timeline_state.as_ref().unwrap();
            per_timeline_state
                .values()
                .any(|v| Weak::ptr_eq(&Arc::downgrade(v), handle_weak))
        };

        // Fill the cache.
        let handle = cache
            .get(timeline_id, ShardSelector::Page(key), &mgr)
            .await
            .expect("we have the timeline");
        assert!(Weak::ptr_eq(&handle.myself, &shard0.myself));
        let handle_inner_weak = Arc::downgrade(&handle.inner);
        assert!(
            per_timeline_state_refs_handle(&handle_inner_weak),
            "we still hold `handle` _and_ haven't dropped `cache` yet"
        );

        // Drop the cache.
        drop(cache);

        assert!(
            !(per_timeline_state_refs_handle(&handle_inner_weak)),
            "nothing should reference the handle allocation anymore"
        );
        assert!(
            Weak::upgrade(&handle_inner_weak).is_some(),
            "the local `handle` still keeps the allocation alive"
        );
        // but obviously the cache is gone so no new allocations can be handed out.

        // Drop handle.
        drop(handle);
        assert!(
            Weak::upgrade(&handle_inner_weak).is_none(),
            "the local `handle` is dropped, so the allocation should be dropped by now"
        );
    }

    #[tokio::test(start_paused = true)]
    async fn test_reference_cycle_broken_when_per_timeline_state_shutdown() {
        crate::tenant::harness::setup_logging();
        let timeline_id = TimelineId::generate();
        let shard0 = Arc::new_cyclic(|myself| StubTimeline {
            gate: Default::default(),
            id: timeline_id,
            shard: ShardIdentity::unsharded(),
            per_timeline_state: PerTimelineState::default(),
            myself: myself.clone(),
        });
        let mgr = StubManager {
            shards: vec![shard0.clone()],
        };
        let key = DBDIR_KEY;

        let mut cache = Cache::<TestTypes>::default();
        let handle = cache
            .get(timeline_id, ShardSelector::Page(key), &mgr)
            .await
            .expect("we have the timeline");
        // grab a weak reference to the inner so can later try to Weak::upgrade it and assert that fails
        let handle_inner_weak = Arc::downgrade(&handle.inner);

        // drop the handle, obviously the lifetime of `inner` is at least as long as each strong reference to it
        drop(handle);
        assert!(Weak::upgrade(&handle_inner_weak).is_some(), "can still");

        // Shutdown the per_timeline_state.
        shard0.per_timeline_state.shutdown();
        assert!(Weak::upgrade(&handle_inner_weak).is_none(), "can no longer");

        // cache only contains Weak's, so, it can outlive the per_timeline_state without
        // Drop explicitly solely to make this point.
        drop(cache);
    }
}<|MERGE_RESOLUTION|>--- conflicted
+++ resolved
@@ -104,25 +104,6 @@
 //! So, we want to avoid any permanent need for coordination between page_service tasks.
 //!
 //! The solution is to add indirection: we wrap the Types::Timeline object that is
-<<<<<<< HEAD
-//! returned by Types::TenantManager into an Arc, but that Arc private to the `HandleInner`
-//! and hence to the single Cache / page_service connection.
-//! (Review the "Data Structures" section if that is unclear to you.)
-//!
-//! When upgrading a `WeakHandle`, we upgrade its weak to a strong ref (of the `Mutex<HandleInner>`),
-//! lock the mutex, take out a clone of the `Arc<Types::Timeline>`, and drop the Mutex.
-//! The Mutex is not contended because it is private to the connection.
-//! And again, the  `Arc<Types::Timeline>` clone is cheap because the refcounts are private to the connection.
-//!
-//! Downgrading drops these two Arcs, which again, manipulates refcounts that are private to the connection.
-//!
-//! Regarding the caching of `Timeline::gate::enter()`.
-//! The [`TenantManager::resolve`] method wraps the returned GateGuard into an `Arc` and includes
-//! it in the `Types::Timeline` object that it returns.
-//! Whenever `Cache::get` returns a `Handle`, it thereby clones `Arc<GateGuard>`, not the GateGuard itself.
-//! Thereby we avoid modifying the GateGuard-internal semaphore, which is shared state among all tasks
-//! operating on a particular Timeline object.
-=======
 //! returned by Types::TenantManager into an Arc that is rivate to the `HandleInner`
 //! and hence to the single Cache / page_service connection.
 //! (Review the "Data Structures" section if that is unclear to you.)
@@ -135,7 +116,6 @@
 //! Arc's refcounts are private to the connection.
 //!
 //! Downgrading drops these two Arcs, which again, manipulates refcounts that are private to the connection.
->>>>>>> 1778a3ea
 //!
 //!
 //! # Shutdown
