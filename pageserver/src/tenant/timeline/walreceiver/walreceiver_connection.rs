--- conflicted
+++ resolved
@@ -24,17 +24,9 @@
 use tracing::{debug, error, info, trace, warn, Instrument};
 
 use super::TaskStateUpdate;
-<<<<<<< HEAD
-use crate::{context::RequestContext, metrics::WALRECEIVER_STARTED_CONNECTIONS};
-use crate::{
-    metrics::LIVE_CONNECTIONS_COUNT, tenant::debug_assert_current_span_has_tenant_and_timeline_id,
-};
-use crate::{
-=======
 use crate::{
     context::RequestContext,
     metrics::{LIVE_CONNECTIONS_COUNT, WALRECEIVER_STARTED_CONNECTIONS},
->>>>>>> 9c8c55e8
     task_mgr,
     task_mgr::TaskKind,
     task_mgr::WALRECEIVER_RUNTIME,
@@ -150,14 +142,10 @@
             }
             Ok(())
         }
-<<<<<<< HEAD
         // Enrich the log lines emitted by this closure with meaningful context.
         // TODO: technically, this task outlives the surrounding function, so, the
         // spans won't be properly nested.
-        .in_current_span(),
-=======
         .instrument(tracing::info_span!("poller")),
->>>>>>> 9c8c55e8
     );
 
     // Immediately increment the gauge, then create a job to decrement it on task exit.
