//! The per-timeline layer eviction task, which evicts data which has not been accessed for more
//! than a given threshold.
//!
//! Data includes all kinds of caches, namely:
//! - (in-memory layers)
//! - on-demand downloaded layer files on disk
//! - (cached layer file pages)
//! - derived data from layer file contents, namely:
//!     - initial logical size
//!     - partitioning
//!     - (other currently missing unknowns)
//!
//! Items with parentheses are not (yet) touched by this task.
//!
//! See write-up on restart on-demand download spike: <https://gist.github.com/problame/2265bf7b8dc398be834abfead36c76b5>
use std::{
    collections::HashMap,
    ops::ControlFlow,
    sync::Arc,
    time::{Duration, SystemTime},
};

use pageserver_api::models::{EvictionPolicy, EvictionPolicyLayerAccessThreshold};
use tokio::time::Instant;
use tokio_util::sync::CancellationToken;
use tracing::{debug, error, info, info_span, instrument, warn, Instrument};

use crate::{
    context::{DownloadBehavior, RequestContext},
    pgdatadir_mapping::CollectKeySpaceError,
    task_mgr::{self, TaskKind, BACKGROUND_RUNTIME},
    tenant::{
        tasks::BackgroundLoopKind, timeline::EvictionError, LogicalSizeCalculationCause, Tenant,
    },
};

use utils::{completion, sync::gate::GateGuard};

use super::Timeline;

#[derive(Default)]
pub struct EvictionTaskTimelineState {
    last_layer_access_imitation: Option<tokio::time::Instant>,
}

#[derive(Default)]
pub struct EvictionTaskTenantState {
    last_layer_access_imitation: Option<Instant>,
}

impl Timeline {
    pub(super) fn launch_eviction_task(
        self: &Arc<Self>,
        parent: Arc<Tenant>,
        background_tasks_can_start: Option<&completion::Barrier>,
    ) {
        let self_clone = Arc::clone(self);
        let background_tasks_can_start = background_tasks_can_start.cloned();
        task_mgr::spawn(
            BACKGROUND_RUNTIME.handle(),
            TaskKind::Eviction,
            Some(self.tenant_shard_id),
            Some(self.timeline_id),
            &format!(
                "layer eviction for {}/{}",
                self.tenant_shard_id, self.timeline_id
            ),
            false,
            async move {
                tokio::select! {
                    _ = self_clone.cancel.cancelled() => { return Ok(()); }
                    _ = completion::Barrier::maybe_wait(background_tasks_can_start) => {}
                };

<<<<<<< HEAD
                self_clone.eviction_task().await;
=======
                self_clone.eviction_task(parent, cancel).await;
>>>>>>> cdf12ed0
                Ok(())
            },
        );
    }

    #[instrument(skip_all, fields(tenant_id = %self.tenant_shard_id.tenant_id, shard_id = %self.tenant_shard_id.shard_slug(), timeline_id = %self.timeline_id))]
<<<<<<< HEAD
    async fn eviction_task(self: Arc<Self>) {
=======
    async fn eviction_task(self: Arc<Self>, tenant: Arc<Tenant>, cancel: CancellationToken) {
>>>>>>> cdf12ed0
        use crate::tenant::tasks::random_init_delay;

        // acquire the gate guard only once within a useful span
        let Ok(guard) = self.gate.enter() else {
            return;
        };

        {
            let policy = self.get_eviction_policy();
            let period = match policy {
                EvictionPolicy::LayerAccessThreshold(lat) => lat.period,
                EvictionPolicy::OnlyImitiate(lat) => lat.period,
                EvictionPolicy::NoEviction => Duration::from_secs(10),
            };
            if random_init_delay(period, &self.cancel).await.is_err() {
                return;
            }
        }

        let ctx = RequestContext::new(TaskKind::Eviction, DownloadBehavior::Warn);
        loop {
            let policy = self.get_eviction_policy();
            let cf = self
<<<<<<< HEAD
                .eviction_iteration(&policy, &self.cancel, &guard, &ctx)
=======
                .eviction_iteration(&tenant, &policy, &cancel, &guard, &ctx)
>>>>>>> cdf12ed0
                .await;

            match cf {
                ControlFlow::Break(()) => break,
                ControlFlow::Continue(sleep_until) => {
                    if tokio::time::timeout_at(sleep_until, self.cancel.cancelled())
                        .await
                        .is_ok()
                    {
                        break;
                    }
                }
            }
        }
    }

    #[instrument(skip_all, fields(policy_kind = policy.discriminant_str()))]
    async fn eviction_iteration(
        self: &Arc<Self>,
        tenant: &Tenant,
        policy: &EvictionPolicy,
        cancel: &CancellationToken,
        gate: &GateGuard,
        ctx: &RequestContext,
    ) -> ControlFlow<(), Instant> {
        debug!("eviction iteration: {policy:?}");
        let start = Instant::now();
        let (period, threshold) = match policy {
            EvictionPolicy::NoEviction => {
                // check again in 10 seconds; XXX config watch mechanism
                return ControlFlow::Continue(Instant::now() + Duration::from_secs(10));
            }
            EvictionPolicy::LayerAccessThreshold(p) => {
                match self
                    .eviction_iteration_threshold(tenant, p, cancel, gate, ctx)
                    .await
                {
                    ControlFlow::Break(()) => return ControlFlow::Break(()),
                    ControlFlow::Continue(()) => (),
                }
                (p.period, p.threshold)
            }
            EvictionPolicy::OnlyImitiate(p) => {
                if self
                    .imitiate_only(tenant, p, cancel, gate, ctx)
                    .await
                    .is_break()
                {
                    return ControlFlow::Break(());
                }
                (p.period, p.threshold)
            }
        };

        let elapsed = start.elapsed();
        crate::tenant::tasks::warn_when_period_overrun(
            elapsed,
            period,
            BackgroundLoopKind::Eviction,
        );
        // FIXME: if we were to mix policies on a pageserver, we would have no way to sense this. I
        // don't think that is a relevant fear however, and regardless the imitation should be the
        // most costly part.
        crate::metrics::EVICTION_ITERATION_DURATION
            .get_metric_with_label_values(&[
                &format!("{}", period.as_secs()),
                &format!("{}", threshold.as_secs()),
            ])
            .unwrap()
            .observe(elapsed.as_secs_f64());

        ControlFlow::Continue(start + period)
    }

    async fn eviction_iteration_threshold(
        self: &Arc<Self>,
        tenant: &Tenant,
        p: &EvictionPolicyLayerAccessThreshold,
        cancel: &CancellationToken,
        gate: &GateGuard,
        ctx: &RequestContext,
    ) -> ControlFlow<()> {
        let now = SystemTime::now();

        let acquire_permit = crate::tenant::tasks::concurrent_background_tasks_rate_limit_permit(
            BackgroundLoopKind::Eviction,
            ctx,
        );

        let _permit = tokio::select! {
            permit = acquire_permit => permit,
            _ = cancel.cancelled() => return ControlFlow::Break(()),
            _ = self.cancel.cancelled() => return ControlFlow::Break(()),
        };

        match self
            .imitate_layer_accesses(tenant, p, cancel, gate, ctx)
            .await
        {
            ControlFlow::Break(()) => return ControlFlow::Break(()),
            ControlFlow::Continue(()) => (),
        }

        #[derive(Debug, Default)]
        struct EvictionStats {
            candidates: usize,
            evicted: usize,
            errors: usize,
            not_evictable: usize,
            timeouts: usize,
            #[allow(dead_code)]
            skipped_for_shutdown: usize,
        }

        let mut stats = EvictionStats::default();
        // Gather layers for eviction.
        // NB: all the checks can be invalidated as soon as we release the layer map lock.
        // We don't want to hold the layer map lock during eviction.

        // So, we just need to deal with this.

        if self.remote_client.is_none() {
            error!("no remote storage configured, cannot evict layers");
            return ControlFlow::Continue(());
        }

        let mut js = tokio::task::JoinSet::new();
        {
            let guard = self.layers.read().await;
            let layers = guard.layer_map();
            for layer in layers.iter_historic_layers() {
                let layer = guard.get_from_desc(&layer);

                // guard against eviction while we inspect it; it might be that eviction_task and
                // disk_usage_eviction_task both select the same layers to be evicted, and
                // seemingly free up double the space. both succeeding is of no consequence.

                if !layer.is_likely_resident() {
                    continue;
                }

                let last_activity_ts = layer.access_stats().latest_activity_or_now();

                let no_activity_for = match now.duration_since(last_activity_ts) {
                    Ok(d) => d,
                    Err(_e) => {
                        // We reach here if `now` < `last_activity_ts`, which can legitimately
                        // happen if there is an access between us getting `now`, and us getting
                        // the access stats from the layer.
                        //
                        // The other reason why it can happen is system clock skew because
                        // SystemTime::now() is not monotonic, so, even if there is no access
                        // to the layer after we get `now` at the beginning of this function,
                        // it could be that `now`  < `last_activity_ts`.
                        //
                        // To distinguish the cases, we would need to record `Instant`s in the
                        // access stats (i.e., monotonic timestamps), but then, the timestamps
                        // values in the access stats would need to be `Instant`'s, and hence
                        // they would be meaningless outside of the pageserver process.
                        // At the time of writing, the trade-off is that access stats are more
                        // valuable than detecting clock skew.
                        continue;
                    }
                };

                if no_activity_for > p.threshold {
                    js.spawn(async move {
                        layer
                            .evict_and_wait(std::time::Duration::from_secs(5))
                            .await
                    });
                    stats.candidates += 1;
                }
            }
        };

        let join_all = async move {
            while let Some(next) = js.join_next().await {
                match next {
                    Ok(Ok(())) => stats.evicted += 1,
                    Ok(Err(EvictionError::NotFound | EvictionError::Downloaded)) => {
                        stats.not_evictable += 1;
                    }
                    Ok(Err(EvictionError::Timeout)) => {
                        stats.timeouts += 1;
                    }
                    Err(je) if je.is_cancelled() => unreachable!("not used"),
                    Err(je) if je.is_panic() => {
                        /* already logged */
                        stats.errors += 1;
                    }
                    Err(je) => tracing::error!("unknown JoinError: {je:?}"),
                }
            }
            stats
        };

        tokio::select! {
            stats = join_all => {
                if stats.candidates == stats.not_evictable {
                    debug!(stats=?stats, "eviction iteration complete");
                } else if stats.errors > 0 || stats.not_evictable > 0 || stats.timeouts > 0 {
                    // reminder: timeouts are not eviction cancellations
                    warn!(stats=?stats, "eviction iteration complete");
                } else {
                    info!(stats=?stats, "eviction iteration complete");
                }
            }
            _ = cancel.cancelled() => {
                // just drop the joinset to "abort"
            }
        }

        ControlFlow::Continue(())
    }

    /// Like `eviction_iteration_threshold`, but without any eviction. Eviction will be done by
    /// disk usage based eviction task.
    async fn imitiate_only(
        self: &Arc<Self>,
        tenant: &Tenant,
        p: &EvictionPolicyLayerAccessThreshold,
        cancel: &CancellationToken,
        gate: &GateGuard,
        ctx: &RequestContext,
    ) -> ControlFlow<()> {
        let acquire_permit = crate::tenant::tasks::concurrent_background_tasks_rate_limit_permit(
            BackgroundLoopKind::Eviction,
            ctx,
        );

        let _permit = tokio::select! {
            permit = acquire_permit => permit,
            _ = cancel.cancelled() => return ControlFlow::Break(()),
            _ = self.cancel.cancelled() => return ControlFlow::Break(()),
        };

        self.imitate_layer_accesses(tenant, p, cancel, gate, ctx)
            .await
    }

    /// If we evict layers but keep cached values derived from those layers, then
    /// we face a storm of on-demand downloads after pageserver restart.
    /// The reason is that the restart empties the caches, and so, the values
    /// need to be re-computed by accessing layers, which we evicted while the
    /// caches were filled.
    ///
    /// Solutions here would be one of the following:
    /// 1. Have a persistent cache.
    /// 2. Count every access to a cached value to the access stats of all layers
    ///    that were accessed to compute the value in the first place.
    /// 3. Invalidate the caches at a period of < p.threshold/2, so that the values
    ///    get re-computed from layers, thereby counting towards layer access stats.
    /// 4. Make the eviction task imitate the layer accesses that typically hit caches.
    ///
    /// We follow approach (4) here because in Neon prod deployment:
    /// - page cache is quite small => high churn => low hit rate
    ///   => eviction gets correct access stats
    /// - value-level caches such as logical size & repatition have a high hit rate,
    ///   especially for inactive tenants
    ///   => eviction sees zero accesses for these
    ///   => they cause the on-demand download storm on pageserver restart
    ///
    /// We should probably move to persistent caches in the future, or avoid
    /// having inactive tenants attached to pageserver in the first place.
    #[instrument(skip_all)]
    async fn imitate_layer_accesses(
        &self,
        tenant: &Tenant,
        p: &EvictionPolicyLayerAccessThreshold,
        cancel: &CancellationToken,
        gate: &GateGuard,
        ctx: &RequestContext,
    ) -> ControlFlow<()> {
        if !self.tenant_shard_id.is_zero() {
            // Shards !=0 do not maintain accurate relation sizes, and do not need to calculate logical size
            // for consumption metrics (consumption metrics are only sent from shard 0).  We may therefore
            // skip imitating logical size accesses for eviction purposes.
            return ControlFlow::Continue(());
        }

        let mut state = self.eviction_task_timeline_state.lock().await;

        // Only do the imitate_layer accesses approximately as often as the threshold.  A little
        // more frequently, to avoid this period racing with the threshold/period-th eviction iteration.
        let inter_imitate_period = p.threshold.checked_sub(p.period).unwrap_or(p.threshold);

        match state.last_layer_access_imitation {
            Some(ts) if ts.elapsed() < inter_imitate_period => { /* no need to run */ }
            _ => {
                self.imitate_timeline_cached_layer_accesses(gate, ctx).await;
                state.last_layer_access_imitation = Some(tokio::time::Instant::now())
            }
        }
        drop(state);

        if cancel.is_cancelled() {
            return ControlFlow::Break(());
        }

        // This task is timeline-scoped, but the synthetic size calculation is tenant-scoped.
        // Make one of the tenant's timelines draw the short straw and run the calculation.
        // The others wait until the calculation is done so that they take into account the
        // imitated accesses that the winner made.
        let mut state = tenant.eviction_task_tenant_state.lock().await;
        match state.last_layer_access_imitation {
            Some(ts) if ts.elapsed() < inter_imitate_period => { /* no need to run */ }
            _ => {
                self.imitate_synthetic_size_calculation_worker(tenant, cancel, ctx)
                    .await;
                state.last_layer_access_imitation = Some(tokio::time::Instant::now());
            }
        }
        drop(state);

        if cancel.is_cancelled() {
            return ControlFlow::Break(());
        }

        ControlFlow::Continue(())
    }

    /// Recompute the values which would cause on-demand downloads during restart.
    #[instrument(skip_all)]
    async fn imitate_timeline_cached_layer_accesses(
        &self,
        guard: &GateGuard,
        ctx: &RequestContext,
    ) {
        let lsn = self.get_last_record_lsn();

        // imitiate on-restart initial logical size
        let size = self
            .calculate_logical_size(
                lsn,
                LogicalSizeCalculationCause::EvictionTaskImitation,
                guard,
                ctx,
            )
            .instrument(info_span!("calculate_logical_size"))
            .await;

        match &size {
            Ok(_size) => {
                // good, don't log it to avoid confusion
            }
            Err(_) => {
                // we have known issues for which we already log this on consumption metrics,
                // gc, and compaction. leave logging out for now.
                //
                // https://github.com/neondatabase/neon/issues/2539
            }
        }

        // imitiate repartiting on first compactation
        if let Err(e) = self
            .collect_keyspace(lsn, ctx)
            .instrument(info_span!("collect_keyspace"))
            .await
        {
            // if this failed, we probably failed logical size because these use the same keys
            if size.is_err() {
                // ignore, see above comment
            } else {
                match e {
                    CollectKeySpaceError::Cancelled => {
                        // Shutting down, ignore
                    }
                    err => {
                        warn!(
                            "failed to collect keyspace but succeeded in calculating logical size: {err:#}"
                        );
                    }
                }
            }
        }
    }

    // Imitate the synthetic size calculation done by the consumption_metrics module.
    #[instrument(skip_all)]
    async fn imitate_synthetic_size_calculation_worker(
        &self,
        tenant: &Tenant,
        cancel: &CancellationToken,
        ctx: &RequestContext,
    ) {
        if self.conf.metric_collection_endpoint.is_none() {
            // We don't start the consumption metrics task if this is not set in the config.
            // So, no need to imitate the accesses in that case.
            return;
        }

        // The consumption metrics are collected on a per-tenant basis, by a single
        // global background loop.
        // It limits the number of synthetic size calculations using the global
        // `concurrent_tenant_size_logical_size_queries` semaphore to not overload
        // the pageserver. (size calculation is somewhat expensive in terms of CPU and IOs).
        //
        // If we used that same semaphore here, then we'd compete for the
        // same permits, which may impact timeliness of consumption metrics.
        // That is a no-go, as consumption metrics are much more important
        // than what we do here.
        //
        // So, we have a separate semaphore, initialized to the same
        // number of permits as the `concurrent_tenant_size_logical_size_queries`.
        // In the worst, we would have twice the amount of concurrenct size calculations.
        // But in practice, the `p.threshold` >> `consumption metric interval`, and
        // we spread out the eviction task using `random_init_delay`.
        // So, the chance of the worst case is quite low in practice.
        // It runs as a per-tenant task, but the eviction_task.rs is per-timeline.
        // So, we must coordinate with other with other eviction tasks of this tenant.
        let limit = self
            .conf
            .eviction_task_immitated_concurrent_logical_size_queries
            .inner();

        let mut throwaway_cache = HashMap::new();
        let gather = crate::tenant::size::gather_inputs(
            tenant,
            limit,
            None,
            &mut throwaway_cache,
            LogicalSizeCalculationCause::EvictionTaskImitation,
            cancel,
            ctx,
        )
        .instrument(info_span!("gather_inputs"));

        tokio::select! {
            _ = cancel.cancelled() => {}
            gather_result = gather => {
                match gather_result {
                    Ok(_) => {},
                    Err(e) => {
                        // We don't care about the result, but, if it failed, we should log it,
                        // since consumption metric might be hitting the cached value and
                        // thus not encountering this error.
                        warn!("failed to imitate synthetic size calculation accesses: {e:#}")
                    }
                }
           }
        }
    }
}<|MERGE_RESOLUTION|>--- conflicted
+++ resolved
@@ -72,22 +72,14 @@
                     _ = completion::Barrier::maybe_wait(background_tasks_can_start) => {}
                 };
 
-<<<<<<< HEAD
-                self_clone.eviction_task().await;
-=======
-                self_clone.eviction_task(parent, cancel).await;
->>>>>>> cdf12ed0
+                self_clone.eviction_task(parent).await;
                 Ok(())
             },
         );
     }
 
     #[instrument(skip_all, fields(tenant_id = %self.tenant_shard_id.tenant_id, shard_id = %self.tenant_shard_id.shard_slug(), timeline_id = %self.timeline_id))]
-<<<<<<< HEAD
-    async fn eviction_task(self: Arc<Self>) {
-=======
-    async fn eviction_task(self: Arc<Self>, tenant: Arc<Tenant>, cancel: CancellationToken) {
->>>>>>> cdf12ed0
+    async fn eviction_task(self: Arc<Self>, tenant: Arc<Tenant>) {
         use crate::tenant::tasks::random_init_delay;
 
         // acquire the gate guard only once within a useful span
@@ -111,11 +103,7 @@
         loop {
             let policy = self.get_eviction_policy();
             let cf = self
-<<<<<<< HEAD
-                .eviction_iteration(&policy, &self.cancel, &guard, &ctx)
-=======
-                .eviction_iteration(&tenant, &policy, &cancel, &guard, &ctx)
->>>>>>> cdf12ed0
+                .eviction_iteration(&tenant, &policy, &self.cancel, &guard, &ctx)
                 .await;
 
             match cf {
