--- conflicted
+++ resolved
@@ -100,16 +100,6 @@
         "disk usage based eviction",
         false,
         async move {
-<<<<<<< HEAD
-            disk_usage_eviction_task(
-                &state,
-                task_config,
-                storage,
-                &conf.tenants_path(),
-                task_mgr::shutdown_token(),
-            )
-            .await;
-=======
             let cancel = task_mgr::shutdown_token();
 
             // wait until initial load is complete, because we cannot evict from loading tenants.
@@ -120,8 +110,6 @@
 
             disk_usage_eviction_task(&state, task_config, storage, &conf.tenants_path(), cancel)
                 .await;
-            info!("disk usage based eviction task finishing");
->>>>>>> 9c8c55e8
             Ok(())
         },
     );
