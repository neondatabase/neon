use tracing::error;

use crate::context::RequestContext;

use super::{
    MaybeFatalIo, VirtualFile,
    owned_buffers_io::{
        io_buf_aligned::IoBufAligned, io_buf_ext::FullSlice, write::OwnedAsyncWriter,
    },
};

/// A wrapper around [`super::VirtualFile`] that deletes the file on drop.
/// For use as a [`OwnedAsyncWriter`] in [`super::owned_buffers_io::write::BufferedWriter`].
#[derive(Debug)]
pub struct TempVirtualFile(Option<VirtualFile>);

impl OwnedAsyncWriter for TempVirtualFile {
    fn write_all_at<Buf: IoBufAligned + Send>(
        &self,
        buf: FullSlice<Buf>,
        offset: u64,
        ctx: &RequestContext,
    ) -> impl std::future::Future<Output = (FullSlice<Buf>, std::io::Result<()>)> + Send {
        VirtualFile::write_all_at(self, buf, offset, ctx)
    }
}

<<<<<<< HEAD
impl BufferedWriterSink for TempVirtualFile {
    fn cleanup(self) {
        drop(self);
    }

    async fn set_len(&self, len: u64, ctx: &RequestContext) -> std::io::Result<()> {
        let file = self.0.as_ref().expect("only None after into_inner or drop");
        file.set_len(len, ctx).await
    }
}

=======
>>>>>>> 4525c177
impl Drop for TempVirtualFile {
    fn drop(&mut self) {
        let Some(file) = self.0.take() else {
            return;
        };
        let path = file.path();
        if let Err(e) =
            std::fs::remove_file(path).maybe_fatal_err("failed to remove the virtual file")
        {
            error!(err=%e, path=%path, "failed to remove");
        }
    }
}

impl std::ops::Deref for TempVirtualFile {
    type Target = VirtualFile;

    fn deref(&self) -> &Self::Target {
        self.0.as_ref().expect("only None after into_inner or drop")
    }
}

impl std::ops::DerefMut for TempVirtualFile {
    fn deref_mut(&mut self) -> &mut Self::Target {
        self.0.as_mut().expect("only None after into_inner or drop")
    }
}

impl TempVirtualFile {
    pub fn new(virtual_file: VirtualFile) -> Self {
        Self(Some(virtual_file))
    }
    pub fn disarm_into_inner(mut self) -> VirtualFile {
        self.0
            .take()
            .expect("only None after into_inner or drop, and we are into_inner, and we consume")
    }
}<|MERGE_RESOLUTION|>--- conflicted
+++ resolved
@@ -23,22 +23,12 @@
     ) -> impl std::future::Future<Output = (FullSlice<Buf>, std::io::Result<()>)> + Send {
         VirtualFile::write_all_at(self, buf, offset, ctx)
     }
-}
-
-<<<<<<< HEAD
-impl BufferedWriterSink for TempVirtualFile {
-    fn cleanup(self) {
-        drop(self);
-    }
 
     async fn set_len(&self, len: u64, ctx: &RequestContext) -> std::io::Result<()> {
-        let file = self.0.as_ref().expect("only None after into_inner or drop");
-        file.set_len(len, ctx).await
+        VirtualFile::set_len(self, len, ctx).await
     }
 }
 
-=======
->>>>>>> 4525c177
 impl Drop for TempVirtualFile {
     fn drop(&mut self) {
         let Some(file) = self.0.take() else {
