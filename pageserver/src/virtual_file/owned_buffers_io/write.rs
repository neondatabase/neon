--- conflicted
+++ resolved
@@ -38,20 +38,13 @@
         offset: u64,
         ctx: &RequestContext,
     ) -> impl std::future::Future<Output = (FullSlice<Buf>, std::io::Result<()>)> + Send;
-}
-
-<<<<<<< HEAD
-pub trait BufferedWriterSink: OwnedAsyncWriter {
     fn set_len(
         &self,
         len: u64,
         ctx: &RequestContext,
     ) -> impl Future<Output = std::io::Result<()>> + Send;
-    fn cleanup(self);
-}
-
-=======
->>>>>>> 4525c177
+}
+
 /// A wrapper aorund an [`OwnedAsyncWriter`] that uses a [`Buffer`] to batch
 /// small writes into larger writes of size [`Buffer::cap`].
 ///
@@ -444,21 +437,11 @@
                 .push((Vec::from(&buf[..]), offset));
             (buf, Ok(()))
         }
-    }
-
-<<<<<<< HEAD
-    impl BufferedWriterSink for RecorderWriter {
-        fn cleanup(self) {
-            // No-op.
-        }
-
         async fn set_len(&self, _len: u64, _ctx: &RequestContext) -> std::io::Result<()> {
             unreachable!("tests don't need this")
         }
     }
 
-=======
->>>>>>> 4525c177
     fn test_ctx() -> RequestContext {
         RequestContext::new(TaskKind::UnitTest, DownloadBehavior::Error)
     }
