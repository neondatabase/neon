mod flush;

use bytes::BufMut;
pub(crate) use flush::FlushControl;
use flush::FlushHandle;
pub(crate) use flush::FlushTaskError;
use tokio_epoll_uring::IoBuf;
use tokio_util::sync::CancellationToken;
use tracing::error;
<<<<<<< HEAD
use tracing::trace;
=======
>>>>>>> 629aa6b4

use super::io_buf_aligned::IoBufAligned;
use super::io_buf_aligned::IoBufAlignedMut;
use super::io_buf_ext::{FullSlice, IoBufExt};
use crate::context::RequestContext;
<<<<<<< HEAD
use crate::virtual_file::MaybeFatalIo;
use crate::virtual_file::{IoBuffer, IoBufferMut, VirtualFile};
=======
use crate::virtual_file::{IoBuffer, IoBufferMut, MaybeFatalIo, VirtualFile};
>>>>>>> 629aa6b4

pub(crate) trait CheapCloneForRead {
    /// Returns a cheap clone of the buffer.
    fn cheap_clone(&self) -> Self;
}

impl CheapCloneForRead for IoBuffer {
    fn cheap_clone(&self) -> Self {
        // Cheap clone over an `Arc`.
        self.clone()
    }
}

/// A trait for doing owned-buffer write IO.
/// Think [`tokio::io::AsyncWrite`] but with owned buffers.
/// The owned buffers need to be aligned due to Direct IO requirements.
pub trait OwnedAsyncWriter {
    fn write_all_at<Buf: IoBufAligned + Send>(
        &self,
        buf: FullSlice<Buf>,
        offset: u64,
        ctx: &RequestContext,
    ) -> impl std::future::Future<Output = (FullSlice<Buf>, std::io::Result<()>)> + Send;
}

pub trait BufferedWriterSink: OwnedAsyncWriter {
    fn cleanup(self);
}

/// A wrapper aorund an [`OwnedAsyncWriter`] that uses a [`Buffer`] to batch
/// small writes into larger writes of size [`Buffer::cap`].
// TODO(yuchen): For large write, implementing buffer bypass for aligned parts of the write could be beneficial to throughput,
// since we would avoid copying majority of the data into the internal buffer.
pub struct BufferedWriter<B: Buffer, W> {
    /// Clone of the buffer that was last submitted to the flush loop.
    /// `None` if no flush request has been submitted, Some forever after.
    pub(super) maybe_flushed: Option<FullSlice<B::IoBuf>>,
    /// New writes are accumulated here.
    /// `None` only during submission while we wait for flush loop to accept
    /// the full dirty buffer in exchange for a clean buffer.
    /// If that exchange fails with an [`FlushTaskError`], the write path
    /// bails and leaves this as `None`.
    /// Subsequent writes will panic if attempted.
    /// The read path continues to work without error because [`Self::maybe_flushed`]
    /// and [`Self::bytes_submitted`] are advanced before the flush loop exchange starts,
    /// so, they will never try to read from [`Self::mutable`] anyway, because it's past
    /// the [`Self::maybe_flushed`] point.
    mutable: Option<B>,
    /// A handle to the background flush task for writting data to disk.
    flush_handle: FlushHandle<B::IoBuf, W>,
    /// The number of bytes submitted to the background task.
    bytes_submitted: u64,
}

impl<B, Buf, W> BufferedWriter<B, W>
where
    B: IoBufAlignedMut + Buffer<IoBuf = Buf> + Send + 'static,
    Buf: IoBufAligned + Send + Sync + CheapCloneForRead,
    W: BufferedWriterSink + Send + Sync + 'static + std::fmt::Debug,
{
    /// Creates a new buffered writer.
    ///
    /// The `buf_new` function provides a way to initialize the owned buffers used by this writer.
    pub fn new(
        writer: W,
        start_offset: u64,
        buf_new: impl Fn() -> B,
        gate_guard: utils::sync::gate::GateGuard,
        cancel: CancellationToken,
        ctx: &RequestContext,
        flush_task_span: tracing::Span,
    ) -> Self {
        Self {
            mutable: Some(buf_new()),
            maybe_flushed: None,
            flush_handle: FlushHandle::spawn_new(
                writer,
                buf_new(),
                gate_guard,
                cancel,
                ctx.attached_child(),
                flush_task_span,
            ),
            bytes_submitted: start_offset,
        }
    }

    /// Returns the number of bytes submitted to the background flush task.
    pub fn bytes_submitted(&self) -> u64 {
        self.bytes_submitted
    }

    /// Panics if used after any of the write paths returned an error
    pub fn inspect_mutable(&self) -> Option<&B> {
        self.mutable.as_ref()
    }

    /// Gets a reference to the maybe flushed read-only buffer.
    /// Returns `None` if the writer has not submitted any flush request.
    pub fn inspect_maybe_flushed(&self) -> Option<&FullSlice<Buf>> {
        self.maybe_flushed.as_ref()
    }

    #[cfg_attr(target_os = "macos", allow(dead_code))]
    pub async fn shutdown(
        mut self,
        ctx: &RequestContext,
        mut handle_tail: impl FnMut(B) -> Option<B>,
    ) -> Result<(u64, W), FlushTaskError> {
        // TODO: replace the callback with an action so that the buffer never leaves our purview
        let mutable = self.mutable.take().expect("must not use after an error");
        let unpadded_pending = mutable.pending();
        let padded = handle_tail(mutable);
        let padded_pending = padded.as_ref().map(|b| b.pending());
        trace!(
            unpadded_pending,
            padded_pending, "handle_tail returned a result"
        );
        if let Some(padded) = padded {
            // TODO: we can make this assertion, but it's restrictive if the underlying VirtualFile
            // wasn't opened with O_DIRECT; => make alignment checks at VirtualFile layer.
            // assert_eq!(
            //     padded.pending() % get_io_buffer_alignment(),
            //     0,
            //     "the buffere returned by `handle_tail` must be aligned and have a pending size that will be accepted by the kernel"
            // );
            self.mutable = Some(padded);
            self.flush(ctx).await?;
            assert!(self.mutable.is_some(), "flush maintains invariant as usual");
            let mutable = self
                .mutable
                .as_ref()
                .expect("flush maintains invariant as usual");
            assert_eq!(mutable.pending(), 0, "nothing left to flush");
        }

        let Self {
            mutable: _,
            maybe_flushed: _,
            mut flush_handle,
            bytes_submitted: bytes_amount,
        } = self;
        let writer = flush_handle.shutdown().await?;
        Ok((bytes_amount, writer))
    }

    #[cfg(test)]
    pub(crate) fn mutable(&self) -> &B {
        self.mutable.as_ref().expect("must not use after an error")
    }

    #[cfg_attr(target_os = "macos", allow(dead_code))]
    pub async fn write_buffered_borrowed(
        &mut self,
        chunk: &[u8],
        ctx: &RequestContext,
    ) -> Result<usize, FlushTaskError> {
        let (len, control) = self.write_buffered_borrowed_controlled(chunk, ctx).await?;
        if let Some(control) = control {
            control.release().await;
        }
        Ok(len)
    }

    /// In addition to bytes submitted in this write, also returns a handle that can control the flush behavior.
    pub(crate) async fn write_buffered_borrowed_controlled(
        &mut self,
        mut chunk: &[u8],
        ctx: &RequestContext,
    ) -> Result<(usize, Option<FlushControl>), FlushTaskError> {
        let chunk_len = chunk.len();
        let mut control: Option<FlushControl> = None;
        while !chunk.is_empty() {
            let buf = self.mutable.as_mut().expect("must not use after an error");
            let need = buf.cap() - buf.pending();
            let have = chunk.len();
            let n = std::cmp::min(need, have);
            buf.extend_from_slice(&chunk[..n]);
            chunk = &chunk[n..];
            if buf.pending() >= buf.cap() {
                assert_eq!(buf.pending(), buf.cap());
                if let Some(control) = control.take() {
                    control.release().await;
                }
                control = self.flush(ctx).await?;
            }
        }
        Ok((chunk_len, control))
    }

    /// This function can only error if the flush task got cancelled.
    /// In that case, we leave [`Self::mutable`] intentionally as `None`.
    ///
    /// The read path continues to function correctly; it can read up to the
    /// point where it could read before, i.e., including what was in [`Self::mutable`]
    /// before the call to this function, because that's now stored in [`Self::maybe_flushed`].
    ///
    /// The write path becomes unavailable and will panic if used.
    /// The only correct solution to retry writes is to discard the entire [`BufferedWriter`],
    /// which upper layers of pageserver write path currently do not support.
    /// It is in fact quite hard to reason about what exactly happens in today's code.
    /// Best case we accumulate junk in the EphemeralFile, worst case is data corruption.
    #[must_use = "caller must explcitly check the flush control"]
    async fn flush(
        &mut self,
        _ctx: &RequestContext,
    ) -> Result<Option<FlushControl>, FlushTaskError> {
        let buf = self.mutable.take().expect("must not use after an error");
        let buf_len = buf.pending();
        if buf_len == 0 {
            self.mutable = Some(buf);
            return Ok(None);
        }
        // Prepare the buffer for read while flushing.
        let slice = buf.flush();
        // NB: this assignment also drops thereference to the old buffer, allowing us to re-own & make it mutable below.
        self.maybe_flushed = Some(slice.cheap_clone());
        let offset = self.bytes_submitted;
        self.bytes_submitted += u64::try_from(buf_len).unwrap();

        // If we return/panic here or later, we'll leave mutable = None, breaking further
        // writers, but the read path should still work.
        let (recycled, flush_control) = self.flush_handle.flush(slice, offset).await?;

        // The only other place that could hold a reference to the recycled buffer
        // is in `Self::maybe_flushed`, but we have already replace it with the new buffer.
        let recycled = Buffer::reuse_after_flush(recycled.into_raw_slice().into_inner());

        // We got back some recycled buffer, can open up for more writes again.
        self.mutable = Some(recycled);

        Ok(Some(flush_control))
    }
}

/// A [`Buffer`] is used by [`BufferedWriter`] to batch smaller writes into larger ones.
pub trait Buffer {
    type IoBuf: IoBuf;

    /// Capacity of the buffer. Must not change over the lifetime `self`.`
    fn cap(&self) -> usize;

    /// Add data to the buffer.
    /// Panics if there is not enough room to accomodate `other`'s content, i.e.,
    /// panics if `other.len() > self.cap() - self.pending()`.
    fn extend_from_slice(&mut self, other: &[u8]);

    /// Add `count` bytes `val` into `self`.
    /// Panics if `count > self.cap() - self.pending()`.
    fn extend_with(&mut self, val: u8, count: usize);

    /// Number of bytes in the buffer.
    fn pending(&self) -> usize;

    /// Turns `self` into a [`FullSlice`] of the pending data
    /// so we can use [`tokio_epoll_uring`] to write it to disk.
    fn flush(self) -> FullSlice<Self::IoBuf>;

    /// After the write to disk is done and we have gotten back the slice,
    /// [`BufferedWriter`] uses this method to re-use the io buffer.
    fn reuse_after_flush(iobuf: Self::IoBuf) -> Self;
}

impl Buffer for IoBufferMut {
    type IoBuf = IoBuffer;

    fn cap(&self) -> usize {
        self.capacity()
    }

    fn extend_from_slice(&mut self, other: &[u8]) {
        if self.len() + other.len() > self.cap() {
            panic!("Buffer capacity exceeded");
        }

        IoBufferMut::extend_from_slice(self, other);
    }

    fn extend_with(&mut self, val: u8, count: usize) {
        if self.len() + count > self.cap() {
            panic!("Buffer capacity exceeded");
        }

        IoBufferMut::put_bytes(self, val, count);
    }

    fn pending(&self) -> usize {
        self.len()
    }

    fn flush(self) -> FullSlice<Self::IoBuf> {
        self.freeze().slice_len()
    }

    /// Caller should make sure that `iobuf` only have one strong reference before invoking this method.
    fn reuse_after_flush(iobuf: Self::IoBuf) -> Self {
        let mut recycled = iobuf
            .into_mut()
            .expect("buffer should only have one strong reference");
        recycled.clear();
        recycled
    }
}

#[derive(Debug)]
pub struct DeleteVirtualFileOnCleanup(Option<VirtualFile>);

impl OwnedAsyncWriter for DeleteVirtualFileOnCleanup {
    fn write_all_at<Buf: IoBufAligned + Send>(
        &self,
        buf: FullSlice<Buf>,
        offset: u64,
        ctx: &RequestContext,
    ) -> impl std::future::Future<Output = (FullSlice<Buf>, std::io::Result<()>)> + Send {
        VirtualFile::write_all_at(&self, buf, offset, ctx)
    }
}

impl BufferedWriterSink for DeleteVirtualFileOnCleanup {
    fn cleanup(self) {
<<<<<<< HEAD
        let path = self.0.path();
=======
        drop(self);
    }
}

impl Drop for DeleteVirtualFileOnCleanup {
    fn drop(&mut self) {
        let Some(file) = self.0.take() else {
            return;
        };
        let path = file.path();
>>>>>>> 629aa6b4
        if let Err(e) =
            std::fs::remove_file(path).maybe_fatal_err("failed to remove the virtual file")
        {
            error!(err=%e, path=%path, "failed to remove delta layer writer file");
        }
    }
}

impl std::ops::Deref for DeleteVirtualFileOnCleanup {
    type Target = VirtualFile;

    fn deref(&self) -> &Self::Target {
        &self.0.as_ref().expect("only None after into_inner or drop")
    }
}

impl std::ops::DerefMut for DeleteVirtualFileOnCleanup {
    fn deref_mut(&mut self) -> &mut Self::Target {
        self.0.as_mut().expect("only None after into_inner or drop")
    }
}

impl DeleteVirtualFileOnCleanup {
<<<<<<< HEAD
    pub fn disarm_into_inner(self) -> VirtualFile {
        self.0
=======
    pub fn new(virtual_file: VirtualFile) -> Self {
        Self(Some(virtual_file))
    }
    pub fn disarm_into_inner(mut self) -> VirtualFile {
        self.0
            .take()
            .expect("only None after into_inner or drop, and we are into_inner, and we consume")
>>>>>>> 629aa6b4
    }
}

#[cfg(test)]
mod tests {
    use std::sync::Mutex;

    use super::*;
    use crate::context::{DownloadBehavior, RequestContext};
    use crate::task_mgr::TaskKind;

    #[derive(Default, Debug)]
    struct RecorderWriter {
        /// record bytes and write offsets.
        writes: Mutex<Vec<(Vec<u8>, u64)>>,
    }

    impl RecorderWriter {
        /// Gets recorded bytes and write offsets.
        fn get_writes(&self) -> Vec<Vec<u8>> {
            self.writes
                .lock()
                .unwrap()
                .iter()
                .map(|(buf, _)| buf.clone())
                .collect()
        }
    }

    impl OwnedAsyncWriter for RecorderWriter {
        async fn write_all_at<Buf: IoBufAligned + Send>(
            &self,
            buf: FullSlice<Buf>,
            offset: u64,
            _: &RequestContext,
        ) -> (FullSlice<Buf>, std::io::Result<()>) {
            self.writes
                .lock()
                .unwrap()
                .push((Vec::from(&buf[..]), offset));
            (buf, Ok(()))
        }
    }

    impl BufferedWriterSink for RecorderWriter {
        fn cleanup(self) {
            // No-op.
        }
    }

    fn test_ctx() -> RequestContext {
        RequestContext::new(TaskKind::UnitTest, DownloadBehavior::Error)
    }

    #[tokio::test]
    async fn test_write_all_borrowed_always_goes_through_buffer() -> anyhow::Result<()> {
        let ctx = test_ctx();
        let ctx = &ctx;
        let recorder = RecorderWriter::default();
        let gate = utils::sync::gate::Gate::default();
        let cancel = CancellationToken::new();
        let mut writer = BufferedWriter::<_, RecorderWriter>::new(
            recorder,
            0,
            || IoBufferMut::with_capacity(2),
            gate.enter()?,
            cancel,
            ctx,
            tracing::Span::none(),
        );

        writer.write_buffered_borrowed(b"abc", ctx).await?;
        writer.write_buffered_borrowed(b"", ctx).await?;
        writer.write_buffered_borrowed(b"d", ctx).await?;
        writer.write_buffered_borrowed(b"e", ctx).await?;
        writer.write_buffered_borrowed(b"fg", ctx).await?;
        writer.write_buffered_borrowed(b"hi", ctx).await?;
        writer.write_buffered_borrowed(b"j", ctx).await?;
        writer.write_buffered_borrowed(b"klmno", ctx).await?;

        let (_, recorder) = writer.shutdown(ctx, Some).await?;
        assert_eq!(
            recorder.get_writes(),
            {
                let expect: &[&[u8]] = &[b"ab", b"cd", b"ef", b"gh", b"ij", b"kl", b"mn", b"o"];
                expect
            }
            .iter()
            .map(|v| v[..].to_vec())
            .collect::<Vec<_>>()
        );
        Ok(())
    }
}<|MERGE_RESOLUTION|>--- conflicted
+++ resolved
@@ -7,21 +7,14 @@
 use tokio_epoll_uring::IoBuf;
 use tokio_util::sync::CancellationToken;
 use tracing::error;
-<<<<<<< HEAD
 use tracing::trace;
-=======
->>>>>>> 629aa6b4
 
 use super::io_buf_aligned::IoBufAligned;
 use super::io_buf_aligned::IoBufAlignedMut;
 use super::io_buf_ext::{FullSlice, IoBufExt};
 use crate::context::RequestContext;
-<<<<<<< HEAD
 use crate::virtual_file::MaybeFatalIo;
 use crate::virtual_file::{IoBuffer, IoBufferMut, VirtualFile};
-=======
-use crate::virtual_file::{IoBuffer, IoBufferMut, MaybeFatalIo, VirtualFile};
->>>>>>> 629aa6b4
 
 pub(crate) trait CheapCloneForRead {
     /// Returns a cheap clone of the buffer.
@@ -342,9 +335,6 @@
 
 impl BufferedWriterSink for DeleteVirtualFileOnCleanup {
     fn cleanup(self) {
-<<<<<<< HEAD
-        let path = self.0.path();
-=======
         drop(self);
     }
 }
@@ -355,7 +345,6 @@
             return;
         };
         let path = file.path();
->>>>>>> 629aa6b4
         if let Err(e) =
             std::fs::remove_file(path).maybe_fatal_err("failed to remove the virtual file")
         {
@@ -379,10 +368,6 @@
 }
 
 impl DeleteVirtualFileOnCleanup {
-<<<<<<< HEAD
-    pub fn disarm_into_inner(self) -> VirtualFile {
-        self.0
-=======
     pub fn new(virtual_file: VirtualFile) -> Self {
         Self(Some(virtual_file))
     }
@@ -390,7 +375,6 @@
         self.0
             .take()
             .expect("only None after into_inner or drop, and we are into_inner, and we consume")
->>>>>>> 629aa6b4
     }
 }
 
