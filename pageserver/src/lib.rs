#![recursion_limit = "300"]
#![deny(clippy::undocumented_unsafe_blocks)]

mod auth;
pub mod basebackup;
pub mod config;
pub mod consumption_metrics;
pub mod context;
pub mod control_plane_client;
pub mod deletion_queue;
pub mod disk_usage_eviction_task;
pub mod http;
pub mod import_datadir;
pub mod l0_flush;
pub use pageserver_api::keyspace;
use tokio_util::sync::CancellationToken;
pub mod aux_file;
pub mod metrics;
pub mod page_cache;
pub mod page_service;
pub mod pgdatadir_mapping;
pub mod repository;
pub mod span;
pub(crate) mod statvfs;
pub mod task_mgr;
pub mod tenant;
pub mod utilization;
pub mod virtual_file;
pub mod walingest;
pub mod walrecord;
pub mod walredo;

use camino::Utf8Path;
use deletion_queue::DeletionQueue;
use tenant::{
    mgr::{BackgroundPurges, TenantManager},
    secondary,
};
use tracing::info;

/// Current storage format version
///
/// This is embedded in the header of all the layer files.
/// If you make any backwards-incompatible changes to the storage
/// format, bump this!
/// Note that TimelineMetadata uses its own version number to track
/// backwards-compatible changes to the metadata format.
pub const STORAGE_FORMAT_VERSION: u16 = 3;

pub const DEFAULT_PG_VERSION: u32 = 15;

// Magic constants used to identify different kinds of files
pub const IMAGE_FILE_MAGIC: u16 = 0x5A60;
pub const DELTA_FILE_MAGIC: u16 = 0x5A61;

static ZERO_PAGE: bytes::Bytes = bytes::Bytes::from_static(&[0u8; 8192]);

pub use crate::metrics::preinitialize_metrics;

pub struct CancellableTask {
    pub task: tokio::task::JoinHandle<()>,
    pub cancel: CancellationToken,
}
pub struct HttpEndpointListener(pub CancellableTask);
pub struct LibpqEndpointListener(pub CancellableTask);
pub struct ConsumptionMetricsTasks(pub CancellableTask);
pub struct DiskUsageEvictionTask(pub CancellableTask);
impl CancellableTask {
    pub async fn shutdown(self) {
        self.cancel.cancel();
        self.task.await.unwrap();
    }
}

#[tracing::instrument(skip_all, fields(%exit_code))]
#[allow(clippy::too_many_arguments)]
pub async fn shutdown_pageserver(
    http_listener: HttpEndpointListener,
<<<<<<< HEAD
    page_service: page_service::Listener,
=======
    libpq_listener: LibpqEndpointListener,
>>>>>>> e8523014
    consumption_metrics_worker: ConsumptionMetricsTasks,
    disk_usage_eviction_task: Option<DiskUsageEvictionTask>,
    tenant_manager: &TenantManager,
    background_purges: BackgroundPurges,
    mut deletion_queue: DeletionQueue,
    secondary_controller_tasks: secondary::GlobalTasks,
    exit_code: i32,
) {
    use std::time::Duration;
    // Shut down the libpq endpoint task. This prevents new connections from
    // being accepted.
<<<<<<< HEAD
    let remaining_connections = timed(
        page_service.stop_accepting(),
=======
    timed(
        libpq_listener.0.shutdown(),
>>>>>>> e8523014
        "shutdown LibpqEndpointListener",
        Duration::from_secs(1),
    )
    .await;

    // Shut down all the tenants. This flushes everything to disk and kills
    // the checkpoint and GC tasks.
    timed(
        tenant_manager.shutdown(),
        "shutdown all tenants",
        Duration::from_secs(5),
    )
    .await;

    // Shut down any page service tasks: any in-progress work for particular timelines or tenants
    // should already have been canclled via mgr::shutdown_all_tenants
    timed(
        remaining_connections.shutdown(),
        "shutdown PageRequestHandlers",
        Duration::from_secs(1),
    )
    .await;

    // Best effort to persist any outstanding deletions, to avoid leaking objects
    deletion_queue.shutdown(Duration::from_secs(5)).await;

    timed(
        consumption_metrics_worker.0.shutdown(),
        "shutdown consumption metrics",
        Duration::from_secs(1),
    )
    .await;

    timed(
        futures::future::OptionFuture::from(disk_usage_eviction_task.map(|t| t.0.shutdown())),
        "shutdown disk usage eviction",
        Duration::from_secs(1),
    )
    .await;

    timed(
        background_purges.shutdown(),
        "shutdown background purges",
        Duration::from_secs(1),
    )
    .await;

    // Shut down the HTTP endpoint last, so that you can still check the server's
    // status while it's shutting down.
    // FIXME: We should probably stop accepting commands like attach/detach earlier.
    timed(
        http_listener.0.shutdown(),
        "shutdown http",
        Duration::from_secs(1),
    )
    .await;

    timed(
        secondary_controller_tasks.wait(), // cancellation happened in caller
        "secondary controller wait",
        Duration::from_secs(1),
    )
    .await;

    // There should be nothing left, but let's be sure
    timed(
        task_mgr::shutdown_tasks(None, None, None),
        "shutdown leftovers",
        Duration::from_secs(1),
    )
    .await;
    info!("Shut down successfully completed");
    std::process::exit(exit_code);
}

/// Per-tenant configuration file.
/// Full path: `tenants/<tenant_id>/config-v1`.
pub(crate) const TENANT_LOCATION_CONFIG_NAME: &str = "config-v1";

/// Per-tenant copy of their remote heatmap, downloaded into the local
/// tenant path while in secondary mode.
pub(crate) const TENANT_HEATMAP_BASENAME: &str = "heatmap-v1.json";

/// A suffix used for various temporary files. Any temporary files found in the
/// data directory at pageserver startup can be automatically removed.
pub(crate) const TEMP_FILE_SUFFIX: &str = "___temp";

/// A marker file to mark that a timeline directory was not fully initialized.
/// If a timeline directory with this marker is encountered at pageserver startup,
/// the timeline directory and the marker file are both removed.
/// Full path: `tenants/<tenant_id>/timelines/<timeline_id>___uninit`.
pub(crate) const TIMELINE_UNINIT_MARK_SUFFIX: &str = "___uninit";

pub(crate) const TIMELINE_DELETE_MARK_SUFFIX: &str = "___delete";

pub fn is_temporary(path: &Utf8Path) -> bool {
    match path.file_name() {
        Some(name) => name.ends_with(TEMP_FILE_SUFFIX),
        None => false,
    }
}

fn ends_with_suffix(path: &Utf8Path, suffix: &str) -> bool {
    match path.file_name() {
        Some(name) => name.ends_with(suffix),
        None => false,
    }
}

// FIXME: DO NOT ADD new query methods like this, which will have a next step of parsing timelineid
// from the directory name. Instead create type "UninitMark(TimelineId)" and only parse it once
// from the name.

pub(crate) fn is_uninit_mark(path: &Utf8Path) -> bool {
    ends_with_suffix(path, TIMELINE_UNINIT_MARK_SUFFIX)
}

pub(crate) fn is_delete_mark(path: &Utf8Path) -> bool {
    ends_with_suffix(path, TIMELINE_DELETE_MARK_SUFFIX)
}

/// During pageserver startup, we need to order operations not to exhaust tokio worker threads by
/// blocking.
///
/// The instances of this value exist only during startup, otherwise `None` is provided, meaning no
/// delaying is needed.
#[derive(Clone)]
pub struct InitializationOrder {
    /// Each initial tenant load task carries this until it is done loading timelines from remote storage
    pub initial_tenant_load_remote: Option<utils::completion::Completion>,

    /// Each initial tenant load task carries this until completion.
    pub initial_tenant_load: Option<utils::completion::Completion>,

    /// Barrier for when we can start any background jobs.
    ///
    /// This can be broken up later on, but right now there is just one class of a background job.
    pub background_jobs_can_start: utils::completion::Barrier,
}

/// Time the future with a warning when it exceeds a threshold.
async fn timed<Fut: std::future::Future>(
    fut: Fut,
    name: &str,
    warn_at: std::time::Duration,
) -> <Fut as std::future::Future>::Output {
    let started = std::time::Instant::now();

    let mut fut = std::pin::pin!(fut);

    match tokio::time::timeout(warn_at, &mut fut).await {
        Ok(ret) => {
            tracing::info!(
                stage = name,
                elapsed_ms = started.elapsed().as_millis(),
                "completed"
            );
            ret
        }
        Err(_) => {
            tracing::info!(
                stage = name,
                elapsed_ms = started.elapsed().as_millis(),
                "still waiting, taking longer than expected..."
            );

            let ret = fut.await;

            // this has a global allowed_errors
            tracing::warn!(
                stage = name,
                elapsed_ms = started.elapsed().as_millis(),
                "completed, took longer than expected"
            );

            ret
        }
    }
}

#[cfg(test)]
mod timed_tests {
    use super::timed;
    use std::time::Duration;

    #[tokio::test]
    async fn timed_completes_when_inner_future_completes() {
        // A future that completes on time should have its result returned
        let r1 = timed(
            async move {
                tokio::time::sleep(Duration::from_millis(10)).await;
                123
            },
            "test 1",
            Duration::from_millis(50),
        )
        .await;
        assert_eq!(r1, 123);

        // A future that completes too slowly should also have its result returned
        let r1 = timed(
            async move {
                tokio::time::sleep(Duration::from_millis(50)).await;
                456
            },
            "test 1",
            Duration::from_millis(10),
        )
        .await;
        assert_eq!(r1, 456);
    }
}<|MERGE_RESOLUTION|>--- conflicted
+++ resolved
@@ -62,7 +62,6 @@
     pub cancel: CancellationToken,
 }
 pub struct HttpEndpointListener(pub CancellableTask);
-pub struct LibpqEndpointListener(pub CancellableTask);
 pub struct ConsumptionMetricsTasks(pub CancellableTask);
 pub struct DiskUsageEvictionTask(pub CancellableTask);
 impl CancellableTask {
@@ -76,11 +75,7 @@
 #[allow(clippy::too_many_arguments)]
 pub async fn shutdown_pageserver(
     http_listener: HttpEndpointListener,
-<<<<<<< HEAD
     page_service: page_service::Listener,
-=======
-    libpq_listener: LibpqEndpointListener,
->>>>>>> e8523014
     consumption_metrics_worker: ConsumptionMetricsTasks,
     disk_usage_eviction_task: Option<DiskUsageEvictionTask>,
     tenant_manager: &TenantManager,
@@ -92,13 +87,8 @@
     use std::time::Duration;
     // Shut down the libpq endpoint task. This prevents new connections from
     // being accepted.
-<<<<<<< HEAD
     let remaining_connections = timed(
         page_service.stop_accepting(),
-=======
-    timed(
-        libpq_listener.0.shutdown(),
->>>>>>> e8523014
         "shutdown LibpqEndpointListener",
         Duration::from_secs(1),
     )
