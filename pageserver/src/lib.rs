--- conflicted
+++ resolved
@@ -86,12 +86,8 @@
 pub async fn shutdown_pageserver(
     http_listener: HttpEndpointListener,
     https_listener: Option<HttpsEndpointListener>,
-<<<<<<< HEAD
     compute_service: compute_service::Listener,
-=======
-    page_service: page_service::Listener,
     grpc_task: Option<CancellableTask>,
->>>>>>> 3b8be98b
     consumption_metrics_worker: ConsumptionMetricsTasks,
     disk_usage_eviction_task: Option<DiskUsageEvictionTask>,
     tenant_manager: &TenantManager,
