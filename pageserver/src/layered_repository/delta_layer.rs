--- conflicted
+++ resolved
@@ -44,11 +44,7 @@
 use crate::walrecord;
 use crate::DELTA_FILE_MAGIC;
 use crate::{ZTenantId, ZTimelineId};
-<<<<<<< HEAD
-use anyhow::{bail, Context, Result};
-=======
-use anyhow::{bail, ensure, Result};
->>>>>>> 62c88089
+use anyhow::{bail, ensure, Context, Result};
 use log::*;
 use serde::{Deserialize, Serialize};
 // avoid binding to Write (conflicts with std::io::Write)
@@ -60,7 +56,7 @@
 use std::ops::Range;
 use std::os::unix::fs::FileExt;
 use std::path::{Path, PathBuf};
-use std::sync::{RwLock, RwLockReadGuard, RwLockWriteGuard, TryLockError};
+use std::sync::{RwLock, RwLockReadGuard, RwLockWriteGuard};
 
 use zenith_utils::bin_ser::BeSer;
 use zenith_utils::lsn::Lsn;
@@ -270,39 +266,6 @@
         }
     }
 
-<<<<<<< HEAD
-=======
-    ///
-    /// Release most of the memory used by this layer. If it's accessed again later,
-    /// it will need to be loaded back.
-    ///
-    fn unload(&self) -> Result<()> {
-        // FIXME: In debug mode, loading and unloading the index slows
-        // things down so much that you get timeout errors. At least
-        // with the test_parallel_copy test. So as an even more ad hoc
-        // stopgap fix for that, only unload every on average 10
-        // checkpoint cycles.
-        use rand::RngCore;
-        if rand::thread_rng().next_u32() > (u32::MAX / 10) {
-            return Ok(());
-        }
-
-        let mut inner = match self.inner.try_write() {
-            Ok(inner) => inner,
-            Err(TryLockError::WouldBlock) => return Ok(()),
-            Err(TryLockError::Poisoned(_)) => panic!("DeltaLayer lock was poisoned"),
-        };
-        inner.index = HashMap::default();
-        inner.loaded = false;
-
-        // Note: we keep the Book open. Is that a good idea? The virtual file
-        // machinery has its own rules for closing the file descriptor if it's not
-        // needed, but the Book struct uses up some memory, too.
-
-        Ok(())
-    }
-
->>>>>>> 62c88089
     fn delete(&self) -> Result<()> {
         // delete underlying file
         fs::remove_file(self.path())?;
@@ -436,36 +399,20 @@
         }
     }
 
-<<<<<<< HEAD
-            // Open the file
-            let mut file = VirtualFile::open(&path)
-                .with_context(|| format!("Failed to open file '{}'", path.display()))?;
-
-            let actual_summary = Summary::des_from(&mut file)?;
-
-            match &self.path_or_conf {
-                PathOrConf::Conf(_) => {
-                    let mut expected_summary = Summary::from(self);
-                    expected_summary.index_start_blk = actual_summary.index_start_blk;
-                    expected_summary.index_root_blk = actual_summary.index_root_blk;
-=======
     fn load_inner(&self, mut inner: RwLockWriteGuard<DeltaLayerInner>) -> Result<()> {
         let path = self.path();
 
-        // Open the file if it's not open already.
-        if inner.book.is_none() {
-            let file = VirtualFile::open(&path)?;
-            inner.book = Some(Book::new(file)?);
-        }
-        let book = inner.book.as_ref().unwrap();
+        // Open the file
+        let mut file = VirtualFile::open(&path)
+            .with_context(|| format!("Failed to open file '{}'", path.display()))?;
+
+        let actual_summary = Summary::des_from(&mut file)?;
 
         match &self.path_or_conf {
             PathOrConf::Conf(_) => {
-                let chapter = book.read_chapter(SUMMARY_CHAPTER)?;
-                let actual_summary = Summary::des(&chapter)?;
-
-                let expected_summary = Summary::from(self);
->>>>>>> 62c88089
+                let mut expected_summary = Summary::from(self);
+                expected_summary.index_start_blk = actual_summary.index_start_blk;
+                expected_summary.index_root_blk = actual_summary.index_root_blk;
 
                 if actual_summary != expected_summary {
                     bail!("in-file summary does not match expected summary. actual = {:?} expected = {:?}", actual_summary, expected_summary);
@@ -485,25 +432,14 @@
             }
         }
 
-<<<<<<< HEAD
-            inner.index_start_blk = actual_summary.index_start_blk;
-            inner.index_root_blk = actual_summary.index_root_blk;
-            inner.reader = Some(BlockyReader::new(file));
-=======
-        let chapter = book.read_chapter(INDEX_CHAPTER)?;
-        let index = HashMap::des(&chapter)?;
->>>>>>> 62c88089
+        inner.index_start_blk = actual_summary.index_start_blk;
+        inner.index_root_blk = actual_summary.index_root_blk;
+        inner.reader = Some(BlockyReader::new(file));
 
         debug!("loaded from {}", &path.display());
 
-<<<<<<< HEAD
-            inner.loaded = true;
-        }
-=======
-        inner.index = index;
         inner.loaded = true;
         Ok(())
->>>>>>> 62c88089
     }
 
     /// Create a DeltaLayer struct representing an existing file on disk.
@@ -676,10 +612,7 @@
     ///
     /// Finish writing the delta layer.
     ///
-<<<<<<< HEAD
-    /// 'seg_sizes' is a list of size changes to store with the actual data.
-    ///
-    pub fn finish(self, key_end: Key) -> Result<DeltaLayer> {
+    pub fn finish(self, key_end: Key) -> anyhow::Result<DeltaLayer> {
         // Pad the last page.
         let mut end_offset = self.blob_writer.offset;
 
@@ -693,11 +626,6 @@
         let mut file = bufwriter.into_inner().unwrap();
 
         let index_start_blk = (end_offset / PAGE_SZ as u64) as u32;
-=======
-    pub fn finish(self, key_end: Key) -> anyhow::Result<DeltaLayer> {
-        // Close the values chapter
-        let book = self.values_writer.close()?;
->>>>>>> 62c88089
 
         // Write the index
         let (index_root_blk, block_buf) = self.tree.finish()?;
