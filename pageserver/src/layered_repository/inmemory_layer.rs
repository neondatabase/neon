//! An in-memory layer stores recently received key-value pairs.
//!
//! The "in-memory" part of the name is a bit misleading: the actual page versions are
//! held in an ephemeral file, not in memory. The metadata for each page version, i.e.
//! its position in the file, is kept in memory, though.
//!
use crate::config::PageServerConf;
use crate::layered_repository::delta_layer::{DeltaLayer, DeltaLayerWriter};
use crate::layered_repository::ephemeral_file::EphemeralFile;
use crate::layered_repository::storage_layer::{
    BlobRef, Layer, ValueReconstructResult, ValueReconstructState,
};
use crate::repository::{Key, Value};
use crate::walrecord;
use crate::{ZTenantId, ZTimelineId};
<<<<<<< HEAD
use anyhow::Result;
=======
use anyhow::{bail, ensure, Result};
use bytes::Bytes;
>>>>>>> e3fa0097
use log::*;
use std::collections::HashMap;
// avoid binding to Write (conflicts with std::io::Write)
// while being able to use std::fmt::Write's methods
use std::fmt::Write as _;
use std::io::Write;
use std::ops::Range;
use std::os::unix::fs::FileExt;
use std::path::PathBuf;
use std::sync::RwLock;
use zenith_utils::bin_ser::BeSer;
use zenith_utils::lsn::Lsn;
use zenith_utils::vec_map::VecMap;

pub struct InMemoryLayer {
    conf: &'static PageServerConf,
    tenantid: ZTenantId,
    timelineid: ZTimelineId,

    ///
    /// This layer contains all the changes from 'start_lsn'. The
    /// start is inclusive.
    ///
    start_lsn: Lsn,

    /// The above fields never change. The parts that do change are in 'inner',
    /// and protected by mutex.
    inner: RwLock<InMemoryLayerInner>,
}

pub struct InMemoryLayerInner {
    /// Frozen layers have an exclusive end LSN.
    /// Writes are only allowed when this is None
    end_lsn: Option<Lsn>,

    ///
    /// All versions of all pages in the layer are kept here.  Indexed
    /// by block number and LSN. The value is an offset into the
    /// ephemeral file where the page version is stored.
    ///
    index: HashMap<Key, VecMap<Lsn, BlobRef>>,

    /// The values are stored in a serialized format in this file.
    /// Each serialized Value is preceded by a 'u32' length field.
    /// PerSeg::page_versions map stores offsets into this file.
    file: EphemeralFile,

    end_offset: u64,
}

impl InMemoryLayerInner {
    fn assert_writeable(&self) {
        assert!(self.end_lsn.is_none());
    }
<<<<<<< HEAD
=======

    fn get_seg_size(&self, lsn: Lsn) -> SegmentBlk {
        // Scan the BTreeMap backwards, starting from the given entry.
        let slice = self.seg_sizes.slice_range(..=lsn);

        // We make sure there is always at least one entry
        if let Some((_entry_lsn, entry)) = slice.last() {
            *entry
        } else {
            panic!("could not find seg size in in-memory layer");
        }
    }

    ///
    /// Read a page version from the ephemeral file.
    ///
    fn read_pv(&self, off: u64) -> Result<PageVersion> {
        let mut buf = Vec::new();
        self.read_pv_bytes(off, &mut buf)?;
        Ok(PageVersion::des(&buf)?)
    }

    ///
    /// Read a page version from the ephemeral file, as raw bytes, at
    /// the given offset.  The bytes are read into 'buf', which is
    /// expanded if necessary. Returns the size of the page version.
    ///
    fn read_pv_bytes(&self, off: u64, buf: &mut Vec<u8>) -> Result<usize> {
        // read length
        let mut lenbuf = [0u8; 4];
        self.file.read_exact_at(&mut lenbuf, off)?;
        let len = u32::from_ne_bytes(lenbuf) as usize;

        if buf.len() < len {
            buf.resize(len, 0);
        }
        self.file.read_exact_at(&mut buf[0..len], off + 4)?;
        Ok(len)
    }

    fn write_pv(&mut self, pv: &PageVersion) -> Result<u64> {
        // remember starting position
        let pos = self.file.stream_position()?;

        // make room for the 'length' field by writing zeros as a placeholder.
        self.file.seek(std::io::SeekFrom::Start(pos + 4))?;

        pv.ser_into(&mut self.file)?;

        // write the 'length' field.
        let len = self.file.stream_position()? - pos - 4;
        let lenbuf = u32::to_ne_bytes(len as u32);
        self.file.write_all_at(&lenbuf, pos)?;

        Ok(pos)
    }
>>>>>>> e3fa0097
}

impl Layer for InMemoryLayer {
    // An in-memory layer can be spilled to disk into ephemeral file,
    // This function is used only for debugging, so we don't need to be very precise.
    // Construct a filename as if it was a delta layer.
    fn filename(&self) -> PathBuf {
        let inner = self.inner.read().unwrap();

        let end_lsn = inner.end_lsn.unwrap_or(Lsn(u64::MAX));

        PathBuf::from(format!(
            "inmem-{:016X}-{:016X}",
            self.start_lsn.0, end_lsn.0
        ))
    }

    fn get_tenant_id(&self) -> ZTenantId {
        self.tenantid
    }

    fn get_timeline_id(&self) -> ZTimelineId {
        self.timelineid
    }

    fn get_key_range(&self) -> Range<Key> {
        Key::MIN..Key::MAX
    }

    fn get_lsn_range(&self) -> Range<Lsn> {
        let inner = self.inner.read().unwrap();

        let end_lsn = if let Some(end_lsn) = inner.end_lsn {
            end_lsn
        } else {
            Lsn(u64::MAX)
        };
        self.start_lsn..end_lsn
    }

    /// Look up given value in the layer.
    fn get_value_reconstruct_data(
        &self,
<<<<<<< HEAD
        key: Key,
        lsn_range: Range<Lsn>,
        reconstruct_state: &mut ValueReconstructState,
    ) -> Result<ValueReconstructResult> {
        assert!(lsn_range.start <= self.start_lsn);
        let mut need_image = true;

        let inner = self.inner.read().unwrap();
=======
        blknum: SegmentBlk,
        lsn: Lsn,
        reconstruct_data: &mut PageReconstructData,
    ) -> anyhow::Result<PageReconstructResult> {
        let mut need_image = true;

        ensure!((0..RELISH_SEG_SIZE).contains(&blknum));

        {
            let inner = self.inner.read().unwrap();
>>>>>>> e3fa0097

        // Scan the page versions backwards, starting from `lsn`.
        if let Some(vec_map) = inner.index.get(&key) {
            let slice = vec_map.slice_range(lsn_range);
            for (entry_lsn, blob_ref) in slice.iter().rev() {
                match &reconstruct_state.img {
                    Some((cached_lsn, _)) if entry_lsn <= cached_lsn => {
                        return Ok(ValueReconstructResult::Complete)
                    }
                    _ => {}
                }

                let mut buf = vec![0u8; blob_ref.size()];
                inner.file.read_exact_at(&mut buf, blob_ref.pos())?;
                let value = Value::des(&buf)?;
                match value {
                    Value::Image(img) => {
                        reconstruct_state.img = Some((*entry_lsn, img));
                        return Ok(ValueReconstructResult::Complete);
                    }
                    Value::WalRecord(rec) => {
                        let will_init = rec.will_init();
                        reconstruct_state.records.push((*entry_lsn, rec));
                        if will_init {
                            // This WAL record initializes the page, so no need to go further back
                            need_image = false;
                            break;
                        }
                    }
                }
            }
        }

        // release lock on 'inner'

        // If an older page image is needed to reconstruct the page, let the
        // caller know.
        if need_image {
            Ok(ValueReconstructResult::Continue)
        } else {
            Ok(ValueReconstructResult::Complete)
        }
    }

<<<<<<< HEAD
    fn iter(&self) -> Box<dyn Iterator<Item = Result<(Key, Lsn, Value)>>> {
        todo!();
=======
    /// Get size of the relation at given LSN
    fn get_seg_size(&self, lsn: Lsn) -> anyhow::Result<SegmentBlk> {
        ensure!(lsn >= self.start_lsn);
        ensure!(
            self.seg.rel.is_blocky(),
            "get_seg_size() called on a non-blocky rel"
        );

        let inner = self.inner.read().unwrap();
        Ok(inner.get_seg_size(lsn))
    }

    /// Does this segment exist at given LSN?
    fn get_seg_exists(&self, lsn: Lsn) -> anyhow::Result<bool> {
        let inner = self.inner.read().unwrap();

        // If the segment created after requested LSN,
        // it doesn't exist in the layer. But we shouldn't
        // have requested it in the first place.
        ensure!(lsn >= self.start_lsn);

        // Is the requested LSN after the segment was dropped?
        if inner.dropped {
            if let Some(end_lsn) = inner.end_lsn {
                if lsn >= end_lsn {
                    return Ok(false);
                }
            } else {
                bail!("dropped in-memory layer with no end LSN");
            }
        }

        // Otherwise, it exists
        Ok(true)
>>>>>>> e3fa0097
    }

    /// Cannot unload anything in an in-memory layer, since there's no backing
    /// store. To release memory used by an in-memory layer, use 'freeze' to turn
    /// it into an on-disk layer.
    fn unload(&self) -> Result<()> {
        Ok(())
    }

    /// Nothing to do here. When you drop the last reference to the layer, it will
    /// be deallocated.
    fn delete(&self) -> Result<()> {
        bail!("can't delete an InMemoryLayer")
    }

    fn is_incremental(&self) -> bool {
        // in-memory layer is always considered incremental.
        true
    }

    fn is_in_memory(&self) -> bool {
        true
    }

    /// debugging function to print out the contents of the layer
    fn dump(&self) -> Result<()> {
        let inner = self.inner.read().unwrap();

        let end_str = inner
            .end_lsn
            .as_ref()
            .map(Lsn::to_string)
            .unwrap_or_default();

        println!(
            "----- in-memory layer for tli {} LSNs {}-{} ----",
            self.timelineid, self.start_lsn, end_str,
        );

        let mut buf = Vec::new();
        for (key, vec_map) in inner.index.iter() {
            for (lsn, blob_ref) in vec_map.as_slice() {
                let mut desc = String::new();
                buf.resize(blob_ref.size(), 0);
                inner.file.read_exact_at(&mut buf, blob_ref.pos())?;
                let val = Value::des(&buf);
                match val {
                    Ok(Value::Image(img)) => {
                        write!(&mut desc, " img {} bytes", img.len())?;
                    }
                    Ok(Value::WalRecord(rec)) => {
                        let wal_desc = walrecord::describe_wal_record(&rec);
                        write!(
                            &mut desc,
                            " rec {} bytes will_init: {} {}",
                            buf.len(),
                            rec.will_init(),
                            wal_desc
                        )?;
                    }
                    Err(err) => {
                        write!(&mut desc, " DESERIALIZATION ERROR: {}", err)?;
                    }
                }
                println!("  key {} at {}: {}", key, lsn, desc);
            }
        }

        Ok(())
    }
}

impl InMemoryLayer {
    ///
    /// Create a new, empty, in-memory layer
    ///
    pub fn create(
        conf: &'static PageServerConf,
        timelineid: ZTimelineId,
        tenantid: ZTenantId,
        start_lsn: Lsn,
    ) -> Result<InMemoryLayer> {
        trace!(
            "initializing new empty InMemoryLayer for writing on timeline {} at {}",
            timelineid,
            start_lsn
        );

        let file = EphemeralFile::create(conf, tenantid, timelineid)?;

        Ok(InMemoryLayer {
            conf,
            timelineid,
            tenantid,
            start_lsn,
            inner: RwLock::new(InMemoryLayerInner {
                end_lsn: None,
                index: HashMap::new(),
                file,
                end_offset: 0,
            }),
        })
    }

    // Write operations

    /// Common subroutine of the public put_wal_record() and put_page_image() functions.
    /// Adds the page version to the in-memory tree
<<<<<<< HEAD
    pub fn put_value(&self, key: Key, lsn: Lsn, val: Value) -> Result<()> {
        trace!("put_value key {} at {}/{}", key, self.timelineid, lsn);
        let mut inner = self.inner.write().unwrap();

        inner.assert_writeable();
=======
    pub fn put_page_version(
        &self,
        blknum: SegmentBlk,
        lsn: Lsn,
        pv: PageVersion,
    ) -> anyhow::Result<u32> {
        ensure!((0..RELISH_SEG_SIZE).contains(&blknum));

        trace!(
            "put_page_version blk {} of {} at {}/{}",
            blknum,
            self.seg.rel,
            self.timelineid,
            lsn
        );
        let mut inner = self.inner.write().unwrap();

        inner.assert_writeable();
        ensure!(lsn >= inner.latest_lsn);
        inner.latest_lsn = lsn;

        // Write the page version to the file, and remember its offset in 'page_versions'
        {
            let off = inner.write_pv(&pv)?;
            let vec_map = inner.page_versions.entry(blknum).or_default();
            let old = vec_map.append_or_update_last(lsn, off).unwrap().0;
            if old.is_some() {
                // We already had an entry for this LSN. That's odd..
                warn!(
                    "Page version of rel {} blk {} at {} already exists",
                    self.seg.rel, blknum, lsn
                );
            }
        }
>>>>>>> e3fa0097

        let off = inner.end_offset;
        let buf = Value::ser(&val)?;
        let len = buf.len();
        inner.file.write_all(&buf)?;
        inner.end_offset += len as u64;

        let vec_map = inner.index.entry(key).or_default();
        let blob_ref = BlobRef::new(off, len, val.will_init());
        let old = vec_map.append_or_update_last(lsn, blob_ref).unwrap().0;
        if old.is_some() {
            // We already had an entry for this LSN. That's odd..
            warn!("Key {} at {} already exists", key, lsn);
        }

        Ok(())
    }

    pub fn put_tombstone(&self, _key_range: Range<Key>, _lsn: Lsn) -> Result<()> {
        // TODO: Currently, we just leak the storage for any deleted keys

        Ok(())
    }

    /// Make the layer non-writeable. Only call once.
    /// Records the end_lsn for non-dropped layers.
    /// `end_lsn` is exclusive
    pub fn freeze(&self, end_lsn: Lsn) {
        let mut inner = self.inner.write().unwrap();

        assert!(self.start_lsn < end_lsn);
        inner.end_lsn = Some(end_lsn);

        for vec_map in inner.index.values() {
            for (lsn, _pos) in vec_map.as_slice() {
                assert!(*lsn < end_lsn);
            }
        }
    }

    /// Write this frozen in-memory layer to disk.
    ///
    /// Returns a new delta layer with all the same data as this in-memory layer
    pub fn write_to_disk(&self) -> Result<DeltaLayer> {
        // Grab the lock in read-mode. We hold it over the I/O, but because this
        // layer is not writeable anymore, no one should be trying to acquire the
        // write lock on it, so we shouldn't block anyone. There's one exception
        // though: another thread might have grabbed a reference to this layer
        // in `get_layer_for_write' just before the checkpointer called
        // `freeze`, and then `write_to_disk` on it. When the thread gets the
        // lock, it will see that it's not writeable anymore and retry, but it
        // would have to wait until we release it. That race condition is very
        // rare though, so we just accept the potential latency hit for now.
        let inner = self.inner.read().unwrap();

        let mut delta_layer_writer = DeltaLayerWriter::new(
            self.conf,
            self.timelineid,
            self.tenantid,
            Key::MIN,
            self.start_lsn..inner.end_lsn.unwrap(),
        )?;

        let mut do_steps = || -> Result<()> {
            for (key, vec_map) in inner.index.iter() {
                // Write all page versions
                for (lsn, blob_ref) in vec_map.as_slice() {
                    let mut buf = vec![0u8; blob_ref.size()];
                    inner.file.read_exact_at(&mut buf, blob_ref.pos())?;
                    let val = Value::des(&buf)?;
                    delta_layer_writer.put_value(*key, *lsn, val)?;
                }
            }
            Ok(())
        };
        if let Err(err) = do_steps() {
            delta_layer_writer.abort();
            return Err(err);
        }

        let delta_layer = delta_layer_writer.finish(Key::MAX)?;
        Ok(delta_layer)
    }
}<|MERGE_RESOLUTION|>--- conflicted
+++ resolved
@@ -13,12 +13,7 @@
 use crate::repository::{Key, Value};
 use crate::walrecord;
 use crate::{ZTenantId, ZTimelineId};
-<<<<<<< HEAD
-use anyhow::Result;
-=======
 use anyhow::{bail, ensure, Result};
-use bytes::Bytes;
->>>>>>> e3fa0097
 use log::*;
 use std::collections::HashMap;
 // avoid binding to Write (conflicts with std::io::Write)
@@ -73,65 +68,6 @@
     fn assert_writeable(&self) {
         assert!(self.end_lsn.is_none());
     }
-<<<<<<< HEAD
-=======
-
-    fn get_seg_size(&self, lsn: Lsn) -> SegmentBlk {
-        // Scan the BTreeMap backwards, starting from the given entry.
-        let slice = self.seg_sizes.slice_range(..=lsn);
-
-        // We make sure there is always at least one entry
-        if let Some((_entry_lsn, entry)) = slice.last() {
-            *entry
-        } else {
-            panic!("could not find seg size in in-memory layer");
-        }
-    }
-
-    ///
-    /// Read a page version from the ephemeral file.
-    ///
-    fn read_pv(&self, off: u64) -> Result<PageVersion> {
-        let mut buf = Vec::new();
-        self.read_pv_bytes(off, &mut buf)?;
-        Ok(PageVersion::des(&buf)?)
-    }
-
-    ///
-    /// Read a page version from the ephemeral file, as raw bytes, at
-    /// the given offset.  The bytes are read into 'buf', which is
-    /// expanded if necessary. Returns the size of the page version.
-    ///
-    fn read_pv_bytes(&self, off: u64, buf: &mut Vec<u8>) -> Result<usize> {
-        // read length
-        let mut lenbuf = [0u8; 4];
-        self.file.read_exact_at(&mut lenbuf, off)?;
-        let len = u32::from_ne_bytes(lenbuf) as usize;
-
-        if buf.len() < len {
-            buf.resize(len, 0);
-        }
-        self.file.read_exact_at(&mut buf[0..len], off + 4)?;
-        Ok(len)
-    }
-
-    fn write_pv(&mut self, pv: &PageVersion) -> Result<u64> {
-        // remember starting position
-        let pos = self.file.stream_position()?;
-
-        // make room for the 'length' field by writing zeros as a placeholder.
-        self.file.seek(std::io::SeekFrom::Start(pos + 4))?;
-
-        pv.ser_into(&mut self.file)?;
-
-        // write the 'length' field.
-        let len = self.file.stream_position()? - pos - 4;
-        let lenbuf = u32::to_ne_bytes(len as u32);
-        self.file.write_all_at(&lenbuf, pos)?;
-
-        Ok(pos)
-    }
->>>>>>> e3fa0097
 }
 
 impl Layer for InMemoryLayer {
@@ -175,27 +111,14 @@
     /// Look up given value in the layer.
     fn get_value_reconstruct_data(
         &self,
-<<<<<<< HEAD
         key: Key,
         lsn_range: Range<Lsn>,
         reconstruct_state: &mut ValueReconstructState,
-    ) -> Result<ValueReconstructResult> {
-        assert!(lsn_range.start <= self.start_lsn);
+    ) -> anyhow::Result<ValueReconstructResult> {
+        ensure!(lsn_range.start <= self.start_lsn);
         let mut need_image = true;
 
         let inner = self.inner.read().unwrap();
-=======
-        blknum: SegmentBlk,
-        lsn: Lsn,
-        reconstruct_data: &mut PageReconstructData,
-    ) -> anyhow::Result<PageReconstructResult> {
-        let mut need_image = true;
-
-        ensure!((0..RELISH_SEG_SIZE).contains(&blknum));
-
-        {
-            let inner = self.inner.read().unwrap();
->>>>>>> e3fa0097
 
         // Scan the page versions backwards, starting from `lsn`.
         if let Some(vec_map) = inner.index.get(&key) {
@@ -240,45 +163,8 @@
         }
     }
 
-<<<<<<< HEAD
     fn iter(&self) -> Box<dyn Iterator<Item = Result<(Key, Lsn, Value)>>> {
         todo!();
-=======
-    /// Get size of the relation at given LSN
-    fn get_seg_size(&self, lsn: Lsn) -> anyhow::Result<SegmentBlk> {
-        ensure!(lsn >= self.start_lsn);
-        ensure!(
-            self.seg.rel.is_blocky(),
-            "get_seg_size() called on a non-blocky rel"
-        );
-
-        let inner = self.inner.read().unwrap();
-        Ok(inner.get_seg_size(lsn))
-    }
-
-    /// Does this segment exist at given LSN?
-    fn get_seg_exists(&self, lsn: Lsn) -> anyhow::Result<bool> {
-        let inner = self.inner.read().unwrap();
-
-        // If the segment created after requested LSN,
-        // it doesn't exist in the layer. But we shouldn't
-        // have requested it in the first place.
-        ensure!(lsn >= self.start_lsn);
-
-        // Is the requested LSN after the segment was dropped?
-        if inner.dropped {
-            if let Some(end_lsn) = inner.end_lsn {
-                if lsn >= end_lsn {
-                    return Ok(false);
-                }
-            } else {
-                bail!("dropped in-memory layer with no end LSN");
-            }
-        }
-
-        // Otherwise, it exists
-        Ok(true)
->>>>>>> e3fa0097
     }
 
     /// Cannot unload anything in an in-memory layer, since there's no backing
@@ -387,48 +273,11 @@
 
     /// Common subroutine of the public put_wal_record() and put_page_image() functions.
     /// Adds the page version to the in-memory tree
-<<<<<<< HEAD
     pub fn put_value(&self, key: Key, lsn: Lsn, val: Value) -> Result<()> {
         trace!("put_value key {} at {}/{}", key, self.timelineid, lsn);
         let mut inner = self.inner.write().unwrap();
 
         inner.assert_writeable();
-=======
-    pub fn put_page_version(
-        &self,
-        blknum: SegmentBlk,
-        lsn: Lsn,
-        pv: PageVersion,
-    ) -> anyhow::Result<u32> {
-        ensure!((0..RELISH_SEG_SIZE).contains(&blknum));
-
-        trace!(
-            "put_page_version blk {} of {} at {}/{}",
-            blknum,
-            self.seg.rel,
-            self.timelineid,
-            lsn
-        );
-        let mut inner = self.inner.write().unwrap();
-
-        inner.assert_writeable();
-        ensure!(lsn >= inner.latest_lsn);
-        inner.latest_lsn = lsn;
-
-        // Write the page version to the file, and remember its offset in 'page_versions'
-        {
-            let off = inner.write_pv(&pv)?;
-            let vec_map = inner.page_versions.entry(blknum).or_default();
-            let old = vec_map.append_or_update_last(lsn, off).unwrap().0;
-            if old.is_some() {
-                // We already had an entry for this LSN. That's odd..
-                warn!(
-                    "Page version of rel {} blk {} at {} already exists",
-                    self.seg.rel, blknum, lsn
-                );
-            }
-        }
->>>>>>> e3fa0097
 
         let off = inner.end_offset;
         let buf = Value::ser(&val)?;
