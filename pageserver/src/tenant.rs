--- conflicted
+++ resolved
@@ -1171,11 +1171,8 @@
             resources,
             CreateTimelineCause::Load,
             idempotency.clone(),
-<<<<<<< HEAD
+            index_part.gc_compaction.clone(),
             ctx,
-=======
-            index_part.gc_compaction.clone(),
->>>>>>> 015092d2
         )?;
         let disk_consistent_lsn = timeline.get_disk_consistent_lsn();
         anyhow::ensure!(
@@ -4170,13 +4167,9 @@
         resources: TimelineResources,
         cause: CreateTimelineCause,
         create_idempotency: CreateTimelineIdempotency,
-<<<<<<< HEAD
+        gc_compaction_state: Option<GcCompactionState>,
         ctx: &RequestContext,
     ) -> anyhow::Result<(Arc<Timeline>, RequestContext)> {
-=======
-        gc_compaction_state: Option<GcCompactionState>,
-    ) -> anyhow::Result<Arc<Timeline>> {
->>>>>>> 015092d2
         let state = match cause {
             CreateTimelineCause::Load => {
                 let ancestor_id = new_metadata.ancestor_timeline();
@@ -5281,11 +5274,8 @@
                 resources,
                 CreateTimelineCause::Load,
                 create_guard.idempotency.clone(),
-<<<<<<< HEAD
+                None,
                 ctx,
-=======
-                None,
->>>>>>> 015092d2
             )
             .context("Failed to create timeline data structure")?;
 
