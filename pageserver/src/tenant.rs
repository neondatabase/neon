//! Timeline repository implementation that keeps old data in layer files, and
//! the recent changes in ephemeral files.
//!
//! See tenant/*_layer.rs files. The functions here are responsible for locating
//! the correct layer for the get/put call, walking back the timeline branching
//! history as needed.
//!
//! The files are stored in the .neon/tenants/<tenant_id>/timelines/<timeline_id>
//! directory. See docs/pageserver-storage.md for how the files are managed.
//! In addition to the layer files, there is a metadata file in the same
//! directory that contains information about the timeline, in particular its
//! parent timeline, and the last LSN that has been written to disk.
//!

use std::collections::hash_map::Entry;
use std::collections::{BTreeMap, HashMap, HashSet};
use std::fmt::{Debug, Display};
use std::fs::File;
use std::future::Future;
use std::sync::atomic::{AtomicBool, AtomicU64, Ordering};
use std::sync::{Arc, Mutex, Weak};
use std::time::{Duration, Instant, SystemTime};
use std::{fmt, fs};

use anyhow::{Context, bail};
use arc_swap::ArcSwap;
use camino::{Utf8Path, Utf8PathBuf};
use chrono::NaiveDateTime;
use enumset::EnumSet;
use futures::StreamExt;
use futures::stream::FuturesUnordered;
use itertools::Itertools as _;
use once_cell::sync::Lazy;
pub use pageserver_api::models::TenantState;
use pageserver_api::models::{self, RelSizeMigration};
use pageserver_api::models::{
    CompactInfoResponse, TimelineArchivalState, TimelineState, TopTenantShardItem,
    WalRedoManagerStatus,
};
use pageserver_api::shard::{ShardIdentity, ShardStripeSize, TenantShardId};
use postgres_ffi::PgMajorVersion;
use remote_storage::{DownloadError, GenericRemoteStorage, TimeoutOrCancel};
use remote_timeline_client::index::GcCompactionState;
use remote_timeline_client::manifest::{
    LATEST_TENANT_MANIFEST_VERSION, OffloadedTimelineManifest, TenantManifest,
};
use remote_timeline_client::{
    FAILED_REMOTE_OP_RETRIES, FAILED_UPLOAD_WARN_THRESHOLD, UploadQueueNotReadyError,
    download_tenant_manifest,
};
use secondary::heatmap::{HeatMapTenant, HeatMapTimeline};
use storage_broker::BrokerClientChannel;
use timeline::compaction::{CompactionOutcome, GcCompactionQueue};
use timeline::import_pgdata::ImportingTimeline;
use timeline::layer_manager::LayerManagerLockHolder;
use timeline::offload::{OffloadError, offload_timeline};
use timeline::{
    CompactFlags, CompactOptions, CompactionError, PreviousHeatmap, ShutdownMode, import_pgdata,
};
use tokio::io::BufReader;
use tokio::sync::{Notify, Semaphore, watch};
use tokio::task::JoinSet;
use tokio_util::sync::CancellationToken;
use tracing::*;
use upload_queue::NotInitialized;
use utils::circuit_breaker::CircuitBreaker;
use utils::crashsafe::path_with_suffix_extension;
use utils::sync::gate::{Gate, GateGuard};
use utils::timeout::{TimeoutCancellableError, timeout_cancellable};
use utils::try_rcu::ArcSwapExt;
use utils::zstd::{create_zst_tarball, extract_zst_tarball};
use utils::{backoff, completion, failpoint_support, fs_ext, pausable_failpoint};

use self::config::{AttachedLocationConfig, AttachmentMode, LocationConf};
use self::metadata::TimelineMetadata;
use self::mgr::{GetActiveTenantError, GetTenantError};
use self::remote_timeline_client::upload::{upload_index_part, upload_tenant_manifest};
use self::remote_timeline_client::{RemoteTimelineClient, WaitCompletionError};
use self::timeline::uninit::{TimelineCreateGuard, TimelineExclusionError, UninitializedTimeline};
use self::timeline::{
    EvictionTaskTenantState, GcCutoffs, TimelineDeleteProgress, TimelineResources, WaitLsnError,
};
use crate::basebackup_cache::BasebackupCache;
use crate::config::PageServerConf;
use crate::context;
use crate::context::RequestContextBuilder;
use crate::context::{DownloadBehavior, RequestContext};
use crate::deletion_queue::{DeletionQueueClient, DeletionQueueError};
use crate::feature_resolver::{FeatureResolver, TenantFeatureResolver};
use crate::l0_flush::L0FlushGlobalState;
use crate::metrics::{
    BROKEN_TENANTS_SET, CIRCUIT_BREAKERS_BROKEN, CIRCUIT_BREAKERS_UNBROKEN, CONCURRENT_INITDBS,
    INITDB_RUN_TIME, INITDB_SEMAPHORE_ACQUISITION_TIME, TENANT, TENANT_OFFLOADED_TIMELINES,
    TENANT_STATE_METRIC, TENANT_SYNTHETIC_SIZE_METRIC, TIMELINE_STATE_METRIC,
    remove_tenant_metrics,
};
use crate::task_mgr::TaskKind;
use crate::tenant::config::LocationMode;
use crate::tenant::gc_result::GcResult;
pub use crate::tenant::remote_timeline_client::index::IndexPart;
use crate::tenant::remote_timeline_client::{
    INITDB_PATH, MaybeDeletedIndexPart, remote_initdb_archive_path,
};
use crate::tenant::storage_layer::{DeltaLayer, ImageLayer};
use crate::tenant::timeline::CheckOtherForCancel;
use crate::tenant::timeline::delete::DeleteTimelineFlow;
use crate::tenant::timeline::uninit::cleanup_timeline_directory;
use crate::virtual_file::VirtualFile;
use crate::walingest::WalLagCooldown;
use crate::walredo::{PostgresRedoManager, RedoAttemptType};
use crate::{InitializationOrder, TEMP_FILE_SUFFIX, import_datadir, span, task_mgr, walredo};

static INIT_DB_SEMAPHORE: Lazy<Semaphore> = Lazy::new(|| Semaphore::new(8));
use utils::crashsafe;
use utils::generation::Generation;
use utils::id::TimelineId;
use utils::lsn::{Lsn, RecordLsn};

pub mod blob_io;
pub mod block_io;
pub mod vectored_blob_io;

pub mod disk_btree;
pub(crate) mod ephemeral_file;
pub mod layer_map;

pub mod metadata;
pub mod remote_timeline_client;
pub mod storage_layer;

pub mod checks;
pub mod config;
pub mod mgr;
pub mod secondary;
pub mod tasks;
pub mod upload_queue;

pub(crate) mod timeline;

pub mod size;

mod gc_block;
mod gc_result;
pub(crate) mod throttle;

pub(crate) use timeline::{LogicalSizeCalculationCause, PageReconstructError, Timeline};

pub(crate) use crate::span::debug_assert_current_span_has_tenant_and_timeline_id;
// re-export for use in walreceiver
pub use crate::tenant::timeline::WalReceiverInfo;

/// The "tenants" part of `tenants/<tenant>/timelines...`
pub const TENANTS_SEGMENT_NAME: &str = "tenants";

/// Parts of the `.neon/tenants/<tenant_id>/timelines/<timeline_id>` directory prefix.
pub const TIMELINES_SEGMENT_NAME: &str = "timelines";

/// References to shared objects that are passed into each tenant, such
/// as the shared remote storage client and process initialization state.
#[derive(Clone)]
pub struct TenantSharedResources {
    pub broker_client: storage_broker::BrokerClientChannel,
    pub remote_storage: GenericRemoteStorage,
    pub deletion_queue_client: DeletionQueueClient,
    pub l0_flush_global_state: L0FlushGlobalState,
    pub basebackup_cache: Arc<BasebackupCache>,
    pub feature_resolver: FeatureResolver,
}

/// A [`TenantShard`] is really an _attached_ tenant.  The configuration
/// for an attached tenant is a subset of the [`LocationConf`], represented
/// in this struct.
#[derive(Clone)]
pub(super) struct AttachedTenantConf {
    tenant_conf: pageserver_api::models::TenantConfig,
    location: AttachedLocationConfig,
    /// The deadline before which we are blocked from GC so that
    /// leases have a chance to be renewed.
    lsn_lease_deadline: Option<tokio::time::Instant>,
}

impl AttachedTenantConf {
    fn new(
        conf: &'static PageServerConf,
        tenant_conf: pageserver_api::models::TenantConfig,
        location: AttachedLocationConfig,
    ) -> Self {
        // Sets a deadline before which we cannot proceed to GC due to lsn lease.
        //
        // We do this as the leases mapping are not persisted to disk. By delaying GC by lease
        // length, we guarantee that all the leases we granted before will have a chance to renew
        // when we run GC for the first time after restart / transition from AttachedMulti to AttachedSingle.
        let lsn_lease_deadline = if location.attach_mode == AttachmentMode::Single {
            Some(
                tokio::time::Instant::now()
                    + TenantShard::get_lsn_lease_length_impl(conf, &tenant_conf),
            )
        } else {
            // We don't use `lsn_lease_deadline` to delay GC in AttachedMulti and AttachedStale
            // because we don't do GC in these modes.
            None
        };

        Self {
            tenant_conf,
            location,
            lsn_lease_deadline,
        }
    }

    fn try_from(
        conf: &'static PageServerConf,
        location_conf: LocationConf,
    ) -> anyhow::Result<Self> {
        match &location_conf.mode {
            LocationMode::Attached(attach_conf) => {
                Ok(Self::new(conf, location_conf.tenant_conf, *attach_conf))
            }
            LocationMode::Secondary(_) => {
                anyhow::bail!(
                    "Attempted to construct AttachedTenantConf from a LocationConf in secondary mode"
                )
            }
        }
    }

    fn is_gc_blocked_by_lsn_lease_deadline(&self) -> bool {
        self.lsn_lease_deadline
            .map(|d| tokio::time::Instant::now() < d)
            .unwrap_or(false)
    }
}
struct TimelinePreload {
    timeline_id: TimelineId,
    client: RemoteTimelineClient,
    index_part: Result<MaybeDeletedIndexPart, DownloadError>,
    previous_heatmap: Option<PreviousHeatmap>,
}

pub(crate) struct TenantPreload {
    /// The tenant manifest from remote storage, or None if no manifest was found.
    tenant_manifest: Option<TenantManifest>,
    /// Map from timeline ID to a possible timeline preload. It is None iff the timeline is offloaded according to the manifest.
    timelines: HashMap<TimelineId, Option<TimelinePreload>>,
}

/// When we spawn a tenant, there is a special mode for tenant creation that
/// avoids trying to read anything from remote storage.
pub(crate) enum SpawnMode {
    /// Activate as soon as possible
    Eager,
    /// Lazy activation in the background, with the option to skip the queue if the need comes up
    Lazy,
}

///
/// Tenant consists of multiple timelines. Keep them in a hash table.
///
pub struct TenantShard {
    // Global pageserver config parameters
    pub conf: &'static PageServerConf,

    /// The value creation timestamp, used to measure activation delay, see:
    /// <https://github.com/neondatabase/neon/issues/4025>
    constructed_at: Instant,

    state: watch::Sender<TenantState>,

    // Overridden tenant-specific config parameters.
    // We keep pageserver_api::models::TenantConfig sturct here to preserve the information
    // about parameters that are not set.
    // This is necessary to allow global config updates.
    tenant_conf: Arc<ArcSwap<AttachedTenantConf>>,

    tenant_shard_id: TenantShardId,

    // The detailed sharding information, beyond the number/count in tenant_shard_id
    shard_identity: ShardIdentity,

    /// The remote storage generation, used to protect S3 objects from split-brain.
    /// Does not change over the lifetime of the [`TenantShard`] object.
    ///
    /// This duplicates the generation stored in LocationConf, but that structure is mutable:
    /// this copy enforces the invariant that generatio doesn't change during a Tenant's lifetime.
    generation: Generation,

    timelines: Mutex<HashMap<TimelineId, Arc<Timeline>>>,

    /// During timeline creation, we first insert the TimelineId to the
    /// creating map, then `timelines`, then remove it from the creating map.
    /// **Lock order**: if acquiring all (or a subset), acquire them in order `timelines`, `timelines_offloaded`, `timelines_creating`
    timelines_creating: std::sync::Mutex<HashSet<TimelineId>>,

    /// Possibly offloaded and archived timelines
    /// **Lock order**: if acquiring all (or a subset), acquire them in order `timelines`, `timelines_offloaded`, `timelines_creating`
    timelines_offloaded: Mutex<HashMap<TimelineId, Arc<OffloadedTimeline>>>,

    /// Tracks the timelines that are currently importing into this tenant shard.
    ///
    /// Note that importing timelines are also present in [`Self::timelines_creating`].
    /// Keep this in mind when ordering lock acquisition.
    ///
    /// Lifetime:
    /// * An imported timeline is created while scanning the bucket on tenant attach
    ///   if the index part contains an `import_pgdata` entry and said field marks the import
    ///   as in progress.
    /// * Imported timelines are removed when the storage controller calls the post timeline
    ///   import activation endpoint.
    timelines_importing: std::sync::Mutex<HashMap<TimelineId, Arc<ImportingTimeline>>>,

    /// The last tenant manifest known to be in remote storage. None if the manifest has not yet
    /// been either downloaded or uploaded. Always Some after tenant attach.
    ///
    /// Initially populated during tenant attach, updated via `maybe_upload_tenant_manifest`.
    ///
    /// Do not modify this directly. It is used to check whether a new manifest needs to be
    /// uploaded. The manifest is constructed in `build_tenant_manifest`, and uploaded via
    /// `maybe_upload_tenant_manifest`.
    remote_tenant_manifest: tokio::sync::Mutex<Option<TenantManifest>>,

    // This mutex prevents creation of new timelines during GC.
    // Adding yet another mutex (in addition to `timelines`) is needed because holding
    // `timelines` mutex during all GC iteration
    // may block for a long time `get_timeline`, `get_timelines_state`,... and other operations
    // with timelines, which in turn may cause dropping replication connection, expiration of wait_for_lsn
    // timeout...
    gc_cs: tokio::sync::Mutex<()>,
    walredo_mgr: Option<Arc<WalRedoManager>>,

    /// Provides access to timeline data sitting in the remote storage.
    pub(crate) remote_storage: GenericRemoteStorage,

    /// Access to global deletion queue for when this tenant wants to schedule a deletion.
    deletion_queue_client: DeletionQueueClient,

    /// A channel to send async requests to prepare a basebackup for the basebackup cache.
    basebackup_cache: Arc<BasebackupCache>,

    /// Cached logical sizes updated updated on each [`TenantShard::gather_size_inputs`].
    cached_logical_sizes: tokio::sync::Mutex<HashMap<(TimelineId, Lsn), u64>>,
    cached_synthetic_tenant_size: Arc<AtomicU64>,

    eviction_task_tenant_state: tokio::sync::Mutex<EvictionTaskTenantState>,

    /// Track repeated failures to compact, so that we can back off.
    /// Overhead of mutex is acceptable because compaction is done with a multi-second period.
    compaction_circuit_breaker: std::sync::Mutex<CircuitBreaker>,

    /// Signals the tenant compaction loop that there is L0 compaction work to be done.
    pub(crate) l0_compaction_trigger: Arc<Notify>,

    /// Scheduled gc-compaction tasks.
    scheduled_compaction_tasks: std::sync::Mutex<HashMap<TimelineId, Arc<GcCompactionQueue>>>,

    /// If the tenant is in Activating state, notify this to encourage it
    /// to proceed to Active as soon as possible, rather than waiting for lazy
    /// background warmup.
    pub(crate) activate_now_sem: tokio::sync::Semaphore,

    /// Time it took for the tenant to activate. Zero if not active yet.
    attach_wal_lag_cooldown: Arc<std::sync::OnceLock<WalLagCooldown>>,

    // Cancellation token fires when we have entered shutdown().  This is a parent of
    // Timelines' cancellation token.
    pub(crate) cancel: CancellationToken,

    // Users of the TenantShard such as the page service must take this Gate to avoid
    // trying to use a TenantShard which is shutting down.
    pub(crate) gate: Gate,

    /// Throttle applied at the top of [`Timeline::get`].
    /// All [`TenantShard::timelines`] of a given [`TenantShard`] instance share the same [`throttle::Throttle`] instance.
    pub(crate) pagestream_throttle: Arc<throttle::Throttle>,

    pub(crate) pagestream_throttle_metrics: Arc<crate::metrics::tenant_throttling::Pagestream>,

    /// An ongoing timeline detach concurrency limiter.
    ///
    /// As a tenant will likely be restarted as part of timeline detach ancestor it makes no sense
    /// to have two running at the same time. A different one can be started if an earlier one
    /// has failed for whatever reason.
    ongoing_timeline_detach: std::sync::Mutex<Option<(TimelineId, utils::completion::Barrier)>>,

    /// `index_part.json` based gc blocking reason tracking.
    ///
    /// New gc iterations must start a new iteration by acquiring `GcBlock::start` before
    /// proceeding.
    pub(crate) gc_block: gc_block::GcBlock,

    l0_flush_global_state: L0FlushGlobalState,

    pub(crate) feature_resolver: TenantFeatureResolver,
}
impl std::fmt::Debug for TenantShard {
    fn fmt(&self, f: &mut std::fmt::Formatter<'_>) -> std::fmt::Result {
        write!(f, "{} ({})", self.tenant_shard_id, self.current_state())
    }
}

pub(crate) enum WalRedoManager {
    Prod(WalredoManagerId, PostgresRedoManager),
    #[cfg(test)]
    Test(harness::TestRedoManager),
}

#[derive(thiserror::Error, Debug)]
#[error("pageserver is shutting down")]
pub(crate) struct GlobalShutDown;

impl WalRedoManager {
    pub(crate) fn new(mgr: PostgresRedoManager) -> Result<Arc<Self>, GlobalShutDown> {
        let id = WalredoManagerId::next();
        let arc = Arc::new(Self::Prod(id, mgr));
        let mut guard = WALREDO_MANAGERS.lock().unwrap();
        match &mut *guard {
            Some(map) => {
                map.insert(id, Arc::downgrade(&arc));
                Ok(arc)
            }
            None => Err(GlobalShutDown),
        }
    }
}

impl Drop for WalRedoManager {
    fn drop(&mut self) {
        match self {
            Self::Prod(id, _) => {
                let mut guard = WALREDO_MANAGERS.lock().unwrap();
                if let Some(map) = &mut *guard {
                    map.remove(id).expect("new() registers, drop() unregisters");
                }
            }
            #[cfg(test)]
            Self::Test(_) => {
                // Not applicable to test redo manager
            }
        }
    }
}

/// Global registry of all walredo managers so that [`crate::shutdown_pageserver`] can shut down
/// the walredo processes outside of the regular order.
///
/// This is necessary to work around a systemd bug where it freezes if there are
/// walredo processes left => <https://github.com/neondatabase/cloud/issues/11387>
#[allow(clippy::type_complexity)]
pub(crate) static WALREDO_MANAGERS: once_cell::sync::Lazy<
    Mutex<Option<HashMap<WalredoManagerId, Weak<WalRedoManager>>>>,
> = once_cell::sync::Lazy::new(|| Mutex::new(Some(HashMap::new())));
#[derive(PartialEq, Eq, Hash, Clone, Copy, Debug)]
pub(crate) struct WalredoManagerId(u64);
impl WalredoManagerId {
    pub fn next() -> Self {
        static NEXT: std::sync::atomic::AtomicU64 = std::sync::atomic::AtomicU64::new(1);
        let id = NEXT.fetch_add(1, std::sync::atomic::Ordering::Relaxed);
        if id == 0 {
            panic!(
                "WalredoManagerId::new() returned 0, indicating wraparound, risking it's no longer unique"
            );
        }
        Self(id)
    }
}

#[cfg(test)]
impl From<harness::TestRedoManager> for WalRedoManager {
    fn from(mgr: harness::TestRedoManager) -> Self {
        Self::Test(mgr)
    }
}

impl WalRedoManager {
    pub(crate) async fn shutdown(&self) -> bool {
        match self {
            Self::Prod(_, mgr) => mgr.shutdown().await,
            #[cfg(test)]
            Self::Test(_) => {
                // Not applicable to test redo manager
                true
            }
        }
    }

    pub(crate) fn maybe_quiesce(&self, idle_timeout: Duration) {
        match self {
            Self::Prod(_, mgr) => mgr.maybe_quiesce(idle_timeout),
            #[cfg(test)]
            Self::Test(_) => {
                // Not applicable to test redo manager
            }
        }
    }

    /// # Cancel-Safety
    ///
    /// This method is cancellation-safe.
    pub async fn request_redo(
        &self,
        key: pageserver_api::key::Key,
        lsn: Lsn,
        base_img: Option<(Lsn, bytes::Bytes)>,
        records: Vec<(Lsn, wal_decoder::models::record::NeonWalRecord)>,
        pg_version: PgMajorVersion,
        redo_attempt_type: RedoAttemptType,
    ) -> Result<bytes::Bytes, walredo::Error> {
        match self {
            Self::Prod(_, mgr) => {
                mgr.request_redo(key, lsn, base_img, records, pg_version, redo_attempt_type)
                    .await
            }
            #[cfg(test)]
            Self::Test(mgr) => {
                mgr.request_redo(key, lsn, base_img, records, pg_version, redo_attempt_type)
                    .await
            }
        }
    }

    pub(crate) fn status(&self) -> Option<WalRedoManagerStatus> {
        match self {
            WalRedoManager::Prod(_, m) => Some(m.status()),
            #[cfg(test)]
            WalRedoManager::Test(_) => None,
        }
    }
}

/// A very lightweight memory representation of an offloaded timeline.
///
/// We need to store the list of offloaded timelines so that we can perform operations on them,
/// like unoffloading them, or (at a later date), decide to perform flattening.
/// This type has a much smaller memory impact than [`Timeline`], and thus we can store many
/// more offloaded timelines than we can manage ones that aren't.
pub struct OffloadedTimeline {
    pub tenant_shard_id: TenantShardId,
    pub timeline_id: TimelineId,
    pub ancestor_timeline_id: Option<TimelineId>,
    /// Whether to retain the branch lsn at the ancestor or not
    pub ancestor_retain_lsn: Option<Lsn>,

    /// When the timeline was archived.
    ///
    /// Present for future flattening deliberations.
    pub archived_at: NaiveDateTime,

    /// Prevent two tasks from deleting the timeline at the same time. If held, the
    /// timeline is being deleted. If 'true', the timeline has already been deleted.
    pub delete_progress: TimelineDeleteProgress,

    /// Part of the `OffloadedTimeline` object's lifecycle: this needs to be set before we drop it
    pub deleted_from_ancestor: AtomicBool,

    _metrics_guard: OffloadedTimelineMetricsGuard,
}

/// Increases the offloaded timeline count metric when created, and decreases when dropped.
struct OffloadedTimelineMetricsGuard;

impl OffloadedTimelineMetricsGuard {
    fn new() -> Self {
        TIMELINE_STATE_METRIC
            .with_label_values(&["offloaded"])
            .inc();
        Self
    }
}

impl Drop for OffloadedTimelineMetricsGuard {
    fn drop(&mut self) {
        TIMELINE_STATE_METRIC
            .with_label_values(&["offloaded"])
            .dec();
    }
}

impl OffloadedTimeline {
    /// Obtains an offloaded timeline from a given timeline object.
    ///
    /// Returns `None` if the `archived_at` flag couldn't be obtained, i.e.
    /// the timeline is not in a stopped state.
    /// Panics if the timeline is not archived.
    fn from_timeline(timeline: &Timeline) -> Result<Self, UploadQueueNotReadyError> {
        let (ancestor_retain_lsn, ancestor_timeline_id) =
            if let Some(ancestor_timeline) = timeline.ancestor_timeline() {
                let ancestor_lsn = timeline.get_ancestor_lsn();
                let ancestor_timeline_id = ancestor_timeline.timeline_id;
                let mut gc_info = ancestor_timeline.gc_info.write().unwrap();
                gc_info.insert_child(timeline.timeline_id, ancestor_lsn, MaybeOffloaded::Yes);
                (Some(ancestor_lsn), Some(ancestor_timeline_id))
            } else {
                (None, None)
            };
        let archived_at = timeline
            .remote_client
            .archived_at_stopped_queue()?
            .expect("must be called on an archived timeline");
        Ok(Self {
            tenant_shard_id: timeline.tenant_shard_id,
            timeline_id: timeline.timeline_id,
            ancestor_timeline_id,
            ancestor_retain_lsn,
            archived_at,

            delete_progress: timeline.delete_progress.clone(),
            deleted_from_ancestor: AtomicBool::new(false),

            _metrics_guard: OffloadedTimelineMetricsGuard::new(),
        })
    }
    fn from_manifest(tenant_shard_id: TenantShardId, manifest: &OffloadedTimelineManifest) -> Self {
        // We expect to reach this case in tenant loading, where the `retain_lsn` is populated in the parent's `gc_info`
        // by the `initialize_gc_info` function.
        let OffloadedTimelineManifest {
            timeline_id,
            ancestor_timeline_id,
            ancestor_retain_lsn,
            archived_at,
        } = *manifest;
        Self {
            tenant_shard_id,
            timeline_id,
            ancestor_timeline_id,
            ancestor_retain_lsn,
            archived_at,
            delete_progress: TimelineDeleteProgress::default(),
            deleted_from_ancestor: AtomicBool::new(false),
            _metrics_guard: OffloadedTimelineMetricsGuard::new(),
        }
    }
    fn manifest(&self) -> OffloadedTimelineManifest {
        let Self {
            timeline_id,
            ancestor_timeline_id,
            ancestor_retain_lsn,
            archived_at,
            ..
        } = self;
        OffloadedTimelineManifest {
            timeline_id: *timeline_id,
            ancestor_timeline_id: *ancestor_timeline_id,
            ancestor_retain_lsn: *ancestor_retain_lsn,
            archived_at: *archived_at,
        }
    }
    /// Delete this timeline's retain_lsn from its ancestor, if present in the given tenant
    fn delete_from_ancestor_with_timelines(
        &self,
        timelines: &std::sync::MutexGuard<'_, HashMap<TimelineId, Arc<Timeline>>>,
    ) {
        if let (Some(_retain_lsn), Some(ancestor_timeline_id)) =
            (self.ancestor_retain_lsn, self.ancestor_timeline_id)
        {
            if let Some((_, ancestor_timeline)) = timelines
                .iter()
                .find(|(tid, _tl)| **tid == ancestor_timeline_id)
            {
                let removal_happened = ancestor_timeline
                    .gc_info
                    .write()
                    .unwrap()
                    .remove_child_offloaded(self.timeline_id);
                if !removal_happened {
                    tracing::error!(tenant_id = %self.tenant_shard_id.tenant_id, shard_id = %self.tenant_shard_id.shard_slug(), timeline_id = %self.timeline_id,
                        "Couldn't remove retain_lsn entry from offloaded timeline's parent: already removed");
                }
            }
        }
        self.deleted_from_ancestor.store(true, Ordering::Release);
    }
    /// Call [`Self::delete_from_ancestor_with_timelines`] instead if possible.
    ///
    /// As the entire tenant is being dropped, don't bother deregistering the `retain_lsn` from the ancestor.
    fn defuse_for_tenant_drop(&self) {
        self.deleted_from_ancestor.store(true, Ordering::Release);
    }
}

impl fmt::Debug for OffloadedTimeline {
    fn fmt(&self, f: &mut fmt::Formatter<'_>) -> fmt::Result {
        write!(f, "OffloadedTimeline<{}>", self.timeline_id)
    }
}

impl Drop for OffloadedTimeline {
    fn drop(&mut self) {
        if !self.deleted_from_ancestor.load(Ordering::Acquire) {
            tracing::warn!(
                "offloaded timeline {} was dropped without having cleaned it up at the ancestor",
                self.timeline_id
            );
        }
    }
}

#[derive(Copy, Clone, PartialEq, Eq, Hash, Debug)]
pub enum MaybeOffloaded {
    Yes,
    No,
}

#[derive(Clone, Debug)]
pub enum TimelineOrOffloaded {
    Timeline(Arc<Timeline>),
    Offloaded(Arc<OffloadedTimeline>),
    Importing(Arc<ImportingTimeline>),
}

impl TimelineOrOffloaded {
    pub fn arc_ref(&self) -> TimelineOrOffloadedArcRef<'_> {
        match self {
            TimelineOrOffloaded::Timeline(timeline) => {
                TimelineOrOffloadedArcRef::Timeline(timeline)
            }
            TimelineOrOffloaded::Offloaded(offloaded) => {
                TimelineOrOffloadedArcRef::Offloaded(offloaded)
            }
            TimelineOrOffloaded::Importing(importing) => {
                TimelineOrOffloadedArcRef::Importing(importing)
            }
        }
    }
    pub fn tenant_shard_id(&self) -> TenantShardId {
        self.arc_ref().tenant_shard_id()
    }
    pub fn timeline_id(&self) -> TimelineId {
        self.arc_ref().timeline_id()
    }
    pub fn delete_progress(&self) -> &Arc<tokio::sync::Mutex<DeleteTimelineFlow>> {
        match self {
            TimelineOrOffloaded::Timeline(timeline) => &timeline.delete_progress,
            TimelineOrOffloaded::Offloaded(offloaded) => &offloaded.delete_progress,
            TimelineOrOffloaded::Importing(importing) => &importing.delete_progress,
        }
    }
    fn maybe_remote_client(&self) -> Option<Arc<RemoteTimelineClient>> {
        match self {
            TimelineOrOffloaded::Timeline(timeline) => Some(timeline.remote_client.clone()),
            TimelineOrOffloaded::Offloaded(_offloaded) => None,
            TimelineOrOffloaded::Importing(importing) => {
                Some(importing.timeline.remote_client.clone())
            }
        }
    }
}

pub enum TimelineOrOffloadedArcRef<'a> {
    Timeline(&'a Arc<Timeline>),
    Offloaded(&'a Arc<OffloadedTimeline>),
    Importing(&'a Arc<ImportingTimeline>),
}

impl TimelineOrOffloadedArcRef<'_> {
    pub fn tenant_shard_id(&self) -> TenantShardId {
        match self {
            TimelineOrOffloadedArcRef::Timeline(timeline) => timeline.tenant_shard_id,
            TimelineOrOffloadedArcRef::Offloaded(offloaded) => offloaded.tenant_shard_id,
            TimelineOrOffloadedArcRef::Importing(importing) => importing.timeline.tenant_shard_id,
        }
    }
    pub fn timeline_id(&self) -> TimelineId {
        match self {
            TimelineOrOffloadedArcRef::Timeline(timeline) => timeline.timeline_id,
            TimelineOrOffloadedArcRef::Offloaded(offloaded) => offloaded.timeline_id,
            TimelineOrOffloadedArcRef::Importing(importing) => importing.timeline.timeline_id,
        }
    }
}

impl<'a> From<&'a Arc<Timeline>> for TimelineOrOffloadedArcRef<'a> {
    fn from(timeline: &'a Arc<Timeline>) -> Self {
        Self::Timeline(timeline)
    }
}

impl<'a> From<&'a Arc<OffloadedTimeline>> for TimelineOrOffloadedArcRef<'a> {
    fn from(timeline: &'a Arc<OffloadedTimeline>) -> Self {
        Self::Offloaded(timeline)
    }
}

impl<'a> From<&'a Arc<ImportingTimeline>> for TimelineOrOffloadedArcRef<'a> {
    fn from(timeline: &'a Arc<ImportingTimeline>) -> Self {
        Self::Importing(timeline)
    }
}

#[derive(Debug, thiserror::Error, PartialEq, Eq)]
pub enum GetTimelineError {
    #[error("Timeline is shutting down")]
    ShuttingDown,
    #[error("Timeline {tenant_id}/{timeline_id} is not active, state: {state:?}")]
    NotActive {
        tenant_id: TenantShardId,
        timeline_id: TimelineId,
        state: TimelineState,
    },
    #[error("Timeline {tenant_id}/{timeline_id} was not found")]
    NotFound {
        tenant_id: TenantShardId,
        timeline_id: TimelineId,
    },
}

#[derive(Debug, thiserror::Error)]
pub enum LoadLocalTimelineError {
    #[error("FailedToLoad")]
    Load(#[source] anyhow::Error),
    #[error("FailedToResumeDeletion")]
    ResumeDeletion(#[source] anyhow::Error),
}

#[derive(thiserror::Error)]
pub enum DeleteTimelineError {
    #[error("NotFound")]
    NotFound,

    #[error("HasChildren")]
    HasChildren(Vec<TimelineId>),

    #[error("Timeline deletion is already in progress")]
    AlreadyInProgress(Arc<tokio::sync::Mutex<DeleteTimelineFlow>>),

    #[error("Cancelled")]
    Cancelled,

    #[error(transparent)]
    Other(#[from] anyhow::Error),
}

impl Debug for DeleteTimelineError {
    fn fmt(&self, f: &mut std::fmt::Formatter<'_>) -> std::fmt::Result {
        match self {
            Self::NotFound => write!(f, "NotFound"),
            Self::HasChildren(c) => f.debug_tuple("HasChildren").field(c).finish(),
            Self::AlreadyInProgress(_) => f.debug_tuple("AlreadyInProgress").finish(),
            Self::Cancelled => f.debug_tuple("Cancelled").finish(),
            Self::Other(e) => f.debug_tuple("Other").field(e).finish(),
        }
    }
}

#[derive(thiserror::Error)]
pub enum TimelineArchivalError {
    #[error("NotFound")]
    NotFound,

    #[error("Timeout")]
    Timeout,

    #[error("Cancelled")]
    Cancelled,

    #[error("ancestor is archived: {}", .0)]
    HasArchivedParent(TimelineId),

    #[error("HasUnarchivedChildren")]
    HasUnarchivedChildren(Vec<TimelineId>),

    #[error("Timeline archival is already in progress")]
    AlreadyInProgress,

    #[error(transparent)]
    Other(anyhow::Error),
}

#[derive(thiserror::Error, Debug)]
pub(crate) enum TenantManifestError {
    #[error("Remote storage error: {0}")]
    RemoteStorage(anyhow::Error),

    #[error("Cancelled")]
    Cancelled,
}

impl From<TenantManifestError> for TimelineArchivalError {
    fn from(e: TenantManifestError) -> Self {
        match e {
            TenantManifestError::RemoteStorage(e) => Self::Other(e),
            TenantManifestError::Cancelled => Self::Cancelled,
        }
    }
}

impl Debug for TimelineArchivalError {
    fn fmt(&self, f: &mut std::fmt::Formatter<'_>) -> std::fmt::Result {
        match self {
            Self::NotFound => write!(f, "NotFound"),
            Self::Timeout => write!(f, "Timeout"),
            Self::Cancelled => write!(f, "Cancelled"),
            Self::HasArchivedParent(p) => f.debug_tuple("HasArchivedParent").field(p).finish(),
            Self::HasUnarchivedChildren(c) => {
                f.debug_tuple("HasUnarchivedChildren").field(c).finish()
            }
            Self::AlreadyInProgress => f.debug_tuple("AlreadyInProgress").finish(),
            Self::Other(e) => f.debug_tuple("Other").field(e).finish(),
        }
    }
}

pub enum SetStoppingError {
    AlreadyStopping(completion::Barrier),
    Broken,
}

impl Debug for SetStoppingError {
    fn fmt(&self, f: &mut std::fmt::Formatter<'_>) -> std::fmt::Result {
        match self {
            Self::AlreadyStopping(_) => f.debug_tuple("AlreadyStopping").finish(),
            Self::Broken => write!(f, "Broken"),
        }
    }
}

#[derive(thiserror::Error, Debug)]
pub(crate) enum FinalizeTimelineImportError {
    #[error("Import task not done yet")]
    ImportTaskStillRunning,
    #[error("Shutting down")]
    ShuttingDown,
}

/// Arguments to [`TenantShard::create_timeline`].
///
/// Not usable as an idempotency key for timeline creation because if [`CreateTimelineParamsBranch::ancestor_start_lsn`]
/// is `None`, the result of the timeline create call is not deterministic.
///
/// See [`CreateTimelineIdempotency`] for an idempotency key.
#[derive(Debug)]
pub(crate) enum CreateTimelineParams {
    Bootstrap(CreateTimelineParamsBootstrap),
    Branch(CreateTimelineParamsBranch),
    ImportPgdata(CreateTimelineParamsImportPgdata),
}

#[derive(Debug)]
pub(crate) struct CreateTimelineParamsBootstrap {
    pub(crate) new_timeline_id: TimelineId,
    pub(crate) existing_initdb_timeline_id: Option<TimelineId>,
    pub(crate) pg_version: PgMajorVersion,
}

/// NB: See comment on [`CreateTimelineIdempotency::Branch`] for why there's no `pg_version` here.
#[derive(Debug)]
pub(crate) struct CreateTimelineParamsBranch {
    pub(crate) new_timeline_id: TimelineId,
    pub(crate) ancestor_timeline_id: TimelineId,
    pub(crate) ancestor_start_lsn: Option<Lsn>,
}

#[derive(Debug)]
pub(crate) struct CreateTimelineParamsImportPgdata {
    pub(crate) new_timeline_id: TimelineId,
    pub(crate) location: import_pgdata::index_part_format::Location,
    pub(crate) idempotency_key: import_pgdata::index_part_format::IdempotencyKey,
}

/// What is used to determine idempotency of a [`TenantShard::create_timeline`] call in  [`TenantShard::start_creating_timeline`] in  [`TenantShard::start_creating_timeline`].
///
/// Each [`Timeline`] object holds [`Self`] as an immutable property in [`Timeline::create_idempotency`].
///
/// We lower timeline creation requests to [`Self`], and then use [`PartialEq::eq`] to compare [`Timeline::create_idempotency`] with the request.
/// If they are equal, we return a reference to the existing timeline, otherwise it's an idempotency conflict.
///
/// There is special treatment for [`Self::FailWithConflict`] to always return an idempotency conflict.
/// It would be nice to have more advanced derive macros to make that special treatment declarative.
///
/// Notes:
/// - Unlike [`CreateTimelineParams`], ancestor LSN is fixed, so, branching will be at a deterministic LSN.
/// - We make some trade-offs though, e.g., [`CreateTimelineParamsBootstrap::existing_initdb_timeline_id`]
///   is not considered for idempotency. We can improve on this over time if we deem it necessary.
///
#[derive(Debug, Clone, PartialEq, Eq)]
pub(crate) enum CreateTimelineIdempotency {
    /// NB: special treatment, see comment in [`Self`].
    FailWithConflict,
    Bootstrap {
        pg_version: PgMajorVersion,
    },
    /// NB: branches always have the same `pg_version` as their ancestor.
    /// While [`pageserver_api::models::TimelineCreateRequestMode::Branch::pg_version`]
    /// exists as a field, and is set by cplane, it has always been ignored by pageserver when
    /// determining the child branch pg_version.
    Branch {
        ancestor_timeline_id: TimelineId,
        ancestor_start_lsn: Lsn,
    },
    ImportPgdata(CreatingTimelineIdempotencyImportPgdata),
}

#[derive(Debug, Clone, PartialEq, Eq)]
pub(crate) struct CreatingTimelineIdempotencyImportPgdata {
    idempotency_key: import_pgdata::index_part_format::IdempotencyKey,
}

/// What is returned by [`TenantShard::start_creating_timeline`].
#[must_use]
enum StartCreatingTimelineResult {
    CreateGuard(TimelineCreateGuard),
    Idempotent(Arc<Timeline>),
}

#[allow(clippy::large_enum_variant, reason = "TODO")]
enum TimelineInitAndSyncResult {
    ReadyToActivate,
    NeedsSpawnImportPgdata(TimelineInitAndSyncNeedsSpawnImportPgdata),
}

#[must_use]
struct TimelineInitAndSyncNeedsSpawnImportPgdata {
    timeline: Arc<Timeline>,
    import_pgdata: import_pgdata::index_part_format::Root,
    guard: TimelineCreateGuard,
}

/// What is returned by [`TenantShard::create_timeline`].
enum CreateTimelineResult {
    Created(Arc<Timeline>),
    Idempotent(Arc<Timeline>),
    /// IMPORTANT: This [`Arc<Timeline>`] object is not in [`TenantShard::timelines`] when
    /// we return this result, nor will this concrete object ever be added there.
    /// Cf method comment on [`TenantShard::create_timeline_import_pgdata`].
    ImportSpawned(Arc<Timeline>),
}

impl CreateTimelineResult {
    fn discriminant(&self) -> &'static str {
        match self {
            Self::Created(_) => "Created",
            Self::Idempotent(_) => "Idempotent",
            Self::ImportSpawned(_) => "ImportSpawned",
        }
    }
    fn timeline(&self) -> &Arc<Timeline> {
        match self {
            Self::Created(t) | Self::Idempotent(t) | Self::ImportSpawned(t) => t,
        }
    }
    /// Unit test timelines aren't activated, test has to do it if it needs to.
    #[cfg(test)]
    fn into_timeline_for_test(self) -> Arc<Timeline> {
        match self {
            Self::Created(t) | Self::Idempotent(t) | Self::ImportSpawned(t) => t,
        }
    }
}

#[derive(thiserror::Error, Debug)]
pub enum CreateTimelineError {
    #[error("creation of timeline with the given ID is in progress")]
    AlreadyCreating,
    #[error("timeline already exists with different parameters")]
    Conflict,
    #[error(transparent)]
    AncestorLsn(anyhow::Error),
    #[error("ancestor timeline is not active")]
    AncestorNotActive,
    #[error("ancestor timeline is archived")]
    AncestorArchived,
    #[error("tenant shutting down")]
    ShuttingDown,
    #[error(transparent)]
    Other(#[from] anyhow::Error),
}

#[derive(thiserror::Error, Debug)]
pub enum InitdbError {
    #[error("Operation was cancelled")]
    Cancelled,
    #[error(transparent)]
    Other(anyhow::Error),
    #[error(transparent)]
    Inner(postgres_initdb::Error),
}

enum CreateTimelineCause {
    Load,
    Delete,
}

#[allow(clippy::large_enum_variant, reason = "TODO")]
enum LoadTimelineCause {
    Attach,
    Unoffload,
}

#[derive(thiserror::Error, Debug)]
pub(crate) enum GcError {
    // The tenant is shutting down
    #[error("tenant shutting down")]
    TenantCancelled,

    // The tenant is shutting down
    #[error("timeline shutting down")]
    TimelineCancelled,

    // The tenant is in a state inelegible to run GC
    #[error("not active")]
    NotActive,

    // A requested GC cutoff LSN was invalid, for example it tried to move backwards
    #[error("not active")]
    BadLsn { why: String },

    // A remote storage error while scheduling updates after compaction
    #[error(transparent)]
    Remote(anyhow::Error),

    // An error reading while calculating GC cutoffs
    #[error(transparent)]
    GcCutoffs(PageReconstructError),

    // If GC was invoked for a particular timeline, this error means it didn't exist
    #[error("timeline not found")]
    TimelineNotFound,
}

impl From<PageReconstructError> for GcError {
    fn from(value: PageReconstructError) -> Self {
        match value {
            PageReconstructError::Cancelled => Self::TimelineCancelled,
            other => Self::GcCutoffs(other),
        }
    }
}

impl From<NotInitialized> for GcError {
    fn from(value: NotInitialized) -> Self {
        match value {
            NotInitialized::Uninitialized => GcError::Remote(value.into()),
            NotInitialized::Stopped | NotInitialized::ShuttingDown => GcError::TimelineCancelled,
        }
    }
}

impl From<timeline::layer_manager::Shutdown> for GcError {
    fn from(_: timeline::layer_manager::Shutdown) -> Self {
        GcError::TimelineCancelled
    }
}

#[derive(thiserror::Error, Debug)]
pub(crate) enum LoadConfigError {
    #[error("TOML deserialization error: '{0}'")]
    DeserializeToml(#[from] toml_edit::de::Error),

    #[error("Config not found at {0}")]
    NotFound(Utf8PathBuf),
}

impl TenantShard {
    /// Yet another helper for timeline initialization.
    ///
    /// - Initializes the Timeline struct and inserts it into the tenant's hash map
    /// - Scans the local timeline directory for layer files and builds the layer map
    /// - Downloads remote index file and adds remote files to the layer map
    /// - Schedules remote upload tasks for any files that are present locally but missing from remote storage.
    ///
    /// If the operation fails, the timeline is left in the tenant's hash map in Broken state. On success,
    /// it is marked as Active.
    #[allow(clippy::too_many_arguments)]
    async fn timeline_init_and_sync(
        self: &Arc<Self>,
        timeline_id: TimelineId,
        resources: TimelineResources,
        index_part: IndexPart,
        metadata: TimelineMetadata,
        previous_heatmap: Option<PreviousHeatmap>,
        ancestor: Option<Arc<Timeline>>,
        cause: LoadTimelineCause,
        ctx: &RequestContext,
    ) -> anyhow::Result<TimelineInitAndSyncResult> {
        let tenant_id = self.tenant_shard_id;

        let import_pgdata = index_part.import_pgdata.clone();
        let idempotency = match &import_pgdata {
            Some(import_pgdata) => {
                CreateTimelineIdempotency::ImportPgdata(CreatingTimelineIdempotencyImportPgdata {
                    idempotency_key: import_pgdata.idempotency_key().clone(),
                })
            }
            None => {
                if metadata.ancestor_timeline().is_none() {
                    CreateTimelineIdempotency::Bootstrap {
                        pg_version: metadata.pg_version(),
                    }
                } else {
                    CreateTimelineIdempotency::Branch {
                        ancestor_timeline_id: metadata.ancestor_timeline().unwrap(),
                        ancestor_start_lsn: metadata.ancestor_lsn(),
                    }
                }
            }
        };

        let (timeline, _timeline_ctx) = self.create_timeline_struct(
            timeline_id,
            &metadata,
            previous_heatmap,
            ancestor.clone(),
            resources,
            CreateTimelineCause::Load,
            idempotency.clone(),
            index_part.gc_compaction.clone(),
            index_part.rel_size_migration.clone(),
            ctx,
        )?;
        let disk_consistent_lsn = timeline.get_disk_consistent_lsn();

        if !disk_consistent_lsn.is_valid() {
            // As opposed to normal timelines which get initialised with a disk consitent LSN
            // via initdb, imported timelines start from 0. If the import task stops before
            // it advances disk consitent LSN, allow it to resume.
            let in_progress_import = import_pgdata
                .as_ref()
                .map(|import| !import.is_done())
                .unwrap_or(false);
            if !in_progress_import {
                anyhow::bail!("Timeline {tenant_id}/{timeline_id} has invalid disk_consistent_lsn");
            }
        }

        assert_eq!(
            disk_consistent_lsn,
            metadata.disk_consistent_lsn(),
            "these are used interchangeably"
        );

        timeline.remote_client.init_upload_queue(&index_part)?;

        timeline
            .load_layer_map(disk_consistent_lsn, index_part)
            .await
            .with_context(|| {
                format!("Failed to load layermap for timeline {tenant_id}/{timeline_id}")
            })?;

        // When unarchiving, we've mostly likely lost the heatmap generated prior
        // to the archival operation. To allow warming this timeline up, generate
        // a previous heatmap which contains all visible layers in the layer map.
        // This previous heatmap will be used whenever a fresh heatmap is generated
        // for the timeline.
        if self.conf.generate_unarchival_heatmap && matches!(cause, LoadTimelineCause::Unoffload) {
            let mut tline_ending_at = Some((&timeline, timeline.get_last_record_lsn()));
            while let Some((tline, end_lsn)) = tline_ending_at {
                let unarchival_heatmap = tline.generate_unarchival_heatmap(end_lsn).await;
                // Another unearchived timeline might have generated a heatmap for this ancestor.
                // If the current branch point greater than the previous one use the the heatmap
                // we just generated - it should include more layers.
                if !tline.should_keep_previous_heatmap(end_lsn) {
                    tline
                        .previous_heatmap
                        .store(Some(Arc::new(unarchival_heatmap)));
                } else {
                    tracing::info!("Previous heatmap preferred. Dropping unarchival heatmap.")
                }

                match tline.ancestor_timeline() {
                    Some(ancestor) => {
                        if ancestor.update_layer_visibility().await.is_err() {
                            // Ancestor timeline is shutting down.
                            break;
                        }

                        tline_ending_at = Some((ancestor, tline.get_ancestor_lsn()));
                    }
                    None => {
                        tline_ending_at = None;
                    }
                }
            }
        }

        match import_pgdata {
            Some(import_pgdata) if !import_pgdata.is_done() => {
                let mut guard = self.timelines_creating.lock().unwrap();
                if !guard.insert(timeline_id) {
                    // We should never try and load the same timeline twice during startup
                    unreachable!("Timeline {tenant_id}/{timeline_id} is already being created")
                }
                let timeline_create_guard = TimelineCreateGuard {
                    _tenant_gate_guard: self.gate.enter()?,
                    owning_tenant: self.clone(),
                    timeline_id,
                    idempotency,
                    // The users of this specific return value don't need the timline_path in there.
                    timeline_path: timeline
                        .conf
                        .timeline_path(&timeline.tenant_shard_id, &timeline.timeline_id),
                };
                Ok(TimelineInitAndSyncResult::NeedsSpawnImportPgdata(
                    TimelineInitAndSyncNeedsSpawnImportPgdata {
                        timeline,
                        import_pgdata,
                        guard: timeline_create_guard,
                    },
                ))
            }
            Some(_) | None => {
                {
                    let mut timelines_accessor = self.timelines.lock().unwrap();
                    match timelines_accessor.entry(timeline_id) {
                        // We should never try and load the same timeline twice during startup
                        Entry::Occupied(_) => {
                            unreachable!(
                                "Timeline {tenant_id}/{timeline_id} already exists in the tenant map"
                            );
                        }
                        Entry::Vacant(v) => {
                            v.insert(Arc::clone(&timeline));
                            timeline.maybe_spawn_flush_loop();
                        }
                    }
                }

                if disk_consistent_lsn.is_valid() {
                    // Sanity check: a timeline should have some content.
                    // Exception: importing timelines might not yet have any
                    anyhow::ensure!(
                        ancestor.is_some()
                            || timeline
                                .layers
                                .read(LayerManagerLockHolder::LoadLayerMap)
                                .await
                                .layer_map()
                                .expect(
                                    "currently loading, layer manager cannot be shutdown already"
                                )
                                .iter_historic_layers()
                                .next()
                                .is_some(),
                        "Timeline has no ancestor and no layer files"
                    );
                }

                Ok(TimelineInitAndSyncResult::ReadyToActivate)
            }
        }
    }

    /// Attach a tenant that's available in cloud storage.
    ///
    /// This returns quickly, after just creating the in-memory object
    /// Tenant struct and launching a background task to download
    /// the remote index files.  On return, the tenant is most likely still in
    /// Attaching state, and it will become Active once the background task
    /// finishes. You can use wait_until_active() to wait for the task to
    /// complete.
    ///
    #[allow(clippy::too_many_arguments)]
    pub(crate) fn spawn(
        conf: &'static PageServerConf,
        tenant_shard_id: TenantShardId,
        resources: TenantSharedResources,
        attached_conf: AttachedTenantConf,
        shard_identity: ShardIdentity,
        init_order: Option<InitializationOrder>,
        mode: SpawnMode,
        ctx: &RequestContext,
    ) -> Result<Arc<TenantShard>, GlobalShutDown> {
        let wal_redo_manager =
            WalRedoManager::new(PostgresRedoManager::new(conf, tenant_shard_id))?;

        let TenantSharedResources {
            broker_client,
            remote_storage,
            deletion_queue_client,
            l0_flush_global_state,
            basebackup_cache,
            feature_resolver,
        } = resources;

        let attach_mode = attached_conf.location.attach_mode;
        let generation = attached_conf.location.generation;

        let tenant = Arc::new(TenantShard::new(
            TenantState::Attaching,
            conf,
            attached_conf,
            shard_identity,
            Some(wal_redo_manager),
            tenant_shard_id,
            remote_storage.clone(),
            deletion_queue_client,
            l0_flush_global_state,
            basebackup_cache,
            feature_resolver,
        ));

        // The attach task will carry a GateGuard, so that shutdown() reliably waits for it to drop out if
        // we shut down while attaching.
        let attach_gate_guard = tenant
            .gate
            .enter()
            .expect("We just created the TenantShard: nothing else can have shut it down yet");

        // Do all the hard work in the background
        let tenant_clone = Arc::clone(&tenant);
        let ctx = ctx.detached_child(TaskKind::Attach, DownloadBehavior::Warn);
        task_mgr::spawn(
            &tokio::runtime::Handle::current(),
            TaskKind::Attach,
            tenant_shard_id,
            None,
            "attach tenant",
            async move {

                info!(
                    ?attach_mode,
                    "Attaching tenant"
                );

                let _gate_guard = attach_gate_guard;

                // Is this tenant being spawned as part of process startup?
                let starting_up = init_order.is_some();
                scopeguard::defer! {
                    if starting_up {
                        TENANT.startup_complete.inc();
                    }
                }

                fn make_broken_or_stopping(t: &TenantShard, err: anyhow::Error) {
                    t.state.send_modify(|state| match state {
                        // TODO: the old code alluded to DeleteTenantFlow sometimes setting
                        // TenantState::Stopping before we get here, but this may be outdated.
                        // Let's find out with a testing assertion. If this doesn't fire, and the
                        // logs don't show this happening in production, remove the Stopping cases.
                        TenantState::Stopping{..} if cfg!(any(test, feature = "testing")) => {
                            panic!("unexpected TenantState::Stopping during attach")
                        }
                        // If the tenant is cancelled, assume the error was caused by cancellation.
                        TenantState::Attaching if t.cancel.is_cancelled() => {
                            info!("attach cancelled, setting tenant state to Stopping: {err}");
                            // NB: progress None tells `set_stopping` that attach has cancelled.
                            *state = TenantState::Stopping { progress: None };
                        }
                        // According to the old code, DeleteTenantFlow may already have set this to
                        // Stopping. Retain its progress.
                        // TODO: there is no DeleteTenantFlow. Is this still needed? See above.
                        TenantState::Stopping { progress } if t.cancel.is_cancelled() => {
                            assert!(progress.is_some(), "concurrent attach cancellation");
                            info!("attach cancelled, already Stopping: {err}");
                        }
                        // Mark the tenant as broken.
                        TenantState::Attaching | TenantState::Stopping { .. } => {
                            error!("attach failed, setting tenant state to Broken (was {state}): {err:?}");
                            *state = TenantState::broken_from_reason(err.to_string())
                        }
                        // The attach task owns the tenant state until activated.
                        state => panic!("invalid tenant state {state} during attach: {err:?}"),
                    });
                }

                // TODO: should also be rejecting tenant conf changes that violate this check.
                if let Err(e) = crate::tenant::storage_layer::inmemory_layer::IndexEntry::validate_checkpoint_distance(tenant_clone.get_checkpoint_distance()) {
                    make_broken_or_stopping(&tenant_clone, anyhow::anyhow!(e));
                    return Ok(());
                }

                let mut init_order = init_order;
                // take the completion because initial tenant loading will complete when all of
                // these tasks complete.
                let _completion = init_order
                    .as_mut()
                    .and_then(|x| x.initial_tenant_load.take());
                let remote_load_completion = init_order
                    .as_mut()
                    .and_then(|x| x.initial_tenant_load_remote.take());

                enum AttachType<'a> {
                    /// We are attaching this tenant lazily in the background.
                    Warmup {
                        _permit: tokio::sync::SemaphorePermit<'a>,
                        during_startup: bool
                    },
                    /// We are attaching this tenant as soon as we can, because for example an
                    /// endpoint tried to access it.
                    OnDemand,
                    /// During normal operations after startup, we are attaching a tenant, and
                    /// eager attach was requested.
                    Normal,
                }

                let attach_type = if matches!(mode, SpawnMode::Lazy) {
                    // Before doing any I/O, wait for at least one of:
                    // - A client attempting to access to this tenant (on-demand loading)
                    // - A permit becoming available in the warmup semaphore (background warmup)

                    tokio::select!(
                        permit = tenant_clone.activate_now_sem.acquire() => {
                            let _ = permit.expect("activate_now_sem is never closed");
                            tracing::info!("Activating tenant (on-demand)");
                            AttachType::OnDemand
                        },
                        permit = conf.concurrent_tenant_warmup.inner().acquire() => {
                            let _permit = permit.expect("concurrent_tenant_warmup semaphore is never closed");
                            tracing::info!("Activating tenant (warmup)");
                            AttachType::Warmup {
                                _permit,
                                during_startup: init_order.is_some()
                            }
                        }
                        _ = tenant_clone.cancel.cancelled() => {
                            // This is safe, but should be pretty rare: it is interesting if a tenant
                            // stayed in Activating for such a long time that shutdown found it in
                            // that state.
                            tracing::info!(state=%tenant_clone.current_state(), "Tenant shut down before activation");
                            // Set the tenant to Stopping to signal `set_stopping` that we're done.
                            make_broken_or_stopping(&tenant_clone, anyhow::anyhow!("Shut down while Attaching"));
                            return Ok(());
                        },
                    )
                } else {
                    // SpawnMode::{Create,Eager} always cause jumping ahead of the
                    // concurrent_tenant_warmup queue
                    AttachType::Normal
                };

                let preload = match &mode {
                    SpawnMode::Eager | SpawnMode::Lazy => {
                        let _preload_timer = TENANT.preload.start_timer();
                        let res = tenant_clone
                            .preload(&remote_storage, task_mgr::shutdown_token())
                            .await;
                        match res {
                            Ok(p) => Some(p),
                            Err(e) => {
                                make_broken_or_stopping(&tenant_clone, anyhow::anyhow!(e));
                                return Ok(());
                            }
                        }
                    }

                };

                // Remote preload is complete.
                drop(remote_load_completion);


                // We will time the duration of the attach phase unless this is a creation (attach will do no work)
                let attach_start = std::time::Instant::now();
                let attached = {
                    let _attach_timer = Some(TENANT.attach.start_timer());
                    tenant_clone.attach(preload, &ctx).await
                };
                let attach_duration = attach_start.elapsed();
                _ = tenant_clone.attach_wal_lag_cooldown.set(WalLagCooldown::new(attach_start, attach_duration));

                match attached {
                    Ok(()) => {
                        info!("attach finished, activating");
                        tenant_clone.activate(broker_client, None, &ctx);
                    }
                    Err(e) => make_broken_or_stopping(&tenant_clone, anyhow::anyhow!(e)),
                }

                // If we are doing an opportunistic warmup attachment at startup, initialize
                // logical size at the same time.  This is better than starting a bunch of idle tenants
                // with cold caches and then coming back later to initialize their logical sizes.
                //
                // It also prevents the warmup proccess competing with the concurrency limit on
                // logical size calculations: if logical size calculation semaphore is saturated,
                // then warmup will wait for that before proceeding to the next tenant.
                if matches!(attach_type, AttachType::Warmup { during_startup: true, .. }) {
                    let mut futs: FuturesUnordered<_> = tenant_clone.timelines.lock().unwrap().values().cloned().map(|t| t.await_initial_logical_size()).collect();
                    tracing::info!("Waiting for initial logical sizes while warming up...");
                    while futs.next().await.is_some() {}
                    tracing::info!("Warm-up complete");
                }

                Ok(())
            }
            .instrument(tracing::info_span!(parent: None, "attach", tenant_id=%tenant_shard_id.tenant_id, shard_id=%tenant_shard_id.shard_slug(), gen=?generation)),
        );
        Ok(tenant)
    }

    #[instrument(skip_all)]
    pub(crate) async fn preload(
        self: &Arc<Self>,
        remote_storage: &GenericRemoteStorage,
        cancel: CancellationToken,
    ) -> anyhow::Result<TenantPreload> {
        span::debug_assert_current_span_has_tenant_id();
        // Get list of remote timelines
        // download index files for every tenant timeline
        info!("listing remote timelines");
        let (mut remote_timeline_ids, other_keys) = remote_timeline_client::list_remote_timelines(
            remote_storage,
            self.tenant_shard_id,
            cancel.clone(),
        )
        .await?;

        let tenant_manifest = match download_tenant_manifest(
            remote_storage,
            &self.tenant_shard_id,
            self.generation,
            &cancel,
        )
        .await
        {
            Ok((tenant_manifest, _, _)) => Some(tenant_manifest),
            Err(DownloadError::NotFound) => None,
            Err(err) => return Err(err.into()),
        };

        info!(
            "found {} timelines ({} offloaded timelines)",
            remote_timeline_ids.len(),
            tenant_manifest
                .as_ref()
                .map(|m| m.offloaded_timelines.len())
                .unwrap_or(0)
        );

        for k in other_keys {
            warn!("Unexpected non timeline key {k}");
        }

        // Avoid downloading IndexPart of offloaded timelines.
        let mut offloaded_with_prefix = HashSet::new();
        if let Some(tenant_manifest) = &tenant_manifest {
            for offloaded in tenant_manifest.offloaded_timelines.iter() {
                if remote_timeline_ids.remove(&offloaded.timeline_id) {
                    offloaded_with_prefix.insert(offloaded.timeline_id);
                } else {
                    // We'll take care later of timelines in the manifest without a prefix
                }
            }
        }

        // TODO(vlad): Could go to S3 if the secondary is freezing cold and hasn't even
        // pulled the first heatmap. Not entirely necessary since the storage controller
        // will kick the secondary in any case and cause a download.
        let maybe_heatmap_at = self.read_on_disk_heatmap().await;

        let timelines = self
            .load_timelines_metadata(
                remote_timeline_ids,
                remote_storage,
                maybe_heatmap_at,
                cancel,
            )
            .await?;

        Ok(TenantPreload {
            tenant_manifest,
            timelines: timelines
                .into_iter()
                .map(|(id, tl)| (id, Some(tl)))
                .chain(offloaded_with_prefix.into_iter().map(|id| (id, None)))
                .collect(),
        })
    }

    async fn read_on_disk_heatmap(&self) -> Option<(HeatMapTenant, std::time::Instant)> {
        if !self.conf.load_previous_heatmap {
            return None;
        }

        let on_disk_heatmap_path = self.conf.tenant_heatmap_path(&self.tenant_shard_id);
        match tokio::fs::read_to_string(on_disk_heatmap_path).await {
            Ok(heatmap) => match serde_json::from_str::<HeatMapTenant>(&heatmap) {
                Ok(heatmap) => Some((heatmap, std::time::Instant::now())),
                Err(err) => {
                    error!("Failed to deserialize old heatmap: {err}");
                    None
                }
            },
            Err(err) => match err.kind() {
                std::io::ErrorKind::NotFound => None,
                _ => {
                    error!("Unexpected IO error reading old heatmap: {err}");
                    None
                }
            },
        }
    }

    ///
    /// Background task that downloads all data for a tenant and brings it to Active state.
    ///
    /// No background tasks are started as part of this routine.
    ///
    async fn attach(
        self: &Arc<TenantShard>,
        preload: Option<TenantPreload>,
        ctx: &RequestContext,
    ) -> anyhow::Result<()> {
        span::debug_assert_current_span_has_tenant_id();

        failpoint_support::sleep_millis_async!("before-attaching-tenant");

        let Some(preload) = preload else {
            anyhow::bail!(
                "local-only deployment is no longer supported, https://github.com/neondatabase/neon/issues/5624"
            );
        };

        let mut offloaded_timeline_ids = HashSet::new();
        let mut offloaded_timelines_list = Vec::new();
        if let Some(tenant_manifest) = &preload.tenant_manifest {
            for timeline_manifest in tenant_manifest.offloaded_timelines.iter() {
                let timeline_id = timeline_manifest.timeline_id;
                let offloaded_timeline =
                    OffloadedTimeline::from_manifest(self.tenant_shard_id, timeline_manifest);
                offloaded_timelines_list.push((timeline_id, Arc::new(offloaded_timeline)));
                offloaded_timeline_ids.insert(timeline_id);
            }
        }
        // Complete deletions for offloaded timeline id's from manifest.
        // The manifest will be uploaded later in this function.
        offloaded_timelines_list
            .retain(|(offloaded_id, offloaded)| {
                // Existence of a timeline is finally determined by the existence of an index-part.json in remote storage.
                // If there is dangling references in another location, they need to be cleaned up.
                let delete = !preload.timelines.contains_key(offloaded_id);
                if delete {
                    tracing::info!("Removing offloaded timeline {offloaded_id} from manifest as no remote prefix was found");
                    offloaded.defuse_for_tenant_drop();
                }
                !delete
        });

        let mut timelines_to_resume_deletions = vec![];

        let mut remote_index_and_client = HashMap::new();
        let mut timeline_ancestors = HashMap::new();
        let mut existent_timelines = HashSet::new();
        for (timeline_id, preload) in preload.timelines {
            let Some(preload) = preload else { continue };
            // This is an invariant of the `preload` function's API
            assert!(!offloaded_timeline_ids.contains(&timeline_id));
            let index_part = match preload.index_part {
                Ok(i) => {
                    debug!("remote index part exists for timeline {timeline_id}");
                    // We found index_part on the remote, this is the standard case.
                    existent_timelines.insert(timeline_id);
                    i
                }
                Err(DownloadError::NotFound) => {
                    // There is no index_part on the remote. We only get here
                    // if there is some prefix for the timeline in the remote storage.
                    // This can e.g. be the initdb.tar.zst archive, maybe a
                    // remnant from a prior incomplete creation or deletion attempt.
                    // Delete the local directory as the deciding criterion for a
                    // timeline's existence is presence of index_part.
                    info!(%timeline_id, "index_part not found on remote");
                    continue;
                }
                Err(DownloadError::Fatal(why)) => {
                    // If, while loading one remote timeline, we saw an indication that our generation
                    // number is likely invalid, then we should not load the whole tenant.
                    error!(%timeline_id, "Fatal error loading timeline: {why}");
                    anyhow::bail!(why.to_string());
                }
                Err(e) => {
                    // Some (possibly ephemeral) error happened during index_part download.
                    // Pretend the timeline exists to not delete the timeline directory,
                    // as it might be a temporary issue and we don't want to re-download
                    // everything after it resolves.
                    warn!(%timeline_id, "Failed to load index_part from remote storage, failed creation? ({e})");

                    existent_timelines.insert(timeline_id);
                    continue;
                }
            };
            match index_part {
                MaybeDeletedIndexPart::IndexPart(index_part) => {
                    timeline_ancestors.insert(timeline_id, index_part.metadata.clone());
                    remote_index_and_client.insert(
                        timeline_id,
                        (index_part, preload.client, preload.previous_heatmap),
                    );
                }
                MaybeDeletedIndexPart::Deleted(index_part) => {
                    info!(
                        "timeline {} is deleted, picking to resume deletion",
                        timeline_id
                    );
                    timelines_to_resume_deletions.push((timeline_id, index_part, preload.client));
                }
            }
        }

        let mut gc_blocks = HashMap::new();

        // For every timeline, download the metadata file, scan the local directory,
        // and build a layer map that contains an entry for each remote and local
        // layer file.
        let sorted_timelines = tree_sort_timelines(timeline_ancestors, |m| m.ancestor_timeline())?;
        for (timeline_id, remote_metadata) in sorted_timelines {
            let (index_part, remote_client, previous_heatmap) = remote_index_and_client
                .remove(&timeline_id)
                .expect("just put it in above");

            if let Some(blocking) = index_part.gc_blocking.as_ref() {
                // could just filter these away, but it helps while testing
                anyhow::ensure!(
                    !blocking.reasons.is_empty(),
                    "index_part for {timeline_id} is malformed: it should not have gc blocking with zero reasons"
                );
                let prev = gc_blocks.insert(timeline_id, blocking.reasons);
                assert!(prev.is_none());
            }

            // TODO again handle early failure
            let effect = self
                .load_remote_timeline(
                    timeline_id,
                    index_part,
                    remote_metadata,
                    previous_heatmap,
                    self.get_timeline_resources_for(remote_client),
                    LoadTimelineCause::Attach,
                    ctx,
                )
                .await
                .with_context(|| {
                    format!(
                        "failed to load remote timeline {} for tenant {}",
                        timeline_id, self.tenant_shard_id
                    )
                })?;

            match effect {
                TimelineInitAndSyncResult::ReadyToActivate => {
                    // activation happens later, on Tenant::activate
                }
                TimelineInitAndSyncResult::NeedsSpawnImportPgdata(
                    TimelineInitAndSyncNeedsSpawnImportPgdata {
                        timeline,
                        import_pgdata,
                        guard,
                    },
                ) => {
                    let timeline_id = timeline.timeline_id;
                    let import_task_gate = Gate::default();
                    let import_task_guard = import_task_gate.enter().unwrap();
                    let import_task_handle =
                        tokio::task::spawn(self.clone().create_timeline_import_pgdata_task(
                            timeline.clone(),
                            import_pgdata,
                            guard,
                            import_task_guard,
                            ctx.detached_child(TaskKind::ImportPgdata, DownloadBehavior::Warn),
                        ));

                    let prev = self.timelines_importing.lock().unwrap().insert(
                        timeline_id,
                        Arc::new(ImportingTimeline {
                            timeline: timeline.clone(),
                            import_task_handle,
                            import_task_gate,
                            delete_progress: TimelineDeleteProgress::default(),
                        }),
                    );

                    assert!(prev.is_none());
                }
            }
        }

        // At this point we've initialized all timelines and are tracking them.
        // Now compute the layer visibility for all (not offloaded) timelines.
        let compute_visiblity_for = {
            let timelines_accessor = self.timelines.lock().unwrap();
            let mut timelines_offloaded_accessor = self.timelines_offloaded.lock().unwrap();

            timelines_offloaded_accessor.extend(offloaded_timelines_list.into_iter());

            // Before activation, populate each Timeline's GcInfo with information about its children
            self.initialize_gc_info(&timelines_accessor, &timelines_offloaded_accessor, None);

            timelines_accessor.values().cloned().collect::<Vec<_>>()
        };

        for tl in compute_visiblity_for {
            tl.update_layer_visibility().await.with_context(|| {
                format!(
                    "failed initial timeline visibility computation {} for tenant {}",
                    tl.timeline_id, self.tenant_shard_id
                )
            })?;
        }

        // Walk through deleted timelines, resume deletion
        for (timeline_id, index_part, remote_timeline_client) in timelines_to_resume_deletions {
            remote_timeline_client
                .init_upload_queue_stopped_to_continue_deletion(&index_part)
                .context("init queue stopped")
                .map_err(LoadLocalTimelineError::ResumeDeletion)?;

            DeleteTimelineFlow::resume_deletion(
                Arc::clone(self),
                timeline_id,
                &index_part.metadata,
                remote_timeline_client,
                ctx,
            )
            .instrument(tracing::info_span!("timeline_delete", %timeline_id))
            .await
            .context("resume_deletion")
            .map_err(LoadLocalTimelineError::ResumeDeletion)?;
        }

        // Stash the preloaded tenant manifest, and upload a new manifest if changed.
        //
        // NB: this must happen after the tenant is fully populated above. In particular the
        // offloaded timelines, which are included in the manifest.
        {
            let mut guard = self.remote_tenant_manifest.lock().await;
            assert!(guard.is_none(), "tenant manifest set before preload"); // first populated here
            *guard = preload.tenant_manifest;
        }
        self.maybe_upload_tenant_manifest().await?;

        // The local filesystem contents are a cache of what's in the remote IndexPart;
        // IndexPart is the source of truth.
        self.clean_up_timelines(&existent_timelines)?;

        self.gc_block.set_scanned(gc_blocks);

        fail::fail_point!("attach-before-activate", |_| {
            anyhow::bail!("attach-before-activate");
        });
        failpoint_support::sleep_millis_async!("attach-before-activate-sleep", &self.cancel);

        info!("Done");

        Ok(())
    }

    /// Check for any local timeline directories that are temporary, or do not correspond to a
    /// timeline that still exists: this can happen if we crashed during a deletion/creation, or
    /// if a timeline was deleted while the tenant was attached to a different pageserver.
    fn clean_up_timelines(&self, existent_timelines: &HashSet<TimelineId>) -> anyhow::Result<()> {
        let timelines_dir = self.conf.timelines_path(&self.tenant_shard_id);

        let entries = match timelines_dir.read_dir_utf8() {
            Ok(d) => d,
            Err(e) => {
                if e.kind() == std::io::ErrorKind::NotFound {
                    return Ok(());
                } else {
                    return Err(e).context("list timelines directory for tenant");
                }
            }
        };

        for entry in entries {
            let entry = entry.context("read timeline dir entry")?;
            let entry_path = entry.path();

            let purge = if crate::is_temporary(entry_path) {
                true
            } else {
                match TimelineId::try_from(entry_path.file_name()) {
                    Ok(i) => {
                        // Purge if the timeline ID does not exist in remote storage: remote storage is the authority.
                        !existent_timelines.contains(&i)
                    }
                    Err(e) => {
                        tracing::warn!(
                            "Unparseable directory in timelines directory: {entry_path}, ignoring ({e})"
                        );
                        // Do not purge junk: if we don't recognize it, be cautious and leave it for a human.
                        false
                    }
                }
            };

            if purge {
                tracing::info!("Purging stale timeline dentry {entry_path}");
                if let Err(e) = match entry.file_type() {
                    Ok(t) => if t.is_dir() {
                        std::fs::remove_dir_all(entry_path)
                    } else {
                        std::fs::remove_file(entry_path)
                    }
                    .or_else(fs_ext::ignore_not_found),
                    Err(e) => Err(e),
                } {
                    tracing::warn!("Failed to purge stale timeline dentry {entry_path}: {e}");
                }
            }
        }

        Ok(())
    }

    /// Get sum of all remote timelines sizes
    ///
    /// This function relies on the index_part instead of listing the remote storage
    pub fn remote_size(&self) -> u64 {
        let mut size = 0;

        for timeline in self.list_timelines() {
            size += timeline.remote_client.get_remote_physical_size();
        }

        size
    }

    #[instrument(skip_all, fields(timeline_id=%timeline_id))]
    #[allow(clippy::too_many_arguments)]
    async fn load_remote_timeline(
        self: &Arc<Self>,
        timeline_id: TimelineId,
        index_part: IndexPart,
        remote_metadata: TimelineMetadata,
        previous_heatmap: Option<PreviousHeatmap>,
        resources: TimelineResources,
        cause: LoadTimelineCause,
        ctx: &RequestContext,
    ) -> anyhow::Result<TimelineInitAndSyncResult> {
        span::debug_assert_current_span_has_tenant_id();

        info!("downloading index file for timeline {}", timeline_id);
        tokio::fs::create_dir_all(self.conf.timeline_path(&self.tenant_shard_id, &timeline_id))
            .await
            .context("Failed to create new timeline directory")?;

        let ancestor = if let Some(ancestor_id) = remote_metadata.ancestor_timeline() {
            let timelines = self.timelines.lock().unwrap();
            Some(Arc::clone(timelines.get(&ancestor_id).ok_or_else(
                || {
                    anyhow::anyhow!(
                        "cannot find ancestor timeline {ancestor_id} for timeline {timeline_id}"
                    )
                },
            )?))
        } else {
            None
        };

        self.timeline_init_and_sync(
            timeline_id,
            resources,
            index_part,
            remote_metadata,
            previous_heatmap,
            ancestor,
            cause,
            ctx,
        )
        .await
    }

    async fn load_timelines_metadata(
        self: &Arc<TenantShard>,
        timeline_ids: HashSet<TimelineId>,
        remote_storage: &GenericRemoteStorage,
        heatmap: Option<(HeatMapTenant, std::time::Instant)>,
        cancel: CancellationToken,
    ) -> anyhow::Result<HashMap<TimelineId, TimelinePreload>> {
        let mut timeline_heatmaps = heatmap.map(|h| (h.0.into_timelines_index(), h.1));

        let mut part_downloads = JoinSet::new();
        for timeline_id in timeline_ids {
            let cancel_clone = cancel.clone();

            let previous_timeline_heatmap = timeline_heatmaps.as_mut().and_then(|hs| {
                hs.0.remove(&timeline_id).map(|h| PreviousHeatmap::Active {
                    heatmap: h,
                    read_at: hs.1,
                    end_lsn: None,
                })
            });
            part_downloads.spawn(
                self.load_timeline_metadata(
                    timeline_id,
                    remote_storage.clone(),
                    previous_timeline_heatmap,
                    cancel_clone,
                )
                .instrument(info_span!("download_index_part", %timeline_id)),
            );
        }

        let mut timeline_preloads: HashMap<TimelineId, TimelinePreload> = HashMap::new();

        loop {
            tokio::select!(
                next = part_downloads.join_next() => {
                    match next {
                        Some(result) => {
                            let preload = result.context("join preload task")?;
                            timeline_preloads.insert(preload.timeline_id, preload);
                        },
                        None => {
                            break;
                        }
                    }
                },
                _ = cancel.cancelled() => {
                    anyhow::bail!("Cancelled while waiting for remote index download")
                }
            )
        }

        Ok(timeline_preloads)
    }

    fn build_timeline_client(
        &self,
        timeline_id: TimelineId,
        remote_storage: GenericRemoteStorage,
    ) -> RemoteTimelineClient {
        RemoteTimelineClient::new(
            remote_storage.clone(),
            self.deletion_queue_client.clone(),
            self.conf,
            self.tenant_shard_id,
            timeline_id,
            self.generation,
            &self.tenant_conf.load().location,
        )
    }

    fn load_timeline_metadata(
        self: &Arc<TenantShard>,
        timeline_id: TimelineId,
        remote_storage: GenericRemoteStorage,
        previous_heatmap: Option<PreviousHeatmap>,
        cancel: CancellationToken,
    ) -> impl Future<Output = TimelinePreload> + use<> {
        let client = self.build_timeline_client(timeline_id, remote_storage);
        async move {
            debug_assert_current_span_has_tenant_and_timeline_id();
            debug!("starting index part download");

            let index_part = client.download_index_file(&cancel).await;

            debug!("finished index part download");

            TimelinePreload {
                client,
                timeline_id,
                index_part,
                previous_heatmap,
            }
        }
    }

    fn check_to_be_archived_has_no_unarchived_children(
        timeline_id: TimelineId,
        timelines: &std::sync::MutexGuard<'_, HashMap<TimelineId, Arc<Timeline>>>,
    ) -> Result<(), TimelineArchivalError> {
        let children: Vec<TimelineId> = timelines
            .iter()
            .filter_map(|(id, entry)| {
                if entry.get_ancestor_timeline_id() != Some(timeline_id) {
                    return None;
                }
                if entry.is_archived() == Some(true) {
                    return None;
                }
                Some(*id)
            })
            .collect();

        if !children.is_empty() {
            return Err(TimelineArchivalError::HasUnarchivedChildren(children));
        }
        Ok(())
    }

    fn check_ancestor_of_to_be_unarchived_is_not_archived(
        ancestor_timeline_id: TimelineId,
        timelines: &std::sync::MutexGuard<'_, HashMap<TimelineId, Arc<Timeline>>>,
        offloaded_timelines: &std::sync::MutexGuard<
            '_,
            HashMap<TimelineId, Arc<OffloadedTimeline>>,
        >,
    ) -> Result<(), TimelineArchivalError> {
        let has_archived_parent =
            if let Some(ancestor_timeline) = timelines.get(&ancestor_timeline_id) {
                ancestor_timeline.is_archived() == Some(true)
            } else if offloaded_timelines.contains_key(&ancestor_timeline_id) {
                true
            } else {
                error!("ancestor timeline {ancestor_timeline_id} not found");
                if cfg!(debug_assertions) {
                    panic!("ancestor timeline {ancestor_timeline_id} not found");
                }
                return Err(TimelineArchivalError::NotFound);
            };
        if has_archived_parent {
            return Err(TimelineArchivalError::HasArchivedParent(
                ancestor_timeline_id,
            ));
        }
        Ok(())
    }

    fn check_to_be_unarchived_timeline_has_no_archived_parent(
        timeline: &Arc<Timeline>,
    ) -> Result<(), TimelineArchivalError> {
        if let Some(ancestor_timeline) = timeline.ancestor_timeline() {
            if ancestor_timeline.is_archived() == Some(true) {
                return Err(TimelineArchivalError::HasArchivedParent(
                    ancestor_timeline.timeline_id,
                ));
            }
        }
        Ok(())
    }

    /// Loads the specified (offloaded) timeline from S3 and attaches it as a loaded timeline
    ///
    /// Counterpart to [`offload_timeline`].
    async fn unoffload_timeline(
        self: &Arc<Self>,
        timeline_id: TimelineId,
        broker_client: storage_broker::BrokerClientChannel,
        ctx: RequestContext,
    ) -> Result<Arc<Timeline>, TimelineArchivalError> {
        info!("unoffloading timeline");

        // We activate the timeline below manually, so this must be called on an active tenant.
        // We expect callers of this function to ensure this.
        match self.current_state() {
            TenantState::Activating { .. }
            | TenantState::Attaching
            | TenantState::Broken { .. } => {
                panic!("Timeline expected to be active")
            }
            TenantState::Stopping { .. } => return Err(TimelineArchivalError::Cancelled),
            TenantState::Active => {}
        }
        let cancel = self.cancel.clone();

        // Protect against concurrent attempts to use this TimelineId
        // We don't care much about idempotency, as it's ensured a layer above.
        let allow_offloaded = true;
        let _create_guard = self
            .create_timeline_create_guard(
                timeline_id,
                CreateTimelineIdempotency::FailWithConflict,
                allow_offloaded,
            )
            .map_err(|err| match err {
                TimelineExclusionError::AlreadyCreating => TimelineArchivalError::AlreadyInProgress,
                TimelineExclusionError::AlreadyExists { .. } => {
                    TimelineArchivalError::Other(anyhow::anyhow!("Timeline already exists"))
                }
                TimelineExclusionError::Other(e) => TimelineArchivalError::Other(e),
                TimelineExclusionError::ShuttingDown => TimelineArchivalError::Cancelled,
            })?;

        let timeline_preload = self
            .load_timeline_metadata(
                timeline_id,
                self.remote_storage.clone(),
                None,
                cancel.clone(),
            )
            .await;

        let index_part = match timeline_preload.index_part {
            Ok(index_part) => {
                debug!("remote index part exists for timeline {timeline_id}");
                index_part
            }
            Err(DownloadError::NotFound) => {
                error!(%timeline_id, "index_part not found on remote");
                return Err(TimelineArchivalError::NotFound);
            }
            Err(DownloadError::Cancelled) => return Err(TimelineArchivalError::Cancelled),
            Err(e) => {
                // Some (possibly ephemeral) error happened during index_part download.
                warn!(%timeline_id, "Failed to load index_part from remote storage, failed creation? ({e})");
                return Err(TimelineArchivalError::Other(
                    anyhow::Error::new(e).context("downloading index_part from remote storage"),
                ));
            }
        };
        let index_part = match index_part {
            MaybeDeletedIndexPart::IndexPart(index_part) => index_part,
            MaybeDeletedIndexPart::Deleted(_index_part) => {
                info!("timeline is deleted according to index_part.json");
                return Err(TimelineArchivalError::NotFound);
            }
        };
        let remote_metadata = index_part.metadata.clone();
        let timeline_resources = self.build_timeline_resources(timeline_id);
        self.load_remote_timeline(
            timeline_id,
            index_part,
            remote_metadata,
            None,
            timeline_resources,
            LoadTimelineCause::Unoffload,
            &ctx,
        )
        .await
        .with_context(|| {
            format!(
                "failed to load remote timeline {} for tenant {}",
                timeline_id, self.tenant_shard_id
            )
        })
        .map_err(TimelineArchivalError::Other)?;

        let timeline = {
            let timelines = self.timelines.lock().unwrap();
            let Some(timeline) = timelines.get(&timeline_id) else {
                warn!("timeline not available directly after attach");
                // This is not a panic because no locks are held between `load_remote_timeline`
                // which puts the timeline into timelines, and our look into the timeline map.
                return Err(TimelineArchivalError::Other(anyhow::anyhow!(
                    "timeline not available directly after attach"
                )));
            };
            let mut offloaded_timelines = self.timelines_offloaded.lock().unwrap();
            match offloaded_timelines.remove(&timeline_id) {
                Some(offloaded) => {
                    offloaded.delete_from_ancestor_with_timelines(&timelines);
                }
                None => warn!("timeline already removed from offloaded timelines"),
            }

            self.initialize_gc_info(&timelines, &offloaded_timelines, Some(timeline_id));

            Arc::clone(timeline)
        };

        // Upload new list of offloaded timelines to S3
        self.maybe_upload_tenant_manifest().await?;

        // Activate the timeline (if it makes sense)
        if !(timeline.is_broken() || timeline.is_stopping()) {
            let background_jobs_can_start = None;
            timeline.activate(
                self.clone(),
                broker_client.clone(),
                background_jobs_can_start,
                &ctx.with_scope_timeline(&timeline),
            );
        }

        info!("timeline unoffloading complete");
        Ok(timeline)
    }

    pub(crate) async fn apply_timeline_archival_config(
        self: &Arc<Self>,
        timeline_id: TimelineId,
        new_state: TimelineArchivalState,
        broker_client: storage_broker::BrokerClientChannel,
        ctx: RequestContext,
    ) -> Result<(), TimelineArchivalError> {
        info!("setting timeline archival config");
        // First part: figure out what is needed to do, and do validation
        let timeline_or_unarchive_offloaded = 'outer: {
            let timelines = self.timelines.lock().unwrap();

            let Some(timeline) = timelines.get(&timeline_id) else {
                let offloaded_timelines = self.timelines_offloaded.lock().unwrap();
                let Some(offloaded) = offloaded_timelines.get(&timeline_id) else {
                    return Err(TimelineArchivalError::NotFound);
                };
                if new_state == TimelineArchivalState::Archived {
                    // It's offloaded already, so nothing to do
                    return Ok(());
                }
                if let Some(ancestor_timeline_id) = offloaded.ancestor_timeline_id {
                    Self::check_ancestor_of_to_be_unarchived_is_not_archived(
                        ancestor_timeline_id,
                        &timelines,
                        &offloaded_timelines,
                    )?;
                }
                break 'outer None;
            };

            // Do some validation. We release the timelines lock below, so there is potential
            // for race conditions: these checks are more present to prevent misunderstandings of
            // the API's capabilities, instead of serving as the sole way to defend their invariants.
            match new_state {
                TimelineArchivalState::Unarchived => {
                    Self::check_to_be_unarchived_timeline_has_no_archived_parent(timeline)?
                }
                TimelineArchivalState::Archived => {
                    Self::check_to_be_archived_has_no_unarchived_children(timeline_id, &timelines)?
                }
            }
            Some(Arc::clone(timeline))
        };

        // Second part: unoffload timeline (if needed)
        let timeline = if let Some(timeline) = timeline_or_unarchive_offloaded {
            timeline
        } else {
            // Turn offloaded timeline into a non-offloaded one
            self.unoffload_timeline(timeline_id, broker_client, ctx)
                .await?
        };

        // Third part: upload new timeline archival state and block until it is present in S3
        let upload_needed = match timeline
            .remote_client
            .schedule_index_upload_for_timeline_archival_state(new_state)
        {
            Ok(upload_needed) => upload_needed,
            Err(e) => {
                if timeline.cancel.is_cancelled() {
                    return Err(TimelineArchivalError::Cancelled);
                } else {
                    return Err(TimelineArchivalError::Other(e));
                }
            }
        };

        if upload_needed {
            info!("Uploading new state");
            const MAX_WAIT: Duration = Duration::from_secs(10);
            let Ok(v) =
                tokio::time::timeout(MAX_WAIT, timeline.remote_client.wait_completion()).await
            else {
                tracing::warn!("reached timeout for waiting on upload queue");
                return Err(TimelineArchivalError::Timeout);
            };
            v.map_err(|e| match e {
                WaitCompletionError::NotInitialized(e) => {
                    TimelineArchivalError::Other(anyhow::anyhow!(e))
                }
                WaitCompletionError::UploadQueueShutDownOrStopped => {
                    TimelineArchivalError::Cancelled
                }
            })?;
        }
        Ok(())
    }

    pub fn get_offloaded_timeline(
        &self,
        timeline_id: TimelineId,
    ) -> Result<Arc<OffloadedTimeline>, GetTimelineError> {
        self.timelines_offloaded
            .lock()
            .unwrap()
            .get(&timeline_id)
            .map(Arc::clone)
            .ok_or(GetTimelineError::NotFound {
                tenant_id: self.tenant_shard_id,
                timeline_id,
            })
    }

    pub(crate) fn tenant_shard_id(&self) -> TenantShardId {
        self.tenant_shard_id
    }

    /// Get Timeline handle for given Neon timeline ID.
    /// This function is idempotent. It doesn't change internal state in any way.
    pub fn get_timeline(
        &self,
        timeline_id: TimelineId,
        active_only: bool,
    ) -> Result<Arc<Timeline>, GetTimelineError> {
        let timelines_accessor = self.timelines.lock().unwrap();
        let timeline = timelines_accessor
            .get(&timeline_id)
            .ok_or(GetTimelineError::NotFound {
                tenant_id: self.tenant_shard_id,
                timeline_id,
            })?;

        if active_only && !timeline.is_active() {
            Err(GetTimelineError::NotActive {
                tenant_id: self.tenant_shard_id,
                timeline_id,
                state: timeline.current_state(),
            })
        } else {
            Ok(Arc::clone(timeline))
        }
    }

    /// Lists timelines the tenant contains.
    /// It's up to callers to omit certain timelines that are not considered ready for use.
    pub fn list_timelines(&self) -> Vec<Arc<Timeline>> {
        self.timelines
            .lock()
            .unwrap()
            .values()
            .map(Arc::clone)
            .collect()
    }

    /// Lists timelines the tenant contains.
    /// It's up to callers to omit certain timelines that are not considered ready for use.
    pub fn list_importing_timelines(&self) -> Vec<Arc<ImportingTimeline>> {
        self.timelines_importing
            .lock()
            .unwrap()
            .values()
            .map(Arc::clone)
            .collect()
    }

    /// Lists timelines the tenant manages, including offloaded ones.
    ///
    /// It's up to callers to omit certain timelines that are not considered ready for use.
    pub fn list_timelines_and_offloaded(
        &self,
    ) -> (Vec<Arc<Timeline>>, Vec<Arc<OffloadedTimeline>>) {
        let timelines = self
            .timelines
            .lock()
            .unwrap()
            .values()
            .map(Arc::clone)
            .collect();
        let offloaded = self
            .timelines_offloaded
            .lock()
            .unwrap()
            .values()
            .map(Arc::clone)
            .collect();
        (timelines, offloaded)
    }

    pub fn list_timeline_ids(&self) -> Vec<TimelineId> {
        self.timelines.lock().unwrap().keys().cloned().collect()
    }

    /// This is used by tests & import-from-basebackup.
    ///
    /// The returned [`UninitializedTimeline`] contains no data nor metadata and it is in
    /// a state that will fail [`TenantShard::load_remote_timeline`] because `disk_consistent_lsn=Lsn(0)`.
    ///
    /// The caller is responsible for getting the timeline into a state that will be accepted
    /// by [`TenantShard::load_remote_timeline`] / [`TenantShard::attach`].
    /// Then they may call [`UninitializedTimeline::finish_creation`] to add the timeline
    /// to the [`TenantShard::timelines`].
    ///
    /// Tests should use `TenantShard::create_test_timeline` to set up the minimum required metadata keys.
    pub(crate) async fn create_empty_timeline(
        self: &Arc<Self>,
        new_timeline_id: TimelineId,
        initdb_lsn: Lsn,
        pg_version: PgMajorVersion,
        ctx: &RequestContext,
    ) -> anyhow::Result<(UninitializedTimeline, RequestContext)> {
        anyhow::ensure!(
            self.is_active(),
            "Cannot create empty timelines on inactive tenant"
        );

        // Protect against concurrent attempts to use this TimelineId
        let create_guard = match self
            .start_creating_timeline(new_timeline_id, CreateTimelineIdempotency::FailWithConflict)
            .await?
        {
            StartCreatingTimelineResult::CreateGuard(guard) => guard,
            StartCreatingTimelineResult::Idempotent(_) => {
                unreachable!("FailWithConflict implies we get an error instead")
            }
        };

        let new_metadata = TimelineMetadata::new(
            // Initialize disk_consistent LSN to 0, The caller must import some data to
            // make it valid, before calling finish_creation()
            Lsn(0),
            None,
            None,
            Lsn(0),
            initdb_lsn,
            initdb_lsn,
            pg_version,
        );
        self.prepare_new_timeline(
            new_timeline_id,
            &new_metadata,
            create_guard,
            initdb_lsn,
            None,
            None,
            ctx,
        )
        .await
    }

    /// Helper for unit tests to create an empty timeline.
    ///
    /// The timeline is has state value `Active` but its background loops are not running.
    // This makes the various functions which anyhow::ensure! for Active state work in tests.
    // Our current tests don't need the background loops.
    #[cfg(test)]
    pub async fn create_test_timeline(
        self: &Arc<Self>,
        new_timeline_id: TimelineId,
        initdb_lsn: Lsn,
        pg_version: PgMajorVersion,
        ctx: &RequestContext,
    ) -> anyhow::Result<Arc<Timeline>> {
        let (uninit_tl, ctx) = self
            .create_empty_timeline(new_timeline_id, initdb_lsn, pg_version, ctx)
            .await?;
        let tline = uninit_tl.raw_timeline().expect("we just created it");
        assert_eq!(tline.get_last_record_lsn(), Lsn(0));

        // Setup minimum keys required for the timeline to be usable.
        let mut modification = tline.begin_modification(initdb_lsn);
        modification
            .init_empty_test_timeline()
            .context("init_empty_test_timeline")?;
        modification
            .commit(&ctx)
            .await
            .context("commit init_empty_test_timeline modification")?;

        // Flush to disk so that uninit_tl's check for valid disk_consistent_lsn passes.
        tline.maybe_spawn_flush_loop();
        tline.freeze_and_flush().await.context("freeze_and_flush")?;

        // Make sure the freeze_and_flush reaches remote storage.
        tline.remote_client.wait_completion().await.unwrap();

        let tl = uninit_tl.finish_creation().await?;
        // The non-test code would call tl.activate() here.
        tl.set_state(TimelineState::Active);
        Ok(tl)
    }

    /// Helper for unit tests to create a timeline with some pre-loaded states.
    #[cfg(test)]
    #[allow(clippy::too_many_arguments)]
    pub async fn create_test_timeline_with_layers(
        self: &Arc<Self>,
        new_timeline_id: TimelineId,
        initdb_lsn: Lsn,
        pg_version: PgMajorVersion,
        ctx: &RequestContext,
        in_memory_layer_desc: Vec<timeline::InMemoryLayerTestDesc>,
        delta_layer_desc: Vec<timeline::DeltaLayerTestDesc>,
        image_layer_desc: Vec<(Lsn, Vec<(pageserver_api::key::Key, bytes::Bytes)>)>,
        end_lsn: Lsn,
    ) -> anyhow::Result<Arc<Timeline>> {
        use checks::check_valid_layermap;
        use itertools::Itertools;

        let tline = self
            .create_test_timeline(new_timeline_id, initdb_lsn, pg_version, ctx)
            .await?;
        tline.force_advance_lsn(end_lsn);
        for deltas in delta_layer_desc {
            tline
                .force_create_delta_layer(deltas, Some(initdb_lsn), ctx)
                .await?;
        }
        for (lsn, images) in image_layer_desc {
            tline
                .force_create_image_layer(lsn, images, Some(initdb_lsn), ctx)
                .await?;
        }
        for in_memory in in_memory_layer_desc {
            tline
                .force_create_in_memory_layer(in_memory, Some(initdb_lsn), ctx)
                .await?;
        }
        let layer_names = tline
            .layers
            .read(LayerManagerLockHolder::Testing)
            .await
            .layer_map()
            .unwrap()
            .iter_historic_layers()
            .map(|layer| layer.layer_name())
            .collect_vec();
        if let Some(err) = check_valid_layermap(&layer_names) {
            bail!("invalid layermap: {err}");
        }
        Ok(tline)
    }

    /// Create a new timeline.
    ///
    /// Returns the new timeline ID and reference to its Timeline object.
    ///
    /// If the caller specified the timeline ID to use (`new_timeline_id`), and timeline with
    /// the same timeline ID already exists, returns CreateTimelineError::AlreadyExists.
    #[allow(clippy::too_many_arguments)]
    pub(crate) async fn create_timeline(
        self: &Arc<TenantShard>,
        params: CreateTimelineParams,
        broker_client: storage_broker::BrokerClientChannel,
        ctx: &RequestContext,
    ) -> Result<Arc<Timeline>, CreateTimelineError> {
        if !self.is_active() {
            if matches!(self.current_state(), TenantState::Stopping { .. }) {
                return Err(CreateTimelineError::ShuttingDown);
            } else {
                return Err(CreateTimelineError::Other(anyhow::anyhow!(
                    "Cannot create timelines on inactive tenant"
                )));
            }
        }

        let _gate = self
            .gate
            .enter()
            .map_err(|_| CreateTimelineError::ShuttingDown)?;

        let result: CreateTimelineResult = match params {
            CreateTimelineParams::Bootstrap(CreateTimelineParamsBootstrap {
                new_timeline_id,
                existing_initdb_timeline_id,
                pg_version,
            }) => {
                self.bootstrap_timeline(
                    new_timeline_id,
                    pg_version,
                    existing_initdb_timeline_id,
                    ctx,
                )
                .await?
            }
            CreateTimelineParams::Branch(CreateTimelineParamsBranch {
                new_timeline_id,
                ancestor_timeline_id,
                mut ancestor_start_lsn,
            }) => {
                let ancestor_timeline = self
                    .get_timeline(ancestor_timeline_id, false)
                    .context("Cannot branch off the timeline that's not present in pageserver")?;

                // instead of waiting around, just deny the request because ancestor is not yet
                // ready for other purposes either.
                if !ancestor_timeline.is_active() {
                    return Err(CreateTimelineError::AncestorNotActive);
                }

                if ancestor_timeline.is_archived() == Some(true) {
                    info!("tried to branch archived timeline");
                    return Err(CreateTimelineError::AncestorArchived);
                }

                if let Some(lsn) = ancestor_start_lsn.as_mut() {
                    *lsn = lsn.align();

                    let ancestor_ancestor_lsn = ancestor_timeline.get_ancestor_lsn();
                    if ancestor_ancestor_lsn > *lsn {
                        // can we safely just branch from the ancestor instead?
                        return Err(CreateTimelineError::AncestorLsn(anyhow::anyhow!(
                            "invalid start lsn {} for ancestor timeline {}: less than timeline ancestor lsn {}",
                            lsn,
                            ancestor_timeline_id,
                            ancestor_ancestor_lsn,
                        )));
                    }

                    // Wait for the WAL to arrive and be processed on the parent branch up
                    // to the requested branch point. The repository code itself doesn't
                    // require it, but if we start to receive WAL on the new timeline,
                    // decoding the new WAL might need to look up previous pages, relation
                    // sizes etc. and that would get confused if the previous page versions
                    // are not in the repository yet.
                    ancestor_timeline
                        .wait_lsn(
                            *lsn,
                            timeline::WaitLsnWaiter::Tenant,
                            timeline::WaitLsnTimeout::Default,
                            ctx,
                        )
                        .await
                        .map_err(|e| match e {
                            e @ (WaitLsnError::Timeout(_) | WaitLsnError::BadState { .. }) => {
                                CreateTimelineError::AncestorLsn(anyhow::anyhow!(e))
                            }
                            WaitLsnError::Shutdown => CreateTimelineError::ShuttingDown,
                        })?;
                }

                self.branch_timeline(&ancestor_timeline, new_timeline_id, ancestor_start_lsn, ctx)
                    .await?
            }
            CreateTimelineParams::ImportPgdata(params) => {
                self.create_timeline_import_pgdata(params, ctx).await?
            }
        };

        // At this point we have dropped our guard on [`Self::timelines_creating`], and
        // the timeline is visible in [`Self::timelines`], but it is _not_ durable yet.  We must
        // not send a success to the caller until it is.  The same applies to idempotent retries.
        //
        // TODO: the timeline is already visible in [`Self::timelines`]; a caller could incorrectly
        // assume that, because they can see the timeline via API, that the creation is done and
        // that it is durable. Ideally, we would keep the timeline hidden (in [`Self::timelines_creating`])
        // until it is durable, e.g., by extending the time we hold the creation guard. This also
        // interacts with UninitializedTimeline and is generally a bit tricky.
        //
        // To re-emphasize: the only correct way to create a timeline is to repeat calling the
        // creation API until it returns success. Only then is durability guaranteed.
        info!(creation_result=%result.discriminant(), "waiting for timeline to be durable");
        result
            .timeline()
            .remote_client
            .wait_completion()
            .await
            .map_err(|e| match e {
                WaitCompletionError::NotInitialized(
                    e, // If the queue is already stopped, it's a shutdown error.
                ) if e.is_stopping() => CreateTimelineError::ShuttingDown,
                WaitCompletionError::NotInitialized(_) => {
                    // This is a bug: we should never try to wait for uploads before initializing the timeline
                    debug_assert!(false);
                    CreateTimelineError::Other(anyhow::anyhow!("timeline not initialized"))
                }
                WaitCompletionError::UploadQueueShutDownOrStopped => {
                    CreateTimelineError::ShuttingDown
                }
            })?;

        // The creating task is responsible for activating the timeline.
        // We do this after `wait_completion()` so that we don't spin up tasks that start
        // doing stuff before the IndexPart is durable in S3, which is done by the previous section.
        let activated_timeline = match result {
            CreateTimelineResult::Created(timeline) => {
                timeline.activate(
                    self.clone(),
                    broker_client,
                    None,
                    &ctx.with_scope_timeline(&timeline),
                );
                timeline
            }
            CreateTimelineResult::Idempotent(timeline) => {
                info!(
                    "request was deemed idempotent, activation will be done by the creating task"
                );
                timeline
            }
            CreateTimelineResult::ImportSpawned(timeline) => {
                info!(
                    "import task spawned, timeline will become visible and activated once the import is done"
                );
                timeline
            }
        };

        Ok(activated_timeline)
    }

    /// The returned [`Arc<Timeline>`] is NOT in the [`TenantShard::timelines`] map until the import
    /// completes in the background. A DIFFERENT [`Arc<Timeline>`] will be inserted into the
    /// [`TenantShard::timelines`] map when the import completes.
    /// We only return an [`Arc<Timeline>`] here so the API handler can create a [`pageserver_api::models::TimelineInfo`]
    /// for the response.
    async fn create_timeline_import_pgdata(
        self: &Arc<Self>,
        params: CreateTimelineParamsImportPgdata,
        ctx: &RequestContext,
    ) -> Result<CreateTimelineResult, CreateTimelineError> {
        let CreateTimelineParamsImportPgdata {
            new_timeline_id,
            location,
            idempotency_key,
        } = params;

        let started_at = chrono::Utc::now().naive_utc();

        //
        // There's probably a simpler way to upload an index part, but, remote_timeline_client
        // is the canonical way we do it.
        // - create an empty timeline in-memory
        // - use its remote_timeline_client to do the upload
        // - dispose of the uninit timeline
        // - keep the creation guard alive

        let timeline_create_guard = match self
            .start_creating_timeline(
                new_timeline_id,
                CreateTimelineIdempotency::ImportPgdata(CreatingTimelineIdempotencyImportPgdata {
                    idempotency_key: idempotency_key.clone(),
                }),
            )
            .await?
        {
            StartCreatingTimelineResult::CreateGuard(guard) => guard,
            StartCreatingTimelineResult::Idempotent(timeline) => {
                return Ok(CreateTimelineResult::Idempotent(timeline));
            }
        };

        let (mut uninit_timeline, timeline_ctx) = {
            let this = &self;
            let initdb_lsn = Lsn(0);
            async move {
                let new_metadata = TimelineMetadata::new(
                    // Initialize disk_consistent LSN to 0, The caller must import some data to
                    // make it valid, before calling finish_creation()
                    Lsn(0),
                    None,
                    None,
                    Lsn(0),
                    initdb_lsn,
                    initdb_lsn,
                    PgMajorVersion::PG15,
                );
                this.prepare_new_timeline(
                    new_timeline_id,
                    &new_metadata,
                    timeline_create_guard,
                    initdb_lsn,
                    None,
                    None,
                    ctx,
                )
                .await
            }
        }
        .await?;

        let in_progress = import_pgdata::index_part_format::InProgress {
            idempotency_key,
            location,
            started_at,
        };
        let index_part = import_pgdata::index_part_format::Root::V1(
            import_pgdata::index_part_format::V1::InProgress(in_progress),
        );
        uninit_timeline
            .raw_timeline()
            .unwrap()
            .remote_client
            .schedule_index_upload_for_import_pgdata_state_update(Some(index_part.clone()))?;

        // wait_completion happens in caller

        let (timeline, timeline_create_guard) = uninit_timeline.finish_creation_myself();

        let import_task_gate = Gate::default();
        let import_task_guard = import_task_gate.enter().unwrap();

        let import_task_handle = tokio::spawn(self.clone().create_timeline_import_pgdata_task(
            timeline.clone(),
            index_part,
            timeline_create_guard,
            import_task_guard,
            timeline_ctx.detached_child(TaskKind::ImportPgdata, DownloadBehavior::Warn),
        ));

        let prev = self.timelines_importing.lock().unwrap().insert(
            timeline.timeline_id,
            Arc::new(ImportingTimeline {
                timeline: timeline.clone(),
                import_task_handle,
                import_task_gate,
                delete_progress: TimelineDeleteProgress::default(),
            }),
        );

        // Idempotency is enforced higher up the stack
        assert!(prev.is_none());

        // NB: the timeline doesn't exist in self.timelines at this point
        Ok(CreateTimelineResult::ImportSpawned(timeline))
    }

    /// Finalize the import of a timeline on this shard by marking it complete in
    /// the index part. If the import task hasn't finished yet, returns an error.
    ///
    /// This method is idempotent. If the import was finalized once, the next call
    /// will be a no-op.
    pub(crate) async fn finalize_importing_timeline(
        &self,
        timeline_id: TimelineId,
    ) -> Result<(), FinalizeTimelineImportError> {
        let timeline = {
            let locked = self.timelines_importing.lock().unwrap();
            match locked.get(&timeline_id) {
                Some(importing_timeline) => {
                    if !importing_timeline.import_task_handle.is_finished() {
                        return Err(FinalizeTimelineImportError::ImportTaskStillRunning);
                    }

                    importing_timeline.timeline.clone()
                }
                None => {
                    return Ok(());
                }
            }
        };

        timeline
            .remote_client
            .schedule_index_upload_for_import_pgdata_finalize()
            .map_err(|_err| FinalizeTimelineImportError::ShuttingDown)?;
        timeline
            .remote_client
            .wait_completion()
            .await
            .map_err(|_err| FinalizeTimelineImportError::ShuttingDown)?;

        self.timelines_importing
            .lock()
            .unwrap()
            .remove(&timeline_id);

        Ok(())
    }

    #[instrument(skip_all, fields(tenant_id=%self.tenant_shard_id.tenant_id, shard_id=%self.tenant_shard_id.shard_slug(), timeline_id=%timeline.timeline_id))]
    async fn create_timeline_import_pgdata_task(
        self: Arc<TenantShard>,
        timeline: Arc<Timeline>,
        index_part: import_pgdata::index_part_format::Root,
        timeline_create_guard: TimelineCreateGuard,
        _import_task_guard: GateGuard,
        ctx: RequestContext,
    ) {
        debug_assert_current_span_has_tenant_and_timeline_id();
        info!("starting");
        scopeguard::defer! {info!("exiting")};

        let res = self
            .create_timeline_import_pgdata_task_impl(
                timeline,
                index_part,
                timeline_create_guard,
                ctx,
            )
            .await;
        if let Err(err) = &res {
            error!(?err, "task failed");
            // TODO sleep & retry, sensitive to tenant shutdown
            // TODO: allow timeline deletion requests => should cancel the task
        }
    }

    async fn create_timeline_import_pgdata_task_impl(
        self: Arc<TenantShard>,
        timeline: Arc<Timeline>,
        index_part: import_pgdata::index_part_format::Root,
        _timeline_create_guard: TimelineCreateGuard,
        ctx: RequestContext,
    ) -> Result<(), anyhow::Error> {
        info!("importing pgdata");
        let ctx = ctx.with_scope_timeline(&timeline);
        import_pgdata::doit(&timeline, index_part, &ctx, self.cancel.clone())
            .await
            .context("import")?;
        info!("import done - waiting for activation");

        anyhow::Ok(())
    }

    pub(crate) async fn delete_timeline(
        self: Arc<Self>,
        timeline_id: TimelineId,
    ) -> Result<(), DeleteTimelineError> {
        DeleteTimelineFlow::run(&self, timeline_id).await?;

        Ok(())
    }

    /// perform one garbage collection iteration, removing old data files from disk.
    /// this function is periodically called by gc task.
    /// also it can be explicitly requested through page server api 'do_gc' command.
    ///
    /// `target_timeline_id` specifies the timeline to GC, or None for all.
    ///
    /// The `horizon` an `pitr` parameters determine how much WAL history needs to be retained.
    /// Also known as the retention period, or the GC cutoff point. `horizon` specifies
    /// the amount of history, as LSN difference from current latest LSN on each timeline.
    /// `pitr` specifies the same as a time difference from the current time. The effective
    /// GC cutoff point is determined conservatively by either `horizon` and `pitr`, whichever
    /// requires more history to be retained.
    //
    pub(crate) async fn gc_iteration(
        &self,
        target_timeline_id: Option<TimelineId>,
        horizon: u64,
        pitr: Duration,
        cancel: &CancellationToken,
        ctx: &RequestContext,
    ) -> Result<GcResult, GcError> {
        // Don't start doing work during shutdown
        if let TenantState::Stopping { .. } = self.current_state() {
            return Ok(GcResult::default());
        }

        // there is a global allowed_error for this
        if !self.is_active() {
            return Err(GcError::NotActive);
        }

        {
            let conf = self.tenant_conf.load();

            // If we may not delete layers, then simply skip GC.  Even though a tenant
            // in AttachedMulti state could do GC and just enqueue the blocked deletions,
            // the only advantage to doing it is to perhaps shrink the LayerMap metadata
            // a bit sooner than we would achieve by waiting for AttachedSingle status.
            if !conf.location.may_delete_layers_hint() {
                info!("Skipping GC in location state {:?}", conf.location);
                return Ok(GcResult::default());
            }

            if conf.is_gc_blocked_by_lsn_lease_deadline() {
                info!("Skipping GC because lsn lease deadline is not reached");
                return Ok(GcResult::default());
            }
        }

        let _guard = match self.gc_block.start().await {
            Ok(guard) => guard,
            Err(reasons) => {
                info!("Skipping GC: {reasons}");
                return Ok(GcResult::default());
            }
        };

        self.gc_iteration_internal(target_timeline_id, horizon, pitr, cancel, ctx)
            .await
    }

    /// Performs one compaction iteration. Called periodically from the compaction loop. Returns
    /// whether another compaction is needed, if we still have pending work or if we yield for
    /// immediate L0 compaction.
    ///
    /// Compaction can also be explicitly requested for a timeline via the HTTP API.
    async fn compaction_iteration(
        self: &Arc<Self>,
        cancel: &CancellationToken,
        ctx: &RequestContext,
    ) -> Result<CompactionOutcome, CompactionError> {
        // Don't compact inactive tenants.
        if !self.is_active() {
            return Ok(CompactionOutcome::Skipped);
        }

        // Don't compact tenants that can't upload layers. We don't check `may_delete_layers_hint`,
        // since we need to compact L0 even in AttachedMulti to bound read amplification.
        let location = self.tenant_conf.load().location;
        if !location.may_upload_layers_hint() {
            info!("skipping compaction in location state {location:?}");
            return Ok(CompactionOutcome::Skipped);
        }

        // Don't compact if the circuit breaker is tripped.
        if self.compaction_circuit_breaker.lock().unwrap().is_broken() {
            info!("skipping compaction due to previous failures");
            return Ok(CompactionOutcome::Skipped);
        }

        // Collect all timelines to compact, along with offload instructions and L0 counts.
        let mut compact: Vec<Arc<Timeline>> = Vec::new();
        let mut offload: HashSet<TimelineId> = HashSet::new();
        let mut l0_counts: HashMap<TimelineId, usize> = HashMap::new();

        {
            let offload_enabled = self.get_timeline_offloading_enabled();
            let timelines = self.timelines.lock().unwrap();
            for (&timeline_id, timeline) in timelines.iter() {
                // Skip inactive timelines.
                if !timeline.is_active() {
                    continue;
                }

                // Schedule the timeline for compaction.
                compact.push(timeline.clone());

                // Schedule the timeline for offloading if eligible.
                let can_offload = offload_enabled
                    && timeline.can_offload().0
                    && !timelines
                        .iter()
                        .any(|(_, tli)| tli.get_ancestor_timeline_id() == Some(timeline_id));
                if can_offload {
                    offload.insert(timeline_id);
                }
            }
        } // release timelines lock

        for timeline in &compact {
            // Collect L0 counts. Can't await while holding lock above.
            if let Ok(lm) = timeline
                .layers
                .read(LayerManagerLockHolder::Compaction)
                .await
                .layer_map()
            {
                l0_counts.insert(timeline.timeline_id, lm.level0_deltas().len());
            }
        }

        // Pass 1: L0 compaction across all timelines, in order of L0 count. We prioritize this to
        // bound read amplification.
        //
        // TODO: this may spin on one or more ingest-heavy timelines, starving out image/GC
        // compaction and offloading. We leave that as a potential problem to solve later. Consider
        // splitting L0 and image/GC compaction to separate background jobs.
        if self.get_compaction_l0_first() {
            let compaction_threshold = self.get_compaction_threshold();
            let compact_l0 = compact
                .iter()
                .map(|tli| (tli, l0_counts.get(&tli.timeline_id).copied().unwrap_or(0)))
                .filter(|&(_, l0)| l0 >= compaction_threshold)
                .sorted_by_key(|&(_, l0)| l0)
                .rev()
                .map(|(tli, _)| tli.clone())
                .collect_vec();

            let mut has_pending_l0 = false;
            for timeline in compact_l0 {
                let ctx = &ctx.with_scope_timeline(&timeline);
                // NB: don't set CompactFlags::YieldForL0, since this is an L0-only compaction pass.
                let outcome = timeline
                    .compact(cancel, CompactFlags::OnlyL0Compaction.into(), ctx)
                    .instrument(info_span!("compact_timeline", timeline_id = %timeline.timeline_id))
                    .await
                    .inspect_err(|err| self.maybe_trip_compaction_breaker(err))?;
                match outcome {
                    CompactionOutcome::Done => {}
                    CompactionOutcome::Skipped => {}
                    CompactionOutcome::Pending => has_pending_l0 = true,
                    CompactionOutcome::YieldForL0 => has_pending_l0 = true,
                }
            }
            if has_pending_l0 {
                return Ok(CompactionOutcome::YieldForL0); // do another pass
            }
        }

        // Pass 2: image compaction and timeline offloading. If any timelines have accumulated more
        // L0 layers, they may also be compacted here. Image compaction will yield if there is
        // pending L0 compaction on any tenant timeline.
        //
        // TODO: consider ordering timelines by some priority, e.g. time since last full compaction,
        // amount of L1 delta debt or garbage, offload-eligible timelines first, etc.
        let mut has_pending = false;
        for timeline in compact {
            if !timeline.is_active() {
                continue;
            }
            let ctx = &ctx.with_scope_timeline(&timeline);

            // Yield for L0 if the separate L0 pass is enabled (otherwise there's no point).
            let mut flags = EnumSet::default();
            if self.get_compaction_l0_first() {
                flags |= CompactFlags::YieldForL0;
            }

            let mut outcome = timeline
                .compact(cancel, flags, ctx)
                .instrument(info_span!("compact_timeline", timeline_id = %timeline.timeline_id))
                .await
                .inspect_err(|err| self.maybe_trip_compaction_breaker(err))?;

            // If we're done compacting, check the scheduled GC compaction queue for more work.
            if outcome == CompactionOutcome::Done {
                let queue = {
                    let mut guard = self.scheduled_compaction_tasks.lock().unwrap();
                    guard
                        .entry(timeline.timeline_id)
                        .or_insert_with(|| Arc::new(GcCompactionQueue::new()))
                        .clone()
                };
                let gc_compaction_strategy = self
                    .feature_resolver
                    .evaluate_multivariate("gc-comapction-strategy")
                    .ok();
                let span = if let Some(gc_compaction_strategy) = gc_compaction_strategy {
                    info_span!("gc_compact_timeline", timeline_id = %timeline.timeline_id, strategy = %gc_compaction_strategy)
                } else {
                    info_span!("gc_compact_timeline", timeline_id = %timeline.timeline_id)
                };
                outcome = queue
                    .iteration(cancel, ctx, &self.gc_block, &timeline)
                    .instrument(span)
                    .await?;
            }

            // If we're done compacting, offload the timeline if requested.
            if outcome == CompactionOutcome::Done && offload.contains(&timeline.timeline_id) {
                pausable_failpoint!("before-timeline-auto-offload");
                offload_timeline(self, &timeline)
                    .instrument(info_span!("offload_timeline", timeline_id = %timeline.timeline_id))
                    .await
                    .or_else(|err| match err {
                        // Ignore this, we likely raced with unarchival.
                        OffloadError::NotArchived => Ok(()),
                        OffloadError::AlreadyInProgress => Ok(()),
                        OffloadError::Cancelled => Err(CompactionError::ShuttingDown),
                        // don't break the anyhow chain
                        OffloadError::Other(err) => Err(CompactionError::Other(err)),
                    })?;
            }

            match outcome {
                CompactionOutcome::Done => {}
                CompactionOutcome::Skipped => {}
                CompactionOutcome::Pending => has_pending = true,
                // This mostly makes sense when the L0-only pass above is enabled, since there's
                // otherwise no guarantee that we'll start with the timeline that has high L0.
                CompactionOutcome::YieldForL0 => return Ok(CompactionOutcome::YieldForL0),
            }
        }

        // Success! Untrip the breaker if necessary.
        self.compaction_circuit_breaker
            .lock()
            .unwrap()
            .success(&CIRCUIT_BREAKERS_UNBROKEN);

        match has_pending {
            true => Ok(CompactionOutcome::Pending),
            false => Ok(CompactionOutcome::Done),
        }
    }

    /// Trips the compaction circuit breaker if appropriate.
    pub(crate) fn maybe_trip_compaction_breaker(&self, err: &CompactionError) {
        if err.is_cancel(CheckOtherForCancel::No /* XXX flip this to Yes so that all the Other() errors that are cancel don't trip the circuit breaker? */) {
            return;
        }
        match err {
            CompactionError::ShuttingDown => unreachable!("is_cancel"),
            CompactionError::Other(err) => {
                self.compaction_circuit_breaker
                    .lock()
                    .unwrap()
                    .fail(&CIRCUIT_BREAKERS_BROKEN, err);
            }
<<<<<<< HEAD
            CompactionError::AlreadyRunning(_) => unreachable!("is_cancel, but XXX why?"),
=======
>>>>>>> e0d84cf3
        }
    }

    /// Cancel scheduled compaction tasks
    pub(crate) fn cancel_scheduled_compaction(&self, timeline_id: TimelineId) {
        let mut guard = self.scheduled_compaction_tasks.lock().unwrap();
        if let Some(q) = guard.get_mut(&timeline_id) {
            q.cancel_scheduled();
        }
    }

    pub(crate) fn get_scheduled_compaction_tasks(
        &self,
        timeline_id: TimelineId,
    ) -> Vec<CompactInfoResponse> {
        let res = {
            let guard = self.scheduled_compaction_tasks.lock().unwrap();
            guard.get(&timeline_id).map(|q| q.remaining_jobs())
        };
        let Some((running, remaining)) = res else {
            return Vec::new();
        };
        let mut result = Vec::new();
        if let Some((id, running)) = running {
            result.extend(running.into_compact_info_resp(id, true));
        }
        for (id, job) in remaining {
            result.extend(job.into_compact_info_resp(id, false));
        }
        result
    }

    /// Schedule a compaction task for a timeline.
    pub(crate) async fn schedule_compaction(
        &self,
        timeline_id: TimelineId,
        options: CompactOptions,
    ) -> anyhow::Result<tokio::sync::oneshot::Receiver<()>> {
        let (tx, rx) = tokio::sync::oneshot::channel();
        let mut guard = self.scheduled_compaction_tasks.lock().unwrap();
        let q = guard
            .entry(timeline_id)
            .or_insert_with(|| Arc::new(GcCompactionQueue::new()));
        q.schedule_manual_compaction(options, Some(tx));
        Ok(rx)
    }

    /// Performs periodic housekeeping, via the tenant housekeeping background task.
    async fn housekeeping(&self) {
        // Call through to all timelines to freeze ephemeral layers as needed. This usually happens
        // during ingest, but we don't want idle timelines to hold open layers for too long.
        //
        // We don't do this if the tenant can't upload layers (i.e. it's in stale attachment mode).
        // We don't run compaction in this case either, and don't want to keep flushing tiny L0
        // layers that won't be compacted down.
        if self.tenant_conf.load().location.may_upload_layers_hint() {
            let timelines = self
                .timelines
                .lock()
                .unwrap()
                .values()
                .filter(|tli| tli.is_active())
                .cloned()
                .collect_vec();

            for timeline in timelines {
                timeline.maybe_freeze_ephemeral_layer().await;
            }
        }

        // Shut down walredo if idle.
        const WALREDO_IDLE_TIMEOUT: Duration = Duration::from_secs(180);
        if let Some(ref walredo_mgr) = self.walredo_mgr {
            walredo_mgr.maybe_quiesce(WALREDO_IDLE_TIMEOUT);
        }

        // Update the feature resolver with the latest tenant-spcific data.
        self.feature_resolver.update_cached_tenant_properties(self);
    }

    pub fn timeline_has_no_attached_children(&self, timeline_id: TimelineId) -> bool {
        let timelines = self.timelines.lock().unwrap();
        !timelines
            .iter()
            .any(|(_id, tl)| tl.get_ancestor_timeline_id() == Some(timeline_id))
    }

    pub fn current_state(&self) -> TenantState {
        self.state.borrow().clone()
    }

    pub fn is_active(&self) -> bool {
        self.current_state() == TenantState::Active
    }

    pub fn generation(&self) -> Generation {
        self.generation
    }

    pub(crate) fn wal_redo_manager_status(&self) -> Option<WalRedoManagerStatus> {
        self.walredo_mgr.as_ref().and_then(|mgr| mgr.status())
    }

    /// Changes tenant status to active, unless shutdown was already requested.
    ///
    /// `background_jobs_can_start` is an optional barrier set to a value during pageserver startup
    /// to delay background jobs. Background jobs can be started right away when None is given.
    fn activate(
        self: &Arc<Self>,
        broker_client: BrokerClientChannel,
        background_jobs_can_start: Option<&completion::Barrier>,
        ctx: &RequestContext,
    ) {
        span::debug_assert_current_span_has_tenant_id();

        let mut activating = false;
        self.state.send_modify(|current_state| {
            use pageserver_api::models::ActivatingFrom;
            match &*current_state {
                TenantState::Activating(_) | TenantState::Active | TenantState::Broken { .. } | TenantState::Stopping { .. } => {
                    panic!("caller is responsible for calling activate() only on Loading / Attaching tenants, got {current_state:?}");
                }
                TenantState::Attaching => {
                    *current_state = TenantState::Activating(ActivatingFrom::Attaching);
                }
            }
            debug!(tenant_id = %self.tenant_shard_id.tenant_id, shard_id = %self.tenant_shard_id.shard_slug(), "Activating tenant");
            activating = true;
            // Continue outside the closure. We need to grab timelines.lock()
            // and we plan to turn it into a tokio::sync::Mutex in a future patch.
        });

        if activating {
            let timelines_accessor = self.timelines.lock().unwrap();
            let timelines_offloaded_accessor = self.timelines_offloaded.lock().unwrap();
            let timelines_to_activate = timelines_accessor
                .values()
                .filter(|timeline| !(timeline.is_broken() || timeline.is_stopping()));

            // Spawn gc and compaction loops. The loops will shut themselves
            // down when they notice that the tenant is inactive.
            tasks::start_background_loops(self, background_jobs_can_start);

            let mut activated_timelines = 0;

            for timeline in timelines_to_activate {
                timeline.activate(
                    self.clone(),
                    broker_client.clone(),
                    background_jobs_can_start,
                    &ctx.with_scope_timeline(timeline),
                );
                activated_timelines += 1;
            }

            let tid = self.tenant_shard_id.tenant_id.to_string();
            let shard_id = self.tenant_shard_id.shard_slug().to_string();
            let offloaded_timeline_count = timelines_offloaded_accessor.len();
            TENANT_OFFLOADED_TIMELINES
                .with_label_values(&[&tid, &shard_id])
                .set(offloaded_timeline_count as u64);

            self.state.send_modify(move |current_state| {
                assert!(
                    matches!(current_state, TenantState::Activating(_)),
                    "set_stopping and set_broken wait for us to leave Activating state",
                );
                *current_state = TenantState::Active;

                let elapsed = self.constructed_at.elapsed();
                let total_timelines = timelines_accessor.len();

                // log a lot of stuff, because some tenants sometimes suffer from user-visible
                // times to activate. see https://github.com/neondatabase/neon/issues/4025
                info!(
                    since_creation_millis = elapsed.as_millis(),
                    tenant_id = %self.tenant_shard_id.tenant_id,
                    shard_id = %self.tenant_shard_id.shard_slug(),
                    activated_timelines,
                    total_timelines,
                    post_state = <&'static str>::from(&*current_state),
                    "activation attempt finished"
                );

                TENANT.activation.observe(elapsed.as_secs_f64());
            });
        }
    }

    /// Shutdown the tenant and join all of the spawned tasks.
    ///
    /// The method caters for all use-cases:
    /// - pageserver shutdown (freeze_and_flush == true)
    /// - detach + ignore (freeze_and_flush == false)
    ///
    /// This will attempt to shutdown even if tenant is broken.
    ///
    /// `shutdown_progress` is a [`completion::Barrier`] for the shutdown initiated by this call.
    /// If the tenant is already shutting down, we return a clone of the first shutdown call's
    /// `Barrier` as an `Err`. This not-first caller can use the returned barrier to join with
    /// the ongoing shutdown.
    async fn shutdown(
        &self,
        shutdown_progress: completion::Barrier,
        shutdown_mode: timeline::ShutdownMode,
    ) -> Result<(), completion::Barrier> {
        span::debug_assert_current_span_has_tenant_id();

        // Set tenant (and its timlines) to Stoppping state.
        //
        // Since we can only transition into Stopping state after activation is complete,
        // run it in a JoinSet so all tenants have a chance to stop before we get SIGKILLed.
        //
        // Transitioning tenants to Stopping state has a couple of non-obvious side effects:
        // 1. Lock out any new requests to the tenants.
        // 2. Signal cancellation to WAL receivers (we wait on it below).
        // 3. Signal cancellation for other tenant background loops.
        // 4. ???
        //
        // The waiting for the cancellation is not done uniformly.
        // We certainly wait for WAL receivers to shut down.
        // That is necessary so that no new data comes in before the freeze_and_flush.
        // But the tenant background loops are joined-on in our caller.
        // It's mesed up.
        // we just ignore the failure to stop

        // If we're still attaching, fire the cancellation token early to drop out: this
        // will prevent us flushing, but ensures timely shutdown if some I/O during attach
        // is very slow.
        let shutdown_mode = if matches!(self.current_state(), TenantState::Attaching) {
            self.cancel.cancel();

            // Having fired our cancellation token, do not try and flush timelines: their cancellation tokens
            // are children of ours, so their flush loops will have shut down already
            timeline::ShutdownMode::Hard
        } else {
            shutdown_mode
        };

        match self.set_stopping(shutdown_progress).await {
            Ok(()) => {}
            Err(SetStoppingError::Broken) => {
                // assume that this is acceptable
            }
            Err(SetStoppingError::AlreadyStopping(other)) => {
                // give caller the option to wait for this this shutdown
                info!("Tenant::shutdown: AlreadyStopping");
                return Err(other);
            }
        };

        let mut js = tokio::task::JoinSet::new();
        {
            let timelines = self.timelines.lock().unwrap();
            timelines.values().for_each(|timeline| {
                let timeline = Arc::clone(timeline);
                let timeline_id = timeline.timeline_id;
                let span = tracing::info_span!("timeline_shutdown", %timeline_id, ?shutdown_mode);
                js.spawn(async move { timeline.shutdown(shutdown_mode).instrument(span).await });
            });
        }
        {
            let timelines_offloaded = self.timelines_offloaded.lock().unwrap();
            timelines_offloaded.values().for_each(|timeline| {
                timeline.defuse_for_tenant_drop();
            });
        }
        {
            let mut timelines_importing = self.timelines_importing.lock().unwrap();
            timelines_importing
                .drain()
                .for_each(|(timeline_id, importing_timeline)| {
                    let span = tracing::info_span!("importing_timeline_shutdown", %timeline_id);
                    js.spawn(async move { importing_timeline.shutdown().instrument(span).await });
                });
        }
        // test_long_timeline_create_then_tenant_delete is leaning on this message
        tracing::info!("Waiting for timelines...");
        while let Some(res) = js.join_next().await {
            match res {
                Ok(()) => {}
                Err(je) if je.is_cancelled() => unreachable!("no cancelling used"),
                Err(je) if je.is_panic() => { /* logged already */ }
                Err(je) => warn!("unexpected JoinError: {je:?}"),
            }
        }

        if let ShutdownMode::Reload = shutdown_mode {
            tracing::info!("Flushing deletion queue");
            if let Err(e) = self.deletion_queue_client.flush().await {
                match e {
                    DeletionQueueError::ShuttingDown => {
                        // This is the only error we expect for now. In the future, if more error
                        // variants are added, we should handle them here.
                    }
                }
            }
        }

        // We cancel the Tenant's cancellation token _after_ the timelines have all shut down.  This permits
        // them to continue to do work during their shutdown methods, e.g. flushing data.
        tracing::debug!("Cancelling CancellationToken");
        self.cancel.cancel();

        // shutdown all tenant and timeline tasks: gc, compaction, page service
        // No new tasks will be started for this tenant because it's in `Stopping` state.
        //
        // this will additionally shutdown and await all timeline tasks.
        tracing::debug!("Waiting for tasks...");
        task_mgr::shutdown_tasks(None, Some(self.tenant_shard_id), None).await;

        if let Some(walredo_mgr) = self.walredo_mgr.as_ref() {
            walredo_mgr.shutdown().await;
        }

        // Wait for any in-flight operations to complete
        self.gate.close().await;

        remove_tenant_metrics(&self.tenant_shard_id);

        Ok(())
    }

    /// Change tenant status to Stopping, to mark that it is being shut down.
    ///
    /// This function waits for the tenant to become active if it isn't already, before transitioning it into Stopping state.
    ///
    /// This function is not cancel-safe!
    async fn set_stopping(&self, progress: completion::Barrier) -> Result<(), SetStoppingError> {
        let mut rx = self.state.subscribe();

        // cannot stop before we're done activating, so wait out until we're done activating
        rx.wait_for(|state| match state {
            TenantState::Activating(_) | TenantState::Attaching => {
                info!("waiting for {state} to turn Active|Broken|Stopping");
                false
            }
            TenantState::Active | TenantState::Broken { .. } | TenantState::Stopping { .. } => true,
        })
        .await
        .expect("cannot drop self.state while on a &self method");

        // we now know we're done activating, let's see whether this task is the winner to transition into Stopping
        let mut err = None;
        let stopping = self.state.send_if_modified(|current_state| match current_state {
            TenantState::Activating(_) | TenantState::Attaching => {
                unreachable!("we ensured above that we're done with activation, and, there is no re-activation")
            }
            TenantState::Active => {
                // FIXME: due to time-of-check vs time-of-use issues, it can happen that new timelines
                // are created after the transition to Stopping. That's harmless, as the Timelines
                // won't be accessible to anyone afterwards, because the Tenant is in Stopping state.
                *current_state = TenantState::Stopping { progress: Some(progress) };
                // Continue stopping outside the closure. We need to grab timelines.lock()
                // and we plan to turn it into a tokio::sync::Mutex in a future patch.
                true
            }
            TenantState::Stopping { progress: None } => {
                // An attach was cancelled, and the attach transitioned the tenant from Attaching to
                // Stopping(None) to let us know it exited. Register our progress and continue.
                *current_state = TenantState::Stopping { progress: Some(progress) };
                true
            }
            TenantState::Broken { reason, .. } => {
                info!(
                    "Cannot set tenant to Stopping state, it is in Broken state due to: {reason}"
                );
                err = Some(SetStoppingError::Broken);
                false
            }
            TenantState::Stopping { progress: Some(progress) } => {
                info!("Tenant is already in Stopping state");
                err = Some(SetStoppingError::AlreadyStopping(progress.clone()));
                false
            }
        });
        match (stopping, err) {
            (true, None) => {} // continue
            (false, Some(err)) => return Err(err),
            (true, Some(_)) => unreachable!(
                "send_if_modified closure must error out if not transitioning to Stopping"
            ),
            (false, None) => unreachable!(
                "send_if_modified closure must return true if transitioning to Stopping"
            ),
        }

        let timelines_accessor = self.timelines.lock().unwrap();
        let not_broken_timelines = timelines_accessor
            .values()
            .filter(|timeline| !timeline.is_broken());
        for timeline in not_broken_timelines {
            timeline.set_state(TimelineState::Stopping);
        }
        Ok(())
    }

    /// Method for tenant::mgr to transition us into Broken state in case of a late failure in
    /// `remove_tenant_from_memory`
    ///
    /// This function waits for the tenant to become active if it isn't already, before transitioning it into Stopping state.
    ///
    /// In tests, we also use this to set tenants to Broken state on purpose.
    pub(crate) async fn set_broken(&self, reason: String) {
        let mut rx = self.state.subscribe();

        // The load & attach routines own the tenant state until it has reached `Active`.
        // So, wait until it's done.
        rx.wait_for(|state| match state {
            TenantState::Activating(_) | TenantState::Attaching => {
                info!(
                    "waiting for {} to turn Active|Broken|Stopping",
                    <&'static str>::from(state)
                );
                false
            }
            TenantState::Active | TenantState::Broken { .. } | TenantState::Stopping { .. } => true,
        })
        .await
        .expect("cannot drop self.state while on a &self method");

        // we now know we're done activating, let's see whether this task is the winner to transition into Broken
        self.set_broken_no_wait(reason)
    }

    pub(crate) fn set_broken_no_wait(&self, reason: impl Display) {
        let reason = reason.to_string();
        self.state.send_modify(|current_state| {
            match *current_state {
                TenantState::Activating(_) | TenantState::Attaching => {
                    unreachable!("we ensured above that we're done with activation, and, there is no re-activation")
                }
                TenantState::Active => {
                    if cfg!(feature = "testing") {
                        warn!("Changing Active tenant to Broken state, reason: {}", reason);
                        *current_state = TenantState::broken_from_reason(reason);
                    } else {
                        unreachable!("not allowed to call set_broken on Active tenants in non-testing builds")
                    }
                }
                TenantState::Broken { .. } => {
                    warn!("Tenant is already in Broken state");
                }
                // This is the only "expected" path, any other path is a bug.
                TenantState::Stopping { .. } => {
                    warn!(
                        "Marking Stopping tenant as Broken state, reason: {}",
                        reason
                    );
                    *current_state = TenantState::broken_from_reason(reason);
                }
           }
        });
    }

    pub fn subscribe_for_state_updates(&self) -> watch::Receiver<TenantState> {
        self.state.subscribe()
    }

    /// The activate_now semaphore is initialized with zero units.  As soon as
    /// we add a unit, waiters will be able to acquire a unit and proceed.
    pub(crate) fn activate_now(&self) {
        self.activate_now_sem.add_permits(1);
    }

    pub(crate) async fn wait_to_become_active(
        &self,
        timeout: Duration,
    ) -> Result<(), GetActiveTenantError> {
        let mut receiver = self.state.subscribe();
        loop {
            let current_state = receiver.borrow_and_update().clone();
            match current_state {
                TenantState::Attaching | TenantState::Activating(_) => {
                    // in these states, there's a chance that we can reach ::Active
                    self.activate_now();
                    match timeout_cancellable(timeout, &self.cancel, receiver.changed()).await {
                        Ok(r) => {
                            r.map_err(
                            |_e: tokio::sync::watch::error::RecvError|
                                // Tenant existed but was dropped: report it as non-existent
                                GetActiveTenantError::NotFound(GetTenantError::ShardNotFound(self.tenant_shard_id))
                        )?
                        }
                        Err(TimeoutCancellableError::Cancelled) => {
                            return Err(GetActiveTenantError::Cancelled);
                        }
                        Err(TimeoutCancellableError::Timeout) => {
                            return Err(GetActiveTenantError::WaitForActiveTimeout {
                                latest_state: Some(self.current_state()),
                                wait_time: timeout,
                            });
                        }
                    }
                }
                TenantState::Active => {
                    return Ok(());
                }
                TenantState::Broken { reason, .. } => {
                    // This is fatal, and reported distinctly from the general case of "will never be active" because
                    // it's logically a 500 to external API users (broken is always a bug).
                    return Err(GetActiveTenantError::Broken(reason));
                }
                TenantState::Stopping { .. } => {
                    // There's no chance the tenant can transition back into ::Active
                    return Err(GetActiveTenantError::WillNotBecomeActive(current_state));
                }
            }
        }
    }

    pub(crate) fn get_attach_mode(&self) -> AttachmentMode {
        self.tenant_conf.load().location.attach_mode
    }

    /// For API access: generate a LocationConfig equivalent to the one that would be used to
    /// create a Tenant in the same state.  Do not use this in hot paths: it's for relatively
    /// rare external API calls, like a reconciliation at startup.
    pub(crate) fn get_location_conf(&self) -> models::LocationConfig {
        let attached_tenant_conf = self.tenant_conf.load();

        let location_config_mode = match attached_tenant_conf.location.attach_mode {
            AttachmentMode::Single => models::LocationConfigMode::AttachedSingle,
            AttachmentMode::Multi => models::LocationConfigMode::AttachedMulti,
            AttachmentMode::Stale => models::LocationConfigMode::AttachedStale,
        };

        models::LocationConfig {
            mode: location_config_mode,
            generation: self.generation.into(),
            secondary_conf: None,
            shard_number: self.shard_identity.number.0,
            shard_count: self.shard_identity.count.literal(),
            shard_stripe_size: self.shard_identity.stripe_size.0,
            tenant_conf: attached_tenant_conf.tenant_conf.clone(),
        }
    }

    pub(crate) fn get_tenant_shard_id(&self) -> &TenantShardId {
        &self.tenant_shard_id
    }

    pub(crate) fn get_shard_identity(&self) -> ShardIdentity {
        self.shard_identity
    }

    pub(crate) fn get_shard_stripe_size(&self) -> ShardStripeSize {
        self.shard_identity.stripe_size
    }

    pub(crate) fn get_generation(&self) -> Generation {
        self.generation
    }

    /// This function partially shuts down the tenant (it shuts down the Timelines) and is fallible,
    /// and can leave the tenant in a bad state if it fails.  The caller is responsible for
    /// resetting this tenant to a valid state if we fail.
    pub(crate) async fn split_prepare(
        &self,
        child_shards: &Vec<TenantShardId>,
    ) -> anyhow::Result<()> {
        let (timelines, offloaded) = {
            let timelines = self.timelines.lock().unwrap();
            let offloaded = self.timelines_offloaded.lock().unwrap();
            (timelines.clone(), offloaded.clone())
        };
        let timelines_iter = timelines
            .values()
            .map(TimelineOrOffloadedArcRef::<'_>::from)
            .chain(
                offloaded
                    .values()
                    .map(TimelineOrOffloadedArcRef::<'_>::from),
            );
        for timeline in timelines_iter {
            // We do not block timeline creation/deletion during splits inside the pageserver: it is up to higher levels
            // to ensure that they do not start a split if currently in the process of doing these.

            let timeline_id = timeline.timeline_id();

            if let TimelineOrOffloadedArcRef::Timeline(timeline) = timeline {
                // Upload an index from the parent: this is partly to provide freshness for the
                // child tenants that will copy it, and partly for general ease-of-debugging: there will
                // always be a parent shard index in the same generation as we wrote the child shard index.
                tracing::info!(%timeline_id, "Uploading index");
                timeline
                    .remote_client
                    .schedule_index_upload_for_file_changes()?;
                timeline.remote_client.wait_completion().await?;
            }

            let remote_client = match timeline {
                TimelineOrOffloadedArcRef::Timeline(timeline) => timeline.remote_client.clone(),
                TimelineOrOffloadedArcRef::Offloaded(offloaded) => {
                    let remote_client = self
                        .build_timeline_client(offloaded.timeline_id, self.remote_storage.clone());
                    Arc::new(remote_client)
                }
                TimelineOrOffloadedArcRef::Importing(_) => {
                    unreachable!("Importing timelines are not included in the iterator")
                }
            };

            // Shut down the timeline's remote client: this means that the indices we write
            // for child shards will not be invalidated by the parent shard deleting layers.
            tracing::info!(%timeline_id, "Shutting down remote storage client");
            remote_client.shutdown().await;

            // Download methods can still be used after shutdown, as they don't flow through the remote client's
            // queue.  In principal the RemoteTimelineClient could provide this without downloading it, but this
            // operation is rare, so it's simpler to just download it (and robustly guarantees that the index
            // we use here really is the remotely persistent one).
            tracing::info!(%timeline_id, "Downloading index_part from parent");
            let result = remote_client
                .download_index_file(&self.cancel)
                .instrument(info_span!("download_index_file", tenant_id=%self.tenant_shard_id.tenant_id, shard_id=%self.tenant_shard_id.shard_slug(), %timeline_id))
                .await?;
            let index_part = match result {
                MaybeDeletedIndexPart::Deleted(_) => {
                    anyhow::bail!("Timeline deletion happened concurrently with split")
                }
                MaybeDeletedIndexPart::IndexPart(p) => p,
            };

            // A shard split may not take place while a timeline import is on-going
            // for the tenant. Timeline imports run as part of each tenant shard
            // and rely on the sharding scheme to split the work among pageservers.
            // If we were to split in the middle of this process, we would have to
            // either ensure that it's driven to completion on the old shard set
            // or transfer it to the new shard set. It's technically possible, but complex.
            match index_part.import_pgdata {
                Some(ref import) if !import.is_done() => {
                    anyhow::bail!(
                        "Cannot split due to import with idempotency key: {:?}",
                        import.idempotency_key()
                    );
                }
                Some(_) | None => {
                    // fallthrough
                }
            }

            for child_shard in child_shards {
                tracing::info!(%timeline_id, "Uploading index_part for child {}", child_shard.to_index());
                upload_index_part(
                    &self.remote_storage,
                    child_shard,
                    &timeline_id,
                    self.generation,
                    &index_part,
                    &self.cancel,
                )
                .await?;
            }
        }

        let tenant_manifest = self.build_tenant_manifest();
        for child_shard in child_shards {
            tracing::info!(
                "Uploading tenant manifest for child {}",
                child_shard.to_index()
            );
            upload_tenant_manifest(
                &self.remote_storage,
                child_shard,
                self.generation,
                &tenant_manifest,
                &self.cancel,
            )
            .await?;
        }

        Ok(())
    }

    pub(crate) fn get_sizes(&self) -> TopTenantShardItem {
        let mut result = TopTenantShardItem {
            id: self.tenant_shard_id,
            resident_size: 0,
            physical_size: 0,
            max_logical_size: 0,
            max_logical_size_per_shard: 0,
        };

        for timeline in self.timelines.lock().unwrap().values() {
            result.resident_size += timeline.metrics.resident_physical_size_gauge.get();

            result.physical_size += timeline
                .remote_client
                .metrics
                .remote_physical_size_gauge
                .get();
            result.max_logical_size = std::cmp::max(
                result.max_logical_size,
                timeline.metrics.current_logical_size_gauge.get(),
            );
        }

        result.max_logical_size_per_shard = result
            .max_logical_size
            .div_ceil(self.tenant_shard_id.shard_count.count() as u64);

        result
    }
}

/// Given a Vec of timelines and their ancestors (timeline_id, ancestor_id),
/// perform a topological sort, so that the parent of each timeline comes
/// before the children.
/// E extracts the ancestor from T
/// This allows for T to be different. It can be TimelineMetadata, can be Timeline itself, etc.
fn tree_sort_timelines<T, E>(
    timelines: HashMap<TimelineId, T>,
    extractor: E,
) -> anyhow::Result<Vec<(TimelineId, T)>>
where
    E: Fn(&T) -> Option<TimelineId>,
{
    let mut result = Vec::with_capacity(timelines.len());

    let mut now = Vec::with_capacity(timelines.len());
    // (ancestor, children)
    let mut later: HashMap<TimelineId, Vec<(TimelineId, T)>> =
        HashMap::with_capacity(timelines.len());

    for (timeline_id, value) in timelines {
        if let Some(ancestor_id) = extractor(&value) {
            let children = later.entry(ancestor_id).or_default();
            children.push((timeline_id, value));
        } else {
            now.push((timeline_id, value));
        }
    }

    while let Some((timeline_id, metadata)) = now.pop() {
        result.push((timeline_id, metadata));
        // All children of this can be loaded now
        if let Some(mut children) = later.remove(&timeline_id) {
            now.append(&mut children);
        }
    }

    // All timelines should be visited now. Unless there were timelines with missing ancestors.
    if !later.is_empty() {
        for (missing_id, orphan_ids) in later {
            for (orphan_id, _) in orphan_ids {
                error!(
                    "could not load timeline {orphan_id} because its ancestor timeline {missing_id} could not be loaded"
                );
            }
        }
        bail!("could not load tenant because some timelines are missing ancestors");
    }

    Ok(result)
}

impl TenantShard {
    pub fn tenant_specific_overrides(&self) -> pageserver_api::models::TenantConfig {
        self.tenant_conf.load().tenant_conf.clone()
    }

    pub fn effective_config(&self) -> pageserver_api::config::TenantConfigToml {
        self.tenant_specific_overrides()
            .merge(self.conf.default_tenant_conf.clone())
    }

    pub fn get_checkpoint_distance(&self) -> u64 {
        let tenant_conf = self.tenant_conf.load().tenant_conf.clone();
        tenant_conf
            .checkpoint_distance
            .unwrap_or(self.conf.default_tenant_conf.checkpoint_distance)
    }

    pub fn get_checkpoint_timeout(&self) -> Duration {
        let tenant_conf = self.tenant_conf.load().tenant_conf.clone();
        tenant_conf
            .checkpoint_timeout
            .unwrap_or(self.conf.default_tenant_conf.checkpoint_timeout)
    }

    pub fn get_compaction_target_size(&self) -> u64 {
        let tenant_conf = self.tenant_conf.load().tenant_conf.clone();
        tenant_conf
            .compaction_target_size
            .unwrap_or(self.conf.default_tenant_conf.compaction_target_size)
    }

    pub fn get_compaction_period(&self) -> Duration {
        let tenant_conf = self.tenant_conf.load().tenant_conf.clone();
        tenant_conf
            .compaction_period
            .unwrap_or(self.conf.default_tenant_conf.compaction_period)
    }

    pub fn get_compaction_threshold(&self) -> usize {
        let tenant_conf = self.tenant_conf.load().tenant_conf.clone();
        tenant_conf
            .compaction_threshold
            .unwrap_or(self.conf.default_tenant_conf.compaction_threshold)
    }

    pub fn get_rel_size_v2_enabled(&self) -> bool {
        let tenant_conf = self.tenant_conf.load().tenant_conf.clone();
        tenant_conf
            .rel_size_v2_enabled
            .unwrap_or(self.conf.default_tenant_conf.rel_size_v2_enabled)
    }

    pub fn get_compaction_upper_limit(&self) -> usize {
        let tenant_conf = self.tenant_conf.load().tenant_conf.clone();
        tenant_conf
            .compaction_upper_limit
            .unwrap_or(self.conf.default_tenant_conf.compaction_upper_limit)
    }

    pub fn get_compaction_l0_first(&self) -> bool {
        let tenant_conf = self.tenant_conf.load().tenant_conf.clone();
        tenant_conf
            .compaction_l0_first
            .unwrap_or(self.conf.default_tenant_conf.compaction_l0_first)
    }

    pub fn get_gc_horizon(&self) -> u64 {
        let tenant_conf = self.tenant_conf.load().tenant_conf.clone();
        tenant_conf
            .gc_horizon
            .unwrap_or(self.conf.default_tenant_conf.gc_horizon)
    }

    pub fn get_gc_period(&self) -> Duration {
        let tenant_conf = self.tenant_conf.load().tenant_conf.clone();
        tenant_conf
            .gc_period
            .unwrap_or(self.conf.default_tenant_conf.gc_period)
    }

    pub fn get_image_creation_threshold(&self) -> usize {
        let tenant_conf = self.tenant_conf.load().tenant_conf.clone();
        tenant_conf
            .image_creation_threshold
            .unwrap_or(self.conf.default_tenant_conf.image_creation_threshold)
    }

    pub fn get_pitr_interval(&self) -> Duration {
        let tenant_conf = self.tenant_conf.load().tenant_conf.clone();
        tenant_conf
            .pitr_interval
            .unwrap_or(self.conf.default_tenant_conf.pitr_interval)
    }

    pub fn get_min_resident_size_override(&self) -> Option<u64> {
        let tenant_conf = self.tenant_conf.load().tenant_conf.clone();
        tenant_conf
            .min_resident_size_override
            .or(self.conf.default_tenant_conf.min_resident_size_override)
    }

    pub fn get_heatmap_period(&self) -> Option<Duration> {
        let tenant_conf = self.tenant_conf.load().tenant_conf.clone();
        let heatmap_period = tenant_conf
            .heatmap_period
            .unwrap_or(self.conf.default_tenant_conf.heatmap_period);
        if heatmap_period.is_zero() {
            None
        } else {
            Some(heatmap_period)
        }
    }

    pub fn get_lsn_lease_length(&self) -> Duration {
        Self::get_lsn_lease_length_impl(self.conf, &self.tenant_conf.load().tenant_conf)
    }

    pub fn get_lsn_lease_length_impl(
        conf: &'static PageServerConf,
        tenant_conf: &pageserver_api::models::TenantConfig,
    ) -> Duration {
        tenant_conf
            .lsn_lease_length
            .unwrap_or(conf.default_tenant_conf.lsn_lease_length)
    }

    pub fn get_timeline_offloading_enabled(&self) -> bool {
        if self.conf.timeline_offloading {
            return true;
        }
        let tenant_conf = self.tenant_conf.load().tenant_conf.clone();
        tenant_conf
            .timeline_offloading
            .unwrap_or(self.conf.default_tenant_conf.timeline_offloading)
    }

    /// Generate an up-to-date TenantManifest based on the state of this Tenant.
    fn build_tenant_manifest(&self) -> TenantManifest {
        // Collect the offloaded timelines, and sort them for deterministic output.
        let offloaded_timelines = self
            .timelines_offloaded
            .lock()
            .unwrap()
            .values()
            .map(|tli| tli.manifest())
            .sorted_by_key(|m| m.timeline_id)
            .collect_vec();

        TenantManifest {
            version: LATEST_TENANT_MANIFEST_VERSION,
            stripe_size: Some(self.get_shard_stripe_size()),
            offloaded_timelines,
        }
    }

    pub fn update_tenant_config<
        F: Fn(
            pageserver_api::models::TenantConfig,
        ) -> anyhow::Result<pageserver_api::models::TenantConfig>,
    >(
        &self,
        update: F,
    ) -> anyhow::Result<pageserver_api::models::TenantConfig> {
        // Use read-copy-update in order to avoid overwriting the location config
        // state if this races with [`TenantShard::set_new_location_config`]. Note that
        // this race is not possible if both request types come from the storage
        // controller (as they should!) because an exclusive op lock is required
        // on the storage controller side.

        self.tenant_conf
            .try_rcu(|attached_conf| -> Result<_, anyhow::Error> {
                Ok(Arc::new(AttachedTenantConf {
                    tenant_conf: update(attached_conf.tenant_conf.clone())?,
                    location: attached_conf.location,
                    lsn_lease_deadline: attached_conf.lsn_lease_deadline,
                }))
            })?;

        let updated = self.tenant_conf.load();

        self.tenant_conf_updated(&updated.tenant_conf);
        // Don't hold self.timelines.lock() during the notifies.
        // There's no risk of deadlock right now, but there could be if we consolidate
        // mutexes in struct Timeline in the future.
        let timelines = self.list_timelines();
        for timeline in timelines {
            timeline.tenant_conf_updated(&updated);
        }

        Ok(updated.tenant_conf.clone())
    }

    pub(crate) fn set_new_location_config(&self, new_conf: AttachedTenantConf) {
        let new_tenant_conf = new_conf.tenant_conf.clone();

        self.tenant_conf.store(Arc::new(new_conf.clone()));

        self.tenant_conf_updated(&new_tenant_conf);
        // Don't hold self.timelines.lock() during the notifies.
        // There's no risk of deadlock right now, but there could be if we consolidate
        // mutexes in struct Timeline in the future.
        let timelines = self.list_timelines();
        for timeline in timelines {
            timeline.tenant_conf_updated(&new_conf);
        }
    }

    fn get_pagestream_throttle_config(
        psconf: &'static PageServerConf,
        overrides: &pageserver_api::models::TenantConfig,
    ) -> throttle::Config {
        overrides
            .timeline_get_throttle
            .clone()
            .unwrap_or(psconf.default_tenant_conf.timeline_get_throttle.clone())
    }

    pub(crate) fn tenant_conf_updated(&self, new_conf: &pageserver_api::models::TenantConfig) {
        let conf = Self::get_pagestream_throttle_config(self.conf, new_conf);
        self.pagestream_throttle.reconfigure(conf)
    }

    /// Helper function to create a new Timeline struct.
    ///
    /// The returned Timeline is in Loading state. The caller is responsible for
    /// initializing any on-disk state, and for inserting the Timeline to the 'timelines'
    /// map.
    ///
    /// `validate_ancestor == false` is used when a timeline is created for deletion
    /// and we might not have the ancestor present anymore which is fine for to be
    /// deleted timelines.
    #[allow(clippy::too_many_arguments)]
    fn create_timeline_struct(
        &self,
        new_timeline_id: TimelineId,
        new_metadata: &TimelineMetadata,
        previous_heatmap: Option<PreviousHeatmap>,
        ancestor: Option<Arc<Timeline>>,
        resources: TimelineResources,
        cause: CreateTimelineCause,
        create_idempotency: CreateTimelineIdempotency,
        gc_compaction_state: Option<GcCompactionState>,
        rel_size_v2_status: Option<RelSizeMigration>,
        ctx: &RequestContext,
    ) -> anyhow::Result<(Arc<Timeline>, RequestContext)> {
        let state = match cause {
            CreateTimelineCause::Load => {
                let ancestor_id = new_metadata.ancestor_timeline();
                anyhow::ensure!(
                    ancestor_id == ancestor.as_ref().map(|t| t.timeline_id),
                    "Timeline's {new_timeline_id} ancestor {ancestor_id:?} was not found"
                );
                TimelineState::Loading
            }
            CreateTimelineCause::Delete => TimelineState::Stopping,
        };

        let pg_version = new_metadata.pg_version();

        let timeline = Timeline::new(
            self.conf,
            Arc::clone(&self.tenant_conf),
            new_metadata,
            previous_heatmap,
            ancestor,
            new_timeline_id,
            self.tenant_shard_id,
            self.generation,
            self.shard_identity,
            self.walredo_mgr.clone(),
            resources,
            pg_version,
            state,
            self.attach_wal_lag_cooldown.clone(),
            create_idempotency,
            gc_compaction_state,
            rel_size_v2_status,
            self.cancel.child_token(),
        );

        let timeline_ctx = RequestContextBuilder::from(ctx)
            .scope(context::Scope::new_timeline(&timeline))
            .detached_child();

        Ok((timeline, timeline_ctx))
    }

    /// [`TenantShard::shutdown`] must be called before dropping the returned [`TenantShard`] object
    /// to ensure proper cleanup of background tasks and metrics.
    //
    // Allow too_many_arguments because a constructor's argument list naturally grows with the
    // number of attributes in the struct: breaking these out into a builder wouldn't be helpful.
    #[allow(clippy::too_many_arguments)]
    fn new(
        state: TenantState,
        conf: &'static PageServerConf,
        attached_conf: AttachedTenantConf,
        shard_identity: ShardIdentity,
        walredo_mgr: Option<Arc<WalRedoManager>>,
        tenant_shard_id: TenantShardId,
        remote_storage: GenericRemoteStorage,
        deletion_queue_client: DeletionQueueClient,
        l0_flush_global_state: L0FlushGlobalState,
        basebackup_cache: Arc<BasebackupCache>,
        feature_resolver: FeatureResolver,
    ) -> TenantShard {
        assert!(!attached_conf.location.generation.is_none());

        let (state, mut rx) = watch::channel(state);

        tokio::spawn(async move {
            // reflect tenant state in metrics:
            // - global per tenant state: TENANT_STATE_METRIC
            // - "set" of broken tenants: BROKEN_TENANTS_SET
            //
            // set of broken tenants should not have zero counts so that it remains accessible for
            // alerting.

            let tid = tenant_shard_id.to_string();
            let shard_id = tenant_shard_id.shard_slug().to_string();
            let set_key = &[tid.as_str(), shard_id.as_str()][..];

            fn inspect_state(state: &TenantState) -> ([&'static str; 1], bool) {
                ([state.into()], matches!(state, TenantState::Broken { .. }))
            }

            let mut tuple = inspect_state(&rx.borrow_and_update());

            let is_broken = tuple.1;
            let mut counted_broken = if is_broken {
                // add the id to the set right away, there should not be any updates on the channel
                // after before tenant is removed, if ever
                BROKEN_TENANTS_SET.with_label_values(set_key).set(1);
                true
            } else {
                false
            };

            loop {
                let labels = &tuple.0;
                let current = TENANT_STATE_METRIC.with_label_values(labels);
                current.inc();

                if rx.changed().await.is_err() {
                    // tenant has been dropped
                    current.dec();
                    drop(BROKEN_TENANTS_SET.remove_label_values(set_key));
                    break;
                }

                current.dec();
                tuple = inspect_state(&rx.borrow_and_update());

                let is_broken = tuple.1;
                if is_broken && !counted_broken {
                    counted_broken = true;
                    // insert the tenant_id (back) into the set while avoiding needless counter
                    // access
                    BROKEN_TENANTS_SET.with_label_values(set_key).set(1);
                }
            }
        });

        TenantShard {
            tenant_shard_id,
            shard_identity,
            generation: attached_conf.location.generation,
            conf,
            // using now here is good enough approximation to catch tenants with really long
            // activation times.
            constructed_at: Instant::now(),
            timelines: Mutex::new(HashMap::new()),
            timelines_creating: Mutex::new(HashSet::new()),
            timelines_offloaded: Mutex::new(HashMap::new()),
            timelines_importing: Mutex::new(HashMap::new()),
            remote_tenant_manifest: Default::default(),
            gc_cs: tokio::sync::Mutex::new(()),
            walredo_mgr,
            remote_storage,
            deletion_queue_client,
            state,
            cached_logical_sizes: tokio::sync::Mutex::new(HashMap::new()),
            cached_synthetic_tenant_size: Arc::new(AtomicU64::new(0)),
            eviction_task_tenant_state: tokio::sync::Mutex::new(EvictionTaskTenantState::default()),
            compaction_circuit_breaker: std::sync::Mutex::new(CircuitBreaker::new(
                format!("compaction-{tenant_shard_id}"),
                5,
                // Compaction can be a very expensive operation, and might leak disk space.  It also ought
                // to be infallible, as long as remote storage is available.  So if it repeatedly fails,
                // use an extremely long backoff.
                Some(Duration::from_secs(3600 * 24)),
            )),
            l0_compaction_trigger: Arc::new(Notify::new()),
            scheduled_compaction_tasks: Mutex::new(Default::default()),
            activate_now_sem: tokio::sync::Semaphore::new(0),
            attach_wal_lag_cooldown: Arc::new(std::sync::OnceLock::new()),
            cancel: CancellationToken::default(),
            gate: Gate::default(),
            pagestream_throttle: Arc::new(throttle::Throttle::new(
                TenantShard::get_pagestream_throttle_config(conf, &attached_conf.tenant_conf),
            )),
            pagestream_throttle_metrics: Arc::new(
                crate::metrics::tenant_throttling::Pagestream::new(&tenant_shard_id),
            ),
            tenant_conf: Arc::new(ArcSwap::from_pointee(attached_conf)),
            ongoing_timeline_detach: std::sync::Mutex::default(),
            gc_block: Default::default(),
            l0_flush_global_state,
            basebackup_cache,
            feature_resolver: TenantFeatureResolver::new(
                feature_resolver,
                tenant_shard_id.tenant_id,
            ),
        }
    }

    /// Locate and load config
    pub(super) fn load_tenant_config(
        conf: &'static PageServerConf,
        tenant_shard_id: &TenantShardId,
    ) -> Result<LocationConf, LoadConfigError> {
        let config_path = conf.tenant_location_config_path(tenant_shard_id);

        info!("loading tenant configuration from {config_path}");

        // load and parse file
        let config = fs::read_to_string(&config_path).map_err(|e| {
            match e.kind() {
                std::io::ErrorKind::NotFound => {
                    // The config should almost always exist for a tenant directory:
                    //  - When attaching a tenant, the config is the first thing we write
                    //  - When detaching a tenant, we atomically move the directory to a tmp location
                    //    before deleting contents.
                    //
                    // The very rare edge case that can result in a missing config is if we crash during attach
                    // between creating directory and writing config.  Callers should handle that as if the
                    // directory didn't exist.

                    LoadConfigError::NotFound(config_path)
                }
                _ => {
                    // No IO errors except NotFound are acceptable here: other kinds of error indicate local storage or permissions issues
                    // that we cannot cleanly recover
                    crate::virtual_file::on_fatal_io_error(&e, "Reading tenant config file")
                }
            }
        })?;

        Ok(toml_edit::de::from_str::<LocationConf>(&config)?)
    }

    /// Stores a tenant location config to disk.
    ///
    /// NB: make sure to call `ShardIdentity::assert_equal` before persisting a new config, to avoid
    /// changes to shard parameters that may result in data corruption.
    #[tracing::instrument(skip_all, fields(tenant_id=%tenant_shard_id.tenant_id, shard_id=%tenant_shard_id.shard_slug()))]
    pub(super) async fn persist_tenant_config(
        conf: &'static PageServerConf,
        tenant_shard_id: &TenantShardId,
        location_conf: &LocationConf,
    ) -> std::io::Result<()> {
        let config_path = conf.tenant_location_config_path(tenant_shard_id);

        Self::persist_tenant_config_at(tenant_shard_id, &config_path, location_conf).await
    }

    #[tracing::instrument(skip_all, fields(tenant_id=%tenant_shard_id.tenant_id, shard_id=%tenant_shard_id.shard_slug()))]
    pub(super) async fn persist_tenant_config_at(
        tenant_shard_id: &TenantShardId,
        config_path: &Utf8Path,
        location_conf: &LocationConf,
    ) -> std::io::Result<()> {
        debug!("persisting tenantconf to {config_path}");

        let mut conf_content = r#"# This file contains a specific per-tenant's config.
#  It is read in case of pageserver restart.
"#
        .to_string();

        fail::fail_point!("tenant-config-before-write", |_| {
            Err(std::io::Error::other("tenant-config-before-write"))
        });

        // Convert the config to a toml file.
        conf_content +=
            &toml_edit::ser::to_string_pretty(&location_conf).expect("Config serialization failed");

        let temp_path = path_with_suffix_extension(config_path, TEMP_FILE_SUFFIX);

        let conf_content = conf_content.into_bytes();
        VirtualFile::crashsafe_overwrite(config_path.to_owned(), temp_path, conf_content).await
    }

    //
    // How garbage collection works:
    //
    //                    +--bar------------->
    //                   /
    //             +----+-----foo---------------->
    //            /
    // ----main--+-------------------------->
    //                \
    //                 +-----baz-------->
    //
    //
    // 1. Grab 'gc_cs' mutex to prevent new timelines from being created while Timeline's
    //    `gc_infos` are being refreshed
    // 2. Scan collected timelines, and on each timeline, make note of the
    //    all the points where other timelines have been branched off.
    //    We will refrain from removing page versions at those LSNs.
    // 3. For each timeline, scan all layer files on the timeline.
    //    Remove all files for which a newer file exists and which
    //    don't cover any branch point LSNs.
    //
    // TODO:
    // - if a relation has a non-incremental persistent layer on a child branch, then we
    //   don't need to keep that in the parent anymore. But currently
    //   we do.
    async fn gc_iteration_internal(
        &self,
        target_timeline_id: Option<TimelineId>,
        horizon: u64,
        pitr: Duration,
        cancel: &CancellationToken,
        ctx: &RequestContext,
    ) -> Result<GcResult, GcError> {
        let mut totals: GcResult = Default::default();
        let now = Instant::now();

        let gc_timelines = self
            .refresh_gc_info_internal(target_timeline_id, horizon, pitr, cancel, ctx)
            .await?;

        failpoint_support::sleep_millis_async!("gc_iteration_internal_after_getting_gc_timelines");

        // If there is nothing to GC, we don't want any messages in the INFO log.
        if !gc_timelines.is_empty() {
            info!("{} timelines need GC", gc_timelines.len());
        } else {
            debug!("{} timelines need GC", gc_timelines.len());
        }

        // Perform GC for each timeline.
        //
        // Note that we don't hold the `TenantShard::gc_cs` lock here because we don't want to delay the
        // branch creation task, which requires the GC lock. A GC iteration can run concurrently
        // with branch creation.
        //
        // See comments in [`TenantShard::branch_timeline`] for more information about why branch
        // creation task can run concurrently with timeline's GC iteration.
        for timeline in gc_timelines {
            if cancel.is_cancelled() {
                // We were requested to shut down. Stop and return with the progress we
                // made.
                break;
            }
            let result = match timeline.gc().await {
                Err(GcError::TimelineCancelled) => {
                    if target_timeline_id.is_some() {
                        // If we were targetting this specific timeline, surface cancellation to caller
                        return Err(GcError::TimelineCancelled);
                    } else {
                        // A timeline may be shutting down independently of the tenant's lifecycle: we should
                        // skip past this and proceed to try GC on other timelines.
                        continue;
                    }
                }
                r => r?,
            };
            totals += result;
        }

        totals.elapsed = now.elapsed();
        Ok(totals)
    }

    /// Refreshes the Timeline::gc_info for all timelines, returning the
    /// vector of timelines which have [`Timeline::get_last_record_lsn`] past
    /// [`TenantShard::get_gc_horizon`].
    ///
    /// This is usually executed as part of periodic gc, but can now be triggered more often.
    pub(crate) async fn refresh_gc_info(
        &self,
        cancel: &CancellationToken,
        ctx: &RequestContext,
    ) -> Result<Vec<Arc<Timeline>>, GcError> {
        // since this method can now be called at different rates than the configured gc loop, it
        // might be that these configuration values get applied faster than what it was previously,
        // since these were only read from the gc task.
        let horizon = self.get_gc_horizon();
        let pitr = self.get_pitr_interval();

        // refresh all timelines
        let target_timeline_id = None;

        self.refresh_gc_info_internal(target_timeline_id, horizon, pitr, cancel, ctx)
            .await
    }

    /// Populate all Timelines' `GcInfo` with information about their children.  We do not set the
    /// PITR cutoffs here, because that requires I/O: this is done later, before GC, by [`Self::refresh_gc_info_internal`]
    ///
    /// Subsequently, parent-child relationships are updated incrementally inside [`Timeline::new`] and [`Timeline::drop`].
    fn initialize_gc_info(
        &self,
        timelines: &std::sync::MutexGuard<HashMap<TimelineId, Arc<Timeline>>>,
        timelines_offloaded: &std::sync::MutexGuard<HashMap<TimelineId, Arc<OffloadedTimeline>>>,
        restrict_to_timeline: Option<TimelineId>,
    ) {
        if restrict_to_timeline.is_none() {
            // This function must be called before activation: after activation timeline create/delete operations
            // might happen, and this function is not safe to run concurrently with those.
            assert!(!self.is_active());
        }

        // Scan all timelines. For each timeline, remember the timeline ID and
        // the branch point where it was created.
        let mut all_branchpoints: BTreeMap<TimelineId, Vec<(Lsn, TimelineId, MaybeOffloaded)>> =
            BTreeMap::new();
        timelines.iter().for_each(|(timeline_id, timeline_entry)| {
            if let Some(ancestor_timeline_id) = &timeline_entry.get_ancestor_timeline_id() {
                let ancestor_children = all_branchpoints.entry(*ancestor_timeline_id).or_default();
                ancestor_children.push((
                    timeline_entry.get_ancestor_lsn(),
                    *timeline_id,
                    MaybeOffloaded::No,
                ));
            }
        });
        timelines_offloaded
            .iter()
            .for_each(|(timeline_id, timeline_entry)| {
                let Some(ancestor_timeline_id) = &timeline_entry.ancestor_timeline_id else {
                    return;
                };
                let Some(retain_lsn) = timeline_entry.ancestor_retain_lsn else {
                    return;
                };
                let ancestor_children = all_branchpoints.entry(*ancestor_timeline_id).or_default();
                ancestor_children.push((retain_lsn, *timeline_id, MaybeOffloaded::Yes));
            });

        // The number of bytes we always keep, irrespective of PITR: this is a constant across timelines
        let horizon = self.get_gc_horizon();

        // Populate each timeline's GcInfo with information about its child branches
        let timelines_to_write = if let Some(timeline_id) = restrict_to_timeline {
            itertools::Either::Left(timelines.get(&timeline_id).into_iter())
        } else {
            itertools::Either::Right(timelines.values())
        };
        for timeline in timelines_to_write {
            let mut branchpoints: Vec<(Lsn, TimelineId, MaybeOffloaded)> = all_branchpoints
                .remove(&timeline.timeline_id)
                .unwrap_or_default();

            branchpoints.sort_by_key(|b| b.0);

            let mut target = timeline.gc_info.write().unwrap();

            target.retain_lsns = branchpoints;

            let space_cutoff = timeline
                .get_last_record_lsn()
                .checked_sub(horizon)
                .unwrap_or(Lsn(0));

            target.cutoffs = GcCutoffs {
                space: space_cutoff,
                time: None,
            };
        }
    }

    async fn refresh_gc_info_internal(
        &self,
        target_timeline_id: Option<TimelineId>,
        horizon: u64,
        pitr: Duration,
        cancel: &CancellationToken,
        ctx: &RequestContext,
    ) -> Result<Vec<Arc<Timeline>>, GcError> {
        // before taking the gc_cs lock, do the heavier weight finding of gc_cutoff points for
        // currently visible timelines.
        let timelines = self
            .timelines
            .lock()
            .unwrap()
            .values()
            .filter(|tl| match target_timeline_id.as_ref() {
                Some(target) => &tl.timeline_id == target,
                None => true,
            })
            .cloned()
            .collect::<Vec<_>>();

        if target_timeline_id.is_some() && timelines.is_empty() {
            // We were to act on a particular timeline and it wasn't found
            return Err(GcError::TimelineNotFound);
        }

        let mut gc_cutoffs: HashMap<TimelineId, GcCutoffs> =
            HashMap::with_capacity(timelines.len());

        // Ensures all timelines use the same start time when computing the time cutoff.
        let now_ts_for_pitr_calc = SystemTime::now();
        for timeline in timelines.iter() {
            let ctx = &ctx.with_scope_timeline(timeline);
            let cutoff = timeline
                .get_last_record_lsn()
                .checked_sub(horizon)
                .unwrap_or(Lsn(0));

            let cutoffs = timeline
                .find_gc_cutoffs(now_ts_for_pitr_calc, cutoff, pitr, cancel, ctx)
                .await?;
            let old = gc_cutoffs.insert(timeline.timeline_id, cutoffs);
            assert!(old.is_none());
        }

        if !self.is_active() || self.cancel.is_cancelled() {
            return Err(GcError::TenantCancelled);
        }

        // grab mutex to prevent new timelines from being created here; avoid doing long operations
        // because that will stall branch creation.
        let gc_cs = self.gc_cs.lock().await;

        // Ok, we now know all the branch points.
        // Update the GC information for each timeline.
        let mut gc_timelines = Vec::with_capacity(timelines.len());
        for timeline in timelines {
            // We filtered the timeline list above
            if let Some(target_timeline_id) = target_timeline_id {
                assert_eq!(target_timeline_id, timeline.timeline_id);
            }

            {
                let mut target = timeline.gc_info.write().unwrap();

                // Cull any expired leases
                let now = SystemTime::now();
                target.leases.retain(|_, lease| !lease.is_expired(&now));

                timeline
                    .metrics
                    .valid_lsn_lease_count_gauge
                    .set(target.leases.len() as u64);

                // Look up parent's PITR cutoff to update the child's knowledge of whether it is within parent's PITR
                if let Some(ancestor_id) = timeline.get_ancestor_timeline_id() {
                    if let Some(ancestor_gc_cutoffs) = gc_cutoffs.get(&ancestor_id) {
                        target.within_ancestor_pitr =
                            Some(timeline.get_ancestor_lsn()) >= ancestor_gc_cutoffs.time;
                    }
                }

                // Update metrics that depend on GC state
                timeline
                    .metrics
                    .archival_size
                    .set(if target.within_ancestor_pitr {
                        timeline.metrics.current_logical_size_gauge.get()
                    } else {
                        0
                    });
                if let Some(time_cutoff) = target.cutoffs.time {
                    timeline.metrics.pitr_history_size.set(
                        timeline
                            .get_last_record_lsn()
                            .checked_sub(time_cutoff)
                            .unwrap_or_default()
                            .0,
                    );
                }

                // Apply the cutoffs we found to the Timeline's GcInfo.  Why might we _not_ have cutoffs for a timeline?
                // - this timeline was created while we were finding cutoffs
                // - lsn for timestamp search fails for this timeline repeatedly
                if let Some(cutoffs) = gc_cutoffs.get(&timeline.timeline_id) {
                    let original_cutoffs = target.cutoffs.clone();
                    // GC cutoffs should never go back
                    target.cutoffs = GcCutoffs {
                        space: cutoffs.space.max(original_cutoffs.space),
                        time: cutoffs.time.max(original_cutoffs.time),
                    }
                }
            }

            gc_timelines.push(timeline);
        }
        drop(gc_cs);
        Ok(gc_timelines)
    }

    /// A substitute for `branch_timeline` for use in unit tests.
    /// The returned timeline will have state value `Active` to make various `anyhow::ensure!()`
    /// calls pass, but, we do not actually call `.activate()` under the hood. So, none of the
    /// timeline background tasks are launched, except the flush loop.
    #[cfg(test)]
    async fn branch_timeline_test(
        self: &Arc<Self>,
        src_timeline: &Arc<Timeline>,
        dst_id: TimelineId,
        ancestor_lsn: Option<Lsn>,
        ctx: &RequestContext,
    ) -> Result<Arc<Timeline>, CreateTimelineError> {
        let tl = self
            .branch_timeline_impl(src_timeline, dst_id, ancestor_lsn, ctx)
            .await?
            .into_timeline_for_test();
        tl.set_state(TimelineState::Active);
        Ok(tl)
    }

    /// Helper for unit tests to branch a timeline with some pre-loaded states.
    #[cfg(test)]
    #[allow(clippy::too_many_arguments)]
    pub async fn branch_timeline_test_with_layers(
        self: &Arc<Self>,
        src_timeline: &Arc<Timeline>,
        dst_id: TimelineId,
        ancestor_lsn: Option<Lsn>,
        ctx: &RequestContext,
        delta_layer_desc: Vec<timeline::DeltaLayerTestDesc>,
        image_layer_desc: Vec<(Lsn, Vec<(pageserver_api::key::Key, bytes::Bytes)>)>,
        end_lsn: Lsn,
    ) -> anyhow::Result<Arc<Timeline>> {
        use checks::check_valid_layermap;
        use itertools::Itertools;

        let tline = self
            .branch_timeline_test(src_timeline, dst_id, ancestor_lsn, ctx)
            .await?;
        let ancestor_lsn = if let Some(ancestor_lsn) = ancestor_lsn {
            ancestor_lsn
        } else {
            tline.get_last_record_lsn()
        };
        assert!(end_lsn >= ancestor_lsn);
        tline.force_advance_lsn(end_lsn);
        for deltas in delta_layer_desc {
            tline
                .force_create_delta_layer(deltas, Some(ancestor_lsn), ctx)
                .await?;
        }
        for (lsn, images) in image_layer_desc {
            tline
                .force_create_image_layer(lsn, images, Some(ancestor_lsn), ctx)
                .await?;
        }
        let layer_names = tline
            .layers
            .read(LayerManagerLockHolder::Testing)
            .await
            .layer_map()
            .unwrap()
            .iter_historic_layers()
            .map(|layer| layer.layer_name())
            .collect_vec();
        if let Some(err) = check_valid_layermap(&layer_names) {
            bail!("invalid layermap: {err}");
        }
        Ok(tline)
    }

    /// Branch an existing timeline.
    async fn branch_timeline(
        self: &Arc<Self>,
        src_timeline: &Arc<Timeline>,
        dst_id: TimelineId,
        start_lsn: Option<Lsn>,
        ctx: &RequestContext,
    ) -> Result<CreateTimelineResult, CreateTimelineError> {
        self.branch_timeline_impl(src_timeline, dst_id, start_lsn, ctx)
            .await
    }

    async fn branch_timeline_impl(
        self: &Arc<Self>,
        src_timeline: &Arc<Timeline>,
        dst_id: TimelineId,
        start_lsn: Option<Lsn>,
        ctx: &RequestContext,
    ) -> Result<CreateTimelineResult, CreateTimelineError> {
        let src_id = src_timeline.timeline_id;

        // We will validate our ancestor LSN in this function.  Acquire the GC lock so that
        // this check cannot race with GC, and the ancestor LSN is guaranteed to remain
        // valid while we are creating the branch.
        let _gc_cs = self.gc_cs.lock().await;

        // If no start LSN is specified, we branch the new timeline from the source timeline's last record LSN
        let start_lsn = start_lsn.unwrap_or_else(|| {
            let lsn = src_timeline.get_last_record_lsn();
            info!("branching timeline {dst_id} from timeline {src_id} at last record LSN: {lsn}");
            lsn
        });

        // we finally have determined the ancestor_start_lsn, so we can get claim exclusivity now
        let timeline_create_guard = match self
            .start_creating_timeline(
                dst_id,
                CreateTimelineIdempotency::Branch {
                    ancestor_timeline_id: src_timeline.timeline_id,
                    ancestor_start_lsn: start_lsn,
                },
            )
            .await?
        {
            StartCreatingTimelineResult::CreateGuard(guard) => guard,
            StartCreatingTimelineResult::Idempotent(timeline) => {
                return Ok(CreateTimelineResult::Idempotent(timeline));
            }
        };

        // Ensure that `start_lsn` is valid, i.e. the LSN is within the PITR
        // horizon on the source timeline
        //
        // We check it against both the planned GC cutoff stored in 'gc_info',
        // and the 'latest_gc_cutoff' of the last GC that was performed.  The
        // planned GC cutoff in 'gc_info' is normally larger than
        // 'applied_gc_cutoff_lsn', but beware of corner cases like if you just
        // changed the GC settings for the tenant to make the PITR window
        // larger, but some of the data was already removed by an earlier GC
        // iteration.

        // check against last actual 'latest_gc_cutoff' first
        let applied_gc_cutoff_lsn = src_timeline.get_applied_gc_cutoff_lsn();
        {
            let gc_info = src_timeline.gc_info.read().unwrap();
            let planned_cutoff = gc_info.min_cutoff();
            if gc_info.lsn_covered_by_lease(start_lsn) {
                tracing::info!(
                    "skipping comparison of {start_lsn} with gc cutoff {} and planned gc cutoff {planned_cutoff} due to lsn lease",
                    *applied_gc_cutoff_lsn
                );
            } else {
                src_timeline
                    .check_lsn_is_in_scope(start_lsn, &applied_gc_cutoff_lsn)
                    .context(format!(
                        "invalid branch start lsn: less than latest GC cutoff {}",
                        *applied_gc_cutoff_lsn,
                    ))
                    .map_err(CreateTimelineError::AncestorLsn)?;

                // and then the planned GC cutoff
                if start_lsn < planned_cutoff {
                    return Err(CreateTimelineError::AncestorLsn(anyhow::anyhow!(
                        "invalid branch start lsn: less than planned GC cutoff {planned_cutoff}"
                    )));
                }
            }
        }

        //
        // The branch point is valid, and we are still holding the 'gc_cs' lock
        // so that GC cannot advance the GC cutoff until we are finished.
        // Proceed with the branch creation.
        //

        // Determine prev-LSN for the new timeline. We can only determine it if
        // the timeline was branched at the current end of the source timeline.
        let RecordLsn {
            last: src_last,
            prev: src_prev,
        } = src_timeline.get_last_record_rlsn();
        let dst_prev = if src_last == start_lsn {
            Some(src_prev)
        } else {
            None
        };

        // Create the metadata file, noting the ancestor of the new timeline.
        // There is initially no data in it, but all the read-calls know to look
        // into the ancestor.
        let metadata = TimelineMetadata::new(
            start_lsn,
            dst_prev,
            Some(src_id),
            start_lsn,
            *src_timeline.applied_gc_cutoff_lsn.read(), // FIXME: should we hold onto this guard longer?
            src_timeline.initdb_lsn,
            src_timeline.pg_version,
        );

        let (uninitialized_timeline, _timeline_ctx) = self
            .prepare_new_timeline(
                dst_id,
                &metadata,
                timeline_create_guard,
                start_lsn + 1,
                Some(Arc::clone(src_timeline)),
                Some(src_timeline.get_rel_size_v2_status()),
                ctx,
            )
            .await?;

        let new_timeline = uninitialized_timeline.finish_creation().await?;

        // Root timeline gets its layers during creation and uploads them along with the metadata.
        // A branch timeline though, when created, can get no writes for some time, hence won't get any layers created.
        // We still need to upload its metadata eagerly: if other nodes `attach` the tenant and miss this timeline, their GC
        // could get incorrect information and remove more layers, than needed.
        // See also https://github.com/neondatabase/neon/issues/3865
        new_timeline
            .remote_client
            .schedule_index_upload_for_full_metadata_update(&metadata)
            .context("branch initial metadata upload")?;

        // Callers are responsible to wait for uploads to complete and for activating the timeline.

        Ok(CreateTimelineResult::Created(new_timeline))
    }

    /// For unit tests, make this visible so that other modules can directly create timelines
    #[cfg(test)]
    #[tracing::instrument(skip_all, fields(tenant_id=%self.tenant_shard_id.tenant_id, shard_id=%self.tenant_shard_id.shard_slug(), %timeline_id))]
    pub(crate) async fn bootstrap_timeline_test(
        self: &Arc<Self>,
        timeline_id: TimelineId,
        pg_version: PgMajorVersion,
        load_existing_initdb: Option<TimelineId>,
        ctx: &RequestContext,
    ) -> anyhow::Result<Arc<Timeline>> {
        self.bootstrap_timeline(timeline_id, pg_version, load_existing_initdb, ctx)
            .await
            .map_err(anyhow::Error::new)
            .map(|r| r.into_timeline_for_test())
    }

    /// Get exclusive access to the timeline ID for creation.
    ///
    /// Timeline-creating code paths must use this function before making changes
    /// to in-memory or persistent state.
    ///
    /// The `state` parameter is a description of the timeline creation operation
    /// we intend to perform.
    /// If the timeline was already created in the meantime, we check whether this
    /// request conflicts or is idempotent , based on `state`.
    async fn start_creating_timeline(
        self: &Arc<Self>,
        new_timeline_id: TimelineId,
        idempotency: CreateTimelineIdempotency,
    ) -> Result<StartCreatingTimelineResult, CreateTimelineError> {
        let allow_offloaded = false;
        match self.create_timeline_create_guard(new_timeline_id, idempotency, allow_offloaded) {
            Ok(create_guard) => {
                pausable_failpoint!("timeline-creation-after-uninit");
                Ok(StartCreatingTimelineResult::CreateGuard(create_guard))
            }
            Err(TimelineExclusionError::ShuttingDown) => Err(CreateTimelineError::ShuttingDown),
            Err(TimelineExclusionError::AlreadyCreating) => {
                // Creation is in progress, we cannot create it again, and we cannot
                // check if this request matches the existing one, so caller must try
                // again later.
                Err(CreateTimelineError::AlreadyCreating)
            }
            Err(TimelineExclusionError::Other(e)) => Err(CreateTimelineError::Other(e)),
            Err(TimelineExclusionError::AlreadyExists {
                existing: TimelineOrOffloaded::Offloaded(_existing),
                ..
            }) => {
                info!("timeline already exists but is offloaded");
                Err(CreateTimelineError::Conflict)
            }
            Err(TimelineExclusionError::AlreadyExists {
                existing: TimelineOrOffloaded::Importing(_existing),
                ..
            }) => {
                // If there's a timeline already importing, then we would hit
                // the [`TimelineExclusionError::AlreadyCreating`] branch above.
                unreachable!("Importing timelines hold the creation guard")
            }
            Err(TimelineExclusionError::AlreadyExists {
                existing: TimelineOrOffloaded::Timeline(existing),
                arg,
            }) => {
                {
                    let existing = &existing.create_idempotency;
                    let _span = info_span!("idempotency_check", ?existing, ?arg).entered();
                    debug!("timeline already exists");

                    match (existing, &arg) {
                        // FailWithConflict => no idempotency check
                        (CreateTimelineIdempotency::FailWithConflict, _)
                        | (_, CreateTimelineIdempotency::FailWithConflict) => {
                            warn!("timeline already exists, failing request");
                            return Err(CreateTimelineError::Conflict);
                        }
                        // Idempotent <=> CreateTimelineIdempotency is identical
                        (x, y) if x == y => {
                            info!(
                                "timeline already exists and idempotency matches, succeeding request"
                            );
                            // fallthrough
                        }
                        (_, _) => {
                            warn!("idempotency conflict, failing request");
                            return Err(CreateTimelineError::Conflict);
                        }
                    }
                }

                Ok(StartCreatingTimelineResult::Idempotent(existing))
            }
        }
    }

    async fn upload_initdb(
        &self,
        timelines_path: &Utf8PathBuf,
        pgdata_path: &Utf8PathBuf,
        timeline_id: &TimelineId,
    ) -> anyhow::Result<()> {
        let temp_path = timelines_path.join(format!(
            "{INITDB_PATH}.upload-{timeline_id}.{TEMP_FILE_SUFFIX}"
        ));

        scopeguard::defer! {
            if let Err(e) = fs::remove_file(&temp_path) {
                error!("Failed to remove temporary initdb archive '{temp_path}': {e}");
            }
        }

        let (pgdata_zstd, tar_zst_size) = create_zst_tarball(pgdata_path, &temp_path).await?;
        const INITDB_TAR_ZST_WARN_LIMIT: u64 = 2 * 1024 * 1024;
        if tar_zst_size > INITDB_TAR_ZST_WARN_LIMIT {
            warn!(
                "compressed {temp_path} size of {tar_zst_size} is above limit {INITDB_TAR_ZST_WARN_LIMIT}."
            );
        }

        pausable_failpoint!("before-initdb-upload");

        backoff::retry(
            || async {
                self::remote_timeline_client::upload_initdb_dir(
                    &self.remote_storage,
                    &self.tenant_shard_id.tenant_id,
                    timeline_id,
                    pgdata_zstd.try_clone().await?,
                    tar_zst_size,
                    &self.cancel,
                )
                .await
            },
            |_| false,
            3,
            u32::MAX,
            "persist_initdb_tar_zst",
            &self.cancel,
        )
        .await
        .ok_or_else(|| anyhow::Error::new(TimeoutOrCancel::Cancel))
        .and_then(|x| x)
    }

    /// - run initdb to init temporary instance and get bootstrap data
    /// - after initialization completes, tar up the temp dir and upload it to S3.
    async fn bootstrap_timeline(
        self: &Arc<Self>,
        timeline_id: TimelineId,
        pg_version: PgMajorVersion,
        load_existing_initdb: Option<TimelineId>,
        ctx: &RequestContext,
    ) -> Result<CreateTimelineResult, CreateTimelineError> {
        let timeline_create_guard = match self
            .start_creating_timeline(
                timeline_id,
                CreateTimelineIdempotency::Bootstrap { pg_version },
            )
            .await?
        {
            StartCreatingTimelineResult::CreateGuard(guard) => guard,
            StartCreatingTimelineResult::Idempotent(timeline) => {
                return Ok(CreateTimelineResult::Idempotent(timeline));
            }
        };

        // create a `tenant/{tenant_id}/timelines/basebackup-{timeline_id}.{TEMP_FILE_SUFFIX}/`
        // temporary directory for basebackup files for the given timeline.

        let timelines_path = self.conf.timelines_path(&self.tenant_shard_id);
        let pgdata_path = path_with_suffix_extension(
            timelines_path.join(format!("basebackup-{timeline_id}")),
            TEMP_FILE_SUFFIX,
        );

        // Remove whatever was left from the previous runs: safe because TimelineCreateGuard guarantees
        // we won't race with other creations or existent timelines with the same path.
        if pgdata_path.exists() {
            fs::remove_dir_all(&pgdata_path).with_context(|| {
                format!("Failed to remove already existing initdb directory: {pgdata_path}")
            })?;
            tracing::info!("removed previous attempt's temporary initdb directory '{pgdata_path}'");
        }

        // this new directory is very temporary, set to remove it immediately after bootstrap, we don't need it
        let pgdata_path_deferred = pgdata_path.clone();
        scopeguard::defer! {
            if let Err(e) = fs::remove_dir_all(&pgdata_path_deferred).or_else(fs_ext::ignore_not_found) {
                // this is unlikely, but we will remove the directory on pageserver restart or another bootstrap call
                error!("Failed to remove temporary initdb directory '{pgdata_path_deferred}': {e}");
            } else {
                tracing::info!("removed temporary initdb directory '{pgdata_path_deferred}'");
            }
        }
        if let Some(existing_initdb_timeline_id) = load_existing_initdb {
            if existing_initdb_timeline_id != timeline_id {
                let source_path = &remote_initdb_archive_path(
                    &self.tenant_shard_id.tenant_id,
                    &existing_initdb_timeline_id,
                );
                let dest_path =
                    &remote_initdb_archive_path(&self.tenant_shard_id.tenant_id, &timeline_id);

                // if this fails, it will get retried by retried control plane requests
                self.remote_storage
                    .copy_object(source_path, dest_path, &self.cancel)
                    .await
                    .context("copy initdb tar")?;
            }
            let (initdb_tar_zst_path, initdb_tar_zst) =
                self::remote_timeline_client::download_initdb_tar_zst(
                    self.conf,
                    &self.remote_storage,
                    &self.tenant_shard_id,
                    &existing_initdb_timeline_id,
                    &self.cancel,
                )
                .await
                .context("download initdb tar")?;

            scopeguard::defer! {
                if let Err(e) = fs::remove_file(&initdb_tar_zst_path) {
                    error!("Failed to remove temporary initdb archive '{initdb_tar_zst_path}': {e}");
                }
            }

            let buf_read =
                BufReader::with_capacity(remote_timeline_client::BUFFER_SIZE, initdb_tar_zst);
            extract_zst_tarball(&pgdata_path, buf_read)
                .await
                .context("extract initdb tar")?;
        } else {
            // Init temporarily repo to get bootstrap data, this creates a directory in the `pgdata_path` path
            run_initdb(self.conf, &pgdata_path, pg_version, &self.cancel)
                .await
                .context("run initdb")?;

            // Upload the created data dir to S3
            if self.tenant_shard_id().is_shard_zero() {
                self.upload_initdb(&timelines_path, &pgdata_path, &timeline_id)
                    .await?;
            }
        }
        let pgdata_lsn = import_datadir::get_lsn_from_controlfile(&pgdata_path)?.align();

        // Import the contents of the data directory at the initial checkpoint
        // LSN, and any WAL after that.
        // Initdb lsn will be equal to last_record_lsn which will be set after import.
        // Because we know it upfront avoid having an option or dummy zero value by passing it to the metadata.
        let new_metadata = TimelineMetadata::new(
            Lsn(0),
            None,
            None,
            Lsn(0),
            pgdata_lsn,
            pgdata_lsn,
            pg_version,
        );
        let (mut raw_timeline, timeline_ctx) = self
            .prepare_new_timeline(
                timeline_id,
                &new_metadata,
                timeline_create_guard,
                pgdata_lsn,
                None,
                None,
                ctx,
            )
            .await?;

        let tenant_shard_id = raw_timeline.owning_tenant.tenant_shard_id;
        raw_timeline
            .write(|unfinished_timeline| async move {
                import_datadir::import_timeline_from_postgres_datadir(
                    &unfinished_timeline,
                    &pgdata_path,
                    pgdata_lsn,
                    &timeline_ctx,
                )
                .await
                .with_context(|| {
                    format!(
                        "Failed to import pgdatadir for timeline {tenant_shard_id}/{timeline_id}"
                    )
                })?;

                fail::fail_point!("before-checkpoint-new-timeline", |_| {
                    Err(CreateTimelineError::Other(anyhow::anyhow!(
                        "failpoint before-checkpoint-new-timeline"
                    )))
                });

                Ok(())
            })
            .await?;

        // All done!
        let timeline = raw_timeline.finish_creation().await?;

        // Callers are responsible to wait for uploads to complete and for activating the timeline.

        Ok(CreateTimelineResult::Created(timeline))
    }

    fn build_timeline_remote_client(&self, timeline_id: TimelineId) -> RemoteTimelineClient {
        RemoteTimelineClient::new(
            self.remote_storage.clone(),
            self.deletion_queue_client.clone(),
            self.conf,
            self.tenant_shard_id,
            timeline_id,
            self.generation,
            &self.tenant_conf.load().location,
        )
    }

    /// Builds required resources for a new timeline.
    fn build_timeline_resources(&self, timeline_id: TimelineId) -> TimelineResources {
        let remote_client = self.build_timeline_remote_client(timeline_id);
        self.get_timeline_resources_for(remote_client)
    }

    /// Builds timeline resources for the given remote client.
    fn get_timeline_resources_for(&self, remote_client: RemoteTimelineClient) -> TimelineResources {
        TimelineResources {
            remote_client,
            pagestream_throttle: self.pagestream_throttle.clone(),
            pagestream_throttle_metrics: self.pagestream_throttle_metrics.clone(),
            l0_compaction_trigger: self.l0_compaction_trigger.clone(),
            l0_flush_global_state: self.l0_flush_global_state.clone(),
            basebackup_cache: self.basebackup_cache.clone(),
            feature_resolver: self.feature_resolver.clone(),
        }
    }

    /// Creates intermediate timeline structure and its files.
    ///
    /// An empty layer map is initialized, and new data and WAL can be imported starting
    /// at 'disk_consistent_lsn'. After any initial data has been imported, call
    /// `finish_creation` to insert the Timeline into the timelines map.
    #[allow(clippy::too_many_arguments)]
    async fn prepare_new_timeline<'a>(
        &'a self,
        new_timeline_id: TimelineId,
        new_metadata: &TimelineMetadata,
        create_guard: TimelineCreateGuard,
        start_lsn: Lsn,
        ancestor: Option<Arc<Timeline>>,
        rel_size_v2_status: Option<RelSizeMigration>,
        ctx: &RequestContext,
    ) -> anyhow::Result<(UninitializedTimeline<'a>, RequestContext)> {
        let tenant_shard_id = self.tenant_shard_id;

        let resources = self.build_timeline_resources(new_timeline_id);
        resources
            .remote_client
            .init_upload_queue_for_empty_remote(new_metadata, rel_size_v2_status.clone())?;

        let (timeline_struct, timeline_ctx) = self
            .create_timeline_struct(
                new_timeline_id,
                new_metadata,
                None,
                ancestor,
                resources,
                CreateTimelineCause::Load,
                create_guard.idempotency.clone(),
                None,
                rel_size_v2_status,
                ctx,
            )
            .context("Failed to create timeline data structure")?;

        timeline_struct.init_empty_layer_map(start_lsn);

        if let Err(e) = self
            .create_timeline_files(&create_guard.timeline_path)
            .await
        {
            error!(
                "Failed to create initial files for timeline {tenant_shard_id}/{new_timeline_id}, cleaning up: {e:?}"
            );
            cleanup_timeline_directory(create_guard);
            return Err(e);
        }

        debug!(
            "Successfully created initial files for timeline {tenant_shard_id}/{new_timeline_id}"
        );

        Ok((
            UninitializedTimeline::new(
                self,
                new_timeline_id,
                Some((timeline_struct, create_guard)),
            ),
            timeline_ctx,
        ))
    }

    async fn create_timeline_files(&self, timeline_path: &Utf8Path) -> anyhow::Result<()> {
        crashsafe::create_dir(timeline_path).context("Failed to create timeline directory")?;

        fail::fail_point!("after-timeline-dir-creation", |_| {
            anyhow::bail!("failpoint after-timeline-dir-creation");
        });

        Ok(())
    }

    /// Get a guard that provides exclusive access to the timeline directory, preventing
    /// concurrent attempts to create the same timeline.
    ///
    /// The `allow_offloaded` parameter controls whether to tolerate the existence of
    /// offloaded timelines or not.
    fn create_timeline_create_guard(
        self: &Arc<Self>,
        timeline_id: TimelineId,
        idempotency: CreateTimelineIdempotency,
        allow_offloaded: bool,
    ) -> Result<TimelineCreateGuard, TimelineExclusionError> {
        let tenant_shard_id = self.tenant_shard_id;

        let timeline_path = self.conf.timeline_path(&tenant_shard_id, &timeline_id);

        let create_guard = TimelineCreateGuard::new(
            self,
            timeline_id,
            timeline_path.clone(),
            idempotency,
            allow_offloaded,
        )?;

        // At this stage, we have got exclusive access to in-memory state for this timeline ID
        // for creation.
        // A timeline directory should never exist on disk already:
        // - a previous failed creation would have cleaned up after itself
        // - a pageserver restart would clean up timeline directories that don't have valid remote state
        //
        // Therefore it is an unexpected internal error to encounter a timeline directory already existing here,
        // this error may indicate a bug in cleanup on failed creations.
        if timeline_path.exists() {
            return Err(TimelineExclusionError::Other(anyhow::anyhow!(
                "Timeline directory already exists! This is a bug."
            )));
        }

        Ok(create_guard)
    }

    /// Gathers inputs from all of the timelines to produce a sizing model input.
    ///
    /// Future is cancellation safe. Only one calculation can be running at once per tenant.
    #[instrument(skip_all, fields(tenant_id=%self.tenant_shard_id.tenant_id, shard_id=%self.tenant_shard_id.shard_slug()))]
    pub async fn gather_size_inputs(
        &self,
        // `max_retention_period` overrides the cutoff that is used to calculate the size
        // (only if it is shorter than the real cutoff).
        max_retention_period: Option<u64>,
        cause: LogicalSizeCalculationCause,
        cancel: &CancellationToken,
        ctx: &RequestContext,
    ) -> Result<size::ModelInputs, size::CalculateSyntheticSizeError> {
        let logical_sizes_at_once = self
            .conf
            .concurrent_tenant_size_logical_size_queries
            .inner();

        // TODO: Having a single mutex block concurrent reads is not great for performance.
        //
        // But the only case where we need to run multiple of these at once is when we
        // request a size for a tenant manually via API, while another background calculation
        // is in progress (which is not a common case).
        //
        // See more for on the issue #2748 condenced out of the initial PR review.
        let mut shared_cache = tokio::select! {
            locked = self.cached_logical_sizes.lock() => locked,
            _ = cancel.cancelled() => return Err(size::CalculateSyntheticSizeError::Cancelled),
            _ = self.cancel.cancelled() => return Err(size::CalculateSyntheticSizeError::Cancelled),
        };

        size::gather_inputs(
            self,
            logical_sizes_at_once,
            max_retention_period,
            &mut shared_cache,
            cause,
            cancel,
            ctx,
        )
        .await
    }

    /// Calculate synthetic tenant size and cache the result.
    /// This is periodically called by background worker.
    /// result is cached in tenant struct
    #[instrument(skip_all, fields(tenant_id=%self.tenant_shard_id.tenant_id, shard_id=%self.tenant_shard_id.shard_slug()))]
    pub async fn calculate_synthetic_size(
        &self,
        cause: LogicalSizeCalculationCause,
        cancel: &CancellationToken,
        ctx: &RequestContext,
    ) -> Result<u64, size::CalculateSyntheticSizeError> {
        let inputs = self.gather_size_inputs(None, cause, cancel, ctx).await?;

        let size = inputs.calculate();

        self.set_cached_synthetic_size(size);

        Ok(size)
    }

    /// Cache given synthetic size and update the metric value
    pub fn set_cached_synthetic_size(&self, size: u64) {
        self.cached_synthetic_tenant_size
            .store(size, Ordering::Relaxed);

        // Only shard zero should be calculating synthetic sizes
        debug_assert!(self.shard_identity.is_shard_zero());

        TENANT_SYNTHETIC_SIZE_METRIC
            .get_metric_with_label_values(&[&self.tenant_shard_id.tenant_id.to_string()])
            .unwrap()
            .set(size);
    }

    pub fn cached_synthetic_size(&self) -> u64 {
        self.cached_synthetic_tenant_size.load(Ordering::Relaxed)
    }

    /// Flush any in-progress layers, schedule uploads, and wait for uploads to complete.
    ///
    /// This function can take a long time: callers should wrap it in a timeout if calling
    /// from an external API handler.
    ///
    /// Cancel-safety: cancelling this function may leave I/O running, but such I/O is
    /// still bounded by tenant/timeline shutdown.
    #[tracing::instrument(skip_all)]
    pub(crate) async fn flush_remote(&self) -> anyhow::Result<()> {
        let timelines = self.timelines.lock().unwrap().clone();

        async fn flush_timeline(_gate: GateGuard, timeline: Arc<Timeline>) -> anyhow::Result<()> {
            tracing::info!(timeline_id=%timeline.timeline_id, "Flushing...");
            timeline.freeze_and_flush().await?;
            tracing::info!(timeline_id=%timeline.timeline_id, "Waiting for uploads...");
            timeline.remote_client.wait_completion().await?;

            Ok(())
        }

        // We do not use a JoinSet for these tasks, because we don't want them to be
        // aborted when this function's future is cancelled: they should stay alive
        // holding their GateGuard until they complete, to ensure their I/Os complete
        // before Timeline shutdown completes.
        let mut results = FuturesUnordered::new();

        for (_timeline_id, timeline) in timelines {
            // Run each timeline's flush in a task holding the timeline's gate: this
            // means that if this function's future is cancelled, the Timeline shutdown
            // will still wait for any I/O in here to complete.
            let Ok(gate) = timeline.gate.enter() else {
                continue;
            };
            let jh = tokio::task::spawn(async move { flush_timeline(gate, timeline).await });
            results.push(jh);
        }

        while let Some(r) = results.next().await {
            if let Err(e) = r {
                if !e.is_cancelled() && !e.is_panic() {
                    tracing::error!("unexpected join error: {e:?}");
                }
            }
        }

        // The flushes we did above were just writes, but the TenantShard might have had
        // pending deletions as well from recent compaction/gc: we want to flush those
        // as well.  This requires flushing the global delete queue.  This is cheap
        // because it's typically a no-op.
        match self.deletion_queue_client.flush_execute().await {
            Ok(_) => {}
            Err(DeletionQueueError::ShuttingDown) => {}
        }

        Ok(())
    }

    pub(crate) fn get_tenant_conf(&self) -> pageserver_api::models::TenantConfig {
        self.tenant_conf.load().tenant_conf.clone()
    }

    /// How much local storage would this tenant like to have?  It can cope with
    /// less than this (via eviction and on-demand downloads), but this function enables
    /// the TenantShard to advertise how much storage it would prefer to have to provide fast I/O
    /// by keeping important things on local disk.
    ///
    /// This is a heuristic, not a guarantee: tenants that are long-idle will actually use less
    /// than they report here, due to layer eviction.  Tenants with many active branches may
    /// actually use more than they report here.
    pub(crate) fn local_storage_wanted(&self) -> u64 {
        let timelines = self.timelines.lock().unwrap();

        // Heuristic: we use the max() of the timelines' visible sizes, rather than the sum.  This
        // reflects the observation that on tenants with multiple large branches, typically only one
        // of them is used actively enough to occupy space on disk.
        timelines
            .values()
            .map(|t| t.metrics.visible_physical_size_gauge.get())
            .max()
            .unwrap_or(0)
    }

    /// Builds a new tenant manifest, and uploads it if it differs from the last-known tenant
    /// manifest in `Self::remote_tenant_manifest`.
    ///
    /// TODO: instead of requiring callers to remember to call `maybe_upload_tenant_manifest` after
    /// changing any `TenantShard` state that's included in the manifest, consider making the manifest
    /// the authoritative source of data with an API that automatically uploads on changes. Revisit
    /// this when the manifest is more widely used and we have a better idea of the data model.
    pub(crate) async fn maybe_upload_tenant_manifest(&self) -> Result<(), TenantManifestError> {
        // Multiple tasks may call this function concurrently after mutating the TenantShard runtime
        // state, affecting the manifest generated by `build_tenant_manifest`. We use an async mutex
        // to serialize these callers. `eq_ignoring_version` acts as a slightly inefficient but
        // simple coalescing mechanism.
        let mut guard = tokio::select! {
            guard = self.remote_tenant_manifest.lock() => guard,
            _ = self.cancel.cancelled() => return Err(TenantManifestError::Cancelled),
        };

        // Build a new manifest.
        let manifest = self.build_tenant_manifest();

        // Check if the manifest has changed. We ignore the version number here, to avoid
        // uploading every manifest on version number bumps.
        if let Some(old) = guard.as_ref() {
            if manifest.eq_ignoring_version(old) {
                return Ok(());
            }
        }

        // Update metrics
        let tid = self.tenant_shard_id.to_string();
        let shard_id = self.tenant_shard_id.shard_slug().to_string();
        let set_key = &[tid.as_str(), shard_id.as_str()][..];
        TENANT_OFFLOADED_TIMELINES
            .with_label_values(set_key)
            .set(manifest.offloaded_timelines.len() as u64);

        // Upload the manifest. Remote storage does no retries internally, so retry here.
        match backoff::retry(
            || async {
                upload_tenant_manifest(
                    &self.remote_storage,
                    &self.tenant_shard_id,
                    self.generation,
                    &manifest,
                    &self.cancel,
                )
                .await
            },
            |_| self.cancel.is_cancelled(),
            FAILED_UPLOAD_WARN_THRESHOLD,
            FAILED_REMOTE_OP_RETRIES,
            "uploading tenant manifest",
            &self.cancel,
        )
        .await
        {
            None => Err(TenantManifestError::Cancelled),
            Some(Err(_)) if self.cancel.is_cancelled() => Err(TenantManifestError::Cancelled),
            Some(Err(e)) => Err(TenantManifestError::RemoteStorage(e)),
            Some(Ok(_)) => {
                // Store the successfully uploaded manifest, so that future callers can avoid
                // re-uploading the same thing.
                *guard = Some(manifest);

                Ok(())
            }
        }
    }
}

/// Create the cluster temporarily in 'initdbpath' directory inside the repository
/// to get bootstrap data for timeline initialization.
async fn run_initdb(
    conf: &'static PageServerConf,
    initdb_target_dir: &Utf8Path,
    pg_version: PgMajorVersion,
    cancel: &CancellationToken,
) -> Result<(), InitdbError> {
    let initdb_bin_path = conf
        .pg_bin_dir(pg_version)
        .map_err(InitdbError::Other)?
        .join("initdb");
    let initdb_lib_dir = conf.pg_lib_dir(pg_version).map_err(InitdbError::Other)?;
    info!(
        "running {} in {}, libdir: {}",
        initdb_bin_path, initdb_target_dir, initdb_lib_dir,
    );

    let _permit = {
        let _timer = INITDB_SEMAPHORE_ACQUISITION_TIME.start_timer();
        INIT_DB_SEMAPHORE.acquire().await
    };

    CONCURRENT_INITDBS.inc();
    scopeguard::defer! {
        CONCURRENT_INITDBS.dec();
    }

    let _timer = INITDB_RUN_TIME.start_timer();
    let res = postgres_initdb::do_run_initdb(postgres_initdb::RunInitdbArgs {
        superuser: &conf.superuser,
        locale: &conf.locale,
        initdb_bin: &initdb_bin_path,
        pg_version,
        library_search_path: &initdb_lib_dir,
        pgdata: initdb_target_dir,
    })
    .await
    .map_err(InitdbError::Inner);

    // This isn't true cancellation support, see above. Still return an error to
    // excercise the cancellation code path.
    if cancel.is_cancelled() {
        return Err(InitdbError::Cancelled);
    }

    res
}

/// Dump contents of a layer file to stdout.
pub async fn dump_layerfile_from_path(
    path: &Utf8Path,
    verbose: bool,
    ctx: &RequestContext,
) -> anyhow::Result<()> {
    use std::os::unix::fs::FileExt;

    // All layer files start with a two-byte "magic" value, to identify the kind of
    // file.
    let file = File::open(path)?;
    let mut header_buf = [0u8; 2];
    file.read_exact_at(&mut header_buf, 0)?;

    match u16::from_be_bytes(header_buf) {
        crate::IMAGE_FILE_MAGIC => {
            ImageLayer::new_for_path(path, file)?
                .dump(verbose, ctx)
                .await?
        }
        crate::DELTA_FILE_MAGIC => {
            DeltaLayer::new_for_path(path, file)?
                .dump(verbose, ctx)
                .await?
        }
        magic => bail!("unrecognized magic identifier: {:?}", magic),
    }

    Ok(())
}

#[cfg(test)]
pub(crate) mod harness {
    use bytes::{Bytes, BytesMut};
    use hex_literal::hex;
    use once_cell::sync::OnceCell;
    use pageserver_api::key::Key;
    use pageserver_api::models::ShardParameters;
    use pageserver_api::shard::ShardIndex;
    use utils::id::TenantId;
    use utils::logging;
    use wal_decoder::models::record::NeonWalRecord;

    use super::*;
    use crate::deletion_queue::mock::MockDeletionQueue;
    use crate::l0_flush::L0FlushConfig;
    use crate::walredo::apply_neon;

    pub const TIMELINE_ID: TimelineId =
        TimelineId::from_array(hex!("11223344556677881122334455667788"));
    pub const NEW_TIMELINE_ID: TimelineId =
        TimelineId::from_array(hex!("AA223344556677881122334455667788"));

    /// Convenience function to create a page image with given string as the only content
    pub fn test_img(s: &str) -> Bytes {
        let mut buf = BytesMut::new();
        buf.extend_from_slice(s.as_bytes());
        buf.resize(64, 0);

        buf.freeze()
    }

    pub struct TenantHarness {
        pub conf: &'static PageServerConf,
        pub tenant_conf: pageserver_api::models::TenantConfig,
        pub tenant_shard_id: TenantShardId,
        pub shard_identity: ShardIdentity,
        pub generation: Generation,
        pub shard: ShardIndex,
        pub remote_storage: GenericRemoteStorage,
        pub remote_fs_dir: Utf8PathBuf,
        pub deletion_queue: MockDeletionQueue,
    }

    static LOG_HANDLE: OnceCell<()> = OnceCell::new();

    pub(crate) fn setup_logging() {
        LOG_HANDLE.get_or_init(|| {
            logging::init(
                logging::LogFormat::Test,
                // enable it in case the tests exercise code paths that use
                // debug_assert_current_span_has_tenant_and_timeline_id
                logging::TracingErrorLayerEnablement::EnableWithRustLogFilter,
                logging::Output::Stdout,
            )
            .expect("Failed to init test logging");
        });
    }

    impl TenantHarness {
        pub async fn create_custom(
            test_name: &'static str,
            tenant_conf: pageserver_api::models::TenantConfig,
            tenant_id: TenantId,
            shard_identity: ShardIdentity,
            generation: Generation,
        ) -> anyhow::Result<Self> {
            setup_logging();

            let repo_dir = PageServerConf::test_repo_dir(test_name);
            let _ = fs::remove_dir_all(&repo_dir);
            fs::create_dir_all(&repo_dir)?;

            let conf = PageServerConf::dummy_conf(repo_dir);
            // Make a static copy of the config. This can never be free'd, but that's
            // OK in a test.
            let conf: &'static PageServerConf = Box::leak(Box::new(conf));

            let shard = shard_identity.shard_index();
            let tenant_shard_id = TenantShardId {
                tenant_id,
                shard_number: shard.shard_number,
                shard_count: shard.shard_count,
            };
            fs::create_dir_all(conf.tenant_path(&tenant_shard_id))?;
            fs::create_dir_all(conf.timelines_path(&tenant_shard_id))?;

            use remote_storage::{RemoteStorageConfig, RemoteStorageKind};
            let remote_fs_dir = conf.workdir.join("localfs");
            std::fs::create_dir_all(&remote_fs_dir).unwrap();
            let config = RemoteStorageConfig {
                storage: RemoteStorageKind::LocalFs {
                    local_path: remote_fs_dir.clone(),
                },
                timeout: RemoteStorageConfig::DEFAULT_TIMEOUT,
                small_timeout: RemoteStorageConfig::DEFAULT_SMALL_TIMEOUT,
            };
            let remote_storage = GenericRemoteStorage::from_config(&config).await.unwrap();
            let deletion_queue = MockDeletionQueue::new(Some(remote_storage.clone()));

            Ok(Self {
                conf,
                tenant_conf,
                tenant_shard_id,
                shard_identity,
                generation,
                shard,
                remote_storage,
                remote_fs_dir,
                deletion_queue,
            })
        }

        pub async fn create(test_name: &'static str) -> anyhow::Result<Self> {
            // Disable automatic GC and compaction to make the unit tests more deterministic.
            // The tests perform them manually if needed.
            let tenant_conf = pageserver_api::models::TenantConfig {
                gc_period: Some(Duration::ZERO),
                compaction_period: Some(Duration::ZERO),
                ..Default::default()
            };
            let tenant_id = TenantId::generate();
            let shard = ShardIdentity::unsharded();
            Self::create_custom(
                test_name,
                tenant_conf,
                tenant_id,
                shard,
                Generation::new(0xdeadbeef),
            )
            .await
        }

        pub fn span(&self) -> tracing::Span {
            info_span!("TenantHarness", tenant_id=%self.tenant_shard_id.tenant_id, shard_id=%self.tenant_shard_id.shard_slug())
        }

        pub(crate) async fn load(&self) -> (Arc<TenantShard>, RequestContext) {
            let ctx = RequestContext::new(TaskKind::UnitTest, DownloadBehavior::Error)
                .with_scope_unit_test();
            (
                self.do_try_load(&ctx)
                    .await
                    .expect("failed to load test tenant"),
                ctx,
            )
        }

        #[instrument(skip_all, fields(tenant_id=%self.tenant_shard_id.tenant_id, shard_id=%self.tenant_shard_id.shard_slug()))]
        pub(crate) async fn do_try_load(
            &self,
            ctx: &RequestContext,
        ) -> anyhow::Result<Arc<TenantShard>> {
            let walredo_mgr = Arc::new(WalRedoManager::from(TestRedoManager));

            let (basebackup_cache, _) = BasebackupCache::new(Utf8PathBuf::new(), None);

            let tenant = Arc::new(TenantShard::new(
                TenantState::Attaching,
                self.conf,
                AttachedTenantConf::try_from(
                    self.conf,
                    LocationConf::attached_single(
                        self.tenant_conf.clone(),
                        self.generation,
                        ShardParameters::default(),
                    ),
                )
                .unwrap(),
                self.shard_identity,
                Some(walredo_mgr),
                self.tenant_shard_id,
                self.remote_storage.clone(),
                self.deletion_queue.new_client(),
                // TODO: ideally we should run all unit tests with both configs
                L0FlushGlobalState::new(L0FlushConfig::default()),
                basebackup_cache,
                FeatureResolver::new_disabled(),
            ));

            let preload = tenant
                .preload(&self.remote_storage, CancellationToken::new())
                .await?;
            tenant.attach(Some(preload), ctx).await?;

            tenant.state.send_replace(TenantState::Active);
            for timeline in tenant.timelines.lock().unwrap().values() {
                timeline.set_state(TimelineState::Active);
            }
            Ok(tenant)
        }

        pub fn timeline_path(&self, timeline_id: &TimelineId) -> Utf8PathBuf {
            self.conf.timeline_path(&self.tenant_shard_id, timeline_id)
        }
    }

    // Mock WAL redo manager that doesn't do much
    pub(crate) struct TestRedoManager;

    impl TestRedoManager {
        /// # Cancel-Safety
        ///
        /// This method is cancellation-safe.
        pub async fn request_redo(
            &self,
            key: Key,
            lsn: Lsn,
            base_img: Option<(Lsn, Bytes)>,
            records: Vec<(Lsn, NeonWalRecord)>,
            _pg_version: PgMajorVersion,
            _redo_attempt_type: RedoAttemptType,
        ) -> Result<Bytes, walredo::Error> {
            let records_neon = records.iter().all(|r| apply_neon::can_apply_in_neon(&r.1));
            if records_neon {
                // For Neon wal records, we can decode without spawning postgres, so do so.
                let mut page = match (base_img, records.first()) {
                    (Some((_lsn, img)), _) => {
                        let mut page = BytesMut::new();
                        page.extend_from_slice(&img);
                        page
                    }
                    (_, Some((_lsn, rec))) if rec.will_init() => BytesMut::new(),
                    _ => {
                        panic!("Neon WAL redo requires base image or will init record");
                    }
                };

                for (record_lsn, record) in records {
                    apply_neon::apply_in_neon(&record, record_lsn, key, &mut page)?;
                }
                Ok(page.freeze())
            } else {
                // We never spawn a postgres walredo process in unit tests: just log what we might have done.
                let s = format!(
                    "redo for {} to get to {}, with {} and {} records",
                    key,
                    lsn,
                    if base_img.is_some() {
                        "base image"
                    } else {
                        "no base image"
                    },
                    records.len()
                );
                println!("{s}");

                Ok(test_img(&s))
            }
        }
    }
}

#[cfg(test)]
mod tests {
    use std::collections::{BTreeMap, BTreeSet};

    use bytes::{Bytes, BytesMut};
    use hex_literal::hex;
    use itertools::Itertools;
    #[cfg(feature = "testing")]
    use models::CompactLsnRange;
    use pageserver_api::key::{
        AUX_KEY_PREFIX, Key, NON_INHERITED_RANGE, RELATION_SIZE_PREFIX, repl_origin_key,
    };
    use pageserver_api::keyspace::KeySpace;
    #[cfg(feature = "testing")]
    use pageserver_api::keyspace::KeySpaceRandomAccum;
    use pageserver_api::models::{CompactionAlgorithm, CompactionAlgorithmSettings, LsnLease};
    use pageserver_compaction::helpers::overlaps_with;
    #[cfg(feature = "testing")]
    use rand::SeedableRng;
    #[cfg(feature = "testing")]
    use rand::rngs::StdRng;
    use rand::{Rng, thread_rng};
    #[cfg(feature = "testing")]
    use std::ops::Range;
    use storage_layer::{IoConcurrency, PersistentLayerKey};
    use tests::storage_layer::ValuesReconstructState;
    use tests::timeline::{GetVectoredError, ShutdownMode};
    #[cfg(feature = "testing")]
    use timeline::GcInfo;
    #[cfg(feature = "testing")]
    use timeline::InMemoryLayerTestDesc;
    #[cfg(feature = "testing")]
    use timeline::compaction::{KeyHistoryRetention, KeyLogAtLsn};
    use timeline::{CompactOptions, DeltaLayerTestDesc, VersionedKeySpaceQuery};
    use utils::id::TenantId;
    use utils::shard::{ShardCount, ShardNumber};
    #[cfg(feature = "testing")]
    use wal_decoder::models::record::NeonWalRecord;
    use wal_decoder::models::value::Value;

    use super::*;
    use crate::DEFAULT_PG_VERSION;
    use crate::keyspace::KeySpaceAccum;
    use crate::tenant::harness::*;
    use crate::tenant::timeline::CompactFlags;

    static TEST_KEY: Lazy<Key> =
        Lazy::new(|| Key::from_slice(&hex!("010000000033333333444444445500000001")));

    #[cfg(feature = "testing")]
    struct TestTimelineSpecification {
        start_lsn: Lsn,
        last_record_lsn: Lsn,

        in_memory_layers_shape: Vec<(Range<Key>, Range<Lsn>)>,
        delta_layers_shape: Vec<(Range<Key>, Range<Lsn>)>,
        image_layers_shape: Vec<(Range<Key>, Lsn)>,

        gap_chance: u8,
        will_init_chance: u8,
    }

    #[cfg(feature = "testing")]
    struct Storage {
        storage: HashMap<(Key, Lsn), Value>,
        start_lsn: Lsn,
    }

    #[cfg(feature = "testing")]
    impl Storage {
        fn get(&self, key: Key, lsn: Lsn) -> Bytes {
            use bytes::BufMut;

            let mut crnt_lsn = lsn;
            let mut got_base = false;

            let mut acc = Vec::new();

            while crnt_lsn >= self.start_lsn {
                if let Some(value) = self.storage.get(&(key, crnt_lsn)) {
                    acc.push(value.clone());

                    match value {
                        Value::WalRecord(NeonWalRecord::Test { will_init, .. }) => {
                            if *will_init {
                                got_base = true;
                                break;
                            }
                        }
                        Value::Image(_) => {
                            got_base = true;
                            break;
                        }
                        _ => unreachable!(),
                    }
                }

                crnt_lsn = crnt_lsn.checked_sub(1u64).unwrap();
            }

            assert!(
                got_base,
                "Input data was incorrect. No base image for {key}@{lsn}"
            );

            tracing::debug!("Wal redo depth for {key}@{lsn} is {}", acc.len());

            let mut blob = BytesMut::new();
            for value in acc.into_iter().rev() {
                match value {
                    Value::WalRecord(NeonWalRecord::Test { append, .. }) => {
                        blob.extend_from_slice(append.as_bytes());
                    }
                    Value::Image(img) => {
                        blob.put(img);
                    }
                    _ => unreachable!(),
                }
            }

            blob.into()
        }
    }

    #[cfg(feature = "testing")]
    #[allow(clippy::too_many_arguments)]
    async fn randomize_timeline(
        tenant: &Arc<TenantShard>,
        new_timeline_id: TimelineId,
        pg_version: PgMajorVersion,
        spec: TestTimelineSpecification,
        random: &mut rand::rngs::StdRng,
        ctx: &RequestContext,
    ) -> anyhow::Result<(Arc<Timeline>, Storage, Vec<Lsn>)> {
        let mut storage: HashMap<(Key, Lsn), Value> = HashMap::default();
        let mut interesting_lsns = vec![spec.last_record_lsn];

        for (key_range, lsn_range) in spec.in_memory_layers_shape.iter() {
            let mut lsn = lsn_range.start;
            while lsn < lsn_range.end {
                let mut key = key_range.start;
                while key < key_range.end {
                    let gap = random.gen_range(1..=100) <= spec.gap_chance;
                    let will_init = random.gen_range(1..=100) <= spec.will_init_chance;

                    if gap {
                        continue;
                    }

                    let record = if will_init {
                        Value::WalRecord(NeonWalRecord::wal_init(format!("[wil_init {key}@{lsn}]")))
                    } else {
                        Value::WalRecord(NeonWalRecord::wal_append(format!("[delta {key}@{lsn}]")))
                    };

                    storage.insert((key, lsn), record);

                    key = key.next();
                }
                lsn = Lsn(lsn.0 + 1);
            }

            // Stash some interesting LSN for future use
            for offset in [0, 5, 100].iter() {
                if *offset == 0 {
                    interesting_lsns.push(lsn_range.start);
                } else {
                    let below = lsn_range.start.checked_sub(*offset);
                    match below {
                        Some(v) if v >= spec.start_lsn => {
                            interesting_lsns.push(v);
                        }
                        _ => {}
                    }

                    let above = Lsn(lsn_range.start.0 + offset);
                    interesting_lsns.push(above);
                }
            }
        }

        for (key_range, lsn_range) in spec.delta_layers_shape.iter() {
            let mut lsn = lsn_range.start;
            while lsn < lsn_range.end {
                let mut key = key_range.start;
                while key < key_range.end {
                    let gap = random.gen_range(1..=100) <= spec.gap_chance;
                    let will_init = random.gen_range(1..=100) <= spec.will_init_chance;

                    if gap {
                        continue;
                    }

                    let record = if will_init {
                        Value::WalRecord(NeonWalRecord::wal_init(format!("[wil_init {key}@{lsn}]")))
                    } else {
                        Value::WalRecord(NeonWalRecord::wal_append(format!("[delta {key}@{lsn}]")))
                    };

                    storage.insert((key, lsn), record);

                    key = key.next();
                }
                lsn = Lsn(lsn.0 + 1);
            }

            // Stash some interesting LSN for future use
            for offset in [0, 5, 100].iter() {
                if *offset == 0 {
                    interesting_lsns.push(lsn_range.start);
                } else {
                    let below = lsn_range.start.checked_sub(*offset);
                    match below {
                        Some(v) if v >= spec.start_lsn => {
                            interesting_lsns.push(v);
                        }
                        _ => {}
                    }

                    let above = Lsn(lsn_range.start.0 + offset);
                    interesting_lsns.push(above);
                }
            }
        }

        for (key_range, lsn) in spec.image_layers_shape.iter() {
            let mut key = key_range.start;
            while key < key_range.end {
                let blob = Bytes::from(format!("[image {key}@{lsn}]"));
                let record = Value::Image(blob.clone());
                storage.insert((key, *lsn), record);

                key = key.next();
            }

            // Stash some interesting LSN for future use
            for offset in [0, 5, 100].iter() {
                if *offset == 0 {
                    interesting_lsns.push(*lsn);
                } else {
                    let below = lsn.checked_sub(*offset);
                    match below {
                        Some(v) if v >= spec.start_lsn => {
                            interesting_lsns.push(v);
                        }
                        _ => {}
                    }

                    let above = Lsn(lsn.0 + offset);
                    interesting_lsns.push(above);
                }
            }
        }

        let in_memory_test_layers = {
            let mut acc = Vec::new();

            for (key_range, lsn_range) in spec.in_memory_layers_shape.iter() {
                let mut data = Vec::new();

                let mut lsn = lsn_range.start;
                while lsn < lsn_range.end {
                    let mut key = key_range.start;
                    while key < key_range.end {
                        if let Some(record) = storage.get(&(key, lsn)) {
                            data.push((key, lsn, record.clone()));
                        }

                        key = key.next();
                    }
                    lsn = Lsn(lsn.0 + 1);
                }

                acc.push(InMemoryLayerTestDesc {
                    data,
                    lsn_range: lsn_range.clone(),
                    is_open: false,
                })
            }

            acc
        };

        let delta_test_layers = {
            let mut acc = Vec::new();

            for (key_range, lsn_range) in spec.delta_layers_shape.iter() {
                let mut data = Vec::new();

                let mut lsn = lsn_range.start;
                while lsn < lsn_range.end {
                    let mut key = key_range.start;
                    while key < key_range.end {
                        if let Some(record) = storage.get(&(key, lsn)) {
                            data.push((key, lsn, record.clone()));
                        }

                        key = key.next();
                    }
                    lsn = Lsn(lsn.0 + 1);
                }

                acc.push(DeltaLayerTestDesc {
                    data,
                    lsn_range: lsn_range.clone(),
                    key_range: key_range.clone(),
                })
            }

            acc
        };

        let image_test_layers = {
            let mut acc = Vec::new();

            for (key_range, lsn) in spec.image_layers_shape.iter() {
                let mut data = Vec::new();

                let mut key = key_range.start;
                while key < key_range.end {
                    if let Some(record) = storage.get(&(key, *lsn)) {
                        let blob = match record {
                            Value::Image(blob) => blob.clone(),
                            _ => unreachable!(),
                        };

                        data.push((key, blob));
                    }

                    key = key.next();
                }

                acc.push((*lsn, data));
            }

            acc
        };

        let tline = tenant
            .create_test_timeline_with_layers(
                new_timeline_id,
                spec.start_lsn,
                pg_version,
                ctx,
                in_memory_test_layers,
                delta_test_layers,
                image_test_layers,
                spec.last_record_lsn,
            )
            .await?;

        Ok((
            tline,
            Storage {
                storage,
                start_lsn: spec.start_lsn,
            },
            interesting_lsns,
        ))
    }

    #[tokio::test]
    async fn test_basic() -> anyhow::Result<()> {
        let (tenant, ctx) = TenantHarness::create("test_basic").await?.load().await;
        let tline = tenant
            .create_test_timeline(TIMELINE_ID, Lsn(0x08), DEFAULT_PG_VERSION, &ctx)
            .await?;

        let mut writer = tline.writer().await;
        writer
            .put(
                *TEST_KEY,
                Lsn(0x10),
                &Value::Image(test_img("foo at 0x10")),
                &ctx,
            )
            .await?;
        writer.finish_write(Lsn(0x10));
        drop(writer);

        let mut writer = tline.writer().await;
        writer
            .put(
                *TEST_KEY,
                Lsn(0x20),
                &Value::Image(test_img("foo at 0x20")),
                &ctx,
            )
            .await?;
        writer.finish_write(Lsn(0x20));
        drop(writer);

        assert_eq!(
            tline.get(*TEST_KEY, Lsn(0x10), &ctx).await?,
            test_img("foo at 0x10")
        );
        assert_eq!(
            tline.get(*TEST_KEY, Lsn(0x1f), &ctx).await?,
            test_img("foo at 0x10")
        );
        assert_eq!(
            tline.get(*TEST_KEY, Lsn(0x20), &ctx).await?,
            test_img("foo at 0x20")
        );

        Ok(())
    }

    #[tokio::test]
    async fn no_duplicate_timelines() -> anyhow::Result<()> {
        let (tenant, ctx) = TenantHarness::create("no_duplicate_timelines")
            .await?
            .load()
            .await;
        let _ = tenant
            .create_test_timeline(TIMELINE_ID, Lsn(0x10), DEFAULT_PG_VERSION, &ctx)
            .await?;

        match tenant
            .create_empty_timeline(TIMELINE_ID, Lsn(0x10), DEFAULT_PG_VERSION, &ctx)
            .await
        {
            Ok(_) => panic!("duplicate timeline creation should fail"),
            Err(e) => assert_eq!(
                e.to_string(),
                "timeline already exists with different parameters".to_string()
            ),
        }

        Ok(())
    }

    /// Convenience function to create a page image with given string as the only content
    pub fn test_value(s: &str) -> Value {
        let mut buf = BytesMut::new();
        buf.extend_from_slice(s.as_bytes());
        Value::Image(buf.freeze())
    }

    ///
    /// Test branch creation
    ///
    #[tokio::test]
    async fn test_branch() -> anyhow::Result<()> {
        use std::str::from_utf8;

        let (tenant, ctx) = TenantHarness::create("test_branch").await?.load().await;
        let tline = tenant
            .create_test_timeline(TIMELINE_ID, Lsn(0x10), DEFAULT_PG_VERSION, &ctx)
            .await?;
        let mut writer = tline.writer().await;

        #[allow(non_snake_case)]
        let TEST_KEY_A: Key = Key::from_hex("110000000033333333444444445500000001").unwrap();
        #[allow(non_snake_case)]
        let TEST_KEY_B: Key = Key::from_hex("110000000033333333444444445500000002").unwrap();

        // Insert a value on the timeline
        writer
            .put(TEST_KEY_A, Lsn(0x20), &test_value("foo at 0x20"), &ctx)
            .await?;
        writer
            .put(TEST_KEY_B, Lsn(0x20), &test_value("foobar at 0x20"), &ctx)
            .await?;
        writer.finish_write(Lsn(0x20));

        writer
            .put(TEST_KEY_A, Lsn(0x30), &test_value("foo at 0x30"), &ctx)
            .await?;
        writer.finish_write(Lsn(0x30));
        writer
            .put(TEST_KEY_A, Lsn(0x40), &test_value("foo at 0x40"), &ctx)
            .await?;
        writer.finish_write(Lsn(0x40));

        //assert_current_logical_size(&tline, Lsn(0x40));

        // Branch the history, modify relation differently on the new timeline
        tenant
            .branch_timeline_test(&tline, NEW_TIMELINE_ID, Some(Lsn(0x30)), &ctx)
            .await?;
        let newtline = tenant
            .get_timeline(NEW_TIMELINE_ID, true)
            .expect("Should have a local timeline");
        let mut new_writer = newtline.writer().await;
        new_writer
            .put(TEST_KEY_A, Lsn(0x40), &test_value("bar at 0x40"), &ctx)
            .await?;
        new_writer.finish_write(Lsn(0x40));

        // Check page contents on both branches
        assert_eq!(
            from_utf8(&tline.get(TEST_KEY_A, Lsn(0x40), &ctx).await?)?,
            "foo at 0x40"
        );
        assert_eq!(
            from_utf8(&newtline.get(TEST_KEY_A, Lsn(0x40), &ctx).await?)?,
            "bar at 0x40"
        );
        assert_eq!(
            from_utf8(&newtline.get(TEST_KEY_B, Lsn(0x40), &ctx).await?)?,
            "foobar at 0x20"
        );

        //assert_current_logical_size(&tline, Lsn(0x40));

        Ok(())
    }

    async fn make_some_layers(
        tline: &Timeline,
        start_lsn: Lsn,
        ctx: &RequestContext,
    ) -> anyhow::Result<()> {
        let mut lsn = start_lsn;
        {
            let mut writer = tline.writer().await;
            // Create a relation on the timeline
            writer
                .put(
                    *TEST_KEY,
                    lsn,
                    &Value::Image(test_img(&format!("foo at {lsn}"))),
                    ctx,
                )
                .await?;
            writer.finish_write(lsn);
            lsn += 0x10;
            writer
                .put(
                    *TEST_KEY,
                    lsn,
                    &Value::Image(test_img(&format!("foo at {lsn}"))),
                    ctx,
                )
                .await?;
            writer.finish_write(lsn);
            lsn += 0x10;
        }
        tline.freeze_and_flush().await?;
        {
            let mut writer = tline.writer().await;
            writer
                .put(
                    *TEST_KEY,
                    lsn,
                    &Value::Image(test_img(&format!("foo at {lsn}"))),
                    ctx,
                )
                .await?;
            writer.finish_write(lsn);
            lsn += 0x10;
            writer
                .put(
                    *TEST_KEY,
                    lsn,
                    &Value::Image(test_img(&format!("foo at {lsn}"))),
                    ctx,
                )
                .await?;
            writer.finish_write(lsn);
        }
        tline.freeze_and_flush().await.map_err(|e| e.into())
    }

    #[tokio::test]
    async fn test_prohibit_branch_creation_on_garbage_collected_data() -> anyhow::Result<()> {
        let (tenant, ctx) =
            TenantHarness::create("test_prohibit_branch_creation_on_garbage_collected_data")
                .await?
                .load()
                .await;
        let tline = tenant
            .create_test_timeline(TIMELINE_ID, Lsn(0x10), DEFAULT_PG_VERSION, &ctx)
            .await?;
        make_some_layers(tline.as_ref(), Lsn(0x20), &ctx).await?;

        // this removes layers before lsn 40 (50 minus 10), so there are two remaining layers, image and delta for 31-50
        // FIXME: this doesn't actually remove any layer currently, given how the flushing
        // and compaction works. But it does set the 'cutoff' point so that the cross check
        // below should fail.
        tenant
            .gc_iteration(
                Some(TIMELINE_ID),
                0x10,
                Duration::ZERO,
                &CancellationToken::new(),
                &ctx,
            )
            .await?;

        // try to branch at lsn 25, should fail because we already garbage collected the data
        match tenant
            .branch_timeline_test(&tline, NEW_TIMELINE_ID, Some(Lsn(0x25)), &ctx)
            .await
        {
            Ok(_) => panic!("branching should have failed"),
            Err(err) => {
                let CreateTimelineError::AncestorLsn(err) = err else {
                    panic!("wrong error type")
                };
                assert!(err.to_string().contains("invalid branch start lsn"));
                assert!(
                    err.source()
                        .unwrap()
                        .to_string()
                        .contains("we might've already garbage collected needed data")
                )
            }
        }

        Ok(())
    }

    #[tokio::test]
    async fn test_prohibit_branch_creation_on_pre_initdb_lsn() -> anyhow::Result<()> {
        let (tenant, ctx) =
            TenantHarness::create("test_prohibit_branch_creation_on_pre_initdb_lsn")
                .await?
                .load()
                .await;

        let tline = tenant
            .create_test_timeline(TIMELINE_ID, Lsn(0x50), DEFAULT_PG_VERSION, &ctx)
            .await?;
        // try to branch at lsn 0x25, should fail because initdb lsn is 0x50
        match tenant
            .branch_timeline_test(&tline, NEW_TIMELINE_ID, Some(Lsn(0x25)), &ctx)
            .await
        {
            Ok(_) => panic!("branching should have failed"),
            Err(err) => {
                let CreateTimelineError::AncestorLsn(err) = err else {
                    panic!("wrong error type");
                };
                assert!(&err.to_string().contains("invalid branch start lsn"));
                assert!(
                    &err.source()
                        .unwrap()
                        .to_string()
                        .contains("is earlier than latest GC cutoff")
                );
            }
        }

        Ok(())
    }

    /*
    // FIXME: This currently fails to error out. Calling GC doesn't currently
    // remove the old value, we'd need to work a little harder
    #[tokio::test]
    async fn test_prohibit_get_for_garbage_collected_data() -> anyhow::Result<()> {
        let repo =
            RepoHarness::create("test_prohibit_get_for_garbage_collected_data")?
            .load();

        let tline = repo.create_empty_timeline(TIMELINE_ID, Lsn(0), DEFAULT_PG_VERSION)?;
        make_some_layers(tline.as_ref(), Lsn(0x20), &ctx).await?;

        repo.gc_iteration(Some(TIMELINE_ID), 0x10, Duration::ZERO)?;
        let applied_gc_cutoff_lsn = tline.get_applied_gc_cutoff_lsn();
        assert!(*applied_gc_cutoff_lsn > Lsn(0x25));
        match tline.get(*TEST_KEY, Lsn(0x25)) {
            Ok(_) => panic!("request for page should have failed"),
            Err(err) => assert!(err.to_string().contains("not found at")),
        }
        Ok(())
    }
     */

    #[tokio::test]
    async fn test_get_branchpoints_from_an_inactive_timeline() -> anyhow::Result<()> {
        let (tenant, ctx) =
            TenantHarness::create("test_get_branchpoints_from_an_inactive_timeline")
                .await?
                .load()
                .await;
        let tline = tenant
            .create_test_timeline(TIMELINE_ID, Lsn(0x10), DEFAULT_PG_VERSION, &ctx)
            .await?;
        make_some_layers(tline.as_ref(), Lsn(0x20), &ctx).await?;

        tenant
            .branch_timeline_test(&tline, NEW_TIMELINE_ID, Some(Lsn(0x40)), &ctx)
            .await?;
        let newtline = tenant
            .get_timeline(NEW_TIMELINE_ID, true)
            .expect("Should have a local timeline");

        make_some_layers(newtline.as_ref(), Lsn(0x60), &ctx).await?;

        tline.set_broken("test".to_owned());

        tenant
            .gc_iteration(
                Some(TIMELINE_ID),
                0x10,
                Duration::ZERO,
                &CancellationToken::new(),
                &ctx,
            )
            .await?;

        // The branchpoints should contain all timelines, even ones marked
        // as Broken.
        {
            let branchpoints = &tline.gc_info.read().unwrap().retain_lsns;
            assert_eq!(branchpoints.len(), 1);
            assert_eq!(
                branchpoints[0],
                (Lsn(0x40), NEW_TIMELINE_ID, MaybeOffloaded::No)
            );
        }

        // You can read the key from the child branch even though the parent is
        // Broken, as long as you don't need to access data from the parent.
        assert_eq!(
            newtline.get(*TEST_KEY, Lsn(0x70), &ctx).await?,
            test_img(&format!("foo at {}", Lsn(0x70)))
        );

        // This needs to traverse to the parent, and fails.
        let err = newtline.get(*TEST_KEY, Lsn(0x50), &ctx).await.unwrap_err();
        assert!(
            err.to_string().starts_with(&format!(
                "bad state on timeline {}: Broken",
                tline.timeline_id
            )),
            "{err}"
        );

        Ok(())
    }

    #[tokio::test]
    async fn test_retain_data_in_parent_which_is_needed_for_child() -> anyhow::Result<()> {
        let (tenant, ctx) =
            TenantHarness::create("test_retain_data_in_parent_which_is_needed_for_child")
                .await?
                .load()
                .await;
        let tline = tenant
            .create_test_timeline(TIMELINE_ID, Lsn(0x10), DEFAULT_PG_VERSION, &ctx)
            .await?;
        make_some_layers(tline.as_ref(), Lsn(0x20), &ctx).await?;

        tenant
            .branch_timeline_test(&tline, NEW_TIMELINE_ID, Some(Lsn(0x40)), &ctx)
            .await?;
        let newtline = tenant
            .get_timeline(NEW_TIMELINE_ID, true)
            .expect("Should have a local timeline");
        // this removes layers before lsn 40 (50 minus 10), so there are two remaining layers, image and delta for 31-50
        tenant
            .gc_iteration(
                Some(TIMELINE_ID),
                0x10,
                Duration::ZERO,
                &CancellationToken::new(),
                &ctx,
            )
            .await?;
        assert!(newtline.get(*TEST_KEY, Lsn(0x25), &ctx).await.is_ok());

        Ok(())
    }
    #[tokio::test]
    async fn test_parent_keeps_data_forever_after_branching() -> anyhow::Result<()> {
        let (tenant, ctx) = TenantHarness::create("test_parent_keeps_data_forever_after_branching")
            .await?
            .load()
            .await;
        let tline = tenant
            .create_test_timeline(TIMELINE_ID, Lsn(0x10), DEFAULT_PG_VERSION, &ctx)
            .await?;
        make_some_layers(tline.as_ref(), Lsn(0x20), &ctx).await?;

        tenant
            .branch_timeline_test(&tline, NEW_TIMELINE_ID, Some(Lsn(0x40)), &ctx)
            .await?;
        let newtline = tenant
            .get_timeline(NEW_TIMELINE_ID, true)
            .expect("Should have a local timeline");

        make_some_layers(newtline.as_ref(), Lsn(0x60), &ctx).await?;

        // run gc on parent
        tenant
            .gc_iteration(
                Some(TIMELINE_ID),
                0x10,
                Duration::ZERO,
                &CancellationToken::new(),
                &ctx,
            )
            .await?;

        // Check that the data is still accessible on the branch.
        assert_eq!(
            newtline.get(*TEST_KEY, Lsn(0x50), &ctx).await?,
            test_img(&format!("foo at {}", Lsn(0x40)))
        );

        Ok(())
    }

    #[tokio::test]
    async fn timeline_load() -> anyhow::Result<()> {
        const TEST_NAME: &str = "timeline_load";
        let harness = TenantHarness::create(TEST_NAME).await?;
        {
            let (tenant, ctx) = harness.load().await;
            let tline = tenant
                .create_test_timeline(TIMELINE_ID, Lsn(0x7000), DEFAULT_PG_VERSION, &ctx)
                .await?;
            make_some_layers(tline.as_ref(), Lsn(0x8000), &ctx).await?;
            // so that all uploads finish & we can call harness.load() below again
            tenant
                .shutdown(Default::default(), ShutdownMode::FreezeAndFlush)
                .instrument(harness.span())
                .await
                .ok()
                .unwrap();
        }

        let (tenant, _ctx) = harness.load().await;
        tenant
            .get_timeline(TIMELINE_ID, true)
            .expect("cannot load timeline");

        Ok(())
    }

    #[tokio::test]
    async fn timeline_load_with_ancestor() -> anyhow::Result<()> {
        const TEST_NAME: &str = "timeline_load_with_ancestor";
        let harness = TenantHarness::create(TEST_NAME).await?;
        // create two timelines
        {
            let (tenant, ctx) = harness.load().await;
            let tline = tenant
                .create_test_timeline(TIMELINE_ID, Lsn(0x10), DEFAULT_PG_VERSION, &ctx)
                .await?;

            make_some_layers(tline.as_ref(), Lsn(0x20), &ctx).await?;

            let child_tline = tenant
                .branch_timeline_test(&tline, NEW_TIMELINE_ID, Some(Lsn(0x40)), &ctx)
                .await?;
            child_tline.set_state(TimelineState::Active);

            let newtline = tenant
                .get_timeline(NEW_TIMELINE_ID, true)
                .expect("Should have a local timeline");

            make_some_layers(newtline.as_ref(), Lsn(0x60), &ctx).await?;

            // so that all uploads finish & we can call harness.load() below again
            tenant
                .shutdown(Default::default(), ShutdownMode::FreezeAndFlush)
                .instrument(harness.span())
                .await
                .ok()
                .unwrap();
        }

        // check that both of them are initially unloaded
        let (tenant, _ctx) = harness.load().await;

        // check that both, child and ancestor are loaded
        let _child_tline = tenant
            .get_timeline(NEW_TIMELINE_ID, true)
            .expect("cannot get child timeline loaded");

        let _ancestor_tline = tenant
            .get_timeline(TIMELINE_ID, true)
            .expect("cannot get ancestor timeline loaded");

        Ok(())
    }

    #[tokio::test]
    async fn delta_layer_dumping() -> anyhow::Result<()> {
        use storage_layer::AsLayerDesc;
        let (tenant, ctx) = TenantHarness::create("test_layer_dumping")
            .await?
            .load()
            .await;
        let tline = tenant
            .create_test_timeline(TIMELINE_ID, Lsn(0x10), DEFAULT_PG_VERSION, &ctx)
            .await?;
        make_some_layers(tline.as_ref(), Lsn(0x20), &ctx).await?;

        let layer_map = tline.layers.read(LayerManagerLockHolder::Testing).await;
        let level0_deltas = layer_map
            .layer_map()?
            .level0_deltas()
            .iter()
            .map(|desc| layer_map.get_from_desc(desc))
            .collect::<Vec<_>>();

        assert!(!level0_deltas.is_empty());

        for delta in level0_deltas {
            // Ensure we are dumping a delta layer here
            assert!(delta.layer_desc().is_delta);
            delta.dump(true, &ctx).await.unwrap();
        }

        Ok(())
    }

    #[tokio::test]
    async fn test_images() -> anyhow::Result<()> {
        let (tenant, ctx) = TenantHarness::create("test_images").await?.load().await;
        let tline = tenant
            .create_test_timeline(TIMELINE_ID, Lsn(0x08), DEFAULT_PG_VERSION, &ctx)
            .await?;

        let mut writer = tline.writer().await;
        writer
            .put(
                *TEST_KEY,
                Lsn(0x10),
                &Value::Image(test_img("foo at 0x10")),
                &ctx,
            )
            .await?;
        writer.finish_write(Lsn(0x10));
        drop(writer);

        tline.freeze_and_flush().await?;
        tline
            .compact(&CancellationToken::new(), EnumSet::default(), &ctx)
            .await?;

        let mut writer = tline.writer().await;
        writer
            .put(
                *TEST_KEY,
                Lsn(0x20),
                &Value::Image(test_img("foo at 0x20")),
                &ctx,
            )
            .await?;
        writer.finish_write(Lsn(0x20));
        drop(writer);

        tline.freeze_and_flush().await?;
        tline
            .compact(&CancellationToken::new(), EnumSet::default(), &ctx)
            .await?;

        let mut writer = tline.writer().await;
        writer
            .put(
                *TEST_KEY,
                Lsn(0x30),
                &Value::Image(test_img("foo at 0x30")),
                &ctx,
            )
            .await?;
        writer.finish_write(Lsn(0x30));
        drop(writer);

        tline.freeze_and_flush().await?;
        tline
            .compact(&CancellationToken::new(), EnumSet::default(), &ctx)
            .await?;

        let mut writer = tline.writer().await;
        writer
            .put(
                *TEST_KEY,
                Lsn(0x40),
                &Value::Image(test_img("foo at 0x40")),
                &ctx,
            )
            .await?;
        writer.finish_write(Lsn(0x40));
        drop(writer);

        tline.freeze_and_flush().await?;
        tline
            .compact(&CancellationToken::new(), EnumSet::default(), &ctx)
            .await?;

        assert_eq!(
            tline.get(*TEST_KEY, Lsn(0x10), &ctx).await?,
            test_img("foo at 0x10")
        );
        assert_eq!(
            tline.get(*TEST_KEY, Lsn(0x1f), &ctx).await?,
            test_img("foo at 0x10")
        );
        assert_eq!(
            tline.get(*TEST_KEY, Lsn(0x20), &ctx).await?,
            test_img("foo at 0x20")
        );
        assert_eq!(
            tline.get(*TEST_KEY, Lsn(0x30), &ctx).await?,
            test_img("foo at 0x30")
        );
        assert_eq!(
            tline.get(*TEST_KEY, Lsn(0x40), &ctx).await?,
            test_img("foo at 0x40")
        );

        Ok(())
    }

    async fn bulk_insert_compact_gc(
        tenant: &TenantShard,
        timeline: &Arc<Timeline>,
        ctx: &RequestContext,
        lsn: Lsn,
        repeat: usize,
        key_count: usize,
    ) -> anyhow::Result<HashMap<Key, BTreeSet<Lsn>>> {
        let compact = true;
        bulk_insert_maybe_compact_gc(tenant, timeline, ctx, lsn, repeat, key_count, compact).await
    }

    async fn bulk_insert_maybe_compact_gc(
        tenant: &TenantShard,
        timeline: &Arc<Timeline>,
        ctx: &RequestContext,
        mut lsn: Lsn,
        repeat: usize,
        key_count: usize,
        compact: bool,
    ) -> anyhow::Result<HashMap<Key, BTreeSet<Lsn>>> {
        let mut inserted: HashMap<Key, BTreeSet<Lsn>> = Default::default();

        let mut test_key = Key::from_hex("010000000033333333444444445500000000").unwrap();
        let mut blknum = 0;

        // Enforce that key range is monotonously increasing
        let mut keyspace = KeySpaceAccum::new();

        let cancel = CancellationToken::new();

        for _ in 0..repeat {
            for _ in 0..key_count {
                test_key.field6 = blknum;
                let mut writer = timeline.writer().await;
                writer
                    .put(
                        test_key,
                        lsn,
                        &Value::Image(test_img(&format!("{blknum} at {lsn}"))),
                        ctx,
                    )
                    .await?;
                inserted.entry(test_key).or_default().insert(lsn);
                writer.finish_write(lsn);
                drop(writer);

                keyspace.add_key(test_key);

                lsn = Lsn(lsn.0 + 0x10);
                blknum += 1;
            }

            timeline.freeze_and_flush().await?;
            if compact {
                // this requires timeline to be &Arc<Timeline>
                timeline.compact(&cancel, EnumSet::default(), ctx).await?;
            }

            // this doesn't really need to use the timeline_id target, but it is closer to what it
            // originally was.
            let res = tenant
                .gc_iteration(Some(timeline.timeline_id), 0, Duration::ZERO, &cancel, ctx)
                .await?;

            assert_eq!(res.layers_removed, 0, "this never removes anything");
        }

        Ok(inserted)
    }

    //
    // Insert 1000 key-value pairs with increasing keys, flush, compact, GC.
    // Repeat 50 times.
    //
    #[tokio::test]
    async fn test_bulk_insert() -> anyhow::Result<()> {
        let harness = TenantHarness::create("test_bulk_insert").await?;
        let (tenant, ctx) = harness.load().await;
        let tline = tenant
            .create_test_timeline(TIMELINE_ID, Lsn(0x08), DEFAULT_PG_VERSION, &ctx)
            .await?;

        let lsn = Lsn(0x10);
        bulk_insert_compact_gc(&tenant, &tline, &ctx, lsn, 50, 10000).await?;

        Ok(())
    }

    // Test the vectored get real implementation against a simple sequential implementation.
    //
    // The test generates a keyspace by repeatedly flushing the in-memory layer and compacting.
    // Projected to 2D the key space looks like below. Lsn grows upwards on the Y axis and keys
    // grow to the right on the X axis.
    //                       [Delta]
    //                 [Delta]
    //           [Delta]
    //    [Delta]
    // ------------ Image ---------------
    //
    // After layer generation we pick the ranges to query as follows:
    // 1. The beginning of each delta layer
    // 2. At the seam between two adjacent delta layers
    //
    // There's one major downside to this test: delta layers only contains images,
    // so the search can stop at the first delta layer and doesn't traverse any deeper.
    #[tokio::test]
    async fn test_get_vectored() -> anyhow::Result<()> {
        let harness = TenantHarness::create("test_get_vectored").await?;
        let (tenant, ctx) = harness.load().await;
        let io_concurrency = IoConcurrency::spawn_for_test();
        let tline = tenant
            .create_test_timeline(TIMELINE_ID, Lsn(0x08), DEFAULT_PG_VERSION, &ctx)
            .await?;

        let lsn = Lsn(0x10);
        let inserted = bulk_insert_compact_gc(&tenant, &tline, &ctx, lsn, 50, 10000).await?;

        let guard = tline.layers.read(LayerManagerLockHolder::Testing).await;
        let lm = guard.layer_map()?;

        lm.dump(true, &ctx).await?;

        let mut reads = Vec::new();
        let mut prev = None;
        lm.iter_historic_layers().for_each(|desc| {
            if !desc.is_delta() {
                prev = Some(desc.clone());
                return;
            }

            let start = desc.key_range.start;
            let end = desc
                .key_range
                .start
                .add(tenant.conf.max_get_vectored_keys.get() as u32);
            reads.push(KeySpace {
                ranges: vec![start..end],
            });

            if let Some(prev) = &prev {
                if !prev.is_delta() {
                    return;
                }

                let first_range = Key {
                    field6: prev.key_range.end.field6 - 4,
                    ..prev.key_range.end
                }..prev.key_range.end;

                let second_range = desc.key_range.start..Key {
                    field6: desc.key_range.start.field6 + 4,
                    ..desc.key_range.start
                };

                reads.push(KeySpace {
                    ranges: vec![first_range, second_range],
                });
            };

            prev = Some(desc.clone());
        });

        drop(guard);

        // Pick a big LSN such that we query over all the changes.
        let reads_lsn = Lsn(u64::MAX - 1);

        for read in reads {
            info!("Doing vectored read on {:?}", read);

            let query = VersionedKeySpaceQuery::uniform(read.clone(), reads_lsn);

            let vectored_res = tline
                .get_vectored_impl(
                    query,
                    &mut ValuesReconstructState::new(io_concurrency.clone()),
                    &ctx,
                )
                .await;

            let mut expected_lsns: HashMap<Key, Lsn> = Default::default();
            let mut expect_missing = false;
            let mut key = read.start().unwrap();
            while key != read.end().unwrap() {
                if let Some(lsns) = inserted.get(&key) {
                    let expected_lsn = lsns.iter().rfind(|lsn| **lsn <= reads_lsn);
                    match expected_lsn {
                        Some(lsn) => {
                            expected_lsns.insert(key, *lsn);
                        }
                        None => {
                            expect_missing = true;
                            break;
                        }
                    }
                } else {
                    expect_missing = true;
                    break;
                }

                key = key.next();
            }

            if expect_missing {
                assert!(matches!(vectored_res, Err(GetVectoredError::MissingKey(_))));
            } else {
                for (key, image) in vectored_res? {
                    let expected_lsn = expected_lsns.get(&key).expect("determined above");
                    let expected_image = test_img(&format!("{} at {}", key.field6, expected_lsn));
                    assert_eq!(image?, expected_image);
                }
            }
        }

        Ok(())
    }

    #[tokio::test]
    async fn test_get_vectored_aux_files() -> anyhow::Result<()> {
        let harness = TenantHarness::create("test_get_vectored_aux_files").await?;

        let (tenant, ctx) = harness.load().await;
        let io_concurrency = IoConcurrency::spawn_for_test();
        let (tline, ctx) = tenant
            .create_empty_timeline(TIMELINE_ID, Lsn(0), DEFAULT_PG_VERSION, &ctx)
            .await?;
        let tline = tline.raw_timeline().unwrap();

        let mut modification = tline.begin_modification(Lsn(0x1000));
        modification.put_file("foo/bar1", b"content1", &ctx).await?;
        modification.set_lsn(Lsn(0x1008))?;
        modification.put_file("foo/bar2", b"content2", &ctx).await?;
        modification.commit(&ctx).await?;

        let child_timeline_id = TimelineId::generate();
        tenant
            .branch_timeline_test(
                tline,
                child_timeline_id,
                Some(tline.get_last_record_lsn()),
                &ctx,
            )
            .await?;

        let child_timeline = tenant
            .get_timeline(child_timeline_id, true)
            .expect("Should have the branched timeline");

        let aux_keyspace = KeySpace {
            ranges: vec![NON_INHERITED_RANGE],
        };
        let read_lsn = child_timeline.get_last_record_lsn();

        let query = VersionedKeySpaceQuery::uniform(aux_keyspace.clone(), read_lsn);

        let vectored_res = child_timeline
            .get_vectored_impl(
                query,
                &mut ValuesReconstructState::new(io_concurrency.clone()),
                &ctx,
            )
            .await;

        let images = vectored_res?;
        assert!(images.is_empty());
        Ok(())
    }

    // Test that vectored get handles layer gaps correctly
    // by advancing into the next ancestor timeline if required.
    //
    // The test generates timelines that look like the diagram below.
    // We leave a gap in one of the L1 layers at `gap_at_key` (`/` in the diagram).
    // The reconstruct data for that key lies in the ancestor timeline (`X` in the diagram).
    //
    // ```
    //-------------------------------+
    //                          ...  |
    //               [   L1   ]      |
    //     [ / L1   ]                | Child Timeline
    // ...                           |
    // ------------------------------+
    //     [ X L1   ]                | Parent Timeline
    // ------------------------------+
    // ```
    #[tokio::test]
    async fn test_get_vectored_key_gap() -> anyhow::Result<()> {
        let tenant_conf = pageserver_api::models::TenantConfig {
            // Make compaction deterministic
            gc_period: Some(Duration::ZERO),
            compaction_period: Some(Duration::ZERO),
            // Encourage creation of L1 layers
            checkpoint_distance: Some(16 * 1024),
            compaction_target_size: Some(8 * 1024),
            ..Default::default()
        };

        let harness = TenantHarness::create_custom(
            "test_get_vectored_key_gap",
            tenant_conf,
            TenantId::generate(),
            ShardIdentity::unsharded(),
            Generation::new(0xdeadbeef),
        )
        .await?;
        let (tenant, ctx) = harness.load().await;
        let io_concurrency = IoConcurrency::spawn_for_test();

        let mut current_key = Key::from_hex("010000000033333333444444445500000000").unwrap();
        let gap_at_key = current_key.add(100);
        let mut current_lsn = Lsn(0x10);

        const KEY_COUNT: usize = 10_000;

        let timeline_id = TimelineId::generate();
        let current_timeline = tenant
            .create_test_timeline(timeline_id, current_lsn, DEFAULT_PG_VERSION, &ctx)
            .await?;

        current_lsn += 0x100;

        let mut writer = current_timeline.writer().await;
        writer
            .put(
                gap_at_key,
                current_lsn,
                &Value::Image(test_img(&format!("{gap_at_key} at {current_lsn}"))),
                &ctx,
            )
            .await?;
        writer.finish_write(current_lsn);
        drop(writer);

        let mut latest_lsns = HashMap::new();
        latest_lsns.insert(gap_at_key, current_lsn);

        current_timeline.freeze_and_flush().await?;

        let child_timeline_id = TimelineId::generate();

        tenant
            .branch_timeline_test(
                &current_timeline,
                child_timeline_id,
                Some(current_lsn),
                &ctx,
            )
            .await?;
        let child_timeline = tenant
            .get_timeline(child_timeline_id, true)
            .expect("Should have the branched timeline");

        for i in 0..KEY_COUNT {
            if current_key == gap_at_key {
                current_key = current_key.next();
                continue;
            }

            current_lsn += 0x10;

            let mut writer = child_timeline.writer().await;
            writer
                .put(
                    current_key,
                    current_lsn,
                    &Value::Image(test_img(&format!("{current_key} at {current_lsn}"))),
                    &ctx,
                )
                .await?;
            writer.finish_write(current_lsn);
            drop(writer);

            latest_lsns.insert(current_key, current_lsn);
            current_key = current_key.next();

            // Flush every now and then to encourage layer file creation.
            if i % 500 == 0 {
                child_timeline.freeze_and_flush().await?;
            }
        }

        child_timeline.freeze_and_flush().await?;
        let mut flags = EnumSet::new();
        flags.insert(CompactFlags::ForceRepartition);
        child_timeline
            .compact(&CancellationToken::new(), flags, &ctx)
            .await?;

        let key_near_end = {
            let mut tmp = current_key;
            tmp.field6 -= 10;
            tmp
        };

        let key_near_gap = {
            let mut tmp = gap_at_key;
            tmp.field6 -= 10;
            tmp
        };

        let read = KeySpace {
            ranges: vec![key_near_gap..gap_at_key.next(), key_near_end..current_key],
        };

        let query = VersionedKeySpaceQuery::uniform(read.clone(), current_lsn);

        let results = child_timeline
            .get_vectored_impl(
                query,
                &mut ValuesReconstructState::new(io_concurrency.clone()),
                &ctx,
            )
            .await?;

        for (key, img_res) in results {
            let expected = test_img(&format!("{} at {}", key, latest_lsns[&key]));
            assert_eq!(img_res?, expected);
        }

        Ok(())
    }

    // Test that vectored get descends into ancestor timelines correctly and
    // does not return an image that's newer than requested.
    //
    // The diagram below ilustrates an interesting case. We have a parent timeline
    // (top of the Lsn range) and a child timeline. The request key cannot be reconstructed
    // from the child timeline, so the parent timeline must be visited. When advacing into
    // the child timeline, the read path needs to remember what the requested Lsn was in
    // order to avoid returning an image that's too new. The test below constructs such
    // a timeline setup and does a few queries around the Lsn of each page image.
    // ```
    //    LSN
    //     ^
    //     |
    //     |
    // 500 | --------------------------------------> branch point
    // 400 |        X
    // 300 |        X
    // 200 | --------------------------------------> requested lsn
    // 100 |        X
    //     |---------------------------------------> Key
    //              |
    //              ------> requested key
    //
    // Legend:
    // * X - page images
    // ```
    #[tokio::test]
    async fn test_get_vectored_ancestor_descent() -> anyhow::Result<()> {
        let harness = TenantHarness::create("test_get_vectored_on_lsn_axis").await?;
        let (tenant, ctx) = harness.load().await;
        let io_concurrency = IoConcurrency::spawn_for_test();

        let start_key = Key::from_hex("010000000033333333444444445500000000").unwrap();
        let end_key = start_key.add(1000);
        let child_gap_at_key = start_key.add(500);
        let mut parent_gap_lsns: BTreeMap<Lsn, String> = BTreeMap::new();

        let mut current_lsn = Lsn(0x10);

        let timeline_id = TimelineId::generate();
        let parent_timeline = tenant
            .create_test_timeline(timeline_id, current_lsn, DEFAULT_PG_VERSION, &ctx)
            .await?;

        current_lsn += 0x100;

        for _ in 0..3 {
            let mut key = start_key;
            while key < end_key {
                current_lsn += 0x10;

                let image_value = format!("{child_gap_at_key} at {current_lsn}");

                let mut writer = parent_timeline.writer().await;
                writer
                    .put(
                        key,
                        current_lsn,
                        &Value::Image(test_img(&image_value)),
                        &ctx,
                    )
                    .await?;
                writer.finish_write(current_lsn);

                if key == child_gap_at_key {
                    parent_gap_lsns.insert(current_lsn, image_value);
                }

                key = key.next();
            }

            parent_timeline.freeze_and_flush().await?;
        }

        let child_timeline_id = TimelineId::generate();

        let child_timeline = tenant
            .branch_timeline_test(&parent_timeline, child_timeline_id, Some(current_lsn), &ctx)
            .await?;

        let mut key = start_key;
        while key < end_key {
            if key == child_gap_at_key {
                key = key.next();
                continue;
            }

            current_lsn += 0x10;

            let mut writer = child_timeline.writer().await;
            writer
                .put(
                    key,
                    current_lsn,
                    &Value::Image(test_img(&format!("{key} at {current_lsn}"))),
                    &ctx,
                )
                .await?;
            writer.finish_write(current_lsn);

            key = key.next();
        }

        child_timeline.freeze_and_flush().await?;

        let lsn_offsets: [i64; 5] = [-10, -1, 0, 1, 10];
        let mut query_lsns = Vec::new();
        for image_lsn in parent_gap_lsns.keys().rev() {
            for offset in lsn_offsets {
                query_lsns.push(Lsn(image_lsn
                    .0
                    .checked_add_signed(offset)
                    .expect("Shouldn't overflow")));
            }
        }

        for query_lsn in query_lsns {
            let query = VersionedKeySpaceQuery::uniform(
                KeySpace {
                    ranges: vec![child_gap_at_key..child_gap_at_key.next()],
                },
                query_lsn,
            );

            let results = child_timeline
                .get_vectored_impl(
                    query,
                    &mut ValuesReconstructState::new(io_concurrency.clone()),
                    &ctx,
                )
                .await;

            let expected_item = parent_gap_lsns
                .iter()
                .rev()
                .find(|(lsn, _)| **lsn <= query_lsn);

            info!(
                "Doing vectored read at LSN {}. Expecting image to be: {:?}",
                query_lsn, expected_item
            );

            match expected_item {
                Some((_, img_value)) => {
                    let key_results = results.expect("No vectored get error expected");
                    let key_result = &key_results[&child_gap_at_key];
                    let returned_img = key_result
                        .as_ref()
                        .expect("No page reconstruct error expected");

                    info!(
                        "Vectored read at LSN {} returned image {}",
                        query_lsn,
                        std::str::from_utf8(returned_img)?
                    );
                    assert_eq!(*returned_img, test_img(img_value));
                }
                None => {
                    assert!(matches!(results, Err(GetVectoredError::MissingKey(_))));
                }
            }
        }

        Ok(())
    }

    #[tokio::test]
    async fn test_random_updates() -> anyhow::Result<()> {
        let names_algorithms = [
            ("test_random_updates_legacy", CompactionAlgorithm::Legacy),
            ("test_random_updates_tiered", CompactionAlgorithm::Tiered),
        ];
        for (name, algorithm) in names_algorithms {
            test_random_updates_algorithm(name, algorithm).await?;
        }
        Ok(())
    }

    async fn test_random_updates_algorithm(
        name: &'static str,
        compaction_algorithm: CompactionAlgorithm,
    ) -> anyhow::Result<()> {
        let mut harness = TenantHarness::create(name).await?;
        harness.tenant_conf.compaction_algorithm = Some(CompactionAlgorithmSettings {
            kind: compaction_algorithm,
        });
        let (tenant, ctx) = harness.load().await;
        let tline = tenant
            .create_test_timeline(TIMELINE_ID, Lsn(0x10), DEFAULT_PG_VERSION, &ctx)
            .await?;

        const NUM_KEYS: usize = 1000;
        let cancel = CancellationToken::new();

        let mut test_key = Key::from_hex("010000000033333333444444445500000000").unwrap();
        let mut test_key_end = test_key;
        test_key_end.field6 = NUM_KEYS as u32;
        tline.add_extra_test_dense_keyspace(KeySpace::single(test_key..test_key_end));

        let mut keyspace = KeySpaceAccum::new();

        // Track when each page was last modified. Used to assert that
        // a read sees the latest page version.
        let mut updated = [Lsn(0); NUM_KEYS];

        let mut lsn = Lsn(0x10);
        #[allow(clippy::needless_range_loop)]
        for blknum in 0..NUM_KEYS {
            lsn = Lsn(lsn.0 + 0x10);
            test_key.field6 = blknum as u32;
            let mut writer = tline.writer().await;
            writer
                .put(
                    test_key,
                    lsn,
                    &Value::Image(test_img(&format!("{blknum} at {lsn}"))),
                    &ctx,
                )
                .await?;
            writer.finish_write(lsn);
            updated[blknum] = lsn;
            drop(writer);

            keyspace.add_key(test_key);
        }

        for _ in 0..50 {
            for _ in 0..NUM_KEYS {
                lsn = Lsn(lsn.0 + 0x10);
                let blknum = thread_rng().gen_range(0..NUM_KEYS);
                test_key.field6 = blknum as u32;
                let mut writer = tline.writer().await;
                writer
                    .put(
                        test_key,
                        lsn,
                        &Value::Image(test_img(&format!("{blknum} at {lsn}"))),
                        &ctx,
                    )
                    .await?;
                writer.finish_write(lsn);
                drop(writer);
                updated[blknum] = lsn;
            }

            // Read all the blocks
            for (blknum, last_lsn) in updated.iter().enumerate() {
                test_key.field6 = blknum as u32;
                assert_eq!(
                    tline.get(test_key, lsn, &ctx).await?,
                    test_img(&format!("{blknum} at {last_lsn}"))
                );
            }

            // Perform a cycle of flush, and GC
            tline.freeze_and_flush().await?;
            tenant
                .gc_iteration(Some(tline.timeline_id), 0, Duration::ZERO, &cancel, &ctx)
                .await?;
        }

        Ok(())
    }

    #[tokio::test]
    async fn test_traverse_branches() -> anyhow::Result<()> {
        let (tenant, ctx) = TenantHarness::create("test_traverse_branches")
            .await?
            .load()
            .await;
        let mut tline = tenant
            .create_test_timeline(TIMELINE_ID, Lsn(0x10), DEFAULT_PG_VERSION, &ctx)
            .await?;

        const NUM_KEYS: usize = 1000;

        let mut test_key = Key::from_hex("010000000033333333444444445500000000").unwrap();

        let mut keyspace = KeySpaceAccum::new();

        let cancel = CancellationToken::new();

        // Track when each page was last modified. Used to assert that
        // a read sees the latest page version.
        let mut updated = [Lsn(0); NUM_KEYS];

        let mut lsn = Lsn(0x10);
        #[allow(clippy::needless_range_loop)]
        for blknum in 0..NUM_KEYS {
            lsn = Lsn(lsn.0 + 0x10);
            test_key.field6 = blknum as u32;
            let mut writer = tline.writer().await;
            writer
                .put(
                    test_key,
                    lsn,
                    &Value::Image(test_img(&format!("{blknum} at {lsn}"))),
                    &ctx,
                )
                .await?;
            writer.finish_write(lsn);
            updated[blknum] = lsn;
            drop(writer);

            keyspace.add_key(test_key);
        }

        for _ in 0..50 {
            let new_tline_id = TimelineId::generate();
            tenant
                .branch_timeline_test(&tline, new_tline_id, Some(lsn), &ctx)
                .await?;
            tline = tenant
                .get_timeline(new_tline_id, true)
                .expect("Should have the branched timeline");

            for _ in 0..NUM_KEYS {
                lsn = Lsn(lsn.0 + 0x10);
                let blknum = thread_rng().gen_range(0..NUM_KEYS);
                test_key.field6 = blknum as u32;
                let mut writer = tline.writer().await;
                writer
                    .put(
                        test_key,
                        lsn,
                        &Value::Image(test_img(&format!("{blknum} at {lsn}"))),
                        &ctx,
                    )
                    .await?;
                println!("updating {blknum} at {lsn}");
                writer.finish_write(lsn);
                drop(writer);
                updated[blknum] = lsn;
            }

            // Read all the blocks
            for (blknum, last_lsn) in updated.iter().enumerate() {
                test_key.field6 = blknum as u32;
                assert_eq!(
                    tline.get(test_key, lsn, &ctx).await?,
                    test_img(&format!("{blknum} at {last_lsn}"))
                );
            }

            // Perform a cycle of flush, compact, and GC
            tline.freeze_and_flush().await?;
            tline.compact(&cancel, EnumSet::default(), &ctx).await?;
            tenant
                .gc_iteration(Some(tline.timeline_id), 0, Duration::ZERO, &cancel, &ctx)
                .await?;
        }

        Ok(())
    }

    #[tokio::test]
    async fn test_traverse_ancestors() -> anyhow::Result<()> {
        let (tenant, ctx) = TenantHarness::create("test_traverse_ancestors")
            .await?
            .load()
            .await;
        let mut tline = tenant
            .create_test_timeline(TIMELINE_ID, Lsn(0x10), DEFAULT_PG_VERSION, &ctx)
            .await?;

        const NUM_KEYS: usize = 100;
        const NUM_TLINES: usize = 50;

        let mut test_key = Key::from_hex("010000000033333333444444445500000000").unwrap();
        // Track page mutation lsns across different timelines.
        let mut updated = [[Lsn(0); NUM_KEYS]; NUM_TLINES];

        let mut lsn = Lsn(0x10);

        #[allow(clippy::needless_range_loop)]
        for idx in 0..NUM_TLINES {
            let new_tline_id = TimelineId::generate();
            tenant
                .branch_timeline_test(&tline, new_tline_id, Some(lsn), &ctx)
                .await?;
            tline = tenant
                .get_timeline(new_tline_id, true)
                .expect("Should have the branched timeline");

            for _ in 0..NUM_KEYS {
                lsn = Lsn(lsn.0 + 0x10);
                let blknum = thread_rng().gen_range(0..NUM_KEYS);
                test_key.field6 = blknum as u32;
                let mut writer = tline.writer().await;
                writer
                    .put(
                        test_key,
                        lsn,
                        &Value::Image(test_img(&format!("{idx} {blknum} at {lsn}"))),
                        &ctx,
                    )
                    .await?;
                println!("updating [{idx}][{blknum}] at {lsn}");
                writer.finish_write(lsn);
                drop(writer);
                updated[idx][blknum] = lsn;
            }
        }

        // Read pages from leaf timeline across all ancestors.
        for (idx, lsns) in updated.iter().enumerate() {
            for (blknum, lsn) in lsns.iter().enumerate() {
                // Skip empty mutations.
                if lsn.0 == 0 {
                    continue;
                }
                println!("checking [{idx}][{blknum}] at {lsn}");
                test_key.field6 = blknum as u32;
                assert_eq!(
                    tline.get(test_key, *lsn, &ctx).await?,
                    test_img(&format!("{idx} {blknum} at {lsn}"))
                );
            }
        }
        Ok(())
    }

    #[tokio::test]
    async fn test_write_at_initdb_lsn_takes_optimization_code_path() -> anyhow::Result<()> {
        let (tenant, ctx) = TenantHarness::create("test_empty_test_timeline_is_usable")
            .await?
            .load()
            .await;

        let initdb_lsn = Lsn(0x20);
        let (utline, ctx) = tenant
            .create_empty_timeline(TIMELINE_ID, initdb_lsn, DEFAULT_PG_VERSION, &ctx)
            .await?;
        let tline = utline.raw_timeline().unwrap();

        // Spawn flush loop now so that we can set the `expect_initdb_optimization`
        tline.maybe_spawn_flush_loop();

        // Make sure the timeline has the minimum set of required keys for operation.
        // The only operation you can always do on an empty timeline is to `put` new data.
        // Except if you `put` at `initdb_lsn`.
        // In that case, there's an optimization to directly create image layers instead of delta layers.
        // It uses `repartition()`, which assumes some keys to be present.
        // Let's make sure the test timeline can handle that case.
        {
            let mut state = tline.flush_loop_state.lock().unwrap();
            assert_eq!(
                timeline::FlushLoopState::Running {
                    expect_initdb_optimization: false,
                    initdb_optimization_count: 0,
                },
                *state
            );
            *state = timeline::FlushLoopState::Running {
                expect_initdb_optimization: true,
                initdb_optimization_count: 0,
            };
        }

        // Make writes at the initdb_lsn. When we flush it below, it should be handled by the optimization.
        // As explained above, the optimization requires some keys to be present.
        // As per `create_empty_timeline` documentation, use init_empty to set them.
        // This is what `create_test_timeline` does, by the way.
        let mut modification = tline.begin_modification(initdb_lsn);
        modification
            .init_empty_test_timeline()
            .context("init_empty_test_timeline")?;
        modification
            .commit(&ctx)
            .await
            .context("commit init_empty_test_timeline modification")?;

        // Do the flush. The flush code will check the expectations that we set above.
        tline.freeze_and_flush().await?;

        // assert freeze_and_flush exercised the initdb optimization
        {
            let state = tline.flush_loop_state.lock().unwrap();
            let timeline::FlushLoopState::Running {
                expect_initdb_optimization,
                initdb_optimization_count,
            } = *state
            else {
                panic!("unexpected state: {:?}", *state);
            };
            assert!(expect_initdb_optimization);
            assert!(initdb_optimization_count > 0);
        }
        Ok(())
    }

    #[tokio::test]
    async fn test_create_guard_crash() -> anyhow::Result<()> {
        let name = "test_create_guard_crash";
        let harness = TenantHarness::create(name).await?;
        {
            let (tenant, ctx) = harness.load().await;
            let (tline, _ctx) = tenant
                .create_empty_timeline(TIMELINE_ID, Lsn(0), DEFAULT_PG_VERSION, &ctx)
                .await?;
            // Leave the timeline ID in [`TenantShard::timelines_creating`] to exclude attempting to create it again
            let raw_tline = tline.raw_timeline().unwrap();
            raw_tline
                .shutdown(super::timeline::ShutdownMode::Hard)
                .instrument(info_span!("test_shutdown", tenant_id=%raw_tline.tenant_shard_id, shard_id=%raw_tline.tenant_shard_id.shard_slug(), timeline_id=%TIMELINE_ID))
                .await;
            std::mem::forget(tline);
        }

        let (tenant, _) = harness.load().await;
        match tenant.get_timeline(TIMELINE_ID, false) {
            Ok(_) => panic!("timeline should've been removed during load"),
            Err(e) => {
                assert_eq!(
                    e,
                    GetTimelineError::NotFound {
                        tenant_id: tenant.tenant_shard_id,
                        timeline_id: TIMELINE_ID,
                    }
                )
            }
        }

        assert!(
            !harness
                .conf
                .timeline_path(&tenant.tenant_shard_id, &TIMELINE_ID)
                .exists()
        );

        Ok(())
    }

    #[tokio::test]
    async fn test_read_at_max_lsn() -> anyhow::Result<()> {
        let names_algorithms = [
            ("test_read_at_max_lsn_legacy", CompactionAlgorithm::Legacy),
            ("test_read_at_max_lsn_tiered", CompactionAlgorithm::Tiered),
        ];
        for (name, algorithm) in names_algorithms {
            test_read_at_max_lsn_algorithm(name, algorithm).await?;
        }
        Ok(())
    }

    async fn test_read_at_max_lsn_algorithm(
        name: &'static str,
        compaction_algorithm: CompactionAlgorithm,
    ) -> anyhow::Result<()> {
        let mut harness = TenantHarness::create(name).await?;
        harness.tenant_conf.compaction_algorithm = Some(CompactionAlgorithmSettings {
            kind: compaction_algorithm,
        });
        let (tenant, ctx) = harness.load().await;
        let tline = tenant
            .create_test_timeline(TIMELINE_ID, Lsn(0x08), DEFAULT_PG_VERSION, &ctx)
            .await?;

        let lsn = Lsn(0x10);
        let compact = false;
        bulk_insert_maybe_compact_gc(&tenant, &tline, &ctx, lsn, 50, 10000, compact).await?;

        let test_key = Key::from_hex("010000000033333333444444445500000000").unwrap();
        let read_lsn = Lsn(u64::MAX - 1);

        let result = tline.get(test_key, read_lsn, &ctx).await;
        assert!(result.is_ok(), "result is not Ok: {}", result.unwrap_err());

        Ok(())
    }

    #[tokio::test]
    async fn test_metadata_scan() -> anyhow::Result<()> {
        let harness = TenantHarness::create("test_metadata_scan").await?;
        let (tenant, ctx) = harness.load().await;
        let io_concurrency = IoConcurrency::spawn_for_test();
        let tline = tenant
            .create_test_timeline(TIMELINE_ID, Lsn(0x10), DEFAULT_PG_VERSION, &ctx)
            .await?;

        const NUM_KEYS: usize = 1000;
        const STEP: usize = 10000; // random update + scan base_key + idx * STEP

        let cancel = CancellationToken::new();

        let mut base_key = Key::from_hex("000000000033333333444444445500000000").unwrap();
        base_key.field1 = AUX_KEY_PREFIX;
        let mut test_key = base_key;

        // Track when each page was last modified. Used to assert that
        // a read sees the latest page version.
        let mut updated = [Lsn(0); NUM_KEYS];

        let mut lsn = Lsn(0x10);
        #[allow(clippy::needless_range_loop)]
        for blknum in 0..NUM_KEYS {
            lsn = Lsn(lsn.0 + 0x10);
            test_key.field6 = (blknum * STEP) as u32;
            let mut writer = tline.writer().await;
            writer
                .put(
                    test_key,
                    lsn,
                    &Value::Image(test_img(&format!("{blknum} at {lsn}"))),
                    &ctx,
                )
                .await?;
            writer.finish_write(lsn);
            updated[blknum] = lsn;
            drop(writer);
        }

        let keyspace = KeySpace::single(base_key..base_key.add((NUM_KEYS * STEP) as u32));

        for iter in 0..=10 {
            // Read all the blocks
            for (blknum, last_lsn) in updated.iter().enumerate() {
                test_key.field6 = (blknum * STEP) as u32;
                assert_eq!(
                    tline.get(test_key, lsn, &ctx).await?,
                    test_img(&format!("{blknum} at {last_lsn}"))
                );
            }

            let mut cnt = 0;
            let query = VersionedKeySpaceQuery::uniform(keyspace.clone(), lsn);

            for (key, value) in tline
                .get_vectored_impl(
                    query,
                    &mut ValuesReconstructState::new(io_concurrency.clone()),
                    &ctx,
                )
                .await?
            {
                let blknum = key.field6 as usize;
                let value = value?;
                assert!(blknum % STEP == 0);
                let blknum = blknum / STEP;
                assert_eq!(
                    value,
                    test_img(&format!("{} at {}", blknum, updated[blknum]))
                );
                cnt += 1;
            }

            assert_eq!(cnt, NUM_KEYS);

            for _ in 0..NUM_KEYS {
                lsn = Lsn(lsn.0 + 0x10);
                let blknum = thread_rng().gen_range(0..NUM_KEYS);
                test_key.field6 = (blknum * STEP) as u32;
                let mut writer = tline.writer().await;
                writer
                    .put(
                        test_key,
                        lsn,
                        &Value::Image(test_img(&format!("{blknum} at {lsn}"))),
                        &ctx,
                    )
                    .await?;
                writer.finish_write(lsn);
                drop(writer);
                updated[blknum] = lsn;
            }

            // Perform two cycles of flush, compact, and GC
            for round in 0..2 {
                tline.freeze_and_flush().await?;
                tline
                    .compact(
                        &cancel,
                        if iter % 5 == 0 && round == 0 {
                            let mut flags = EnumSet::new();
                            flags.insert(CompactFlags::ForceImageLayerCreation);
                            flags.insert(CompactFlags::ForceRepartition);
                            flags
                        } else {
                            EnumSet::empty()
                        },
                        &ctx,
                    )
                    .await?;
                tenant
                    .gc_iteration(Some(tline.timeline_id), 0, Duration::ZERO, &cancel, &ctx)
                    .await?;
            }
        }

        Ok(())
    }

    #[tokio::test]
    async fn test_metadata_compaction_trigger() -> anyhow::Result<()> {
        let harness = TenantHarness::create("test_metadata_compaction_trigger").await?;
        let (tenant, ctx) = harness.load().await;
        let tline = tenant
            .create_test_timeline(TIMELINE_ID, Lsn(0x10), DEFAULT_PG_VERSION, &ctx)
            .await?;

        let cancel = CancellationToken::new();

        let mut base_key = Key::from_hex("000000000033333333444444445500000000").unwrap();
        base_key.field1 = AUX_KEY_PREFIX;
        let test_key = base_key;
        let mut lsn = Lsn(0x10);

        for _ in 0..20 {
            lsn = Lsn(lsn.0 + 0x10);
            let mut writer = tline.writer().await;
            writer
                .put(
                    test_key,
                    lsn,
                    &Value::Image(test_img(&format!("{} at {}", 0, lsn))),
                    &ctx,
                )
                .await?;
            writer.finish_write(lsn);
            drop(writer);
            tline.freeze_and_flush().await?; // force create a delta layer
        }

        let before_num_l0_delta_files = tline
            .layers
            .read(LayerManagerLockHolder::Testing)
            .await
            .layer_map()?
            .level0_deltas()
            .len();

        tline.compact(&cancel, EnumSet::default(), &ctx).await?;

        let after_num_l0_delta_files = tline
            .layers
            .read(LayerManagerLockHolder::Testing)
            .await
            .layer_map()?
            .level0_deltas()
            .len();

        assert!(
            after_num_l0_delta_files < before_num_l0_delta_files,
            "after_num_l0_delta_files={after_num_l0_delta_files}, before_num_l0_delta_files={before_num_l0_delta_files}"
        );

        assert_eq!(
            tline.get(test_key, lsn, &ctx).await?,
            test_img(&format!("{} at {}", 0, lsn))
        );

        Ok(())
    }

    #[tokio::test]
    async fn test_aux_file_e2e() {
        let harness = TenantHarness::create("test_aux_file_e2e").await.unwrap();

        let (tenant, ctx) = harness.load().await;
        let io_concurrency = IoConcurrency::spawn_for_test();

        let mut lsn = Lsn(0x08);

        let tline: Arc<Timeline> = tenant
            .create_test_timeline(TIMELINE_ID, lsn, DEFAULT_PG_VERSION, &ctx)
            .await
            .unwrap();

        {
            lsn += 8;
            let mut modification = tline.begin_modification(lsn);
            modification
                .put_file("pg_logical/mappings/test1", b"first", &ctx)
                .await
                .unwrap();
            modification.commit(&ctx).await.unwrap();
        }

        // we can read everything from the storage
        let files = tline
            .list_aux_files(lsn, &ctx, io_concurrency.clone())
            .await
            .unwrap();
        assert_eq!(
            files.get("pg_logical/mappings/test1"),
            Some(&bytes::Bytes::from_static(b"first"))
        );

        {
            lsn += 8;
            let mut modification = tline.begin_modification(lsn);
            modification
                .put_file("pg_logical/mappings/test2", b"second", &ctx)
                .await
                .unwrap();
            modification.commit(&ctx).await.unwrap();
        }

        let files = tline
            .list_aux_files(lsn, &ctx, io_concurrency.clone())
            .await
            .unwrap();
        assert_eq!(
            files.get("pg_logical/mappings/test2"),
            Some(&bytes::Bytes::from_static(b"second"))
        );

        let child = tenant
            .branch_timeline_test(&tline, NEW_TIMELINE_ID, Some(lsn), &ctx)
            .await
            .unwrap();

        let files = child
            .list_aux_files(lsn, &ctx, io_concurrency.clone())
            .await
            .unwrap();
        assert_eq!(files.get("pg_logical/mappings/test1"), None);
        assert_eq!(files.get("pg_logical/mappings/test2"), None);
    }

    #[tokio::test]
    async fn test_repl_origin_tombstones() {
        let harness = TenantHarness::create("test_repl_origin_tombstones")
            .await
            .unwrap();

        let (tenant, ctx) = harness.load().await;
        let io_concurrency = IoConcurrency::spawn_for_test();

        let mut lsn = Lsn(0x08);

        let tline: Arc<Timeline> = tenant
            .create_test_timeline(TIMELINE_ID, lsn, DEFAULT_PG_VERSION, &ctx)
            .await
            .unwrap();

        let repl_lsn = Lsn(0x10);
        {
            lsn += 8;
            let mut modification = tline.begin_modification(lsn);
            modification.put_for_unit_test(repl_origin_key(2), Value::Image(Bytes::new()));
            modification.set_replorigin(1, repl_lsn).await.unwrap();
            modification.commit(&ctx).await.unwrap();
        }

        // we can read everything from the storage
        let repl_origins = tline
            .get_replorigins(lsn, &ctx, io_concurrency.clone())
            .await
            .unwrap();
        assert_eq!(repl_origins.len(), 1);
        assert_eq!(repl_origins[&1], lsn);

        {
            lsn += 8;
            let mut modification = tline.begin_modification(lsn);
            modification.put_for_unit_test(
                repl_origin_key(3),
                Value::Image(Bytes::copy_from_slice(b"cannot_decode_this")),
            );
            modification.commit(&ctx).await.unwrap();
        }
        let result = tline
            .get_replorigins(lsn, &ctx, io_concurrency.clone())
            .await;
        assert!(result.is_err());
    }

    #[tokio::test]
    async fn test_metadata_image_creation() -> anyhow::Result<()> {
        let harness = TenantHarness::create("test_metadata_image_creation").await?;
        let (tenant, ctx) = harness.load().await;
        let io_concurrency = IoConcurrency::spawn_for_test();
        let tline = tenant
            .create_test_timeline(TIMELINE_ID, Lsn(0x10), DEFAULT_PG_VERSION, &ctx)
            .await?;

        const NUM_KEYS: usize = 1000;
        const STEP: usize = 10000; // random update + scan base_key + idx * STEP

        let cancel = CancellationToken::new();

        let base_key = Key::from_hex("620000000033333333444444445500000000").unwrap();
        assert_eq!(base_key.field1, AUX_KEY_PREFIX); // in case someone accidentally changed the prefix...
        let mut test_key = base_key;
        let mut lsn = Lsn(0x10);

        async fn scan_with_statistics(
            tline: &Timeline,
            keyspace: &KeySpace,
            lsn: Lsn,
            ctx: &RequestContext,
            io_concurrency: IoConcurrency,
        ) -> anyhow::Result<(BTreeMap<Key, Result<Bytes, PageReconstructError>>, usize)> {
            let mut reconstruct_state = ValuesReconstructState::new(io_concurrency);
            let query = VersionedKeySpaceQuery::uniform(keyspace.clone(), lsn);
            let res = tline
                .get_vectored_impl(query, &mut reconstruct_state, ctx)
                .await?;
            Ok((res, reconstruct_state.get_delta_layers_visited() as usize))
        }

        for blknum in 0..NUM_KEYS {
            lsn = Lsn(lsn.0 + 0x10);
            test_key.field6 = (blknum * STEP) as u32;
            let mut writer = tline.writer().await;
            writer
                .put(
                    test_key,
                    lsn,
                    &Value::Image(test_img(&format!("{blknum} at {lsn}"))),
                    &ctx,
                )
                .await?;
            writer.finish_write(lsn);
            drop(writer);
        }

        let keyspace = KeySpace::single(base_key..base_key.add((NUM_KEYS * STEP) as u32));

        for iter in 1..=10 {
            for _ in 0..NUM_KEYS {
                lsn = Lsn(lsn.0 + 0x10);
                let blknum = thread_rng().gen_range(0..NUM_KEYS);
                test_key.field6 = (blknum * STEP) as u32;
                let mut writer = tline.writer().await;
                writer
                    .put(
                        test_key,
                        lsn,
                        &Value::Image(test_img(&format!("{blknum} at {lsn}"))),
                        &ctx,
                    )
                    .await?;
                writer.finish_write(lsn);
                drop(writer);
            }

            tline.freeze_and_flush().await?;
            // Force layers to L1
            tline
                .compact(
                    &cancel,
                    {
                        let mut flags = EnumSet::new();
                        flags.insert(CompactFlags::ForceL0Compaction);
                        flags
                    },
                    &ctx,
                )
                .await?;

            if iter % 5 == 0 {
                let scan_lsn = Lsn(lsn.0 + 1);
                info!("scanning at {}", scan_lsn);
                let (_, before_delta_file_accessed) =
                    scan_with_statistics(&tline, &keyspace, scan_lsn, &ctx, io_concurrency.clone())
                        .await?;
                tline
                    .compact(
                        &cancel,
                        {
                            let mut flags = EnumSet::new();
                            flags.insert(CompactFlags::ForceImageLayerCreation);
                            flags.insert(CompactFlags::ForceRepartition);
                            flags.insert(CompactFlags::ForceL0Compaction);
                            flags
                        },
                        &ctx,
                    )
                    .await?;
                let (_, after_delta_file_accessed) =
                    scan_with_statistics(&tline, &keyspace, scan_lsn, &ctx, io_concurrency.clone())
                        .await?;
                assert!(
                    after_delta_file_accessed < before_delta_file_accessed,
                    "after_delta_file_accessed={after_delta_file_accessed}, before_delta_file_accessed={before_delta_file_accessed}"
                );
                // Given that we already produced an image layer, there should be no delta layer needed for the scan, but still setting a low threshold there for unforeseen circumstances.
                assert!(
                    after_delta_file_accessed <= 2,
                    "after_delta_file_accessed={after_delta_file_accessed}"
                );
            }
        }

        Ok(())
    }

    #[tokio::test]
    async fn test_vectored_missing_data_key_reads() -> anyhow::Result<()> {
        let harness = TenantHarness::create("test_vectored_missing_data_key_reads").await?;
        let (tenant, ctx) = harness.load().await;

        let base_key = Key::from_hex("000000000033333333444444445500000000").unwrap();
        let base_key_child = Key::from_hex("000000000033333333444444445500000001").unwrap();
        let base_key_nonexist = Key::from_hex("000000000033333333444444445500000002").unwrap();

        let tline = tenant
            .create_test_timeline_with_layers(
                TIMELINE_ID,
                Lsn(0x10),
                DEFAULT_PG_VERSION,
                &ctx,
                Vec::new(), // in-memory layers
                Vec::new(), // delta layers
                vec![(Lsn(0x20), vec![(base_key, test_img("data key 1"))])], // image layers
                Lsn(0x20), // it's fine to not advance LSN to 0x30 while using 0x30 to get below because `get_vectored_impl` does not wait for LSN
            )
            .await?;
        tline.add_extra_test_dense_keyspace(KeySpace::single(base_key..(base_key_nonexist.next())));

        let child = tenant
            .branch_timeline_test_with_layers(
                &tline,
                NEW_TIMELINE_ID,
                Some(Lsn(0x20)),
                &ctx,
                Vec::new(), // delta layers
                vec![(Lsn(0x30), vec![(base_key_child, test_img("data key 2"))])], // image layers
                Lsn(0x30),
            )
            .await
            .unwrap();

        let lsn = Lsn(0x30);

        // test vectored get on parent timeline
        assert_eq!(
            get_vectored_impl_wrapper(&tline, base_key, lsn, &ctx).await?,
            Some(test_img("data key 1"))
        );
        assert!(
            get_vectored_impl_wrapper(&tline, base_key_child, lsn, &ctx)
                .await
                .unwrap_err()
                .is_missing_key_error()
        );
        assert!(
            get_vectored_impl_wrapper(&tline, base_key_nonexist, lsn, &ctx)
                .await
                .unwrap_err()
                .is_missing_key_error()
        );

        // test vectored get on child timeline
        assert_eq!(
            get_vectored_impl_wrapper(&child, base_key, lsn, &ctx).await?,
            Some(test_img("data key 1"))
        );
        assert_eq!(
            get_vectored_impl_wrapper(&child, base_key_child, lsn, &ctx).await?,
            Some(test_img("data key 2"))
        );
        assert!(
            get_vectored_impl_wrapper(&child, base_key_nonexist, lsn, &ctx)
                .await
                .unwrap_err()
                .is_missing_key_error()
        );

        Ok(())
    }

    #[tokio::test]
    async fn test_vectored_missing_metadata_key_reads() -> anyhow::Result<()> {
        let harness = TenantHarness::create("test_vectored_missing_metadata_key_reads").await?;
        let (tenant, ctx) = harness.load().await;
        let io_concurrency = IoConcurrency::spawn_for_test();

        let base_key = Key::from_hex("620000000033333333444444445500000000").unwrap();
        let base_key_child = Key::from_hex("620000000033333333444444445500000001").unwrap();
        let base_key_nonexist = Key::from_hex("620000000033333333444444445500000002").unwrap();
        let base_key_overwrite = Key::from_hex("620000000033333333444444445500000003").unwrap();

        let base_inherited_key = Key::from_hex("610000000033333333444444445500000000").unwrap();
        let base_inherited_key_child =
            Key::from_hex("610000000033333333444444445500000001").unwrap();
        let base_inherited_key_nonexist =
            Key::from_hex("610000000033333333444444445500000002").unwrap();
        let base_inherited_key_overwrite =
            Key::from_hex("610000000033333333444444445500000003").unwrap();

        assert_eq!(base_key.field1, AUX_KEY_PREFIX); // in case someone accidentally changed the prefix...
        assert_eq!(base_inherited_key.field1, RELATION_SIZE_PREFIX);

        let tline = tenant
            .create_test_timeline_with_layers(
                TIMELINE_ID,
                Lsn(0x10),
                DEFAULT_PG_VERSION,
                &ctx,
                Vec::new(), // in-memory layers
                Vec::new(), // delta layers
                vec![(
                    Lsn(0x20),
                    vec![
                        (base_inherited_key, test_img("metadata inherited key 1")),
                        (
                            base_inherited_key_overwrite,
                            test_img("metadata key overwrite 1a"),
                        ),
                        (base_key, test_img("metadata key 1")),
                        (base_key_overwrite, test_img("metadata key overwrite 1b")),
                    ],
                )], // image layers
                Lsn(0x20), // it's fine to not advance LSN to 0x30 while using 0x30 to get below because `get_vectored_impl` does not wait for LSN
            )
            .await?;

        let child = tenant
            .branch_timeline_test_with_layers(
                &tline,
                NEW_TIMELINE_ID,
                Some(Lsn(0x20)),
                &ctx,
                Vec::new(), // delta layers
                vec![(
                    Lsn(0x30),
                    vec![
                        (
                            base_inherited_key_child,
                            test_img("metadata inherited key 2"),
                        ),
                        (
                            base_inherited_key_overwrite,
                            test_img("metadata key overwrite 2a"),
                        ),
                        (base_key_child, test_img("metadata key 2")),
                        (base_key_overwrite, test_img("metadata key overwrite 2b")),
                    ],
                )], // image layers
                Lsn(0x30),
            )
            .await
            .unwrap();

        let lsn = Lsn(0x30);

        // test vectored get on parent timeline
        assert_eq!(
            get_vectored_impl_wrapper(&tline, base_key, lsn, &ctx).await?,
            Some(test_img("metadata key 1"))
        );
        assert_eq!(
            get_vectored_impl_wrapper(&tline, base_key_child, lsn, &ctx).await?,
            None
        );
        assert_eq!(
            get_vectored_impl_wrapper(&tline, base_key_nonexist, lsn, &ctx).await?,
            None
        );
        assert_eq!(
            get_vectored_impl_wrapper(&tline, base_key_overwrite, lsn, &ctx).await?,
            Some(test_img("metadata key overwrite 1b"))
        );
        assert_eq!(
            get_vectored_impl_wrapper(&tline, base_inherited_key, lsn, &ctx).await?,
            Some(test_img("metadata inherited key 1"))
        );
        assert_eq!(
            get_vectored_impl_wrapper(&tline, base_inherited_key_child, lsn, &ctx).await?,
            None
        );
        assert_eq!(
            get_vectored_impl_wrapper(&tline, base_inherited_key_nonexist, lsn, &ctx).await?,
            None
        );
        assert_eq!(
            get_vectored_impl_wrapper(&tline, base_inherited_key_overwrite, lsn, &ctx).await?,
            Some(test_img("metadata key overwrite 1a"))
        );

        // test vectored get on child timeline
        assert_eq!(
            get_vectored_impl_wrapper(&child, base_key, lsn, &ctx).await?,
            None
        );
        assert_eq!(
            get_vectored_impl_wrapper(&child, base_key_child, lsn, &ctx).await?,
            Some(test_img("metadata key 2"))
        );
        assert_eq!(
            get_vectored_impl_wrapper(&child, base_key_nonexist, lsn, &ctx).await?,
            None
        );
        assert_eq!(
            get_vectored_impl_wrapper(&child, base_inherited_key, lsn, &ctx).await?,
            Some(test_img("metadata inherited key 1"))
        );
        assert_eq!(
            get_vectored_impl_wrapper(&child, base_inherited_key_child, lsn, &ctx).await?,
            Some(test_img("metadata inherited key 2"))
        );
        assert_eq!(
            get_vectored_impl_wrapper(&child, base_inherited_key_nonexist, lsn, &ctx).await?,
            None
        );
        assert_eq!(
            get_vectored_impl_wrapper(&child, base_key_overwrite, lsn, &ctx).await?,
            Some(test_img("metadata key overwrite 2b"))
        );
        assert_eq!(
            get_vectored_impl_wrapper(&child, base_inherited_key_overwrite, lsn, &ctx).await?,
            Some(test_img("metadata key overwrite 2a"))
        );

        // test vectored scan on parent timeline
        let mut reconstruct_state = ValuesReconstructState::new(io_concurrency.clone());
        let query =
            VersionedKeySpaceQuery::uniform(KeySpace::single(Key::metadata_key_range()), lsn);
        let res = tline
            .get_vectored_impl(query, &mut reconstruct_state, &ctx)
            .await?;

        assert_eq!(
            res.into_iter()
                .map(|(k, v)| (k, v.unwrap()))
                .collect::<Vec<_>>(),
            vec![
                (base_inherited_key, test_img("metadata inherited key 1")),
                (
                    base_inherited_key_overwrite,
                    test_img("metadata key overwrite 1a")
                ),
                (base_key, test_img("metadata key 1")),
                (base_key_overwrite, test_img("metadata key overwrite 1b")),
            ]
        );

        // test vectored scan on child timeline
        let mut reconstruct_state = ValuesReconstructState::new(io_concurrency.clone());
        let query =
            VersionedKeySpaceQuery::uniform(KeySpace::single(Key::metadata_key_range()), lsn);
        let res = child
            .get_vectored_impl(query, &mut reconstruct_state, &ctx)
            .await?;

        assert_eq!(
            res.into_iter()
                .map(|(k, v)| (k, v.unwrap()))
                .collect::<Vec<_>>(),
            vec![
                (base_inherited_key, test_img("metadata inherited key 1")),
                (
                    base_inherited_key_child,
                    test_img("metadata inherited key 2")
                ),
                (
                    base_inherited_key_overwrite,
                    test_img("metadata key overwrite 2a")
                ),
                (base_key_child, test_img("metadata key 2")),
                (base_key_overwrite, test_img("metadata key overwrite 2b")),
            ]
        );

        Ok(())
    }

    async fn get_vectored_impl_wrapper(
        tline: &Arc<Timeline>,
        key: Key,
        lsn: Lsn,
        ctx: &RequestContext,
    ) -> Result<Option<Bytes>, GetVectoredError> {
        let io_concurrency = IoConcurrency::spawn_from_conf(
            tline.conf.get_vectored_concurrent_io,
            tline.gate.enter().unwrap(),
        );
        let mut reconstruct_state = ValuesReconstructState::new(io_concurrency);
        let query = VersionedKeySpaceQuery::uniform(KeySpace::single(key..key.next()), lsn);
        let mut res = tline
            .get_vectored_impl(query, &mut reconstruct_state, ctx)
            .await?;
        Ok(res.pop_last().map(|(k, v)| {
            assert_eq!(k, key);
            v.unwrap()
        }))
    }

    #[tokio::test]
    async fn test_metadata_tombstone_reads() -> anyhow::Result<()> {
        let harness = TenantHarness::create("test_metadata_tombstone_reads").await?;
        let (tenant, ctx) = harness.load().await;
        let key0 = Key::from_hex("620000000033333333444444445500000000").unwrap();
        let key1 = Key::from_hex("620000000033333333444444445500000001").unwrap();
        let key2 = Key::from_hex("620000000033333333444444445500000002").unwrap();
        let key3 = Key::from_hex("620000000033333333444444445500000003").unwrap();

        // We emulate the situation that the compaction algorithm creates an image layer that removes the tombstones
        // Lsn 0x30 key0, key3, no key1+key2
        // Lsn 0x20 key1+key2 tomestones
        // Lsn 0x10 key1 in image, key2 in delta
        let tline = tenant
            .create_test_timeline_with_layers(
                TIMELINE_ID,
                Lsn(0x10),
                DEFAULT_PG_VERSION,
                &ctx,
                Vec::new(), // in-memory layers
                // delta layers
                vec![
                    DeltaLayerTestDesc::new_with_inferred_key_range(
                        Lsn(0x10)..Lsn(0x20),
                        vec![(key2, Lsn(0x10), Value::Image(test_img("metadata key 2")))],
                    ),
                    DeltaLayerTestDesc::new_with_inferred_key_range(
                        Lsn(0x20)..Lsn(0x30),
                        vec![(key1, Lsn(0x20), Value::Image(Bytes::new()))],
                    ),
                    DeltaLayerTestDesc::new_with_inferred_key_range(
                        Lsn(0x20)..Lsn(0x30),
                        vec![(key2, Lsn(0x20), Value::Image(Bytes::new()))],
                    ),
                ],
                // image layers
                vec![
                    (Lsn(0x10), vec![(key1, test_img("metadata key 1"))]),
                    (
                        Lsn(0x30),
                        vec![
                            (key0, test_img("metadata key 0")),
                            (key3, test_img("metadata key 3")),
                        ],
                    ),
                ],
                Lsn(0x30),
            )
            .await?;

        let lsn = Lsn(0x30);
        let old_lsn = Lsn(0x20);

        assert_eq!(
            get_vectored_impl_wrapper(&tline, key0, lsn, &ctx).await?,
            Some(test_img("metadata key 0"))
        );
        assert_eq!(
            get_vectored_impl_wrapper(&tline, key1, lsn, &ctx).await?,
            None,
        );
        assert_eq!(
            get_vectored_impl_wrapper(&tline, key2, lsn, &ctx).await?,
            None,
        );
        assert_eq!(
            get_vectored_impl_wrapper(&tline, key1, old_lsn, &ctx).await?,
            Some(Bytes::new()),
        );
        assert_eq!(
            get_vectored_impl_wrapper(&tline, key2, old_lsn, &ctx).await?,
            Some(Bytes::new()),
        );
        assert_eq!(
            get_vectored_impl_wrapper(&tline, key3, lsn, &ctx).await?,
            Some(test_img("metadata key 3"))
        );

        Ok(())
    }

    #[tokio::test]
    async fn test_metadata_tombstone_image_creation() {
        let harness = TenantHarness::create("test_metadata_tombstone_image_creation")
            .await
            .unwrap();
        let (tenant, ctx) = harness.load().await;
        let io_concurrency = IoConcurrency::spawn_for_test();

        let key0 = Key::from_hex("620000000033333333444444445500000000").unwrap();
        let key1 = Key::from_hex("620000000033333333444444445500000001").unwrap();
        let key2 = Key::from_hex("620000000033333333444444445500000002").unwrap();
        let key3 = Key::from_hex("620000000033333333444444445500000003").unwrap();

        let tline = tenant
            .create_test_timeline_with_layers(
                TIMELINE_ID,
                Lsn(0x10),
                DEFAULT_PG_VERSION,
                &ctx,
                Vec::new(), // in-memory layers
                // delta layers
                vec![
                    DeltaLayerTestDesc::new_with_inferred_key_range(
                        Lsn(0x10)..Lsn(0x20),
                        vec![(key2, Lsn(0x10), Value::Image(test_img("metadata key 2")))],
                    ),
                    DeltaLayerTestDesc::new_with_inferred_key_range(
                        Lsn(0x20)..Lsn(0x30),
                        vec![(key1, Lsn(0x20), Value::Image(Bytes::new()))],
                    ),
                    DeltaLayerTestDesc::new_with_inferred_key_range(
                        Lsn(0x20)..Lsn(0x30),
                        vec![(key2, Lsn(0x20), Value::Image(Bytes::new()))],
                    ),
                    DeltaLayerTestDesc::new_with_inferred_key_range(
                        Lsn(0x30)..Lsn(0x40),
                        vec![
                            (key0, Lsn(0x30), Value::Image(test_img("metadata key 0"))),
                            (key3, Lsn(0x30), Value::Image(test_img("metadata key 3"))),
                        ],
                    ),
                ],
                // image layers
                vec![(Lsn(0x10), vec![(key1, test_img("metadata key 1"))])],
                Lsn(0x40),
            )
            .await
            .unwrap();

        let cancel = CancellationToken::new();

        // Image layer creation happens on the disk_consistent_lsn so we need to force set it now.
        tline.force_set_disk_consistent_lsn(Lsn(0x40));
        tline
            .compact(
                &cancel,
                {
                    let mut flags = EnumSet::new();
                    flags.insert(CompactFlags::ForceImageLayerCreation);
                    flags.insert(CompactFlags::ForceRepartition);
                    flags
                },
                &ctx,
            )
            .await
            .unwrap();
        // Image layers are created at repartition LSN
        let images = tline
            .inspect_image_layers(Lsn(0x40), &ctx, io_concurrency.clone())
            .await
            .unwrap()
            .into_iter()
            .filter(|(k, _)| k.is_metadata_key())
            .collect::<Vec<_>>();
        assert_eq!(images.len(), 2); // the image layer should only contain two existing keys, tombstones should be removed.
    }

    #[tokio::test]
    async fn test_metadata_tombstone_empty_image_creation() {
        let harness = TenantHarness::create("test_metadata_tombstone_empty_image_creation")
            .await
            .unwrap();
        let (tenant, ctx) = harness.load().await;
        let io_concurrency = IoConcurrency::spawn_for_test();

        let key1 = Key::from_hex("620000000033333333444444445500000001").unwrap();
        let key2 = Key::from_hex("620000000033333333444444445500000002").unwrap();

        let tline = tenant
            .create_test_timeline_with_layers(
                TIMELINE_ID,
                Lsn(0x10),
                DEFAULT_PG_VERSION,
                &ctx,
                Vec::new(), // in-memory layers
                // delta layers
                vec![
                    DeltaLayerTestDesc::new_with_inferred_key_range(
                        Lsn(0x10)..Lsn(0x20),
                        vec![(key2, Lsn(0x10), Value::Image(test_img("metadata key 2")))],
                    ),
                    DeltaLayerTestDesc::new_with_inferred_key_range(
                        Lsn(0x20)..Lsn(0x30),
                        vec![(key1, Lsn(0x20), Value::Image(Bytes::new()))],
                    ),
                    DeltaLayerTestDesc::new_with_inferred_key_range(
                        Lsn(0x20)..Lsn(0x30),
                        vec![(key2, Lsn(0x20), Value::Image(Bytes::new()))],
                    ),
                ],
                // image layers
                vec![(Lsn(0x10), vec![(key1, test_img("metadata key 1"))])],
                Lsn(0x30),
            )
            .await
            .unwrap();

        let cancel = CancellationToken::new();

        tline
            .compact(
                &cancel,
                {
                    let mut flags = EnumSet::new();
                    flags.insert(CompactFlags::ForceImageLayerCreation);
                    flags.insert(CompactFlags::ForceRepartition);
                    flags
                },
                &ctx,
            )
            .await
            .unwrap();

        // Image layers are created at last_record_lsn
        let images = tline
            .inspect_image_layers(Lsn(0x30), &ctx, io_concurrency.clone())
            .await
            .unwrap()
            .into_iter()
            .filter(|(k, _)| k.is_metadata_key())
            .collect::<Vec<_>>();
        assert_eq!(images.len(), 0); // the image layer should not contain tombstones, or it is not created
    }

    #[tokio::test]
    async fn test_simple_bottom_most_compaction_images() -> anyhow::Result<()> {
        let harness = TenantHarness::create("test_simple_bottom_most_compaction_images").await?;
        let (tenant, ctx) = harness.load().await;
        let io_concurrency = IoConcurrency::spawn_for_test();

        fn get_key(id: u32) -> Key {
            // using aux key here b/c they are guaranteed to be inside `collect_keyspace`.
            let mut key = Key::from_hex("620000000033333333444444445500000000").unwrap();
            key.field6 = id;
            key
        }

        // We create
        // - one bottom-most image layer,
        // - a delta layer D1 crossing the GC horizon with data below and above the horizon,
        // - a delta layer D2 crossing the GC horizon with data only below the horizon,
        // - a delta layer D3 above the horizon.
        //
        //                             | D3 |
        //  | D1 |
        // -|    |-- gc horizon -----------------
        //  |    |                | D2 |
        // --------- img layer ------------------
        //
        // What we should expact from this compaction is:
        //                             | D3 |
        //  | Part of D1 |
        // --------- img layer with D1+D2 at GC horizon------------------

        // img layer at 0x10
        let img_layer = (0..10)
            .map(|id| (get_key(id), Bytes::from(format!("value {id}@0x10"))))
            .collect_vec();

        let delta1 = vec![
            (
                get_key(1),
                Lsn(0x20),
                Value::Image(Bytes::from("value 1@0x20")),
            ),
            (
                get_key(2),
                Lsn(0x30),
                Value::Image(Bytes::from("value 2@0x30")),
            ),
            (
                get_key(3),
                Lsn(0x40),
                Value::Image(Bytes::from("value 3@0x40")),
            ),
        ];
        let delta2 = vec![
            (
                get_key(5),
                Lsn(0x20),
                Value::Image(Bytes::from("value 5@0x20")),
            ),
            (
                get_key(6),
                Lsn(0x20),
                Value::Image(Bytes::from("value 6@0x20")),
            ),
        ];
        let delta3 = vec![
            (
                get_key(8),
                Lsn(0x48),
                Value::Image(Bytes::from("value 8@0x48")),
            ),
            (
                get_key(9),
                Lsn(0x48),
                Value::Image(Bytes::from("value 9@0x48")),
            ),
        ];

        let tline = tenant
            .create_test_timeline_with_layers(
                TIMELINE_ID,
                Lsn(0x10),
                DEFAULT_PG_VERSION,
                &ctx,
                Vec::new(), // in-memory layers
                vec![
                    DeltaLayerTestDesc::new_with_inferred_key_range(Lsn(0x20)..Lsn(0x48), delta1),
                    DeltaLayerTestDesc::new_with_inferred_key_range(Lsn(0x20)..Lsn(0x48), delta2),
                    DeltaLayerTestDesc::new_with_inferred_key_range(Lsn(0x48)..Lsn(0x50), delta3),
                ], // delta layers
                vec![(Lsn(0x10), img_layer)], // image layers
                Lsn(0x50),
            )
            .await?;
        {
            tline
                .applied_gc_cutoff_lsn
                .lock_for_write()
                .store_and_unlock(Lsn(0x30))
                .wait()
                .await;
            // Update GC info
            let mut guard = tline.gc_info.write().unwrap();
            guard.cutoffs.time = Some(Lsn(0x30));
            guard.cutoffs.space = Lsn(0x30);
        }

        let expected_result = [
            Bytes::from_static(b"value 0@0x10"),
            Bytes::from_static(b"value 1@0x20"),
            Bytes::from_static(b"value 2@0x30"),
            Bytes::from_static(b"value 3@0x40"),
            Bytes::from_static(b"value 4@0x10"),
            Bytes::from_static(b"value 5@0x20"),
            Bytes::from_static(b"value 6@0x20"),
            Bytes::from_static(b"value 7@0x10"),
            Bytes::from_static(b"value 8@0x48"),
            Bytes::from_static(b"value 9@0x48"),
        ];

        for (idx, expected) in expected_result.iter().enumerate() {
            assert_eq!(
                tline
                    .get(get_key(idx as u32), Lsn(0x50), &ctx)
                    .await
                    .unwrap(),
                expected
            );
        }

        let cancel = CancellationToken::new();
        tline
            .compact_with_gc(&cancel, CompactOptions::default(), &ctx)
            .await
            .unwrap();

        for (idx, expected) in expected_result.iter().enumerate() {
            assert_eq!(
                tline
                    .get(get_key(idx as u32), Lsn(0x50), &ctx)
                    .await
                    .unwrap(),
                expected
            );
        }

        // Check if the image layer at the GC horizon contains exactly what we want
        let image_at_gc_horizon = tline
            .inspect_image_layers(Lsn(0x30), &ctx, io_concurrency.clone())
            .await
            .unwrap()
            .into_iter()
            .filter(|(k, _)| k.is_metadata_key())
            .collect::<Vec<_>>();

        assert_eq!(image_at_gc_horizon.len(), 10);
        let expected_result = [
            Bytes::from_static(b"value 0@0x10"),
            Bytes::from_static(b"value 1@0x20"),
            Bytes::from_static(b"value 2@0x30"),
            Bytes::from_static(b"value 3@0x10"),
            Bytes::from_static(b"value 4@0x10"),
            Bytes::from_static(b"value 5@0x20"),
            Bytes::from_static(b"value 6@0x20"),
            Bytes::from_static(b"value 7@0x10"),
            Bytes::from_static(b"value 8@0x10"),
            Bytes::from_static(b"value 9@0x10"),
        ];
        for idx in 0..10 {
            assert_eq!(
                image_at_gc_horizon[idx],
                (get_key(idx as u32), expected_result[idx].clone())
            );
        }

        // Check if old layers are removed / new layers have the expected LSN
        let all_layers = inspect_and_sort(&tline, None).await;
        assert_eq!(
            all_layers,
            vec![
                // Image layer at GC horizon
                PersistentLayerKey {
                    key_range: Key::MIN..Key::MAX,
                    lsn_range: Lsn(0x30)..Lsn(0x31),
                    is_delta: false
                },
                // The delta layer below the horizon
                PersistentLayerKey {
                    key_range: get_key(3)..get_key(4),
                    lsn_range: Lsn(0x30)..Lsn(0x48),
                    is_delta: true
                },
                // The delta3 layer that should not be picked for the compaction
                PersistentLayerKey {
                    key_range: get_key(8)..get_key(10),
                    lsn_range: Lsn(0x48)..Lsn(0x50),
                    is_delta: true
                }
            ]
        );

        // increase GC horizon and compact again
        {
            tline
                .applied_gc_cutoff_lsn
                .lock_for_write()
                .store_and_unlock(Lsn(0x40))
                .wait()
                .await;
            // Update GC info
            let mut guard = tline.gc_info.write().unwrap();
            guard.cutoffs.time = Some(Lsn(0x40));
            guard.cutoffs.space = Lsn(0x40);
        }
        tline
            .compact_with_gc(&cancel, CompactOptions::default(), &ctx)
            .await
            .unwrap();

        Ok(())
    }

    #[cfg(feature = "testing")]
    #[tokio::test]
    async fn test_neon_test_record() -> anyhow::Result<()> {
        let harness = TenantHarness::create("test_neon_test_record").await?;
        let (tenant, ctx) = harness.load().await;

        fn get_key(id: u32) -> Key {
            // using aux key here b/c they are guaranteed to be inside `collect_keyspace`.
            let mut key = Key::from_hex("620000000033333333444444445500000000").unwrap();
            key.field6 = id;
            key
        }

        let delta1 = vec![
            (
                get_key(1),
                Lsn(0x20),
                Value::WalRecord(NeonWalRecord::wal_append(",0x20")),
            ),
            (
                get_key(1),
                Lsn(0x30),
                Value::WalRecord(NeonWalRecord::wal_append(",0x30")),
            ),
            (get_key(2), Lsn(0x10), Value::Image("0x10".into())),
            (
                get_key(2),
                Lsn(0x20),
                Value::WalRecord(NeonWalRecord::wal_append(",0x20")),
            ),
            (
                get_key(2),
                Lsn(0x30),
                Value::WalRecord(NeonWalRecord::wal_append(",0x30")),
            ),
            (get_key(3), Lsn(0x10), Value::Image("0x10".into())),
            (
                get_key(3),
                Lsn(0x20),
                Value::WalRecord(NeonWalRecord::wal_clear("c")),
            ),
            (get_key(4), Lsn(0x10), Value::Image("0x10".into())),
            (
                get_key(4),
                Lsn(0x20),
                Value::WalRecord(NeonWalRecord::wal_init("i")),
            ),
            (
                get_key(4),
                Lsn(0x30),
                Value::WalRecord(NeonWalRecord::wal_append_conditional("j", "i")),
            ),
            (
                get_key(5),
                Lsn(0x20),
                Value::WalRecord(NeonWalRecord::wal_init("1")),
            ),
            (
                get_key(5),
                Lsn(0x30),
                Value::WalRecord(NeonWalRecord::wal_append_conditional("j", "2")),
            ),
        ];
        let image1 = vec![(get_key(1), "0x10".into())];

        let tline = tenant
            .create_test_timeline_with_layers(
                TIMELINE_ID,
                Lsn(0x10),
                DEFAULT_PG_VERSION,
                &ctx,
                Vec::new(), // in-memory layers
                vec![DeltaLayerTestDesc::new_with_inferred_key_range(
                    Lsn(0x10)..Lsn(0x40),
                    delta1,
                )], // delta layers
                vec![(Lsn(0x10), image1)], // image layers
                Lsn(0x50),
            )
            .await?;

        assert_eq!(
            tline.get(get_key(1), Lsn(0x50), &ctx).await?,
            Bytes::from_static(b"0x10,0x20,0x30")
        );
        assert_eq!(
            tline.get(get_key(2), Lsn(0x50), &ctx).await?,
            Bytes::from_static(b"0x10,0x20,0x30")
        );

        // Need to remove the limit of "Neon WAL redo requires base image".

        assert_eq!(
            tline.get(get_key(3), Lsn(0x50), &ctx).await?,
            Bytes::from_static(b"c")
        );
        assert_eq!(
            tline.get(get_key(4), Lsn(0x50), &ctx).await?,
            Bytes::from_static(b"ij")
        );

        // Manual testing required: currently, read errors will panic the process in debug mode. So we
        // cannot enable this assertion in the unit test.
        // assert!(tline.get(get_key(5), Lsn(0x50), &ctx).await.is_err());

        Ok(())
    }

    #[tokio::test]
    async fn test_lsn_lease() -> anyhow::Result<()> {
        let (tenant, ctx) = TenantHarness::create("test_lsn_lease")
            .await
            .unwrap()
            .load()
            .await;
        // set a non-zero lease length to test the feature
        tenant
            .update_tenant_config(|mut conf| {
                conf.lsn_lease_length = Some(LsnLease::DEFAULT_LENGTH);
                Ok(conf)
            })
            .unwrap();

        let key = Key::from_hex("010000000033333333444444445500000000").unwrap();

        let end_lsn = Lsn(0x100);
        let image_layers = (0x20..=0x90)
            .step_by(0x10)
            .map(|n| (Lsn(n), vec![(key, test_img(&format!("data key at {n:x}")))]))
            .collect();

        let timeline = tenant
            .create_test_timeline_with_layers(
                TIMELINE_ID,
                Lsn(0x10),
                DEFAULT_PG_VERSION,
                &ctx,
                Vec::new(), // in-memory layers
                Vec::new(),
                image_layers,
                end_lsn,
            )
            .await?;

        let leased_lsns = [0x30, 0x50, 0x70];
        let mut leases = Vec::new();
        leased_lsns.iter().for_each(|n| {
            leases.push(
                timeline
                    .init_lsn_lease(Lsn(*n), timeline.get_lsn_lease_length(), &ctx)
                    .expect("lease request should succeed"),
            );
        });

        let updated_lease_0 = timeline
            .renew_lsn_lease(Lsn(leased_lsns[0]), Duration::from_secs(0), &ctx)
            .expect("lease renewal should succeed");
        assert_eq!(
            updated_lease_0.valid_until, leases[0].valid_until,
            " Renewing with shorter lease should not change the lease."
        );

        let updated_lease_1 = timeline
            .renew_lsn_lease(
                Lsn(leased_lsns[1]),
                timeline.get_lsn_lease_length() * 2,
                &ctx,
            )
            .expect("lease renewal should succeed");
        assert!(
            updated_lease_1.valid_until > leases[1].valid_until,
            "Renewing with a long lease should renew lease with later expiration time."
        );

        // Force set disk consistent lsn so we can get the cutoff at `end_lsn`.
        info!(
            "applied_gc_cutoff_lsn: {}",
            *timeline.get_applied_gc_cutoff_lsn()
        );
        timeline.force_set_disk_consistent_lsn(end_lsn);

        let res = tenant
            .gc_iteration(
                Some(TIMELINE_ID),
                0,
                Duration::ZERO,
                &CancellationToken::new(),
                &ctx,
            )
            .await
            .unwrap();

        // Keeping everything <= Lsn(0x80) b/c leases:
        // 0/10: initdb layer
        // (0/20..=0/70).step_by(0x10): image layers added when creating the timeline.
        assert_eq!(res.layers_needed_by_leases, 7);
        // Keeping 0/90 b/c it is the latest layer.
        assert_eq!(res.layers_not_updated, 1);
        // Removed 0/80.
        assert_eq!(res.layers_removed, 1);

        // Make lease on a already GC-ed LSN.
        // 0/80 does not have a valid lease + is below latest_gc_cutoff
        assert!(Lsn(0x80) < *timeline.get_applied_gc_cutoff_lsn());
        timeline
            .init_lsn_lease(Lsn(0x80), timeline.get_lsn_lease_length(), &ctx)
            .expect_err("lease request on GC-ed LSN should fail");

        // Should still be able to renew a currently valid lease
        // Assumption: original lease to is still valid for 0/50.
        // (use `Timeline::init_lsn_lease` for testing so it always does validation)
        timeline
            .init_lsn_lease(Lsn(leased_lsns[1]), timeline.get_lsn_lease_length(), &ctx)
            .expect("lease renewal with validation should succeed");

        Ok(())
    }

    #[tokio::test]
    async fn test_failed_flush_should_not_update_disk_consistent_lsn() -> anyhow::Result<()> {
        //
        // Setup
        //
        let harness = TenantHarness::create_custom(
            "test_failed_flush_should_not_upload_disk_consistent_lsn",
            pageserver_api::models::TenantConfig::default(),
            TenantId::generate(),
            ShardIdentity::new(ShardNumber(0), ShardCount(4), ShardStripeSize(128)).unwrap(),
            Generation::new(1),
        )
        .await?;
        let (tenant, ctx) = harness.load().await;

        let timeline = tenant
            .create_test_timeline(TIMELINE_ID, Lsn(0x10), DEFAULT_PG_VERSION, &ctx)
            .await?;
        assert_eq!(timeline.get_shard_identity().count, ShardCount(4));
        let mut writer = timeline.writer().await;
        writer
            .put(
                *TEST_KEY,
                Lsn(0x20),
                &Value::Image(test_img("foo at 0x20")),
                &ctx,
            )
            .await?;
        writer.finish_write(Lsn(0x20));
        drop(writer);
        timeline.freeze_and_flush().await.unwrap();

        timeline.remote_client.wait_completion().await.unwrap();
        let disk_consistent_lsn = timeline.get_disk_consistent_lsn();
        let remote_consistent_lsn = timeline.get_remote_consistent_lsn_projected();
        assert_eq!(Some(disk_consistent_lsn), remote_consistent_lsn);

        //
        // Test
        //

        let mut writer = timeline.writer().await;
        writer
            .put(
                *TEST_KEY,
                Lsn(0x30),
                &Value::Image(test_img("foo at 0x30")),
                &ctx,
            )
            .await?;
        writer.finish_write(Lsn(0x30));
        drop(writer);

        fail::cfg(
            "flush-layer-before-update-remote-consistent-lsn",
            "return()",
        )
        .unwrap();

        let flush_res = timeline.freeze_and_flush().await;
        // if flush failed, the disk/remote consistent LSN should not be updated
        assert!(flush_res.is_err());
        assert_eq!(disk_consistent_lsn, timeline.get_disk_consistent_lsn());
        assert_eq!(
            remote_consistent_lsn,
            timeline.get_remote_consistent_lsn_projected()
        );

        Ok(())
    }

    #[cfg(feature = "testing")]
    #[tokio::test]
    async fn test_simple_bottom_most_compaction_deltas_1() -> anyhow::Result<()> {
        test_simple_bottom_most_compaction_deltas_helper(
            "test_simple_bottom_most_compaction_deltas_1",
            false,
        )
        .await
    }

    #[cfg(feature = "testing")]
    #[tokio::test]
    async fn test_simple_bottom_most_compaction_deltas_2() -> anyhow::Result<()> {
        test_simple_bottom_most_compaction_deltas_helper(
            "test_simple_bottom_most_compaction_deltas_2",
            true,
        )
        .await
    }

    #[cfg(feature = "testing")]
    async fn test_simple_bottom_most_compaction_deltas_helper(
        test_name: &'static str,
        use_delta_bottom_layer: bool,
    ) -> anyhow::Result<()> {
        let harness = TenantHarness::create(test_name).await?;
        let (tenant, ctx) = harness.load().await;

        fn get_key(id: u32) -> Key {
            // using aux key here b/c they are guaranteed to be inside `collect_keyspace`.
            let mut key = Key::from_hex("620000000033333333444444445500000000").unwrap();
            key.field6 = id;
            key
        }

        // We create
        // - one bottom-most image layer,
        // - a delta layer D1 crossing the GC horizon with data below and above the horizon,
        // - a delta layer D2 crossing the GC horizon with data only below the horizon,
        // - a delta layer D3 above the horizon.
        //
        //                             | D3 |
        //  | D1 |
        // -|    |-- gc horizon -----------------
        //  |    |                | D2 |
        // --------- img layer ------------------
        //
        // What we should expact from this compaction is:
        //                             | D3 |
        //  | Part of D1 |
        // --------- img layer with D1+D2 at GC horizon------------------

        // img layer at 0x10
        let img_layer = (0..10)
            .map(|id| (get_key(id), Bytes::from(format!("value {id}@0x10"))))
            .collect_vec();
        // or, delta layer at 0x10 if `use_delta_bottom_layer` is true
        let delta4 = (0..10)
            .map(|id| {
                (
                    get_key(id),
                    Lsn(0x08),
                    Value::WalRecord(NeonWalRecord::wal_init(format!("value {id}@0x10"))),
                )
            })
            .collect_vec();

        let delta1 = vec![
            (
                get_key(1),
                Lsn(0x20),
                Value::WalRecord(NeonWalRecord::wal_append("@0x20")),
            ),
            (
                get_key(2),
                Lsn(0x30),
                Value::WalRecord(NeonWalRecord::wal_append("@0x30")),
            ),
            (
                get_key(3),
                Lsn(0x28),
                Value::WalRecord(NeonWalRecord::wal_append("@0x28")),
            ),
            (
                get_key(3),
                Lsn(0x30),
                Value::WalRecord(NeonWalRecord::wal_append("@0x30")),
            ),
            (
                get_key(3),
                Lsn(0x40),
                Value::WalRecord(NeonWalRecord::wal_append("@0x40")),
            ),
        ];
        let delta2 = vec![
            (
                get_key(5),
                Lsn(0x20),
                Value::WalRecord(NeonWalRecord::wal_append("@0x20")),
            ),
            (
                get_key(6),
                Lsn(0x20),
                Value::WalRecord(NeonWalRecord::wal_append("@0x20")),
            ),
        ];
        let delta3 = vec![
            (
                get_key(8),
                Lsn(0x48),
                Value::WalRecord(NeonWalRecord::wal_append("@0x48")),
            ),
            (
                get_key(9),
                Lsn(0x48),
                Value::WalRecord(NeonWalRecord::wal_append("@0x48")),
            ),
        ];

        let tline = if use_delta_bottom_layer {
            tenant
                .create_test_timeline_with_layers(
                    TIMELINE_ID,
                    Lsn(0x08),
                    DEFAULT_PG_VERSION,
                    &ctx,
                    Vec::new(), // in-memory layers
                    vec![
                        DeltaLayerTestDesc::new_with_inferred_key_range(
                            Lsn(0x08)..Lsn(0x10),
                            delta4,
                        ),
                        DeltaLayerTestDesc::new_with_inferred_key_range(
                            Lsn(0x20)..Lsn(0x48),
                            delta1,
                        ),
                        DeltaLayerTestDesc::new_with_inferred_key_range(
                            Lsn(0x20)..Lsn(0x48),
                            delta2,
                        ),
                        DeltaLayerTestDesc::new_with_inferred_key_range(
                            Lsn(0x48)..Lsn(0x50),
                            delta3,
                        ),
                    ], // delta layers
                    vec![],     // image layers
                    Lsn(0x50),
                )
                .await?
        } else {
            tenant
                .create_test_timeline_with_layers(
                    TIMELINE_ID,
                    Lsn(0x10),
                    DEFAULT_PG_VERSION,
                    &ctx,
                    Vec::new(), // in-memory layers
                    vec![
                        DeltaLayerTestDesc::new_with_inferred_key_range(
                            Lsn(0x10)..Lsn(0x48),
                            delta1,
                        ),
                        DeltaLayerTestDesc::new_with_inferred_key_range(
                            Lsn(0x10)..Lsn(0x48),
                            delta2,
                        ),
                        DeltaLayerTestDesc::new_with_inferred_key_range(
                            Lsn(0x48)..Lsn(0x50),
                            delta3,
                        ),
                    ], // delta layers
                    vec![(Lsn(0x10), img_layer)], // image layers
                    Lsn(0x50),
                )
                .await?
        };
        {
            tline
                .applied_gc_cutoff_lsn
                .lock_for_write()
                .store_and_unlock(Lsn(0x30))
                .wait()
                .await;
            // Update GC info
            let mut guard = tline.gc_info.write().unwrap();
            *guard = GcInfo {
                retain_lsns: vec![],
                cutoffs: GcCutoffs {
                    time: Some(Lsn(0x30)),
                    space: Lsn(0x30),
                },
                leases: Default::default(),
                within_ancestor_pitr: false,
            };
        }

        let expected_result = [
            Bytes::from_static(b"value 0@0x10"),
            Bytes::from_static(b"value 1@0x10@0x20"),
            Bytes::from_static(b"value 2@0x10@0x30"),
            Bytes::from_static(b"value 3@0x10@0x28@0x30@0x40"),
            Bytes::from_static(b"value 4@0x10"),
            Bytes::from_static(b"value 5@0x10@0x20"),
            Bytes::from_static(b"value 6@0x10@0x20"),
            Bytes::from_static(b"value 7@0x10"),
            Bytes::from_static(b"value 8@0x10@0x48"),
            Bytes::from_static(b"value 9@0x10@0x48"),
        ];

        let expected_result_at_gc_horizon = [
            Bytes::from_static(b"value 0@0x10"),
            Bytes::from_static(b"value 1@0x10@0x20"),
            Bytes::from_static(b"value 2@0x10@0x30"),
            Bytes::from_static(b"value 3@0x10@0x28@0x30"),
            Bytes::from_static(b"value 4@0x10"),
            Bytes::from_static(b"value 5@0x10@0x20"),
            Bytes::from_static(b"value 6@0x10@0x20"),
            Bytes::from_static(b"value 7@0x10"),
            Bytes::from_static(b"value 8@0x10"),
            Bytes::from_static(b"value 9@0x10"),
        ];

        for idx in 0..10 {
            assert_eq!(
                tline
                    .get(get_key(idx as u32), Lsn(0x50), &ctx)
                    .await
                    .unwrap(),
                &expected_result[idx]
            );
            assert_eq!(
                tline
                    .get(get_key(idx as u32), Lsn(0x30), &ctx)
                    .await
                    .unwrap(),
                &expected_result_at_gc_horizon[idx]
            );
        }

        let cancel = CancellationToken::new();
        tline
            .compact_with_gc(&cancel, CompactOptions::default(), &ctx)
            .await
            .unwrap();

        for idx in 0..10 {
            assert_eq!(
                tline
                    .get(get_key(idx as u32), Lsn(0x50), &ctx)
                    .await
                    .unwrap(),
                &expected_result[idx]
            );
            assert_eq!(
                tline
                    .get(get_key(idx as u32), Lsn(0x30), &ctx)
                    .await
                    .unwrap(),
                &expected_result_at_gc_horizon[idx]
            );
        }

        // increase GC horizon and compact again
        {
            tline
                .applied_gc_cutoff_lsn
                .lock_for_write()
                .store_and_unlock(Lsn(0x40))
                .wait()
                .await;
            // Update GC info
            let mut guard = tline.gc_info.write().unwrap();
            guard.cutoffs.time = Some(Lsn(0x40));
            guard.cutoffs.space = Lsn(0x40);
        }
        tline
            .compact_with_gc(&cancel, CompactOptions::default(), &ctx)
            .await
            .unwrap();

        Ok(())
    }

    #[cfg(feature = "testing")]
    #[tokio::test]
    async fn test_generate_key_retention() -> anyhow::Result<()> {
        let harness = TenantHarness::create("test_generate_key_retention").await?;
        let (tenant, ctx) = harness.load().await;
        let tline = tenant
            .create_test_timeline(TIMELINE_ID, Lsn(0x10), DEFAULT_PG_VERSION, &ctx)
            .await?;
        tline.force_advance_lsn(Lsn(0x70));
        let key = Key::from_hex("010000000033333333444444445500000000").unwrap();
        let history = vec![
            (
                key,
                Lsn(0x10),
                Value::WalRecord(NeonWalRecord::wal_init("0x10")),
            ),
            (
                key,
                Lsn(0x20),
                Value::WalRecord(NeonWalRecord::wal_append(";0x20")),
            ),
            (
                key,
                Lsn(0x30),
                Value::WalRecord(NeonWalRecord::wal_append(";0x30")),
            ),
            (
                key,
                Lsn(0x40),
                Value::WalRecord(NeonWalRecord::wal_append(";0x40")),
            ),
            (
                key,
                Lsn(0x50),
                Value::WalRecord(NeonWalRecord::wal_append(";0x50")),
            ),
            (
                key,
                Lsn(0x60),
                Value::WalRecord(NeonWalRecord::wal_append(";0x60")),
            ),
            (
                key,
                Lsn(0x70),
                Value::WalRecord(NeonWalRecord::wal_append(";0x70")),
            ),
            (
                key,
                Lsn(0x80),
                Value::Image(Bytes::copy_from_slice(
                    b"0x10;0x20;0x30;0x40;0x50;0x60;0x70;0x80",
                )),
            ),
            (
                key,
                Lsn(0x90),
                Value::WalRecord(NeonWalRecord::wal_append(";0x90")),
            ),
        ];
        let res = tline
            .generate_key_retention(
                key,
                &history,
                Lsn(0x60),
                &[Lsn(0x20), Lsn(0x40), Lsn(0x50)],
                3,
                None,
                true,
            )
            .await
            .unwrap();
        let expected_res = KeyHistoryRetention {
            below_horizon: vec![
                (
                    Lsn(0x20),
                    KeyLogAtLsn(vec![(
                        Lsn(0x20),
                        Value::Image(Bytes::from_static(b"0x10;0x20")),
                    )]),
                ),
                (
                    Lsn(0x40),
                    KeyLogAtLsn(vec![
                        (
                            Lsn(0x30),
                            Value::WalRecord(NeonWalRecord::wal_append(";0x30")),
                        ),
                        (
                            Lsn(0x40),
                            Value::WalRecord(NeonWalRecord::wal_append(";0x40")),
                        ),
                    ]),
                ),
                (
                    Lsn(0x50),
                    KeyLogAtLsn(vec![(
                        Lsn(0x50),
                        Value::Image(Bytes::copy_from_slice(b"0x10;0x20;0x30;0x40;0x50")),
                    )]),
                ),
                (
                    Lsn(0x60),
                    KeyLogAtLsn(vec![(
                        Lsn(0x60),
                        Value::WalRecord(NeonWalRecord::wal_append(";0x60")),
                    )]),
                ),
            ],
            above_horizon: KeyLogAtLsn(vec![
                (
                    Lsn(0x70),
                    Value::WalRecord(NeonWalRecord::wal_append(";0x70")),
                ),
                (
                    Lsn(0x80),
                    Value::Image(Bytes::copy_from_slice(
                        b"0x10;0x20;0x30;0x40;0x50;0x60;0x70;0x80",
                    )),
                ),
                (
                    Lsn(0x90),
                    Value::WalRecord(NeonWalRecord::wal_append(";0x90")),
                ),
            ]),
        };
        assert_eq!(res, expected_res);

        // We expect GC-compaction to run with the original GC. This would create a situation that
        // the original GC algorithm removes some delta layers b/c there are full image coverage,
        // therefore causing some keys to have an incomplete history below the lowest retain LSN.
        // For example, we have
        // ```plain
        // init delta @ 0x10, image @ 0x20, delta @ 0x30 (gc_horizon), image @ 0x40.
        // ```
        // Now the GC horizon moves up, and we have
        // ```plain
        // init delta @ 0x10, image @ 0x20, delta @ 0x30, image @ 0x40 (gc_horizon)
        // ```
        // The original GC algorithm kicks in, and removes delta @ 0x10, image @ 0x20.
        // We will end up with
        // ```plain
        // delta @ 0x30, image @ 0x40 (gc_horizon)
        // ```
        // Now we run the GC-compaction, and this key does not have a full history.
        // We should be able to handle this partial history and drop everything before the
        // gc_horizon image.

        let history = vec![
            (
                key,
                Lsn(0x20),
                Value::WalRecord(NeonWalRecord::wal_append(";0x20")),
            ),
            (
                key,
                Lsn(0x30),
                Value::WalRecord(NeonWalRecord::wal_append(";0x30")),
            ),
            (
                key,
                Lsn(0x40),
                Value::Image(Bytes::copy_from_slice(b"0x10;0x20;0x30;0x40")),
            ),
            (
                key,
                Lsn(0x50),
                Value::WalRecord(NeonWalRecord::wal_append(";0x50")),
            ),
            (
                key,
                Lsn(0x60),
                Value::WalRecord(NeonWalRecord::wal_append(";0x60")),
            ),
            (
                key,
                Lsn(0x70),
                Value::WalRecord(NeonWalRecord::wal_append(";0x70")),
            ),
            (
                key,
                Lsn(0x80),
                Value::Image(Bytes::copy_from_slice(
                    b"0x10;0x20;0x30;0x40;0x50;0x60;0x70;0x80",
                )),
            ),
            (
                key,
                Lsn(0x90),
                Value::WalRecord(NeonWalRecord::wal_append(";0x90")),
            ),
        ];
        let res = tline
            .generate_key_retention(
                key,
                &history,
                Lsn(0x60),
                &[Lsn(0x40), Lsn(0x50)],
                3,
                None,
                true,
            )
            .await
            .unwrap();
        let expected_res = KeyHistoryRetention {
            below_horizon: vec![
                (
                    Lsn(0x40),
                    KeyLogAtLsn(vec![(
                        Lsn(0x40),
                        Value::Image(Bytes::copy_from_slice(b"0x10;0x20;0x30;0x40")),
                    )]),
                ),
                (
                    Lsn(0x50),
                    KeyLogAtLsn(vec![(
                        Lsn(0x50),
                        Value::WalRecord(NeonWalRecord::wal_append(";0x50")),
                    )]),
                ),
                (
                    Lsn(0x60),
                    KeyLogAtLsn(vec![(
                        Lsn(0x60),
                        Value::WalRecord(NeonWalRecord::wal_append(";0x60")),
                    )]),
                ),
            ],
            above_horizon: KeyLogAtLsn(vec![
                (
                    Lsn(0x70),
                    Value::WalRecord(NeonWalRecord::wal_append(";0x70")),
                ),
                (
                    Lsn(0x80),
                    Value::Image(Bytes::copy_from_slice(
                        b"0x10;0x20;0x30;0x40;0x50;0x60;0x70;0x80",
                    )),
                ),
                (
                    Lsn(0x90),
                    Value::WalRecord(NeonWalRecord::wal_append(";0x90")),
                ),
            ]),
        };
        assert_eq!(res, expected_res);

        // In case of branch compaction, the branch itself does not have the full history, and we need to provide
        // the ancestor image in the test case.

        let history = vec![
            (
                key,
                Lsn(0x20),
                Value::WalRecord(NeonWalRecord::wal_append(";0x20")),
            ),
            (
                key,
                Lsn(0x30),
                Value::WalRecord(NeonWalRecord::wal_append(";0x30")),
            ),
            (
                key,
                Lsn(0x40),
                Value::WalRecord(NeonWalRecord::wal_append(";0x40")),
            ),
            (
                key,
                Lsn(0x70),
                Value::WalRecord(NeonWalRecord::wal_append(";0x70")),
            ),
        ];
        let res = tline
            .generate_key_retention(
                key,
                &history,
                Lsn(0x60),
                &[],
                3,
                Some((key, Lsn(0x10), Bytes::copy_from_slice(b"0x10"))),
                true,
            )
            .await
            .unwrap();
        let expected_res = KeyHistoryRetention {
            below_horizon: vec![(
                Lsn(0x60),
                KeyLogAtLsn(vec![(
                    Lsn(0x60),
                    Value::Image(Bytes::copy_from_slice(b"0x10;0x20;0x30;0x40")), // use the ancestor image to reconstruct the page
                )]),
            )],
            above_horizon: KeyLogAtLsn(vec![(
                Lsn(0x70),
                Value::WalRecord(NeonWalRecord::wal_append(";0x70")),
            )]),
        };
        assert_eq!(res, expected_res);

        let history = vec![
            (
                key,
                Lsn(0x20),
                Value::WalRecord(NeonWalRecord::wal_append(";0x20")),
            ),
            (
                key,
                Lsn(0x40),
                Value::WalRecord(NeonWalRecord::wal_append(";0x40")),
            ),
            (
                key,
                Lsn(0x60),
                Value::WalRecord(NeonWalRecord::wal_append(";0x60")),
            ),
            (
                key,
                Lsn(0x70),
                Value::WalRecord(NeonWalRecord::wal_append(";0x70")),
            ),
        ];
        let res = tline
            .generate_key_retention(
                key,
                &history,
                Lsn(0x60),
                &[Lsn(0x30)],
                3,
                Some((key, Lsn(0x10), Bytes::copy_from_slice(b"0x10"))),
                true,
            )
            .await
            .unwrap();
        let expected_res = KeyHistoryRetention {
            below_horizon: vec![
                (
                    Lsn(0x30),
                    KeyLogAtLsn(vec![(
                        Lsn(0x20),
                        Value::WalRecord(NeonWalRecord::wal_append(";0x20")),
                    )]),
                ),
                (
                    Lsn(0x60),
                    KeyLogAtLsn(vec![(
                        Lsn(0x60),
                        Value::Image(Bytes::copy_from_slice(b"0x10;0x20;0x40;0x60")),
                    )]),
                ),
            ],
            above_horizon: KeyLogAtLsn(vec![(
                Lsn(0x70),
                Value::WalRecord(NeonWalRecord::wal_append(";0x70")),
            )]),
        };
        assert_eq!(res, expected_res);

        Ok(())
    }

    #[cfg(feature = "testing")]
    #[tokio::test]
    async fn test_simple_bottom_most_compaction_with_retain_lsns() -> anyhow::Result<()> {
        let harness =
            TenantHarness::create("test_simple_bottom_most_compaction_with_retain_lsns").await?;
        let (tenant, ctx) = harness.load().await;

        fn get_key(id: u32) -> Key {
            // using aux key here b/c they are guaranteed to be inside `collect_keyspace`.
            let mut key = Key::from_hex("620000000033333333444444445500000000").unwrap();
            key.field6 = id;
            key
        }

        let img_layer = (0..10)
            .map(|id| (get_key(id), Bytes::from(format!("value {id}@0x10"))))
            .collect_vec();

        let delta1 = vec![
            (
                get_key(1),
                Lsn(0x20),
                Value::WalRecord(NeonWalRecord::wal_append("@0x20")),
            ),
            (
                get_key(2),
                Lsn(0x30),
                Value::WalRecord(NeonWalRecord::wal_append("@0x30")),
            ),
            (
                get_key(3),
                Lsn(0x28),
                Value::WalRecord(NeonWalRecord::wal_append("@0x28")),
            ),
            (
                get_key(3),
                Lsn(0x30),
                Value::WalRecord(NeonWalRecord::wal_append("@0x30")),
            ),
            (
                get_key(3),
                Lsn(0x40),
                Value::WalRecord(NeonWalRecord::wal_append("@0x40")),
            ),
        ];
        let delta2 = vec![
            (
                get_key(5),
                Lsn(0x20),
                Value::WalRecord(NeonWalRecord::wal_append("@0x20")),
            ),
            (
                get_key(6),
                Lsn(0x20),
                Value::WalRecord(NeonWalRecord::wal_append("@0x20")),
            ),
        ];
        let delta3 = vec![
            (
                get_key(8),
                Lsn(0x48),
                Value::WalRecord(NeonWalRecord::wal_append("@0x48")),
            ),
            (
                get_key(9),
                Lsn(0x48),
                Value::WalRecord(NeonWalRecord::wal_append("@0x48")),
            ),
        ];

        let tline = tenant
            .create_test_timeline_with_layers(
                TIMELINE_ID,
                Lsn(0x10),
                DEFAULT_PG_VERSION,
                &ctx,
                Vec::new(), // in-memory layers
                vec![
                    DeltaLayerTestDesc::new_with_inferred_key_range(Lsn(0x10)..Lsn(0x48), delta1),
                    DeltaLayerTestDesc::new_with_inferred_key_range(Lsn(0x10)..Lsn(0x48), delta2),
                    DeltaLayerTestDesc::new_with_inferred_key_range(Lsn(0x48)..Lsn(0x50), delta3),
                ], // delta layers
                vec![(Lsn(0x10), img_layer)], // image layers
                Lsn(0x50),
            )
            .await?;
        {
            tline
                .applied_gc_cutoff_lsn
                .lock_for_write()
                .store_and_unlock(Lsn(0x30))
                .wait()
                .await;
            // Update GC info
            let mut guard = tline.gc_info.write().unwrap();
            *guard = GcInfo {
                retain_lsns: vec![
                    (Lsn(0x10), tline.timeline_id, MaybeOffloaded::No),
                    (Lsn(0x20), tline.timeline_id, MaybeOffloaded::No),
                ],
                cutoffs: GcCutoffs {
                    time: Some(Lsn(0x30)),
                    space: Lsn(0x30),
                },
                leases: Default::default(),
                within_ancestor_pitr: false,
            };
        }

        let expected_result = [
            Bytes::from_static(b"value 0@0x10"),
            Bytes::from_static(b"value 1@0x10@0x20"),
            Bytes::from_static(b"value 2@0x10@0x30"),
            Bytes::from_static(b"value 3@0x10@0x28@0x30@0x40"),
            Bytes::from_static(b"value 4@0x10"),
            Bytes::from_static(b"value 5@0x10@0x20"),
            Bytes::from_static(b"value 6@0x10@0x20"),
            Bytes::from_static(b"value 7@0x10"),
            Bytes::from_static(b"value 8@0x10@0x48"),
            Bytes::from_static(b"value 9@0x10@0x48"),
        ];

        let expected_result_at_gc_horizon = [
            Bytes::from_static(b"value 0@0x10"),
            Bytes::from_static(b"value 1@0x10@0x20"),
            Bytes::from_static(b"value 2@0x10@0x30"),
            Bytes::from_static(b"value 3@0x10@0x28@0x30"),
            Bytes::from_static(b"value 4@0x10"),
            Bytes::from_static(b"value 5@0x10@0x20"),
            Bytes::from_static(b"value 6@0x10@0x20"),
            Bytes::from_static(b"value 7@0x10"),
            Bytes::from_static(b"value 8@0x10"),
            Bytes::from_static(b"value 9@0x10"),
        ];

        let expected_result_at_lsn_20 = [
            Bytes::from_static(b"value 0@0x10"),
            Bytes::from_static(b"value 1@0x10@0x20"),
            Bytes::from_static(b"value 2@0x10"),
            Bytes::from_static(b"value 3@0x10"),
            Bytes::from_static(b"value 4@0x10"),
            Bytes::from_static(b"value 5@0x10@0x20"),
            Bytes::from_static(b"value 6@0x10@0x20"),
            Bytes::from_static(b"value 7@0x10"),
            Bytes::from_static(b"value 8@0x10"),
            Bytes::from_static(b"value 9@0x10"),
        ];

        let expected_result_at_lsn_10 = [
            Bytes::from_static(b"value 0@0x10"),
            Bytes::from_static(b"value 1@0x10"),
            Bytes::from_static(b"value 2@0x10"),
            Bytes::from_static(b"value 3@0x10"),
            Bytes::from_static(b"value 4@0x10"),
            Bytes::from_static(b"value 5@0x10"),
            Bytes::from_static(b"value 6@0x10"),
            Bytes::from_static(b"value 7@0x10"),
            Bytes::from_static(b"value 8@0x10"),
            Bytes::from_static(b"value 9@0x10"),
        ];

        let verify_result = || async {
            let gc_horizon = {
                let gc_info = tline.gc_info.read().unwrap();
                gc_info.cutoffs.time.unwrap_or_default()
            };
            for idx in 0..10 {
                assert_eq!(
                    tline
                        .get(get_key(idx as u32), Lsn(0x50), &ctx)
                        .await
                        .unwrap(),
                    &expected_result[idx]
                );
                assert_eq!(
                    tline
                        .get(get_key(idx as u32), gc_horizon, &ctx)
                        .await
                        .unwrap(),
                    &expected_result_at_gc_horizon[idx]
                );
                assert_eq!(
                    tline
                        .get(get_key(idx as u32), Lsn(0x20), &ctx)
                        .await
                        .unwrap(),
                    &expected_result_at_lsn_20[idx]
                );
                assert_eq!(
                    tline
                        .get(get_key(idx as u32), Lsn(0x10), &ctx)
                        .await
                        .unwrap(),
                    &expected_result_at_lsn_10[idx]
                );
            }
        };

        verify_result().await;

        let cancel = CancellationToken::new();
        let mut dryrun_flags = EnumSet::new();
        dryrun_flags.insert(CompactFlags::DryRun);

        tline
            .compact_with_gc(
                &cancel,
                CompactOptions {
                    flags: dryrun_flags,
                    ..Default::default()
                },
                &ctx,
            )
            .await
            .unwrap();
        // We expect layer map to be the same b/c the dry run flag, but we don't know whether there will be other background jobs
        // cleaning things up, and therefore, we don't do sanity checks on the layer map during unit tests.
        verify_result().await;

        tline
            .compact_with_gc(&cancel, CompactOptions::default(), &ctx)
            .await
            .unwrap();
        verify_result().await;

        // compact again
        tline
            .compact_with_gc(&cancel, CompactOptions::default(), &ctx)
            .await
            .unwrap();
        verify_result().await;

        // increase GC horizon and compact again
        {
            tline
                .applied_gc_cutoff_lsn
                .lock_for_write()
                .store_and_unlock(Lsn(0x38))
                .wait()
                .await;
            // Update GC info
            let mut guard = tline.gc_info.write().unwrap();
            guard.cutoffs.time = Some(Lsn(0x38));
            guard.cutoffs.space = Lsn(0x38);
        }
        tline
            .compact_with_gc(&cancel, CompactOptions::default(), &ctx)
            .await
            .unwrap();
        verify_result().await; // no wals between 0x30 and 0x38, so we should obtain the same result

        // not increasing the GC horizon and compact again
        tline
            .compact_with_gc(&cancel, CompactOptions::default(), &ctx)
            .await
            .unwrap();
        verify_result().await;

        Ok(())
    }

    #[cfg(feature = "testing")]
    #[tokio::test]
    async fn test_simple_bottom_most_compaction_with_retain_lsns_single_key() -> anyhow::Result<()>
    {
        let harness =
            TenantHarness::create("test_simple_bottom_most_compaction_with_retain_lsns_single_key")
                .await?;
        let (tenant, ctx) = harness.load().await;

        fn get_key(id: u32) -> Key {
            // using aux key here b/c they are guaranteed to be inside `collect_keyspace`.
            let mut key = Key::from_hex("620000000033333333444444445500000000").unwrap();
            key.field6 = id;
            key
        }

        let img_layer = (0..10)
            .map(|id| (get_key(id), Bytes::from(format!("value {id}@0x10"))))
            .collect_vec();

        let delta1 = vec![
            (
                get_key(1),
                Lsn(0x20),
                Value::WalRecord(NeonWalRecord::wal_append("@0x20")),
            ),
            (
                get_key(1),
                Lsn(0x28),
                Value::WalRecord(NeonWalRecord::wal_append("@0x28")),
            ),
        ];
        let delta2 = vec![
            (
                get_key(1),
                Lsn(0x30),
                Value::WalRecord(NeonWalRecord::wal_append("@0x30")),
            ),
            (
                get_key(1),
                Lsn(0x38),
                Value::WalRecord(NeonWalRecord::wal_append("@0x38")),
            ),
        ];
        let delta3 = vec![
            (
                get_key(8),
                Lsn(0x48),
                Value::WalRecord(NeonWalRecord::wal_append("@0x48")),
            ),
            (
                get_key(9),
                Lsn(0x48),
                Value::WalRecord(NeonWalRecord::wal_append("@0x48")),
            ),
        ];

        let tline = tenant
            .create_test_timeline_with_layers(
                TIMELINE_ID,
                Lsn(0x10),
                DEFAULT_PG_VERSION,
                &ctx,
                Vec::new(), // in-memory layers
                vec![
                    // delta1 and delta 2 only contain a single key but multiple updates
                    DeltaLayerTestDesc::new_with_inferred_key_range(Lsn(0x10)..Lsn(0x30), delta1),
                    DeltaLayerTestDesc::new_with_inferred_key_range(Lsn(0x30)..Lsn(0x50), delta2),
                    DeltaLayerTestDesc::new_with_inferred_key_range(Lsn(0x10)..Lsn(0x50), delta3),
                ], // delta layers
                vec![(Lsn(0x10), img_layer)], // image layers
                Lsn(0x50),
            )
            .await?;
        {
            tline
                .applied_gc_cutoff_lsn
                .lock_for_write()
                .store_and_unlock(Lsn(0x30))
                .wait()
                .await;
            // Update GC info
            let mut guard = tline.gc_info.write().unwrap();
            *guard = GcInfo {
                retain_lsns: vec![
                    (Lsn(0x10), tline.timeline_id, MaybeOffloaded::No),
                    (Lsn(0x20), tline.timeline_id, MaybeOffloaded::No),
                ],
                cutoffs: GcCutoffs {
                    time: Some(Lsn(0x30)),
                    space: Lsn(0x30),
                },
                leases: Default::default(),
                within_ancestor_pitr: false,
            };
        }

        let expected_result = [
            Bytes::from_static(b"value 0@0x10"),
            Bytes::from_static(b"value 1@0x10@0x20@0x28@0x30@0x38"),
            Bytes::from_static(b"value 2@0x10"),
            Bytes::from_static(b"value 3@0x10"),
            Bytes::from_static(b"value 4@0x10"),
            Bytes::from_static(b"value 5@0x10"),
            Bytes::from_static(b"value 6@0x10"),
            Bytes::from_static(b"value 7@0x10"),
            Bytes::from_static(b"value 8@0x10@0x48"),
            Bytes::from_static(b"value 9@0x10@0x48"),
        ];

        let expected_result_at_gc_horizon = [
            Bytes::from_static(b"value 0@0x10"),
            Bytes::from_static(b"value 1@0x10@0x20@0x28@0x30"),
            Bytes::from_static(b"value 2@0x10"),
            Bytes::from_static(b"value 3@0x10"),
            Bytes::from_static(b"value 4@0x10"),
            Bytes::from_static(b"value 5@0x10"),
            Bytes::from_static(b"value 6@0x10"),
            Bytes::from_static(b"value 7@0x10"),
            Bytes::from_static(b"value 8@0x10"),
            Bytes::from_static(b"value 9@0x10"),
        ];

        let expected_result_at_lsn_20 = [
            Bytes::from_static(b"value 0@0x10"),
            Bytes::from_static(b"value 1@0x10@0x20"),
            Bytes::from_static(b"value 2@0x10"),
            Bytes::from_static(b"value 3@0x10"),
            Bytes::from_static(b"value 4@0x10"),
            Bytes::from_static(b"value 5@0x10"),
            Bytes::from_static(b"value 6@0x10"),
            Bytes::from_static(b"value 7@0x10"),
            Bytes::from_static(b"value 8@0x10"),
            Bytes::from_static(b"value 9@0x10"),
        ];

        let expected_result_at_lsn_10 = [
            Bytes::from_static(b"value 0@0x10"),
            Bytes::from_static(b"value 1@0x10"),
            Bytes::from_static(b"value 2@0x10"),
            Bytes::from_static(b"value 3@0x10"),
            Bytes::from_static(b"value 4@0x10"),
            Bytes::from_static(b"value 5@0x10"),
            Bytes::from_static(b"value 6@0x10"),
            Bytes::from_static(b"value 7@0x10"),
            Bytes::from_static(b"value 8@0x10"),
            Bytes::from_static(b"value 9@0x10"),
        ];

        let verify_result = || async {
            let gc_horizon = {
                let gc_info = tline.gc_info.read().unwrap();
                gc_info.cutoffs.time.unwrap_or_default()
            };
            for idx in 0..10 {
                assert_eq!(
                    tline
                        .get(get_key(idx as u32), Lsn(0x50), &ctx)
                        .await
                        .unwrap(),
                    &expected_result[idx]
                );
                assert_eq!(
                    tline
                        .get(get_key(idx as u32), gc_horizon, &ctx)
                        .await
                        .unwrap(),
                    &expected_result_at_gc_horizon[idx]
                );
                assert_eq!(
                    tline
                        .get(get_key(idx as u32), Lsn(0x20), &ctx)
                        .await
                        .unwrap(),
                    &expected_result_at_lsn_20[idx]
                );
                assert_eq!(
                    tline
                        .get(get_key(idx as u32), Lsn(0x10), &ctx)
                        .await
                        .unwrap(),
                    &expected_result_at_lsn_10[idx]
                );
            }
        };

        verify_result().await;

        let cancel = CancellationToken::new();
        let mut dryrun_flags = EnumSet::new();
        dryrun_flags.insert(CompactFlags::DryRun);

        tline
            .compact_with_gc(
                &cancel,
                CompactOptions {
                    flags: dryrun_flags,
                    ..Default::default()
                },
                &ctx,
            )
            .await
            .unwrap();
        // We expect layer map to be the same b/c the dry run flag, but we don't know whether there will be other background jobs
        // cleaning things up, and therefore, we don't do sanity checks on the layer map during unit tests.
        verify_result().await;

        tline
            .compact_with_gc(&cancel, CompactOptions::default(), &ctx)
            .await
            .unwrap();
        verify_result().await;

        // compact again
        tline
            .compact_with_gc(&cancel, CompactOptions::default(), &ctx)
            .await
            .unwrap();
        verify_result().await;

        Ok(())
    }

    #[cfg(feature = "testing")]
    #[tokio::test]
    async fn test_simple_bottom_most_compaction_on_branch() -> anyhow::Result<()> {
        use models::CompactLsnRange;

        let harness = TenantHarness::create("test_simple_bottom_most_compaction_on_branch").await?;
        let (tenant, ctx) = harness.load().await;

        fn get_key(id: u32) -> Key {
            let mut key = Key::from_hex("000000000033333333444444445500000000").unwrap();
            key.field6 = id;
            key
        }

        let img_layer = (0..10)
            .map(|id| (get_key(id), Bytes::from(format!("value {id}@0x10"))))
            .collect_vec();

        let delta1 = vec![
            (
                get_key(1),
                Lsn(0x20),
                Value::WalRecord(NeonWalRecord::wal_append("@0x20")),
            ),
            (
                get_key(2),
                Lsn(0x30),
                Value::WalRecord(NeonWalRecord::wal_append("@0x30")),
            ),
            (
                get_key(3),
                Lsn(0x28),
                Value::WalRecord(NeonWalRecord::wal_append("@0x28")),
            ),
            (
                get_key(3),
                Lsn(0x30),
                Value::WalRecord(NeonWalRecord::wal_append("@0x30")),
            ),
            (
                get_key(3),
                Lsn(0x40),
                Value::WalRecord(NeonWalRecord::wal_append("@0x40")),
            ),
        ];
        let delta2 = vec![
            (
                get_key(5),
                Lsn(0x20),
                Value::WalRecord(NeonWalRecord::wal_append("@0x20")),
            ),
            (
                get_key(6),
                Lsn(0x20),
                Value::WalRecord(NeonWalRecord::wal_append("@0x20")),
            ),
        ];
        let delta3 = vec![
            (
                get_key(8),
                Lsn(0x48),
                Value::WalRecord(NeonWalRecord::wal_append("@0x48")),
            ),
            (
                get_key(9),
                Lsn(0x48),
                Value::WalRecord(NeonWalRecord::wal_append("@0x48")),
            ),
        ];

        let parent_tline = tenant
            .create_test_timeline_with_layers(
                TIMELINE_ID,
                Lsn(0x10),
                DEFAULT_PG_VERSION,
                &ctx,
                vec![],                       // in-memory layers
                vec![],                       // delta layers
                vec![(Lsn(0x18), img_layer)], // image layers
                Lsn(0x18),
            )
            .await?;

        parent_tline.add_extra_test_dense_keyspace(KeySpace::single(get_key(0)..get_key(10)));

        let branch_tline = tenant
            .branch_timeline_test_with_layers(
                &parent_tline,
                NEW_TIMELINE_ID,
                Some(Lsn(0x18)),
                &ctx,
                vec![
                    DeltaLayerTestDesc::new_with_inferred_key_range(Lsn(0x20)..Lsn(0x48), delta1),
                    DeltaLayerTestDesc::new_with_inferred_key_range(Lsn(0x20)..Lsn(0x48), delta2),
                    DeltaLayerTestDesc::new_with_inferred_key_range(Lsn(0x48)..Lsn(0x50), delta3),
                ], // delta layers
                vec![], // image layers
                Lsn(0x50),
            )
            .await?;

        branch_tline.add_extra_test_dense_keyspace(KeySpace::single(get_key(0)..get_key(10)));

        {
            parent_tline
                .applied_gc_cutoff_lsn
                .lock_for_write()
                .store_and_unlock(Lsn(0x10))
                .wait()
                .await;
            // Update GC info
            let mut guard = parent_tline.gc_info.write().unwrap();
            *guard = GcInfo {
                retain_lsns: vec![(Lsn(0x18), branch_tline.timeline_id, MaybeOffloaded::No)],
                cutoffs: GcCutoffs {
                    time: Some(Lsn(0x10)),
                    space: Lsn(0x10),
                },
                leases: Default::default(),
                within_ancestor_pitr: false,
            };
        }

        {
            branch_tline
                .applied_gc_cutoff_lsn
                .lock_for_write()
                .store_and_unlock(Lsn(0x50))
                .wait()
                .await;
            // Update GC info
            let mut guard = branch_tline.gc_info.write().unwrap();
            *guard = GcInfo {
                retain_lsns: vec![(Lsn(0x40), branch_tline.timeline_id, MaybeOffloaded::No)],
                cutoffs: GcCutoffs {
                    time: Some(Lsn(0x50)),
                    space: Lsn(0x50),
                },
                leases: Default::default(),
                within_ancestor_pitr: false,
            };
        }

        let expected_result_at_gc_horizon = [
            Bytes::from_static(b"value 0@0x10"),
            Bytes::from_static(b"value 1@0x10@0x20"),
            Bytes::from_static(b"value 2@0x10@0x30"),
            Bytes::from_static(b"value 3@0x10@0x28@0x30@0x40"),
            Bytes::from_static(b"value 4@0x10"),
            Bytes::from_static(b"value 5@0x10@0x20"),
            Bytes::from_static(b"value 6@0x10@0x20"),
            Bytes::from_static(b"value 7@0x10"),
            Bytes::from_static(b"value 8@0x10@0x48"),
            Bytes::from_static(b"value 9@0x10@0x48"),
        ];

        let expected_result_at_lsn_40 = [
            Bytes::from_static(b"value 0@0x10"),
            Bytes::from_static(b"value 1@0x10@0x20"),
            Bytes::from_static(b"value 2@0x10@0x30"),
            Bytes::from_static(b"value 3@0x10@0x28@0x30@0x40"),
            Bytes::from_static(b"value 4@0x10"),
            Bytes::from_static(b"value 5@0x10@0x20"),
            Bytes::from_static(b"value 6@0x10@0x20"),
            Bytes::from_static(b"value 7@0x10"),
            Bytes::from_static(b"value 8@0x10"),
            Bytes::from_static(b"value 9@0x10"),
        ];

        let verify_result = || async {
            for idx in 0..10 {
                assert_eq!(
                    branch_tline
                        .get(get_key(idx as u32), Lsn(0x50), &ctx)
                        .await
                        .unwrap(),
                    &expected_result_at_gc_horizon[idx]
                );
                assert_eq!(
                    branch_tline
                        .get(get_key(idx as u32), Lsn(0x40), &ctx)
                        .await
                        .unwrap(),
                    &expected_result_at_lsn_40[idx]
                );
            }
        };

        verify_result().await;

        let cancel = CancellationToken::new();
        branch_tline
            .compact_with_gc(&cancel, CompactOptions::default(), &ctx)
            .await
            .unwrap();

        verify_result().await;

        // Piggyback a compaction with above_lsn. Ensure it works correctly when the specified LSN intersects with the layer files.
        // Now we already have a single large delta layer, so the compaction min_layer_lsn should be the same as ancestor LSN (0x18).
        branch_tline
            .compact_with_gc(
                &cancel,
                CompactOptions {
                    compact_lsn_range: Some(CompactLsnRange::above(Lsn(0x40))),
                    ..Default::default()
                },
                &ctx,
            )
            .await
            .unwrap();

        verify_result().await;

        Ok(())
    }

    // Regression test for https://github.com/neondatabase/neon/issues/9012
    // Create an image arrangement where we have to read at different LSN ranges
    // from a delta layer. This is achieved by overlapping an image layer on top of
    // a delta layer. Like so:
    //
    //     A      B
    // +----------------+ -> delta_layer
    // |                |                           ^ lsn
    // |       =========|-> nested_image_layer      |
    // |       C        |                           |
    // +----------------+                           |
    // ======== -> baseline_image_layer             +-------> key
    //
    //
    // When querying the key range [A, B) we need to read at different LSN ranges
    // for [A, C) and [C, B). This test checks that the described edge case is handled correctly.
    #[cfg(feature = "testing")]
    #[tokio::test]
    async fn test_vectored_read_with_nested_image_layer() -> anyhow::Result<()> {
        let harness = TenantHarness::create("test_vectored_read_with_nested_image_layer").await?;
        let (tenant, ctx) = harness.load().await;

        let will_init_keys = [2, 6];
        fn get_key(id: u32) -> Key {
            let mut key = Key::from_hex("110000000033333333444444445500000000").unwrap();
            key.field6 = id;
            key
        }

        let mut expected_key_values = HashMap::new();

        let baseline_image_layer_lsn = Lsn(0x10);
        let mut baseline_img_layer = Vec::new();
        for i in 0..5 {
            let key = get_key(i);
            let value = format!("value {i}@{baseline_image_layer_lsn}");

            let removed = expected_key_values.insert(key, value.clone());
            assert!(removed.is_none());

            baseline_img_layer.push((key, Bytes::from(value)));
        }

        let nested_image_layer_lsn = Lsn(0x50);
        let mut nested_img_layer = Vec::new();
        for i in 5..10 {
            let key = get_key(i);
            let value = format!("value {i}@{nested_image_layer_lsn}");

            let removed = expected_key_values.insert(key, value.clone());
            assert!(removed.is_none());

            nested_img_layer.push((key, Bytes::from(value)));
        }

        let mut delta_layer_spec = Vec::default();
        let delta_layer_start_lsn = Lsn(0x20);
        let mut delta_layer_end_lsn = delta_layer_start_lsn;

        for i in 0..10 {
            let key = get_key(i);
            let key_in_nested = nested_img_layer
                .iter()
                .any(|(key_with_img, _)| *key_with_img == key);
            let lsn = {
                if key_in_nested {
                    Lsn(nested_image_layer_lsn.0 + 0x10)
                } else {
                    delta_layer_start_lsn
                }
            };

            let will_init = will_init_keys.contains(&i);
            if will_init {
                delta_layer_spec.push((key, lsn, Value::WalRecord(NeonWalRecord::wal_init(""))));

                expected_key_values.insert(key, "".to_string());
            } else {
                let delta = format!("@{lsn}");
                delta_layer_spec.push((
                    key,
                    lsn,
                    Value::WalRecord(NeonWalRecord::wal_append(&delta)),
                ));

                expected_key_values
                    .get_mut(&key)
                    .expect("An image exists for each key")
                    .push_str(delta.as_str());
            }
            delta_layer_end_lsn = std::cmp::max(delta_layer_start_lsn, lsn);
        }

        delta_layer_end_lsn = Lsn(delta_layer_end_lsn.0 + 1);

        assert!(
            nested_image_layer_lsn > delta_layer_start_lsn
                && nested_image_layer_lsn < delta_layer_end_lsn
        );

        let tline = tenant
            .create_test_timeline_with_layers(
                TIMELINE_ID,
                baseline_image_layer_lsn,
                DEFAULT_PG_VERSION,
                &ctx,
                vec![], // in-memory layers
                vec![DeltaLayerTestDesc::new_with_inferred_key_range(
                    delta_layer_start_lsn..delta_layer_end_lsn,
                    delta_layer_spec,
                )], // delta layers
                vec![
                    (baseline_image_layer_lsn, baseline_img_layer),
                    (nested_image_layer_lsn, nested_img_layer),
                ], // image layers
                delta_layer_end_lsn,
            )
            .await?;

        let query = VersionedKeySpaceQuery::uniform(
            KeySpace::single(get_key(0)..get_key(10)),
            delta_layer_end_lsn,
        );

        let results = tline
            .get_vectored(query, IoConcurrency::sequential(), &ctx)
            .await
            .expect("No vectored errors");
        for (key, res) in results {
            let value = res.expect("No key errors");
            let expected_value = expected_key_values.remove(&key).expect("No unknown keys");
            assert_eq!(value, Bytes::from(expected_value));
        }

        Ok(())
    }

    #[cfg(feature = "testing")]
    #[tokio::test]
    async fn test_vectored_read_with_image_layer_inside_inmem() -> anyhow::Result<()> {
        let harness =
            TenantHarness::create("test_vectored_read_with_image_layer_inside_inmem").await?;
        let (tenant, ctx) = harness.load().await;

        let will_init_keys = [2, 6];
        fn get_key(id: u32) -> Key {
            let mut key = Key::from_hex("110000000033333333444444445500000000").unwrap();
            key.field6 = id;
            key
        }

        let mut expected_key_values = HashMap::new();

        let baseline_image_layer_lsn = Lsn(0x10);
        let mut baseline_img_layer = Vec::new();
        for i in 0..5 {
            let key = get_key(i);
            let value = format!("value {i}@{baseline_image_layer_lsn}");

            let removed = expected_key_values.insert(key, value.clone());
            assert!(removed.is_none());

            baseline_img_layer.push((key, Bytes::from(value)));
        }

        let nested_image_layer_lsn = Lsn(0x50);
        let mut nested_img_layer = Vec::new();
        for i in 5..10 {
            let key = get_key(i);
            let value = format!("value {i}@{nested_image_layer_lsn}");

            let removed = expected_key_values.insert(key, value.clone());
            assert!(removed.is_none());

            nested_img_layer.push((key, Bytes::from(value)));
        }

        let frozen_layer = {
            let lsn_range = Lsn(0x40)..Lsn(0x60);
            let mut data = Vec::new();
            for i in 0..10 {
                let key = get_key(i);
                let key_in_nested = nested_img_layer
                    .iter()
                    .any(|(key_with_img, _)| *key_with_img == key);
                let lsn = {
                    if key_in_nested {
                        Lsn(nested_image_layer_lsn.0 + 5)
                    } else {
                        lsn_range.start
                    }
                };

                let will_init = will_init_keys.contains(&i);
                if will_init {
                    data.push((key, lsn, Value::WalRecord(NeonWalRecord::wal_init(""))));

                    expected_key_values.insert(key, "".to_string());
                } else {
                    let delta = format!("@{lsn}");
                    data.push((
                        key,
                        lsn,
                        Value::WalRecord(NeonWalRecord::wal_append(&delta)),
                    ));

                    expected_key_values
                        .get_mut(&key)
                        .expect("An image exists for each key")
                        .push_str(delta.as_str());
                }
            }

            InMemoryLayerTestDesc {
                lsn_range,
                is_open: false,
                data,
            }
        };

        let (open_layer, last_record_lsn) = {
            let start_lsn = Lsn(0x70);
            let mut data = Vec::new();
            let mut end_lsn = Lsn(0);
            for i in 0..10 {
                let key = get_key(i);
                let lsn = Lsn(start_lsn.0 + i as u64);
                let delta = format!("@{lsn}");
                data.push((
                    key,
                    lsn,
                    Value::WalRecord(NeonWalRecord::wal_append(&delta)),
                ));

                expected_key_values
                    .get_mut(&key)
                    .expect("An image exists for each key")
                    .push_str(delta.as_str());

                end_lsn = std::cmp::max(end_lsn, lsn);
            }

            (
                InMemoryLayerTestDesc {
                    lsn_range: start_lsn..Lsn::MAX,
                    is_open: true,
                    data,
                },
                end_lsn,
            )
        };

        assert!(
            nested_image_layer_lsn > frozen_layer.lsn_range.start
                && nested_image_layer_lsn < frozen_layer.lsn_range.end
        );

        let tline = tenant
            .create_test_timeline_with_layers(
                TIMELINE_ID,
                baseline_image_layer_lsn,
                DEFAULT_PG_VERSION,
                &ctx,
                vec![open_layer, frozen_layer], // in-memory layers
                Vec::new(),                     // delta layers
                vec![
                    (baseline_image_layer_lsn, baseline_img_layer),
                    (nested_image_layer_lsn, nested_img_layer),
                ], // image layers
                last_record_lsn,
            )
            .await?;

        let query = VersionedKeySpaceQuery::uniform(
            KeySpace::single(get_key(0)..get_key(10)),
            last_record_lsn,
        );

        let results = tline
            .get_vectored(query, IoConcurrency::sequential(), &ctx)
            .await
            .expect("No vectored errors");
        for (key, res) in results {
            let value = res.expect("No key errors");
            let expected_value = expected_key_values.remove(&key).expect("No unknown keys");
            assert_eq!(value, Bytes::from(expected_value.clone()));

            tracing::info!("key={key} value={expected_value}");
        }

        Ok(())
    }

    // A randomized read path test. Generates a layer map according to a deterministic
    // specification. Fills the (key, LSN) space in random manner and then performs
    // random scattered queries validating the results against in-memory storage.
    //
    // See this internal Notion page for a diagram of the layer map:
    // https://www.notion.so/neondatabase/Read-Path-Unit-Testing-Fuzzing-1d1f189e0047806c8e5cd37781b0a350?pvs=4
    //
    // A fuzzing mode is also supported. In this mode, the test will use a random
    // seed instead of a hardcoded one. Use it in conjunction with `cargo stress`
    // to run multiple instances in parallel:
    //
    // $ RUST_BACKTRACE=1 RUST_LOG=INFO \
    //   cargo stress --package=pageserver --features=testing,fuzz-read-path --release -- test_read_path
    #[cfg(feature = "testing")]
    #[tokio::test]
    async fn test_read_path() -> anyhow::Result<()> {
        use rand::seq::SliceRandom;

        let seed = if cfg!(feature = "fuzz-read-path") {
            let seed: u64 = thread_rng().r#gen();
            seed
        } else {
            // Use a hard-coded seed when not in fuzzing mode.
            // Note that with the current approach results are not reproducible
            // accross platforms and Rust releases.
            const SEED: u64 = 0;
            SEED
        };

        let mut random = StdRng::seed_from_u64(seed);

        let (queries, will_init_chance, gap_chance) = if cfg!(feature = "fuzz-read-path") {
            const QUERIES: u64 = 5000;
            let will_init_chance: u8 = random.gen_range(0..=10);
            let gap_chance: u8 = random.gen_range(0..=50);

            (QUERIES, will_init_chance, gap_chance)
        } else {
            const QUERIES: u64 = 1000;
            const WILL_INIT_CHANCE: u8 = 1;
            const GAP_CHANCE: u8 = 5;

            (QUERIES, WILL_INIT_CHANCE, GAP_CHANCE)
        };

        let harness = TenantHarness::create("test_read_path").await?;
        let (tenant, ctx) = harness.load().await;

        tracing::info!("Using random seed: {seed}");
        tracing::info!(%will_init_chance, %gap_chance, "Fill params");

        // Define the layer map shape. Note that this part is not randomized.

        const KEY_DIMENSION_SIZE: u32 = 99;
        let start_key = Key::from_hex("110000000033333333444444445500000000").unwrap();
        let end_key = start_key.add(KEY_DIMENSION_SIZE);
        let total_key_range = start_key..end_key;
        let total_key_range_size = end_key.to_i128() - start_key.to_i128();
        let total_start_lsn = Lsn(104);
        let last_record_lsn = Lsn(504);

        assert!(total_key_range_size % 3 == 0);

        let in_memory_layers_shape = vec![
            (total_key_range.clone(), Lsn(304)..Lsn(400)),
            (total_key_range.clone(), Lsn(400)..last_record_lsn),
        ];

        let delta_layers_shape = vec![
            (
                start_key..(start_key.add((total_key_range_size / 3) as u32)),
                Lsn(200)..Lsn(304),
            ),
            (
                (start_key.add((total_key_range_size / 3) as u32))
                    ..(start_key.add((total_key_range_size * 2 / 3) as u32)),
                Lsn(200)..Lsn(304),
            ),
            (
                (start_key.add((total_key_range_size * 2 / 3) as u32))
                    ..(start_key.add(total_key_range_size as u32)),
                Lsn(200)..Lsn(304),
            ),
        ];

        let image_layers_shape = vec![
            (
                start_key.add((total_key_range_size * 2 / 3 - 10) as u32)
                    ..start_key.add((total_key_range_size * 2 / 3 + 10) as u32),
                Lsn(456),
            ),
            (
                start_key.add((total_key_range_size / 3 - 10) as u32)
                    ..start_key.add((total_key_range_size / 3 + 10) as u32),
                Lsn(256),
            ),
            (total_key_range.clone(), total_start_lsn),
        ];

        let specification = TestTimelineSpecification {
            start_lsn: total_start_lsn,
            last_record_lsn,
            in_memory_layers_shape,
            delta_layers_shape,
            image_layers_shape,
            gap_chance,
            will_init_chance,
        };

        // Create and randomly fill in the layers according to the specification
        let (tline, storage, interesting_lsns) = randomize_timeline(
            &tenant,
            TIMELINE_ID,
            DEFAULT_PG_VERSION,
            specification,
            &mut random,
            &ctx,
        )
        .await?;

        // Now generate queries based on the interesting lsns that we've collected.
        //
        // While there's still room in the query, pick and interesting LSN and a random
        // key. Then roll the dice to see if the next key should also be included in
        // the query. When the roll fails, break the "batch" and pick another point in the
        // (key, LSN) space.

        const PICK_NEXT_CHANCE: u8 = 50;
        for _ in 0..queries {
            let query = {
                let mut keyspaces_at_lsn: HashMap<Lsn, KeySpaceRandomAccum> = HashMap::default();
                let mut used_keys: HashSet<Key> = HashSet::default();

                while used_keys.len() < tenant.conf.max_get_vectored_keys.get() {
                    let selected_lsn = interesting_lsns.choose(&mut random).expect("not empty");
                    let mut selected_key = start_key.add(random.gen_range(0..KEY_DIMENSION_SIZE));

                    while used_keys.len() < tenant.conf.max_get_vectored_keys.get() {
                        if used_keys.contains(&selected_key)
                            || selected_key >= start_key.add(KEY_DIMENSION_SIZE)
                        {
                            break;
                        }

                        keyspaces_at_lsn
                            .entry(*selected_lsn)
                            .or_default()
                            .add_key(selected_key);
                        used_keys.insert(selected_key);

                        let pick_next = random.gen_range(0..=100) <= PICK_NEXT_CHANCE;
                        if pick_next {
                            selected_key = selected_key.next();
                        } else {
                            break;
                        }
                    }
                }

                VersionedKeySpaceQuery::scattered(
                    keyspaces_at_lsn
                        .into_iter()
                        .map(|(lsn, acc)| (lsn, acc.to_keyspace()))
                        .collect(),
                )
            };

            // Run the query and validate the results

            let results = tline
                .get_vectored(query.clone(), IoConcurrency::Sequential, &ctx)
                .await;

            let blobs = match results {
                Ok(ok) => ok,
                Err(err) => {
                    panic!("seed={seed} Error returned for query {query}: {err}");
                }
            };

            for (key, key_res) in blobs.into_iter() {
                match key_res {
                    Ok(blob) => {
                        let requested_at_lsn = query.map_key_to_lsn(&key);
                        let expected = storage.get(key, requested_at_lsn);

                        if blob != expected {
                            tracing::error!(
                                "seed={seed} Mismatch for {key}@{requested_at_lsn} from query: {query}"
                            );
                        }

                        assert_eq!(blob, expected);
                    }
                    Err(err) => {
                        let requested_at_lsn = query.map_key_to_lsn(&key);

                        panic!(
                            "seed={seed} Error returned for {key}@{requested_at_lsn} from query {query}: {err}"
                        );
                    }
                }
            }
        }

        Ok(())
    }

    fn sort_layer_key(k1: &PersistentLayerKey, k2: &PersistentLayerKey) -> std::cmp::Ordering {
        (
            k1.is_delta,
            k1.key_range.start,
            k1.key_range.end,
            k1.lsn_range.start,
            k1.lsn_range.end,
        )
            .cmp(&(
                k2.is_delta,
                k2.key_range.start,
                k2.key_range.end,
                k2.lsn_range.start,
                k2.lsn_range.end,
            ))
    }

    async fn inspect_and_sort(
        tline: &Arc<Timeline>,
        filter: Option<std::ops::Range<Key>>,
    ) -> Vec<PersistentLayerKey> {
        let mut all_layers = tline.inspect_historic_layers().await.unwrap();
        if let Some(filter) = filter {
            all_layers.retain(|layer| overlaps_with(&layer.key_range, &filter));
        }
        all_layers.sort_by(sort_layer_key);
        all_layers
    }

    #[cfg(feature = "testing")]
    fn check_layer_map_key_eq(
        mut left: Vec<PersistentLayerKey>,
        mut right: Vec<PersistentLayerKey>,
    ) {
        left.sort_by(sort_layer_key);
        right.sort_by(sort_layer_key);
        if left != right {
            eprintln!("---LEFT---");
            for left in left.iter() {
                eprintln!("{left}");
            }
            eprintln!("---RIGHT---");
            for right in right.iter() {
                eprintln!("{right}");
            }
            assert_eq!(left, right);
        }
    }

    #[cfg(feature = "testing")]
    #[tokio::test]
    async fn test_simple_partial_bottom_most_compaction() -> anyhow::Result<()> {
        let harness = TenantHarness::create("test_simple_partial_bottom_most_compaction").await?;
        let (tenant, ctx) = harness.load().await;

        fn get_key(id: u32) -> Key {
            // using aux key here b/c they are guaranteed to be inside `collect_keyspace`.
            let mut key = Key::from_hex("620000000033333333444444445500000000").unwrap();
            key.field6 = id;
            key
        }

        // img layer at 0x10
        let img_layer = (0..10)
            .map(|id| (get_key(id), Bytes::from(format!("value {id}@0x10"))))
            .collect_vec();

        let delta1 = vec![
            (
                get_key(1),
                Lsn(0x20),
                Value::Image(Bytes::from("value 1@0x20")),
            ),
            (
                get_key(2),
                Lsn(0x30),
                Value::Image(Bytes::from("value 2@0x30")),
            ),
            (
                get_key(3),
                Lsn(0x40),
                Value::Image(Bytes::from("value 3@0x40")),
            ),
        ];
        let delta2 = vec![
            (
                get_key(5),
                Lsn(0x20),
                Value::Image(Bytes::from("value 5@0x20")),
            ),
            (
                get_key(6),
                Lsn(0x20),
                Value::Image(Bytes::from("value 6@0x20")),
            ),
        ];
        let delta3 = vec![
            (
                get_key(8),
                Lsn(0x48),
                Value::Image(Bytes::from("value 8@0x48")),
            ),
            (
                get_key(9),
                Lsn(0x48),
                Value::Image(Bytes::from("value 9@0x48")),
            ),
        ];

        let tline = tenant
            .create_test_timeline_with_layers(
                TIMELINE_ID,
                Lsn(0x10),
                DEFAULT_PG_VERSION,
                &ctx,
                vec![], // in-memory layers
                vec![
                    DeltaLayerTestDesc::new_with_inferred_key_range(Lsn(0x20)..Lsn(0x48), delta1),
                    DeltaLayerTestDesc::new_with_inferred_key_range(Lsn(0x20)..Lsn(0x48), delta2),
                    DeltaLayerTestDesc::new_with_inferred_key_range(Lsn(0x48)..Lsn(0x50), delta3),
                ], // delta layers
                vec![(Lsn(0x10), img_layer)], // image layers
                Lsn(0x50),
            )
            .await?;

        {
            tline
                .applied_gc_cutoff_lsn
                .lock_for_write()
                .store_and_unlock(Lsn(0x30))
                .wait()
                .await;
            // Update GC info
            let mut guard = tline.gc_info.write().unwrap();
            *guard = GcInfo {
                retain_lsns: vec![(Lsn(0x20), tline.timeline_id, MaybeOffloaded::No)],
                cutoffs: GcCutoffs {
                    time: Some(Lsn(0x30)),
                    space: Lsn(0x30),
                },
                leases: Default::default(),
                within_ancestor_pitr: false,
            };
        }

        let cancel = CancellationToken::new();

        // Do a partial compaction on key range 0..2
        tline
            .compact_with_gc(
                &cancel,
                CompactOptions {
                    flags: EnumSet::new(),
                    compact_key_range: Some((get_key(0)..get_key(2)).into()),
                    ..Default::default()
                },
                &ctx,
            )
            .await
            .unwrap();
        let all_layers = inspect_and_sort(&tline, Some(get_key(0)..get_key(10))).await;
        check_layer_map_key_eq(
            all_layers,
            vec![
                // newly-generated image layer for the partial compaction range 0-2
                PersistentLayerKey {
                    key_range: get_key(0)..get_key(2),
                    lsn_range: Lsn(0x20)..Lsn(0x21),
                    is_delta: false,
                },
                PersistentLayerKey {
                    key_range: get_key(0)..get_key(10),
                    lsn_range: Lsn(0x10)..Lsn(0x11),
                    is_delta: false,
                },
                // delta1 is split and the second part is rewritten
                PersistentLayerKey {
                    key_range: get_key(2)..get_key(4),
                    lsn_range: Lsn(0x20)..Lsn(0x48),
                    is_delta: true,
                },
                PersistentLayerKey {
                    key_range: get_key(5)..get_key(7),
                    lsn_range: Lsn(0x20)..Lsn(0x48),
                    is_delta: true,
                },
                PersistentLayerKey {
                    key_range: get_key(8)..get_key(10),
                    lsn_range: Lsn(0x48)..Lsn(0x50),
                    is_delta: true,
                },
            ],
        );

        // Do a partial compaction on key range 2..4
        tline
            .compact_with_gc(
                &cancel,
                CompactOptions {
                    flags: EnumSet::new(),
                    compact_key_range: Some((get_key(2)..get_key(4)).into()),
                    ..Default::default()
                },
                &ctx,
            )
            .await
            .unwrap();
        let all_layers = inspect_and_sort(&tline, Some(get_key(0)..get_key(10))).await;
        check_layer_map_key_eq(
            all_layers,
            vec![
                PersistentLayerKey {
                    key_range: get_key(0)..get_key(2),
                    lsn_range: Lsn(0x20)..Lsn(0x21),
                    is_delta: false,
                },
                PersistentLayerKey {
                    key_range: get_key(0)..get_key(10),
                    lsn_range: Lsn(0x10)..Lsn(0x11),
                    is_delta: false,
                },
                // image layer generated for the compaction range 2-4
                PersistentLayerKey {
                    key_range: get_key(2)..get_key(4),
                    lsn_range: Lsn(0x20)..Lsn(0x21),
                    is_delta: false,
                },
                // we have key2/key3 above the retain_lsn, so we still need this delta layer
                PersistentLayerKey {
                    key_range: get_key(2)..get_key(4),
                    lsn_range: Lsn(0x20)..Lsn(0x48),
                    is_delta: true,
                },
                PersistentLayerKey {
                    key_range: get_key(5)..get_key(7),
                    lsn_range: Lsn(0x20)..Lsn(0x48),
                    is_delta: true,
                },
                PersistentLayerKey {
                    key_range: get_key(8)..get_key(10),
                    lsn_range: Lsn(0x48)..Lsn(0x50),
                    is_delta: true,
                },
            ],
        );

        // Do a partial compaction on key range 4..9
        tline
            .compact_with_gc(
                &cancel,
                CompactOptions {
                    flags: EnumSet::new(),
                    compact_key_range: Some((get_key(4)..get_key(9)).into()),
                    ..Default::default()
                },
                &ctx,
            )
            .await
            .unwrap();
        let all_layers = inspect_and_sort(&tline, Some(get_key(0)..get_key(10))).await;
        check_layer_map_key_eq(
            all_layers,
            vec![
                PersistentLayerKey {
                    key_range: get_key(0)..get_key(2),
                    lsn_range: Lsn(0x20)..Lsn(0x21),
                    is_delta: false,
                },
                PersistentLayerKey {
                    key_range: get_key(0)..get_key(10),
                    lsn_range: Lsn(0x10)..Lsn(0x11),
                    is_delta: false,
                },
                PersistentLayerKey {
                    key_range: get_key(2)..get_key(4),
                    lsn_range: Lsn(0x20)..Lsn(0x21),
                    is_delta: false,
                },
                PersistentLayerKey {
                    key_range: get_key(2)..get_key(4),
                    lsn_range: Lsn(0x20)..Lsn(0x48),
                    is_delta: true,
                },
                // image layer generated for this compaction range
                PersistentLayerKey {
                    key_range: get_key(4)..get_key(9),
                    lsn_range: Lsn(0x20)..Lsn(0x21),
                    is_delta: false,
                },
                PersistentLayerKey {
                    key_range: get_key(8)..get_key(10),
                    lsn_range: Lsn(0x48)..Lsn(0x50),
                    is_delta: true,
                },
            ],
        );

        // Do a partial compaction on key range 9..10
        tline
            .compact_with_gc(
                &cancel,
                CompactOptions {
                    flags: EnumSet::new(),
                    compact_key_range: Some((get_key(9)..get_key(10)).into()),
                    ..Default::default()
                },
                &ctx,
            )
            .await
            .unwrap();
        let all_layers = inspect_and_sort(&tline, Some(get_key(0)..get_key(10))).await;
        check_layer_map_key_eq(
            all_layers,
            vec![
                PersistentLayerKey {
                    key_range: get_key(0)..get_key(2),
                    lsn_range: Lsn(0x20)..Lsn(0x21),
                    is_delta: false,
                },
                PersistentLayerKey {
                    key_range: get_key(0)..get_key(10),
                    lsn_range: Lsn(0x10)..Lsn(0x11),
                    is_delta: false,
                },
                PersistentLayerKey {
                    key_range: get_key(2)..get_key(4),
                    lsn_range: Lsn(0x20)..Lsn(0x21),
                    is_delta: false,
                },
                PersistentLayerKey {
                    key_range: get_key(2)..get_key(4),
                    lsn_range: Lsn(0x20)..Lsn(0x48),
                    is_delta: true,
                },
                PersistentLayerKey {
                    key_range: get_key(4)..get_key(9),
                    lsn_range: Lsn(0x20)..Lsn(0x21),
                    is_delta: false,
                },
                // image layer generated for the compaction range
                PersistentLayerKey {
                    key_range: get_key(9)..get_key(10),
                    lsn_range: Lsn(0x20)..Lsn(0x21),
                    is_delta: false,
                },
                PersistentLayerKey {
                    key_range: get_key(8)..get_key(10),
                    lsn_range: Lsn(0x48)..Lsn(0x50),
                    is_delta: true,
                },
            ],
        );

        // Do a partial compaction on key range 0..10, all image layers below LSN 20 can be replaced with new ones.
        tline
            .compact_with_gc(
                &cancel,
                CompactOptions {
                    flags: EnumSet::new(),
                    compact_key_range: Some((get_key(0)..get_key(10)).into()),
                    ..Default::default()
                },
                &ctx,
            )
            .await
            .unwrap();
        let all_layers = inspect_and_sort(&tline, Some(get_key(0)..get_key(10))).await;
        check_layer_map_key_eq(
            all_layers,
            vec![
                // aha, we removed all unnecessary image/delta layers and got a very clean layer map!
                PersistentLayerKey {
                    key_range: get_key(0)..get_key(10),
                    lsn_range: Lsn(0x20)..Lsn(0x21),
                    is_delta: false,
                },
                PersistentLayerKey {
                    key_range: get_key(2)..get_key(4),
                    lsn_range: Lsn(0x20)..Lsn(0x48),
                    is_delta: true,
                },
                PersistentLayerKey {
                    key_range: get_key(8)..get_key(10),
                    lsn_range: Lsn(0x48)..Lsn(0x50),
                    is_delta: true,
                },
            ],
        );
        Ok(())
    }

    #[cfg(feature = "testing")]
    #[tokio::test]
    async fn test_timeline_offload_retain_lsn() -> anyhow::Result<()> {
        let harness = TenantHarness::create("test_timeline_offload_retain_lsn")
            .await
            .unwrap();
        let (tenant, ctx) = harness.load().await;
        let tline_parent = tenant
            .create_test_timeline(TIMELINE_ID, Lsn(0x10), DEFAULT_PG_VERSION, &ctx)
            .await
            .unwrap();
        let tline_child = tenant
            .branch_timeline_test(&tline_parent, NEW_TIMELINE_ID, Some(Lsn(0x20)), &ctx)
            .await
            .unwrap();
        {
            let gc_info_parent = tline_parent.gc_info.read().unwrap();
            assert_eq!(
                gc_info_parent.retain_lsns,
                vec![(Lsn(0x20), tline_child.timeline_id, MaybeOffloaded::No)]
            );
        }
        // We have to directly call the remote_client instead of using the archive function to avoid constructing broker client...
        tline_child
            .remote_client
            .schedule_index_upload_for_timeline_archival_state(TimelineArchivalState::Archived)
            .unwrap();
        tline_child.remote_client.wait_completion().await.unwrap();
        offload_timeline(&tenant, &tline_child)
            .instrument(tracing::info_span!(parent: None, "offload_test", tenant_id=%"test", shard_id=%"test", timeline_id=%"test"))
            .await.unwrap();
        let child_timeline_id = tline_child.timeline_id;
        Arc::try_unwrap(tline_child).unwrap();

        {
            let gc_info_parent = tline_parent.gc_info.read().unwrap();
            assert_eq!(
                gc_info_parent.retain_lsns,
                vec![(Lsn(0x20), child_timeline_id, MaybeOffloaded::Yes)]
            );
        }

        tenant
            .get_offloaded_timeline(child_timeline_id)
            .unwrap()
            .defuse_for_tenant_drop();

        Ok(())
    }

    #[cfg(feature = "testing")]
    #[tokio::test]
    async fn test_simple_bottom_most_compaction_above_lsn() -> anyhow::Result<()> {
        let harness = TenantHarness::create("test_simple_bottom_most_compaction_above_lsn").await?;
        let (tenant, ctx) = harness.load().await;

        fn get_key(id: u32) -> Key {
            // using aux key here b/c they are guaranteed to be inside `collect_keyspace`.
            let mut key = Key::from_hex("620000000033333333444444445500000000").unwrap();
            key.field6 = id;
            key
        }

        let img_layer = (0..10)
            .map(|id| (get_key(id), Bytes::from(format!("value {id}@0x10"))))
            .collect_vec();

        let delta1 = vec![(
            get_key(1),
            Lsn(0x20),
            Value::WalRecord(NeonWalRecord::wal_append("@0x20")),
        )];
        let delta4 = vec![(
            get_key(1),
            Lsn(0x28),
            Value::WalRecord(NeonWalRecord::wal_append("@0x28")),
        )];
        let delta2 = vec![
            (
                get_key(1),
                Lsn(0x30),
                Value::WalRecord(NeonWalRecord::wal_append("@0x30")),
            ),
            (
                get_key(1),
                Lsn(0x38),
                Value::WalRecord(NeonWalRecord::wal_append("@0x38")),
            ),
        ];
        let delta3 = vec![
            (
                get_key(8),
                Lsn(0x48),
                Value::WalRecord(NeonWalRecord::wal_append("@0x48")),
            ),
            (
                get_key(9),
                Lsn(0x48),
                Value::WalRecord(NeonWalRecord::wal_append("@0x48")),
            ),
        ];

        let tline = tenant
            .create_test_timeline_with_layers(
                TIMELINE_ID,
                Lsn(0x10),
                DEFAULT_PG_VERSION,
                &ctx,
                vec![], // in-memory layers
                vec![
                    // delta1/2/4 only contain a single key but multiple updates
                    DeltaLayerTestDesc::new_with_inferred_key_range(Lsn(0x20)..Lsn(0x28), delta1),
                    DeltaLayerTestDesc::new_with_inferred_key_range(Lsn(0x30)..Lsn(0x50), delta2),
                    DeltaLayerTestDesc::new_with_inferred_key_range(Lsn(0x28)..Lsn(0x30), delta4),
                    DeltaLayerTestDesc::new_with_inferred_key_range(Lsn(0x30)..Lsn(0x50), delta3),
                ], // delta layers
                vec![(Lsn(0x10), img_layer)], // image layers
                Lsn(0x50),
            )
            .await?;
        {
            tline
                .applied_gc_cutoff_lsn
                .lock_for_write()
                .store_and_unlock(Lsn(0x30))
                .wait()
                .await;
            // Update GC info
            let mut guard = tline.gc_info.write().unwrap();
            *guard = GcInfo {
                retain_lsns: vec![
                    (Lsn(0x10), tline.timeline_id, MaybeOffloaded::No),
                    (Lsn(0x20), tline.timeline_id, MaybeOffloaded::No),
                ],
                cutoffs: GcCutoffs {
                    time: Some(Lsn(0x30)),
                    space: Lsn(0x30),
                },
                leases: Default::default(),
                within_ancestor_pitr: false,
            };
        }

        let expected_result = [
            Bytes::from_static(b"value 0@0x10"),
            Bytes::from_static(b"value 1@0x10@0x20@0x28@0x30@0x38"),
            Bytes::from_static(b"value 2@0x10"),
            Bytes::from_static(b"value 3@0x10"),
            Bytes::from_static(b"value 4@0x10"),
            Bytes::from_static(b"value 5@0x10"),
            Bytes::from_static(b"value 6@0x10"),
            Bytes::from_static(b"value 7@0x10"),
            Bytes::from_static(b"value 8@0x10@0x48"),
            Bytes::from_static(b"value 9@0x10@0x48"),
        ];

        let expected_result_at_gc_horizon = [
            Bytes::from_static(b"value 0@0x10"),
            Bytes::from_static(b"value 1@0x10@0x20@0x28@0x30"),
            Bytes::from_static(b"value 2@0x10"),
            Bytes::from_static(b"value 3@0x10"),
            Bytes::from_static(b"value 4@0x10"),
            Bytes::from_static(b"value 5@0x10"),
            Bytes::from_static(b"value 6@0x10"),
            Bytes::from_static(b"value 7@0x10"),
            Bytes::from_static(b"value 8@0x10"),
            Bytes::from_static(b"value 9@0x10"),
        ];

        let expected_result_at_lsn_20 = [
            Bytes::from_static(b"value 0@0x10"),
            Bytes::from_static(b"value 1@0x10@0x20"),
            Bytes::from_static(b"value 2@0x10"),
            Bytes::from_static(b"value 3@0x10"),
            Bytes::from_static(b"value 4@0x10"),
            Bytes::from_static(b"value 5@0x10"),
            Bytes::from_static(b"value 6@0x10"),
            Bytes::from_static(b"value 7@0x10"),
            Bytes::from_static(b"value 8@0x10"),
            Bytes::from_static(b"value 9@0x10"),
        ];

        let expected_result_at_lsn_10 = [
            Bytes::from_static(b"value 0@0x10"),
            Bytes::from_static(b"value 1@0x10"),
            Bytes::from_static(b"value 2@0x10"),
            Bytes::from_static(b"value 3@0x10"),
            Bytes::from_static(b"value 4@0x10"),
            Bytes::from_static(b"value 5@0x10"),
            Bytes::from_static(b"value 6@0x10"),
            Bytes::from_static(b"value 7@0x10"),
            Bytes::from_static(b"value 8@0x10"),
            Bytes::from_static(b"value 9@0x10"),
        ];

        let verify_result = || async {
            let gc_horizon = {
                let gc_info = tline.gc_info.read().unwrap();
                gc_info.cutoffs.time.unwrap_or_default()
            };
            for idx in 0..10 {
                assert_eq!(
                    tline
                        .get(get_key(idx as u32), Lsn(0x50), &ctx)
                        .await
                        .unwrap(),
                    &expected_result[idx]
                );
                assert_eq!(
                    tline
                        .get(get_key(idx as u32), gc_horizon, &ctx)
                        .await
                        .unwrap(),
                    &expected_result_at_gc_horizon[idx]
                );
                assert_eq!(
                    tline
                        .get(get_key(idx as u32), Lsn(0x20), &ctx)
                        .await
                        .unwrap(),
                    &expected_result_at_lsn_20[idx]
                );
                assert_eq!(
                    tline
                        .get(get_key(idx as u32), Lsn(0x10), &ctx)
                        .await
                        .unwrap(),
                    &expected_result_at_lsn_10[idx]
                );
            }
        };

        verify_result().await;

        let cancel = CancellationToken::new();
        tline
            .compact_with_gc(
                &cancel,
                CompactOptions {
                    compact_lsn_range: Some(CompactLsnRange::above(Lsn(0x28))),
                    ..Default::default()
                },
                &ctx,
            )
            .await
            .unwrap();
        verify_result().await;

        let all_layers = inspect_and_sort(&tline, Some(get_key(0)..get_key(10))).await;
        check_layer_map_key_eq(
            all_layers,
            vec![
                // The original image layer, not compacted
                PersistentLayerKey {
                    key_range: get_key(0)..get_key(10),
                    lsn_range: Lsn(0x10)..Lsn(0x11),
                    is_delta: false,
                },
                // Delta layer below the specified above_lsn not compacted
                PersistentLayerKey {
                    key_range: get_key(1)..get_key(2),
                    lsn_range: Lsn(0x20)..Lsn(0x28),
                    is_delta: true,
                },
                // Delta layer compacted above the LSN
                PersistentLayerKey {
                    key_range: get_key(1)..get_key(10),
                    lsn_range: Lsn(0x28)..Lsn(0x50),
                    is_delta: true,
                },
            ],
        );

        // compact again
        tline
            .compact_with_gc(&cancel, CompactOptions::default(), &ctx)
            .await
            .unwrap();
        verify_result().await;

        let all_layers = inspect_and_sort(&tline, Some(get_key(0)..get_key(10))).await;
        check_layer_map_key_eq(
            all_layers,
            vec![
                // The compacted image layer (full key range)
                PersistentLayerKey {
                    key_range: Key::MIN..Key::MAX,
                    lsn_range: Lsn(0x10)..Lsn(0x11),
                    is_delta: false,
                },
                // All other data in the delta layer
                PersistentLayerKey {
                    key_range: get_key(1)..get_key(10),
                    lsn_range: Lsn(0x10)..Lsn(0x50),
                    is_delta: true,
                },
            ],
        );

        Ok(())
    }

    #[cfg(feature = "testing")]
    #[tokio::test]
    async fn test_simple_bottom_most_compaction_rectangle() -> anyhow::Result<()> {
        let harness = TenantHarness::create("test_simple_bottom_most_compaction_rectangle").await?;
        let (tenant, ctx) = harness.load().await;

        fn get_key(id: u32) -> Key {
            // using aux key here b/c they are guaranteed to be inside `collect_keyspace`.
            let mut key = Key::from_hex("620000000033333333444444445500000000").unwrap();
            key.field6 = id;
            key
        }

        let img_layer = (0..10)
            .map(|id| (get_key(id), Bytes::from(format!("value {id}@0x10"))))
            .collect_vec();

        let delta1 = vec![(
            get_key(1),
            Lsn(0x20),
            Value::WalRecord(NeonWalRecord::wal_append("@0x20")),
        )];
        let delta4 = vec![(
            get_key(1),
            Lsn(0x28),
            Value::WalRecord(NeonWalRecord::wal_append("@0x28")),
        )];
        let delta2 = vec![
            (
                get_key(1),
                Lsn(0x30),
                Value::WalRecord(NeonWalRecord::wal_append("@0x30")),
            ),
            (
                get_key(1),
                Lsn(0x38),
                Value::WalRecord(NeonWalRecord::wal_append("@0x38")),
            ),
        ];
        let delta3 = vec![
            (
                get_key(8),
                Lsn(0x48),
                Value::WalRecord(NeonWalRecord::wal_append("@0x48")),
            ),
            (
                get_key(9),
                Lsn(0x48),
                Value::WalRecord(NeonWalRecord::wal_append("@0x48")),
            ),
        ];

        let tline = tenant
            .create_test_timeline_with_layers(
                TIMELINE_ID,
                Lsn(0x10),
                DEFAULT_PG_VERSION,
                &ctx,
                vec![], // in-memory layers
                vec![
                    // delta1/2/4 only contain a single key but multiple updates
                    DeltaLayerTestDesc::new_with_inferred_key_range(Lsn(0x20)..Lsn(0x28), delta1),
                    DeltaLayerTestDesc::new_with_inferred_key_range(Lsn(0x30)..Lsn(0x50), delta2),
                    DeltaLayerTestDesc::new_with_inferred_key_range(Lsn(0x28)..Lsn(0x30), delta4),
                    DeltaLayerTestDesc::new_with_inferred_key_range(Lsn(0x30)..Lsn(0x50), delta3),
                ], // delta layers
                vec![(Lsn(0x10), img_layer)], // image layers
                Lsn(0x50),
            )
            .await?;
        {
            tline
                .applied_gc_cutoff_lsn
                .lock_for_write()
                .store_and_unlock(Lsn(0x30))
                .wait()
                .await;
            // Update GC info
            let mut guard = tline.gc_info.write().unwrap();
            *guard = GcInfo {
                retain_lsns: vec![
                    (Lsn(0x10), tline.timeline_id, MaybeOffloaded::No),
                    (Lsn(0x20), tline.timeline_id, MaybeOffloaded::No),
                ],
                cutoffs: GcCutoffs {
                    time: Some(Lsn(0x30)),
                    space: Lsn(0x30),
                },
                leases: Default::default(),
                within_ancestor_pitr: false,
            };
        }

        let expected_result = [
            Bytes::from_static(b"value 0@0x10"),
            Bytes::from_static(b"value 1@0x10@0x20@0x28@0x30@0x38"),
            Bytes::from_static(b"value 2@0x10"),
            Bytes::from_static(b"value 3@0x10"),
            Bytes::from_static(b"value 4@0x10"),
            Bytes::from_static(b"value 5@0x10"),
            Bytes::from_static(b"value 6@0x10"),
            Bytes::from_static(b"value 7@0x10"),
            Bytes::from_static(b"value 8@0x10@0x48"),
            Bytes::from_static(b"value 9@0x10@0x48"),
        ];

        let expected_result_at_gc_horizon = [
            Bytes::from_static(b"value 0@0x10"),
            Bytes::from_static(b"value 1@0x10@0x20@0x28@0x30"),
            Bytes::from_static(b"value 2@0x10"),
            Bytes::from_static(b"value 3@0x10"),
            Bytes::from_static(b"value 4@0x10"),
            Bytes::from_static(b"value 5@0x10"),
            Bytes::from_static(b"value 6@0x10"),
            Bytes::from_static(b"value 7@0x10"),
            Bytes::from_static(b"value 8@0x10"),
            Bytes::from_static(b"value 9@0x10"),
        ];

        let expected_result_at_lsn_20 = [
            Bytes::from_static(b"value 0@0x10"),
            Bytes::from_static(b"value 1@0x10@0x20"),
            Bytes::from_static(b"value 2@0x10"),
            Bytes::from_static(b"value 3@0x10"),
            Bytes::from_static(b"value 4@0x10"),
            Bytes::from_static(b"value 5@0x10"),
            Bytes::from_static(b"value 6@0x10"),
            Bytes::from_static(b"value 7@0x10"),
            Bytes::from_static(b"value 8@0x10"),
            Bytes::from_static(b"value 9@0x10"),
        ];

        let expected_result_at_lsn_10 = [
            Bytes::from_static(b"value 0@0x10"),
            Bytes::from_static(b"value 1@0x10"),
            Bytes::from_static(b"value 2@0x10"),
            Bytes::from_static(b"value 3@0x10"),
            Bytes::from_static(b"value 4@0x10"),
            Bytes::from_static(b"value 5@0x10"),
            Bytes::from_static(b"value 6@0x10"),
            Bytes::from_static(b"value 7@0x10"),
            Bytes::from_static(b"value 8@0x10"),
            Bytes::from_static(b"value 9@0x10"),
        ];

        let verify_result = || async {
            let gc_horizon = {
                let gc_info = tline.gc_info.read().unwrap();
                gc_info.cutoffs.time.unwrap_or_default()
            };
            for idx in 0..10 {
                assert_eq!(
                    tline
                        .get(get_key(idx as u32), Lsn(0x50), &ctx)
                        .await
                        .unwrap(),
                    &expected_result[idx]
                );
                assert_eq!(
                    tline
                        .get(get_key(idx as u32), gc_horizon, &ctx)
                        .await
                        .unwrap(),
                    &expected_result_at_gc_horizon[idx]
                );
                assert_eq!(
                    tline
                        .get(get_key(idx as u32), Lsn(0x20), &ctx)
                        .await
                        .unwrap(),
                    &expected_result_at_lsn_20[idx]
                );
                assert_eq!(
                    tline
                        .get(get_key(idx as u32), Lsn(0x10), &ctx)
                        .await
                        .unwrap(),
                    &expected_result_at_lsn_10[idx]
                );
            }
        };

        verify_result().await;

        let cancel = CancellationToken::new();

        tline
            .compact_with_gc(
                &cancel,
                CompactOptions {
                    compact_key_range: Some((get_key(0)..get_key(2)).into()),
                    compact_lsn_range: Some((Lsn(0x20)..Lsn(0x28)).into()),
                    ..Default::default()
                },
                &ctx,
            )
            .await
            .unwrap();
        verify_result().await;

        let all_layers = inspect_and_sort(&tline, Some(get_key(0)..get_key(10))).await;
        check_layer_map_key_eq(
            all_layers,
            vec![
                // The original image layer, not compacted
                PersistentLayerKey {
                    key_range: get_key(0)..get_key(10),
                    lsn_range: Lsn(0x10)..Lsn(0x11),
                    is_delta: false,
                },
                // According the selection logic, we select all layers with start key <= 0x28, so we would merge the layer 0x20-0x28 and
                // the layer 0x28-0x30 into one.
                PersistentLayerKey {
                    key_range: get_key(1)..get_key(2),
                    lsn_range: Lsn(0x20)..Lsn(0x30),
                    is_delta: true,
                },
                // Above the upper bound and untouched
                PersistentLayerKey {
                    key_range: get_key(1)..get_key(2),
                    lsn_range: Lsn(0x30)..Lsn(0x50),
                    is_delta: true,
                },
                // This layer is untouched
                PersistentLayerKey {
                    key_range: get_key(8)..get_key(10),
                    lsn_range: Lsn(0x30)..Lsn(0x50),
                    is_delta: true,
                },
            ],
        );

        tline
            .compact_with_gc(
                &cancel,
                CompactOptions {
                    compact_key_range: Some((get_key(3)..get_key(8)).into()),
                    compact_lsn_range: Some((Lsn(0x28)..Lsn(0x40)).into()),
                    ..Default::default()
                },
                &ctx,
            )
            .await
            .unwrap();
        verify_result().await;

        let all_layers = inspect_and_sort(&tline, Some(get_key(0)..get_key(10))).await;
        check_layer_map_key_eq(
            all_layers,
            vec![
                // The original image layer, not compacted
                PersistentLayerKey {
                    key_range: get_key(0)..get_key(10),
                    lsn_range: Lsn(0x10)..Lsn(0x11),
                    is_delta: false,
                },
                // Not in the compaction key range, uncompacted
                PersistentLayerKey {
                    key_range: get_key(1)..get_key(2),
                    lsn_range: Lsn(0x20)..Lsn(0x30),
                    is_delta: true,
                },
                // Not in the compaction key range, uncompacted but need rewrite because the delta layer overlaps with the range
                PersistentLayerKey {
                    key_range: get_key(1)..get_key(2),
                    lsn_range: Lsn(0x30)..Lsn(0x50),
                    is_delta: true,
                },
                // Note that when we specify the LSN upper bound to be 0x40, the compaction algorithm will not try to cut the layer
                // horizontally in half. Instead, it will include all LSNs that overlap with 0x40. So the real max_lsn of the compaction
                // becomes 0x50.
                PersistentLayerKey {
                    key_range: get_key(8)..get_key(10),
                    lsn_range: Lsn(0x30)..Lsn(0x50),
                    is_delta: true,
                },
            ],
        );

        // compact again
        tline
            .compact_with_gc(
                &cancel,
                CompactOptions {
                    compact_key_range: Some((get_key(0)..get_key(5)).into()),
                    compact_lsn_range: Some((Lsn(0x20)..Lsn(0x50)).into()),
                    ..Default::default()
                },
                &ctx,
            )
            .await
            .unwrap();
        verify_result().await;

        let all_layers = inspect_and_sort(&tline, Some(get_key(0)..get_key(10))).await;
        check_layer_map_key_eq(
            all_layers,
            vec![
                // The original image layer, not compacted
                PersistentLayerKey {
                    key_range: get_key(0)..get_key(10),
                    lsn_range: Lsn(0x10)..Lsn(0x11),
                    is_delta: false,
                },
                // The range gets compacted
                PersistentLayerKey {
                    key_range: get_key(1)..get_key(2),
                    lsn_range: Lsn(0x20)..Lsn(0x50),
                    is_delta: true,
                },
                // Not touched during this iteration of compaction
                PersistentLayerKey {
                    key_range: get_key(8)..get_key(10),
                    lsn_range: Lsn(0x30)..Lsn(0x50),
                    is_delta: true,
                },
            ],
        );

        // final full compaction
        tline
            .compact_with_gc(&cancel, CompactOptions::default(), &ctx)
            .await
            .unwrap();
        verify_result().await;

        let all_layers = inspect_and_sort(&tline, Some(get_key(0)..get_key(10))).await;
        check_layer_map_key_eq(
            all_layers,
            vec![
                // The compacted image layer (full key range)
                PersistentLayerKey {
                    key_range: Key::MIN..Key::MAX,
                    lsn_range: Lsn(0x10)..Lsn(0x11),
                    is_delta: false,
                },
                // All other data in the delta layer
                PersistentLayerKey {
                    key_range: get_key(1)..get_key(10),
                    lsn_range: Lsn(0x10)..Lsn(0x50),
                    is_delta: true,
                },
            ],
        );

        Ok(())
    }

    #[cfg(feature = "testing")]
    #[tokio::test]
    async fn test_bottom_most_compation_redo_failure() -> anyhow::Result<()> {
        let harness = TenantHarness::create("test_bottom_most_compation_redo_failure").await?;
        let (tenant, ctx) = harness.load().await;

        fn get_key(id: u32) -> Key {
            // using aux key here b/c they are guaranteed to be inside `collect_keyspace`.
            let mut key = Key::from_hex("620000000033333333444444445500000000").unwrap();
            key.field6 = id;
            key
        }

        let img_layer = (0..10)
            .map(|id| (get_key(id), Bytes::from(format!("value {id}@0x10"))))
            .collect_vec();

        let delta1 = vec![
            (
                get_key(1),
                Lsn(0x20),
                Value::WalRecord(NeonWalRecord::wal_append("@0x20")),
            ),
            (
                get_key(1),
                Lsn(0x24),
                Value::WalRecord(NeonWalRecord::wal_append("@0x24")),
            ),
            (
                get_key(1),
                Lsn(0x28),
                // This record will fail to redo
                Value::WalRecord(NeonWalRecord::wal_append_conditional("@0x28", "???")),
            ),
        ];

        let tline = tenant
            .create_test_timeline_with_layers(
                TIMELINE_ID,
                Lsn(0x10),
                DEFAULT_PG_VERSION,
                &ctx,
                vec![], // in-memory layers
                vec![DeltaLayerTestDesc::new_with_inferred_key_range(
                    Lsn(0x20)..Lsn(0x30),
                    delta1,
                )], // delta layers
                vec![(Lsn(0x10), img_layer)], // image layers
                Lsn(0x50),
            )
            .await?;
        {
            tline
                .applied_gc_cutoff_lsn
                .lock_for_write()
                .store_and_unlock(Lsn(0x30))
                .wait()
                .await;
            // Update GC info
            let mut guard = tline.gc_info.write().unwrap();
            *guard = GcInfo {
                retain_lsns: vec![],
                cutoffs: GcCutoffs {
                    time: Some(Lsn(0x30)),
                    space: Lsn(0x30),
                },
                leases: Default::default(),
                within_ancestor_pitr: false,
            };
        }

        let cancel = CancellationToken::new();

        // Compaction will fail, but should not fire any critical error.
        // Gc-compaction currently cannot figure out what keys are not in the keyspace during the compaction
        // process. It will always try to redo the logs it reads and if it doesn't work, fail the entire
        // compaction job. Tracked in <https://github.com/neondatabase/neon/issues/10395>.
        let res = tline
            .compact_with_gc(
                &cancel,
                CompactOptions {
                    compact_key_range: None,
                    compact_lsn_range: None,
                    ..Default::default()
                },
                &ctx,
            )
            .await;
        assert!(res.is_err());

        Ok(())
    }

    #[cfg(feature = "testing")]
    #[tokio::test]
    async fn test_synthetic_size_calculation_with_invisible_branches() -> anyhow::Result<()> {
        use pageserver_api::models::TimelineVisibilityState;

        use crate::tenant::size::gather_inputs;

        let tenant_conf = pageserver_api::models::TenantConfig {
            // Ensure that we don't compute gc_cutoffs (which needs reading the layer files)
            pitr_interval: Some(Duration::ZERO),
            ..Default::default()
        };
        let harness = TenantHarness::create_custom(
            "test_synthetic_size_calculation_with_invisible_branches",
            tenant_conf,
            TenantId::generate(),
            ShardIdentity::unsharded(),
            Generation::new(0xdeadbeef),
        )
        .await?;
        let (tenant, ctx) = harness.load().await;
        let main_tline = tenant
            .create_test_timeline_with_layers(
                TIMELINE_ID,
                Lsn(0x10),
                DEFAULT_PG_VERSION,
                &ctx,
                vec![],
                vec![],
                vec![],
                Lsn(0x100),
            )
            .await?;

        let snapshot1 = TimelineId::from_array(hex!("11223344556677881122334455667790"));
        tenant
            .branch_timeline_test_with_layers(
                &main_tline,
                snapshot1,
                Some(Lsn(0x20)),
                &ctx,
                vec![],
                vec![],
                Lsn(0x50),
            )
            .await?;
        let snapshot2 = TimelineId::from_array(hex!("11223344556677881122334455667791"));
        tenant
            .branch_timeline_test_with_layers(
                &main_tline,
                snapshot2,
                Some(Lsn(0x30)),
                &ctx,
                vec![],
                vec![],
                Lsn(0x50),
            )
            .await?;
        let snapshot3 = TimelineId::from_array(hex!("11223344556677881122334455667792"));
        tenant
            .branch_timeline_test_with_layers(
                &main_tline,
                snapshot3,
                Some(Lsn(0x40)),
                &ctx,
                vec![],
                vec![],
                Lsn(0x50),
            )
            .await?;
        let limit = Arc::new(Semaphore::new(1));
        let max_retention_period = None;
        let mut logical_size_cache = HashMap::new();
        let cause = LogicalSizeCalculationCause::EvictionTaskImitation;
        let cancel = CancellationToken::new();

        let inputs = gather_inputs(
            &tenant,
            &limit,
            max_retention_period,
            &mut logical_size_cache,
            cause,
            &cancel,
            &ctx,
        )
        .instrument(info_span!(
            "gather_inputs",
            tenant_id = "unknown",
            shard_id = "unknown",
        ))
        .await?;
        use crate::tenant::size::{LsnKind, ModelInputs, SegmentMeta};
        use LsnKind::*;
        use tenant_size_model::Segment;
        let ModelInputs { mut segments, .. } = inputs;
        segments.retain(|s| s.timeline_id == TIMELINE_ID);
        for segment in segments.iter_mut() {
            segment.segment.parent = None; // We don't care about the parent for the test
            segment.segment.size = None; // We don't care about the size for the test
        }
        assert_eq!(
            segments,
            [
                SegmentMeta {
                    segment: Segment {
                        parent: None,
                        lsn: 0x10,
                        size: None,
                        needed: false,
                    },
                    timeline_id: TIMELINE_ID,
                    kind: BranchStart,
                },
                SegmentMeta {
                    segment: Segment {
                        parent: None,
                        lsn: 0x20,
                        size: None,
                        needed: false,
                    },
                    timeline_id: TIMELINE_ID,
                    kind: BranchPoint,
                },
                SegmentMeta {
                    segment: Segment {
                        parent: None,
                        lsn: 0x30,
                        size: None,
                        needed: false,
                    },
                    timeline_id: TIMELINE_ID,
                    kind: BranchPoint,
                },
                SegmentMeta {
                    segment: Segment {
                        parent: None,
                        lsn: 0x40,
                        size: None,
                        needed: false,
                    },
                    timeline_id: TIMELINE_ID,
                    kind: BranchPoint,
                },
                SegmentMeta {
                    segment: Segment {
                        parent: None,
                        lsn: 0x100,
                        size: None,
                        needed: false,
                    },
                    timeline_id: TIMELINE_ID,
                    kind: GcCutOff,
                }, // we need to retain everything above the last branch point
                SegmentMeta {
                    segment: Segment {
                        parent: None,
                        lsn: 0x100,
                        size: None,
                        needed: true,
                    },
                    timeline_id: TIMELINE_ID,
                    kind: BranchEnd,
                },
            ]
        );

        main_tline
            .remote_client
            .schedule_index_upload_for_timeline_invisible_state(
                TimelineVisibilityState::Invisible,
            )?;
        main_tline.remote_client.wait_completion().await?;
        let inputs = gather_inputs(
            &tenant,
            &limit,
            max_retention_period,
            &mut logical_size_cache,
            cause,
            &cancel,
            &ctx,
        )
        .instrument(info_span!(
            "gather_inputs",
            tenant_id = "unknown",
            shard_id = "unknown",
        ))
        .await?;
        let ModelInputs { mut segments, .. } = inputs;
        segments.retain(|s| s.timeline_id == TIMELINE_ID);
        for segment in segments.iter_mut() {
            segment.segment.parent = None; // We don't care about the parent for the test
            segment.segment.size = None; // We don't care about the size for the test
        }
        assert_eq!(
            segments,
            [
                SegmentMeta {
                    segment: Segment {
                        parent: None,
                        lsn: 0x10,
                        size: None,
                        needed: false,
                    },
                    timeline_id: TIMELINE_ID,
                    kind: BranchStart,
                },
                SegmentMeta {
                    segment: Segment {
                        parent: None,
                        lsn: 0x20,
                        size: None,
                        needed: false,
                    },
                    timeline_id: TIMELINE_ID,
                    kind: BranchPoint,
                },
                SegmentMeta {
                    segment: Segment {
                        parent: None,
                        lsn: 0x30,
                        size: None,
                        needed: false,
                    },
                    timeline_id: TIMELINE_ID,
                    kind: BranchPoint,
                },
                SegmentMeta {
                    segment: Segment {
                        parent: None,
                        lsn: 0x40,
                        size: None,
                        needed: false,
                    },
                    timeline_id: TIMELINE_ID,
                    kind: BranchPoint,
                },
                SegmentMeta {
                    segment: Segment {
                        parent: None,
                        lsn: 0x40, // Branch end LSN == last branch point LSN
                        size: None,
                        needed: true,
                    },
                    timeline_id: TIMELINE_ID,
                    kind: BranchEnd,
                },
            ]
        );
        Ok(())
    }
}<|MERGE_RESOLUTION|>--- conflicted
+++ resolved
@@ -3330,10 +3330,6 @@
                     .unwrap()
                     .fail(&CIRCUIT_BREAKERS_BROKEN, err);
             }
-<<<<<<< HEAD
-            CompactionError::AlreadyRunning(_) => unreachable!("is_cancel, but XXX why?"),
-=======
->>>>>>> e0d84cf3
         }
     }
 
