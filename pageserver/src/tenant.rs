//! Timeline repository implementation that keeps old data in layer files, and
//! the recent changes in ephemeral files.
//!
//! See tenant/*_layer.rs files. The functions here are responsible for locating
//! the correct layer for the get/put call, walking back the timeline branching
//! history as needed.
//!
//! The files are stored in the .neon/tenants/<tenant_id>/timelines/<timeline_id>
//! directory. See docs/pageserver-storage.md for how the files are managed.
//! In addition to the layer files, there is a metadata file in the same
//! directory that contains information about the timeline, in particular its
//! parent timeline, and the last LSN that has been written to disk.
//!

use std::collections::hash_map::Entry;
use std::collections::{BTreeMap, HashMap, HashSet};
use std::fmt::{Debug, Display};
use std::fs::File;
use std::future::Future;
use std::sync::atomic::{AtomicBool, AtomicU64, Ordering};
use std::sync::{Arc, Mutex, Weak};
use std::time::{Duration, Instant, SystemTime};
use std::{fmt, fs};

use anyhow::{Context, bail};
use arc_swap::ArcSwap;
use camino::{Utf8Path, Utf8PathBuf};
use chrono::NaiveDateTime;
use enumset::EnumSet;
use futures::StreamExt;
use futures::stream::FuturesUnordered;
use itertools::Itertools as _;
use once_cell::sync::Lazy;
pub use pageserver_api::models::TenantState;
use pageserver_api::models::{self, RelSizeMigration};
use pageserver_api::models::{
    CompactInfoResponse, LsnLease, TimelineArchivalState, TimelineState, TopTenantShardItem,
    WalRedoManagerStatus,
};
use pageserver_api::shard::{ShardIdentity, ShardStripeSize, TenantShardId};
use postgres_ffi::PgMajorVersion;
use remote_storage::{DownloadError, GenericRemoteStorage, TimeoutOrCancel};
use remote_timeline_client::index::GcCompactionState;
use remote_timeline_client::manifest::{
    LATEST_TENANT_MANIFEST_VERSION, OffloadedTimelineManifest, TenantManifest,
};
use remote_timeline_client::{
    FAILED_REMOTE_OP_RETRIES, FAILED_UPLOAD_WARN_THRESHOLD, UploadQueueNotReadyError,
    download_tenant_manifest,
};
use secondary::heatmap::{HeatMapTenant, HeatMapTimeline};
use storage_broker::BrokerClientChannel;
use timeline::compaction::{CompactionOutcome, GcCompactionQueue};
use timeline::import_pgdata::ImportingTimeline;
use timeline::layer_manager::LayerManagerLockHolder;
use timeline::offload::{OffloadError, offload_timeline};
use timeline::{
    CompactFlags, CompactOptions, CompactionError, PreviousHeatmap, ShutdownMode, import_pgdata,
};
use tokio::io::BufReader;
use tokio::sync::{Notify, Semaphore, watch};
use tokio::task::JoinSet;
use tokio_util::sync::CancellationToken;
use tracing::*;
use upload_queue::NotInitialized;
use utils::circuit_breaker::CircuitBreaker;
use utils::crashsafe::path_with_suffix_extension;
use utils::sync::gate::{Gate, GateGuard};
use utils::timeout::{TimeoutCancellableError, timeout_cancellable};
use utils::try_rcu::ArcSwapExt;
use utils::zstd::{create_zst_tarball, extract_zst_tarball};
use utils::{backoff, completion, failpoint_support, fs_ext, pausable_failpoint};

use self::config::{AttachedLocationConfig, AttachmentMode, LocationConf};
use self::metadata::TimelineMetadata;
use self::mgr::{GetActiveTenantError, GetTenantError};
use self::remote_timeline_client::upload::{upload_index_part, upload_tenant_manifest};
use self::remote_timeline_client::{RemoteTimelineClient, WaitCompletionError};
use self::timeline::uninit::{TimelineCreateGuard, TimelineExclusionError, UninitializedTimeline};
use self::timeline::{
    EvictionTaskTenantState, GcCutoffs, TimelineDeleteProgress, TimelineResources, WaitLsnError,
};
use crate::basebackup_cache::BasebackupCache;
use crate::config::PageServerConf;
use crate::context;
use crate::context::RequestContextBuilder;
use crate::context::{DownloadBehavior, RequestContext};
use crate::deletion_queue::{DeletionQueueClient, DeletionQueueError};
use crate::feature_resolver::{FeatureResolver, TenantFeatureResolver};
use crate::l0_flush::L0FlushGlobalState;
use crate::metrics::{
    BROKEN_TENANTS_SET, CIRCUIT_BREAKERS_BROKEN, CIRCUIT_BREAKERS_UNBROKEN, CONCURRENT_INITDBS,
    INITDB_RUN_TIME, INITDB_SEMAPHORE_ACQUISITION_TIME, TENANT, TENANT_OFFLOADED_TIMELINES,
    TENANT_STATE_METRIC, TENANT_SYNTHETIC_SIZE_METRIC, TIMELINE_STATE_METRIC,
    remove_tenant_metrics,
};
use crate::task_mgr::TaskKind;
use crate::tenant::config::LocationMode;
use crate::tenant::gc_result::GcResult;
pub use crate::tenant::remote_timeline_client::index::IndexPart;
use crate::tenant::remote_timeline_client::{
    INITDB_PATH, MaybeDeletedIndexPart, remote_initdb_archive_path,
};
use crate::tenant::storage_layer::{DeltaLayer, ImageLayer};
use crate::tenant::timeline::CheckOtherForCancel;
use crate::tenant::timeline::delete::DeleteTimelineFlow;
use crate::tenant::timeline::uninit::cleanup_timeline_directory;
use crate::virtual_file::VirtualFile;
use crate::walingest::WalLagCooldown;
use crate::walredo::{PostgresRedoManager, RedoAttemptType};
use crate::{InitializationOrder, TEMP_FILE_SUFFIX, import_datadir, span, task_mgr, walredo};

static INIT_DB_SEMAPHORE: Lazy<Semaphore> = Lazy::new(|| Semaphore::new(8));
use utils::crashsafe;
use utils::generation::Generation;
use utils::id::TimelineId;
use utils::lsn::{Lsn, RecordLsn};

pub mod blob_io;
pub mod block_io;
pub mod vectored_blob_io;

pub mod disk_btree;
pub(crate) mod ephemeral_file;
pub mod layer_map;

pub mod metadata;
pub mod remote_timeline_client;
pub mod storage_layer;

pub mod checks;
pub mod config;
pub mod mgr;
pub mod secondary;
pub mod tasks;
pub mod upload_queue;

pub(crate) mod timeline;

pub mod size;

mod gc_block;
mod gc_result;
pub(crate) mod throttle;

pub(crate) use timeline::{LogicalSizeCalculationCause, PageReconstructError, Timeline};

pub(crate) use crate::span::debug_assert_current_span_has_tenant_and_timeline_id;
// re-export for use in walreceiver
pub use crate::tenant::timeline::WalReceiverInfo;

/// The "tenants" part of `tenants/<tenant>/timelines...`
pub const TENANTS_SEGMENT_NAME: &str = "tenants";

/// Parts of the `.neon/tenants/<tenant_id>/timelines/<timeline_id>` directory prefix.
pub const TIMELINES_SEGMENT_NAME: &str = "timelines";

/// References to shared objects that are passed into each tenant, such
/// as the shared remote storage client and process initialization state.
#[derive(Clone)]
pub struct TenantSharedResources {
    pub broker_client: storage_broker::BrokerClientChannel,
    pub remote_storage: GenericRemoteStorage,
    pub deletion_queue_client: DeletionQueueClient,
    pub l0_flush_global_state: L0FlushGlobalState,
    pub basebackup_cache: Arc<BasebackupCache>,
    pub feature_resolver: FeatureResolver,
}

/// A [`TenantShard`] is really an _attached_ tenant.  The configuration
/// for an attached tenant is a subset of the [`LocationConf`], represented
/// in this struct.
#[derive(Clone)]
pub(super) struct AttachedTenantConf {
    tenant_conf: pageserver_api::models::TenantConfig,
    location: AttachedLocationConfig,
    /// The deadline before which we are blocked from GC so that
    /// leases have a chance to be renewed.
    lsn_lease_deadline: Option<tokio::time::Instant>,
}

impl AttachedTenantConf {
    fn new(
        tenant_conf: pageserver_api::models::TenantConfig,
        location: AttachedLocationConfig,
    ) -> Self {
        // Sets a deadline before which we cannot proceed to GC due to lsn lease.
        //
        // We do this as the leases mapping are not persisted to disk. By delaying GC by lease
        // length, we guarantee that all the leases we granted before will have a chance to renew
        // when we run GC for the first time after restart / transition from AttachedMulti to AttachedSingle.
        let lsn_lease_deadline = if location.attach_mode == AttachmentMode::Single {
            Some(
                tokio::time::Instant::now()
                    + tenant_conf
                        .lsn_lease_length
                        .unwrap_or(LsnLease::DEFAULT_LENGTH),
            )
        } else {
            // We don't use `lsn_lease_deadline` to delay GC in AttachedMulti and AttachedStale
            // because we don't do GC in these modes.
            None
        };

        Self {
            tenant_conf,
            location,
            lsn_lease_deadline,
        }
    }

    fn try_from(location_conf: LocationConf) -> anyhow::Result<Self> {
        match &location_conf.mode {
            LocationMode::Attached(attach_conf) => {
                Ok(Self::new(location_conf.tenant_conf, *attach_conf))
            }
            LocationMode::Secondary(_) => {
                anyhow::bail!(
                    "Attempted to construct AttachedTenantConf from a LocationConf in secondary mode"
                )
            }
        }
    }

    fn is_gc_blocked_by_lsn_lease_deadline(&self) -> bool {
        self.lsn_lease_deadline
            .map(|d| tokio::time::Instant::now() < d)
            .unwrap_or(false)
    }
}
struct TimelinePreload {
    timeline_id: TimelineId,
    client: RemoteTimelineClient,
    index_part: Result<MaybeDeletedIndexPart, DownloadError>,
    previous_heatmap: Option<PreviousHeatmap>,
}

pub(crate) struct TenantPreload {
    /// The tenant manifest from remote storage, or None if no manifest was found.
    tenant_manifest: Option<TenantManifest>,
    /// Map from timeline ID to a possible timeline preload. It is None iff the timeline is offloaded according to the manifest.
    timelines: HashMap<TimelineId, Option<TimelinePreload>>,
}

/// When we spawn a tenant, there is a special mode for tenant creation that
/// avoids trying to read anything from remote storage.
pub(crate) enum SpawnMode {
    /// Activate as soon as possible
    Eager,
    /// Lazy activation in the background, with the option to skip the queue if the need comes up
    Lazy,
}

///
/// Tenant consists of multiple timelines. Keep them in a hash table.
///
pub struct TenantShard {
    // Global pageserver config parameters
    pub conf: &'static PageServerConf,

    /// The value creation timestamp, used to measure activation delay, see:
    /// <https://github.com/neondatabase/neon/issues/4025>
    constructed_at: Instant,

    state: watch::Sender<TenantState>,

    // Overridden tenant-specific config parameters.
    // We keep pageserver_api::models::TenantConfig sturct here to preserve the information
    // about parameters that are not set.
    // This is necessary to allow global config updates.
    tenant_conf: Arc<ArcSwap<AttachedTenantConf>>,

    tenant_shard_id: TenantShardId,

    // The detailed sharding information, beyond the number/count in tenant_shard_id
    shard_identity: ShardIdentity,

    /// The remote storage generation, used to protect S3 objects from split-brain.
    /// Does not change over the lifetime of the [`TenantShard`] object.
    ///
    /// This duplicates the generation stored in LocationConf, but that structure is mutable:
    /// this copy enforces the invariant that generatio doesn't change during a Tenant's lifetime.
    generation: Generation,

    timelines: Mutex<HashMap<TimelineId, Arc<Timeline>>>,

    /// During timeline creation, we first insert the TimelineId to the
    /// creating map, then `timelines`, then remove it from the creating map.
    /// **Lock order**: if acquiring all (or a subset), acquire them in order `timelines`, `timelines_offloaded`, `timelines_creating`
    timelines_creating: std::sync::Mutex<HashSet<TimelineId>>,

    /// Possibly offloaded and archived timelines
    /// **Lock order**: if acquiring all (or a subset), acquire them in order `timelines`, `timelines_offloaded`, `timelines_creating`
    timelines_offloaded: Mutex<HashMap<TimelineId, Arc<OffloadedTimeline>>>,

    /// Tracks the timelines that are currently importing into this tenant shard.
    ///
    /// Note that importing timelines are also present in [`Self::timelines_creating`].
    /// Keep this in mind when ordering lock acquisition.
    ///
    /// Lifetime:
    /// * An imported timeline is created while scanning the bucket on tenant attach
    ///   if the index part contains an `import_pgdata` entry and said field marks the import
    ///   as in progress.
    /// * Imported timelines are removed when the storage controller calls the post timeline
    ///   import activation endpoint.
    timelines_importing: std::sync::Mutex<HashMap<TimelineId, Arc<ImportingTimeline>>>,

    /// The last tenant manifest known to be in remote storage. None if the manifest has not yet
    /// been either downloaded or uploaded. Always Some after tenant attach.
    ///
    /// Initially populated during tenant attach, updated via `maybe_upload_tenant_manifest`.
    ///
    /// Do not modify this directly. It is used to check whether a new manifest needs to be
    /// uploaded. The manifest is constructed in `build_tenant_manifest`, and uploaded via
    /// `maybe_upload_tenant_manifest`.
    remote_tenant_manifest: tokio::sync::Mutex<Option<TenantManifest>>,

    // This mutex prevents creation of new timelines during GC.
    // Adding yet another mutex (in addition to `timelines`) is needed because holding
    // `timelines` mutex during all GC iteration
    // may block for a long time `get_timeline`, `get_timelines_state`,... and other operations
    // with timelines, which in turn may cause dropping replication connection, expiration of wait_for_lsn
    // timeout...
    gc_cs: tokio::sync::Mutex<()>,
    walredo_mgr: Option<Arc<WalRedoManager>>,

    /// Provides access to timeline data sitting in the remote storage.
    pub(crate) remote_storage: GenericRemoteStorage,

    /// Access to global deletion queue for when this tenant wants to schedule a deletion.
    deletion_queue_client: DeletionQueueClient,

    /// A channel to send async requests to prepare a basebackup for the basebackup cache.
    basebackup_cache: Arc<BasebackupCache>,

    /// Cached logical sizes updated updated on each [`TenantShard::gather_size_inputs`].
    cached_logical_sizes: tokio::sync::Mutex<HashMap<(TimelineId, Lsn), u64>>,
    cached_synthetic_tenant_size: Arc<AtomicU64>,

    eviction_task_tenant_state: tokio::sync::Mutex<EvictionTaskTenantState>,

    /// Track repeated failures to compact, so that we can back off.
    /// Overhead of mutex is acceptable because compaction is done with a multi-second period.
    compaction_circuit_breaker: std::sync::Mutex<CircuitBreaker>,

    /// Signals the tenant compaction loop that there is L0 compaction work to be done.
    pub(crate) l0_compaction_trigger: Arc<Notify>,

    /// Scheduled gc-compaction tasks.
    scheduled_compaction_tasks: std::sync::Mutex<HashMap<TimelineId, Arc<GcCompactionQueue>>>,

    /// If the tenant is in Activating state, notify this to encourage it
    /// to proceed to Active as soon as possible, rather than waiting for lazy
    /// background warmup.
    pub(crate) activate_now_sem: tokio::sync::Semaphore,

    /// Time it took for the tenant to activate. Zero if not active yet.
    attach_wal_lag_cooldown: Arc<std::sync::OnceLock<WalLagCooldown>>,

    // Cancellation token fires when we have entered shutdown().  This is a parent of
    // Timelines' cancellation token.
    pub(crate) cancel: CancellationToken,

    // Users of the TenantShard such as the page service must take this Gate to avoid
    // trying to use a TenantShard which is shutting down.
    pub(crate) gate: Gate,

    /// Throttle applied at the top of [`Timeline::get`].
    /// All [`TenantShard::timelines`] of a given [`TenantShard`] instance share the same [`throttle::Throttle`] instance.
    pub(crate) pagestream_throttle: Arc<throttle::Throttle>,

    pub(crate) pagestream_throttle_metrics: Arc<crate::metrics::tenant_throttling::Pagestream>,

    /// An ongoing timeline detach concurrency limiter.
    ///
    /// As a tenant will likely be restarted as part of timeline detach ancestor it makes no sense
    /// to have two running at the same time. A different one can be started if an earlier one
    /// has failed for whatever reason.
    ongoing_timeline_detach: std::sync::Mutex<Option<(TimelineId, utils::completion::Barrier)>>,

    /// `index_part.json` based gc blocking reason tracking.
    ///
    /// New gc iterations must start a new iteration by acquiring `GcBlock::start` before
    /// proceeding.
    pub(crate) gc_block: gc_block::GcBlock,

    l0_flush_global_state: L0FlushGlobalState,

    pub(crate) feature_resolver: TenantFeatureResolver,
}
impl std::fmt::Debug for TenantShard {
    fn fmt(&self, f: &mut std::fmt::Formatter<'_>) -> std::fmt::Result {
        write!(f, "{} ({})", self.tenant_shard_id, self.current_state())
    }
}

pub(crate) enum WalRedoManager {
    Prod(WalredoManagerId, PostgresRedoManager),
    #[cfg(test)]
    Test(harness::TestRedoManager),
}

#[derive(thiserror::Error, Debug)]
#[error("pageserver is shutting down")]
pub(crate) struct GlobalShutDown;

impl WalRedoManager {
    pub(crate) fn new(mgr: PostgresRedoManager) -> Result<Arc<Self>, GlobalShutDown> {
        let id = WalredoManagerId::next();
        let arc = Arc::new(Self::Prod(id, mgr));
        let mut guard = WALREDO_MANAGERS.lock().unwrap();
        match &mut *guard {
            Some(map) => {
                map.insert(id, Arc::downgrade(&arc));
                Ok(arc)
            }
            None => Err(GlobalShutDown),
        }
    }
}

impl Drop for WalRedoManager {
    fn drop(&mut self) {
        match self {
            Self::Prod(id, _) => {
                let mut guard = WALREDO_MANAGERS.lock().unwrap();
                if let Some(map) = &mut *guard {
                    map.remove(id).expect("new() registers, drop() unregisters");
                }
            }
            #[cfg(test)]
            Self::Test(_) => {
                // Not applicable to test redo manager
            }
        }
    }
}

/// Global registry of all walredo managers so that [`crate::shutdown_pageserver`] can shut down
/// the walredo processes outside of the regular order.
///
/// This is necessary to work around a systemd bug where it freezes if there are
/// walredo processes left => <https://github.com/neondatabase/cloud/issues/11387>
#[allow(clippy::type_complexity)]
pub(crate) static WALREDO_MANAGERS: once_cell::sync::Lazy<
    Mutex<Option<HashMap<WalredoManagerId, Weak<WalRedoManager>>>>,
> = once_cell::sync::Lazy::new(|| Mutex::new(Some(HashMap::new())));
#[derive(PartialEq, Eq, Hash, Clone, Copy, Debug)]
pub(crate) struct WalredoManagerId(u64);
impl WalredoManagerId {
    pub fn next() -> Self {
        static NEXT: std::sync::atomic::AtomicU64 = std::sync::atomic::AtomicU64::new(1);
        let id = NEXT.fetch_add(1, std::sync::atomic::Ordering::Relaxed);
        if id == 0 {
            panic!(
                "WalredoManagerId::new() returned 0, indicating wraparound, risking it's no longer unique"
            );
        }
        Self(id)
    }
}

#[cfg(test)]
impl From<harness::TestRedoManager> for WalRedoManager {
    fn from(mgr: harness::TestRedoManager) -> Self {
        Self::Test(mgr)
    }
}

impl WalRedoManager {
    pub(crate) async fn shutdown(&self) -> bool {
        match self {
            Self::Prod(_, mgr) => mgr.shutdown().await,
            #[cfg(test)]
            Self::Test(_) => {
                // Not applicable to test redo manager
                true
            }
        }
    }

    pub(crate) fn maybe_quiesce(&self, idle_timeout: Duration) {
        match self {
            Self::Prod(_, mgr) => mgr.maybe_quiesce(idle_timeout),
            #[cfg(test)]
            Self::Test(_) => {
                // Not applicable to test redo manager
            }
        }
    }

    /// # Cancel-Safety
    ///
    /// This method is cancellation-safe.
    pub async fn request_redo(
        &self,
        key: pageserver_api::key::Key,
        lsn: Lsn,
        base_img: Option<(Lsn, bytes::Bytes)>,
        records: Vec<(Lsn, wal_decoder::models::record::NeonWalRecord)>,
        pg_version: PgMajorVersion,
        redo_attempt_type: RedoAttemptType,
    ) -> Result<bytes::Bytes, walredo::Error> {
        match self {
            Self::Prod(_, mgr) => {
                mgr.request_redo(key, lsn, base_img, records, pg_version, redo_attempt_type)
                    .await
            }
            #[cfg(test)]
            Self::Test(mgr) => {
                mgr.request_redo(key, lsn, base_img, records, pg_version, redo_attempt_type)
                    .await
            }
        }
    }

    pub(crate) fn status(&self) -> Option<WalRedoManagerStatus> {
        match self {
            WalRedoManager::Prod(_, m) => Some(m.status()),
            #[cfg(test)]
            WalRedoManager::Test(_) => None,
        }
    }
}

/// A very lightweight memory representation of an offloaded timeline.
///
/// We need to store the list of offloaded timelines so that we can perform operations on them,
/// like unoffloading them, or (at a later date), decide to perform flattening.
/// This type has a much smaller memory impact than [`Timeline`], and thus we can store many
/// more offloaded timelines than we can manage ones that aren't.
pub struct OffloadedTimeline {
    pub tenant_shard_id: TenantShardId,
    pub timeline_id: TimelineId,
    pub ancestor_timeline_id: Option<TimelineId>,
    /// Whether to retain the branch lsn at the ancestor or not
    pub ancestor_retain_lsn: Option<Lsn>,

    /// When the timeline was archived.
    ///
    /// Present for future flattening deliberations.
    pub archived_at: NaiveDateTime,

    /// Prevent two tasks from deleting the timeline at the same time. If held, the
    /// timeline is being deleted. If 'true', the timeline has already been deleted.
    pub delete_progress: TimelineDeleteProgress,

    /// Part of the `OffloadedTimeline` object's lifecycle: this needs to be set before we drop it
    pub deleted_from_ancestor: AtomicBool,

    _metrics_guard: OffloadedTimelineMetricsGuard,
}

/// Increases the offloaded timeline count metric when created, and decreases when dropped.
struct OffloadedTimelineMetricsGuard;

impl OffloadedTimelineMetricsGuard {
    fn new() -> Self {
        TIMELINE_STATE_METRIC
            .with_label_values(&["offloaded"])
            .inc();
        Self
    }
}

impl Drop for OffloadedTimelineMetricsGuard {
    fn drop(&mut self) {
        TIMELINE_STATE_METRIC
            .with_label_values(&["offloaded"])
            .dec();
    }
}

impl OffloadedTimeline {
    /// Obtains an offloaded timeline from a given timeline object.
    ///
    /// Returns `None` if the `archived_at` flag couldn't be obtained, i.e.
    /// the timeline is not in a stopped state.
    /// Panics if the timeline is not archived.
    fn from_timeline(timeline: &Timeline) -> Result<Self, UploadQueueNotReadyError> {
        let (ancestor_retain_lsn, ancestor_timeline_id) =
            if let Some(ancestor_timeline) = timeline.ancestor_timeline() {
                let ancestor_lsn = timeline.get_ancestor_lsn();
                let ancestor_timeline_id = ancestor_timeline.timeline_id;
                let mut gc_info = ancestor_timeline.gc_info.write().unwrap();
                gc_info.insert_child(timeline.timeline_id, ancestor_lsn, MaybeOffloaded::Yes);
                (Some(ancestor_lsn), Some(ancestor_timeline_id))
            } else {
                (None, None)
            };
        let archived_at = timeline
            .remote_client
            .archived_at_stopped_queue()?
            .expect("must be called on an archived timeline");
        Ok(Self {
            tenant_shard_id: timeline.tenant_shard_id,
            timeline_id: timeline.timeline_id,
            ancestor_timeline_id,
            ancestor_retain_lsn,
            archived_at,

            delete_progress: timeline.delete_progress.clone(),
            deleted_from_ancestor: AtomicBool::new(false),

            _metrics_guard: OffloadedTimelineMetricsGuard::new(),
        })
    }
    fn from_manifest(tenant_shard_id: TenantShardId, manifest: &OffloadedTimelineManifest) -> Self {
        // We expect to reach this case in tenant loading, where the `retain_lsn` is populated in the parent's `gc_info`
        // by the `initialize_gc_info` function.
        let OffloadedTimelineManifest {
            timeline_id,
            ancestor_timeline_id,
            ancestor_retain_lsn,
            archived_at,
        } = *manifest;
        Self {
            tenant_shard_id,
            timeline_id,
            ancestor_timeline_id,
            ancestor_retain_lsn,
            archived_at,
            delete_progress: TimelineDeleteProgress::default(),
            deleted_from_ancestor: AtomicBool::new(false),
            _metrics_guard: OffloadedTimelineMetricsGuard::new(),
        }
    }
    fn manifest(&self) -> OffloadedTimelineManifest {
        let Self {
            timeline_id,
            ancestor_timeline_id,
            ancestor_retain_lsn,
            archived_at,
            ..
        } = self;
        OffloadedTimelineManifest {
            timeline_id: *timeline_id,
            ancestor_timeline_id: *ancestor_timeline_id,
            ancestor_retain_lsn: *ancestor_retain_lsn,
            archived_at: *archived_at,
        }
    }
    /// Delete this timeline's retain_lsn from its ancestor, if present in the given tenant
    fn delete_from_ancestor_with_timelines(
        &self,
        timelines: &std::sync::MutexGuard<'_, HashMap<TimelineId, Arc<Timeline>>>,
    ) {
        if let (Some(_retain_lsn), Some(ancestor_timeline_id)) =
            (self.ancestor_retain_lsn, self.ancestor_timeline_id)
        {
            if let Some((_, ancestor_timeline)) = timelines
                .iter()
                .find(|(tid, _tl)| **tid == ancestor_timeline_id)
            {
                let removal_happened = ancestor_timeline
                    .gc_info
                    .write()
                    .unwrap()
                    .remove_child_offloaded(self.timeline_id);
                if !removal_happened {
                    tracing::error!(tenant_id = %self.tenant_shard_id.tenant_id, shard_id = %self.tenant_shard_id.shard_slug(), timeline_id = %self.timeline_id,
                        "Couldn't remove retain_lsn entry from offloaded timeline's parent: already removed");
                }
            }
        }
        self.deleted_from_ancestor.store(true, Ordering::Release);
    }
    /// Call [`Self::delete_from_ancestor_with_timelines`] instead if possible.
    ///
    /// As the entire tenant is being dropped, don't bother deregistering the `retain_lsn` from the ancestor.
    fn defuse_for_tenant_drop(&self) {
        self.deleted_from_ancestor.store(true, Ordering::Release);
    }
}

impl fmt::Debug for OffloadedTimeline {
    fn fmt(&self, f: &mut fmt::Formatter<'_>) -> fmt::Result {
        write!(f, "OffloadedTimeline<{}>", self.timeline_id)
    }
}

impl Drop for OffloadedTimeline {
    fn drop(&mut self) {
        if !self.deleted_from_ancestor.load(Ordering::Acquire) {
            tracing::warn!(
                "offloaded timeline {} was dropped without having cleaned it up at the ancestor",
                self.timeline_id
            );
        }
    }
}

#[derive(Copy, Clone, PartialEq, Eq, Hash, Debug)]
pub enum MaybeOffloaded {
    Yes,
    No,
}

#[derive(Clone, Debug)]
pub enum TimelineOrOffloaded {
    Timeline(Arc<Timeline>),
    Offloaded(Arc<OffloadedTimeline>),
    Importing(Arc<ImportingTimeline>),
}

impl TimelineOrOffloaded {
    pub fn arc_ref(&self) -> TimelineOrOffloadedArcRef<'_> {
        match self {
            TimelineOrOffloaded::Timeline(timeline) => {
                TimelineOrOffloadedArcRef::Timeline(timeline)
            }
            TimelineOrOffloaded::Offloaded(offloaded) => {
                TimelineOrOffloadedArcRef::Offloaded(offloaded)
            }
            TimelineOrOffloaded::Importing(importing) => {
                TimelineOrOffloadedArcRef::Importing(importing)
            }
        }
    }
    pub fn tenant_shard_id(&self) -> TenantShardId {
        self.arc_ref().tenant_shard_id()
    }
    pub fn timeline_id(&self) -> TimelineId {
        self.arc_ref().timeline_id()
    }
    pub fn delete_progress(&self) -> &Arc<tokio::sync::Mutex<DeleteTimelineFlow>> {
        match self {
            TimelineOrOffloaded::Timeline(timeline) => &timeline.delete_progress,
            TimelineOrOffloaded::Offloaded(offloaded) => &offloaded.delete_progress,
            TimelineOrOffloaded::Importing(importing) => &importing.delete_progress,
        }
    }
    fn maybe_remote_client(&self) -> Option<Arc<RemoteTimelineClient>> {
        match self {
            TimelineOrOffloaded::Timeline(timeline) => Some(timeline.remote_client.clone()),
            TimelineOrOffloaded::Offloaded(_offloaded) => None,
            TimelineOrOffloaded::Importing(importing) => {
                Some(importing.timeline.remote_client.clone())
            }
        }
    }
}

pub enum TimelineOrOffloadedArcRef<'a> {
    Timeline(&'a Arc<Timeline>),
    Offloaded(&'a Arc<OffloadedTimeline>),
    Importing(&'a Arc<ImportingTimeline>),
}

impl TimelineOrOffloadedArcRef<'_> {
    pub fn tenant_shard_id(&self) -> TenantShardId {
        match self {
            TimelineOrOffloadedArcRef::Timeline(timeline) => timeline.tenant_shard_id,
            TimelineOrOffloadedArcRef::Offloaded(offloaded) => offloaded.tenant_shard_id,
            TimelineOrOffloadedArcRef::Importing(importing) => importing.timeline.tenant_shard_id,
        }
    }
    pub fn timeline_id(&self) -> TimelineId {
        match self {
            TimelineOrOffloadedArcRef::Timeline(timeline) => timeline.timeline_id,
            TimelineOrOffloadedArcRef::Offloaded(offloaded) => offloaded.timeline_id,
            TimelineOrOffloadedArcRef::Importing(importing) => importing.timeline.timeline_id,
        }
    }
}

impl<'a> From<&'a Arc<Timeline>> for TimelineOrOffloadedArcRef<'a> {
    fn from(timeline: &'a Arc<Timeline>) -> Self {
        Self::Timeline(timeline)
    }
}

impl<'a> From<&'a Arc<OffloadedTimeline>> for TimelineOrOffloadedArcRef<'a> {
    fn from(timeline: &'a Arc<OffloadedTimeline>) -> Self {
        Self::Offloaded(timeline)
    }
}

impl<'a> From<&'a Arc<ImportingTimeline>> for TimelineOrOffloadedArcRef<'a> {
    fn from(timeline: &'a Arc<ImportingTimeline>) -> Self {
        Self::Importing(timeline)
    }
}

#[derive(Debug, thiserror::Error, PartialEq, Eq)]
pub enum GetTimelineError {
    #[error("Timeline is shutting down")]
    ShuttingDown,
    #[error("Timeline {tenant_id}/{timeline_id} is not active, state: {state:?}")]
    NotActive {
        tenant_id: TenantShardId,
        timeline_id: TimelineId,
        state: TimelineState,
    },
    #[error("Timeline {tenant_id}/{timeline_id} was not found")]
    NotFound {
        tenant_id: TenantShardId,
        timeline_id: TimelineId,
    },
}

#[derive(Debug, thiserror::Error)]
pub enum LoadLocalTimelineError {
    #[error("FailedToLoad")]
    Load(#[source] anyhow::Error),
    #[error("FailedToResumeDeletion")]
    ResumeDeletion(#[source] anyhow::Error),
}

#[derive(thiserror::Error)]
pub enum DeleteTimelineError {
    #[error("NotFound")]
    NotFound,

    #[error("HasChildren")]
    HasChildren(Vec<TimelineId>),

    #[error("Timeline deletion is already in progress")]
    AlreadyInProgress(Arc<tokio::sync::Mutex<DeleteTimelineFlow>>),

    #[error("Cancelled")]
    Cancelled,

    #[error(transparent)]
    Other(#[from] anyhow::Error),
}

impl Debug for DeleteTimelineError {
    fn fmt(&self, f: &mut std::fmt::Formatter<'_>) -> std::fmt::Result {
        match self {
            Self::NotFound => write!(f, "NotFound"),
            Self::HasChildren(c) => f.debug_tuple("HasChildren").field(c).finish(),
            Self::AlreadyInProgress(_) => f.debug_tuple("AlreadyInProgress").finish(),
            Self::Cancelled => f.debug_tuple("Cancelled").finish(),
            Self::Other(e) => f.debug_tuple("Other").field(e).finish(),
        }
    }
}

#[derive(thiserror::Error)]
pub enum TimelineArchivalError {
    #[error("NotFound")]
    NotFound,

    #[error("Timeout")]
    Timeout,

    #[error("Cancelled")]
    Cancelled,

    #[error("ancestor is archived: {}", .0)]
    HasArchivedParent(TimelineId),

    #[error("HasUnarchivedChildren")]
    HasUnarchivedChildren(Vec<TimelineId>),

    #[error("Timeline archival is already in progress")]
    AlreadyInProgress,

    #[error(transparent)]
    Other(anyhow::Error),
}

#[derive(thiserror::Error, Debug)]
pub(crate) enum TenantManifestError {
    #[error("Remote storage error: {0}")]
    RemoteStorage(anyhow::Error),

    #[error("Cancelled")]
    Cancelled,
}

impl From<TenantManifestError> for TimelineArchivalError {
    fn from(e: TenantManifestError) -> Self {
        match e {
            TenantManifestError::RemoteStorage(e) => Self::Other(e),
            TenantManifestError::Cancelled => Self::Cancelled,
        }
    }
}

impl Debug for TimelineArchivalError {
    fn fmt(&self, f: &mut std::fmt::Formatter<'_>) -> std::fmt::Result {
        match self {
            Self::NotFound => write!(f, "NotFound"),
            Self::Timeout => write!(f, "Timeout"),
            Self::Cancelled => write!(f, "Cancelled"),
            Self::HasArchivedParent(p) => f.debug_tuple("HasArchivedParent").field(p).finish(),
            Self::HasUnarchivedChildren(c) => {
                f.debug_tuple("HasUnarchivedChildren").field(c).finish()
            }
            Self::AlreadyInProgress => f.debug_tuple("AlreadyInProgress").finish(),
            Self::Other(e) => f.debug_tuple("Other").field(e).finish(),
        }
    }
}

pub enum SetStoppingError {
    AlreadyStopping(completion::Barrier),
    Broken,
}

impl Debug for SetStoppingError {
    fn fmt(&self, f: &mut std::fmt::Formatter<'_>) -> std::fmt::Result {
        match self {
            Self::AlreadyStopping(_) => f.debug_tuple("AlreadyStopping").finish(),
            Self::Broken => write!(f, "Broken"),
        }
    }
}

#[derive(thiserror::Error, Debug)]
pub(crate) enum FinalizeTimelineImportError {
    #[error("Import task not done yet")]
    ImportTaskStillRunning,
    #[error("Shutting down")]
    ShuttingDown,
}

/// Arguments to [`TenantShard::create_timeline`].
///
/// Not usable as an idempotency key for timeline creation because if [`CreateTimelineParamsBranch::ancestor_start_lsn`]
/// is `None`, the result of the timeline create call is not deterministic.
///
/// See [`CreateTimelineIdempotency`] for an idempotency key.
#[derive(Debug)]
pub(crate) enum CreateTimelineParams {
    Bootstrap(CreateTimelineParamsBootstrap),
    Branch(CreateTimelineParamsBranch),
    ImportPgdata(CreateTimelineParamsImportPgdata),
}

#[derive(Debug)]
pub(crate) struct CreateTimelineParamsBootstrap {
    pub(crate) new_timeline_id: TimelineId,
    pub(crate) existing_initdb_timeline_id: Option<TimelineId>,
    pub(crate) pg_version: PgMajorVersion,
}

/// NB: See comment on [`CreateTimelineIdempotency::Branch`] for why there's no `pg_version` here.
#[derive(Debug)]
pub(crate) struct CreateTimelineParamsBranch {
    pub(crate) new_timeline_id: TimelineId,
    pub(crate) ancestor_timeline_id: TimelineId,
    pub(crate) ancestor_start_lsn: Option<Lsn>,
}

#[derive(Debug)]
pub(crate) struct CreateTimelineParamsImportPgdata {
    pub(crate) new_timeline_id: TimelineId,
    pub(crate) location: import_pgdata::index_part_format::Location,
    pub(crate) idempotency_key: import_pgdata::index_part_format::IdempotencyKey,
}

/// What is used to determine idempotency of a [`TenantShard::create_timeline`] call in  [`TenantShard::start_creating_timeline`] in  [`TenantShard::start_creating_timeline`].
///
/// Each [`Timeline`] object holds [`Self`] as an immutable property in [`Timeline::create_idempotency`].
///
/// We lower timeline creation requests to [`Self`], and then use [`PartialEq::eq`] to compare [`Timeline::create_idempotency`] with the request.
/// If they are equal, we return a reference to the existing timeline, otherwise it's an idempotency conflict.
///
/// There is special treatment for [`Self::FailWithConflict`] to always return an idempotency conflict.
/// It would be nice to have more advanced derive macros to make that special treatment declarative.
///
/// Notes:
/// - Unlike [`CreateTimelineParams`], ancestor LSN is fixed, so, branching will be at a deterministic LSN.
/// - We make some trade-offs though, e.g., [`CreateTimelineParamsBootstrap::existing_initdb_timeline_id`]
///   is not considered for idempotency. We can improve on this over time if we deem it necessary.
///
#[derive(Debug, Clone, PartialEq, Eq)]
pub(crate) enum CreateTimelineIdempotency {
    /// NB: special treatment, see comment in [`Self`].
    FailWithConflict,
    Bootstrap {
        pg_version: PgMajorVersion,
    },
    /// NB: branches always have the same `pg_version` as their ancestor.
    /// While [`pageserver_api::models::TimelineCreateRequestMode::Branch::pg_version`]
    /// exists as a field, and is set by cplane, it has always been ignored by pageserver when
    /// determining the child branch pg_version.
    Branch {
        ancestor_timeline_id: TimelineId,
        ancestor_start_lsn: Lsn,
    },
    ImportPgdata(CreatingTimelineIdempotencyImportPgdata),
}

#[derive(Debug, Clone, PartialEq, Eq)]
pub(crate) struct CreatingTimelineIdempotencyImportPgdata {
    idempotency_key: import_pgdata::index_part_format::IdempotencyKey,
}

/// What is returned by [`TenantShard::start_creating_timeline`].
#[must_use]
enum StartCreatingTimelineResult {
    CreateGuard(TimelineCreateGuard),
    Idempotent(Arc<Timeline>),
}

#[allow(clippy::large_enum_variant, reason = "TODO")]
enum TimelineInitAndSyncResult {
    ReadyToActivate,
    NeedsSpawnImportPgdata(TimelineInitAndSyncNeedsSpawnImportPgdata),
}

#[must_use]
struct TimelineInitAndSyncNeedsSpawnImportPgdata {
    timeline: Arc<Timeline>,
    import_pgdata: import_pgdata::index_part_format::Root,
    guard: TimelineCreateGuard,
}

/// What is returned by [`TenantShard::create_timeline`].
enum CreateTimelineResult {
    Created(Arc<Timeline>),
    Idempotent(Arc<Timeline>),
    /// IMPORTANT: This [`Arc<Timeline>`] object is not in [`TenantShard::timelines`] when
    /// we return this result, nor will this concrete object ever be added there.
    /// Cf method comment on [`TenantShard::create_timeline_import_pgdata`].
    ImportSpawned(Arc<Timeline>),
}

impl CreateTimelineResult {
    fn discriminant(&self) -> &'static str {
        match self {
            Self::Created(_) => "Created",
            Self::Idempotent(_) => "Idempotent",
            Self::ImportSpawned(_) => "ImportSpawned",
        }
    }
    fn timeline(&self) -> &Arc<Timeline> {
        match self {
            Self::Created(t) | Self::Idempotent(t) | Self::ImportSpawned(t) => t,
        }
    }
    /// Unit test timelines aren't activated, test has to do it if it needs to.
    #[cfg(test)]
    fn into_timeline_for_test(self) -> Arc<Timeline> {
        match self {
            Self::Created(t) | Self::Idempotent(t) | Self::ImportSpawned(t) => t,
        }
    }
}

#[derive(thiserror::Error, Debug)]
pub enum CreateTimelineError {
    #[error("creation of timeline with the given ID is in progress")]
    AlreadyCreating,
    #[error("timeline already exists with different parameters")]
    Conflict,
    #[error(transparent)]
    AncestorLsn(anyhow::Error),
    #[error("ancestor timeline is not active")]
    AncestorNotActive,
    #[error("ancestor timeline is archived")]
    AncestorArchived,
    #[error("tenant shutting down")]
    ShuttingDown,
    #[error(transparent)]
    Other(#[from] anyhow::Error),
}

#[derive(thiserror::Error, Debug)]
pub enum InitdbError {
    #[error("Operation was cancelled")]
    Cancelled,
    #[error(transparent)]
    Other(anyhow::Error),
    #[error(transparent)]
    Inner(postgres_initdb::Error),
}

enum CreateTimelineCause {
    Load,
    Delete,
}

#[allow(clippy::large_enum_variant, reason = "TODO")]
enum LoadTimelineCause {
    Attach,
    Unoffload,
}

#[derive(thiserror::Error, Debug)]
pub(crate) enum GcError {
    // The tenant is shutting down
    #[error("tenant shutting down")]
    TenantCancelled,

    // The tenant is shutting down
    #[error("timeline shutting down")]
    TimelineCancelled,

    // The tenant is in a state inelegible to run GC
    #[error("not active")]
    NotActive,

    // A requested GC cutoff LSN was invalid, for example it tried to move backwards
    #[error("not active")]
    BadLsn { why: String },

    // A remote storage error while scheduling updates after compaction
    #[error(transparent)]
    Remote(anyhow::Error),

    // An error reading while calculating GC cutoffs
    #[error(transparent)]
    GcCutoffs(PageReconstructError),

    // If GC was invoked for a particular timeline, this error means it didn't exist
    #[error("timeline not found")]
    TimelineNotFound,
}

impl From<PageReconstructError> for GcError {
    fn from(value: PageReconstructError) -> Self {
        match value {
            PageReconstructError::Cancelled => Self::TimelineCancelled,
            other => Self::GcCutoffs(other),
        }
    }
}

impl From<NotInitialized> for GcError {
    fn from(value: NotInitialized) -> Self {
        match value {
            NotInitialized::Uninitialized => GcError::Remote(value.into()),
            NotInitialized::Stopped | NotInitialized::ShuttingDown => GcError::TimelineCancelled,
        }
    }
}

impl From<timeline::layer_manager::Shutdown> for GcError {
    fn from(_: timeline::layer_manager::Shutdown) -> Self {
        GcError::TimelineCancelled
    }
}

#[derive(thiserror::Error, Debug)]
pub(crate) enum LoadConfigError {
    #[error("TOML deserialization error: '{0}'")]
    DeserializeToml(#[from] toml_edit::de::Error),

    #[error("Config not found at {0}")]
    NotFound(Utf8PathBuf),
}

impl TenantShard {
    /// Yet another helper for timeline initialization.
    ///
    /// - Initializes the Timeline struct and inserts it into the tenant's hash map
    /// - Scans the local timeline directory for layer files and builds the layer map
    /// - Downloads remote index file and adds remote files to the layer map
    /// - Schedules remote upload tasks for any files that are present locally but missing from remote storage.
    ///
    /// If the operation fails, the timeline is left in the tenant's hash map in Broken state. On success,
    /// it is marked as Active.
    #[allow(clippy::too_many_arguments)]
    async fn timeline_init_and_sync(
        self: &Arc<Self>,
        timeline_id: TimelineId,
        resources: TimelineResources,
        index_part: IndexPart,
        metadata: TimelineMetadata,
        previous_heatmap: Option<PreviousHeatmap>,
        ancestor: Option<Arc<Timeline>>,
        cause: LoadTimelineCause,
        ctx: &RequestContext,
    ) -> anyhow::Result<TimelineInitAndSyncResult> {
        let tenant_id = self.tenant_shard_id;

        let import_pgdata = index_part.import_pgdata.clone();
        let idempotency = match &import_pgdata {
            Some(import_pgdata) => {
                CreateTimelineIdempotency::ImportPgdata(CreatingTimelineIdempotencyImportPgdata {
                    idempotency_key: import_pgdata.idempotency_key().clone(),
                })
            }
            None => {
                if metadata.ancestor_timeline().is_none() {
                    CreateTimelineIdempotency::Bootstrap {
                        pg_version: metadata.pg_version(),
                    }
                } else {
                    CreateTimelineIdempotency::Branch {
                        ancestor_timeline_id: metadata.ancestor_timeline().unwrap(),
                        ancestor_start_lsn: metadata.ancestor_lsn(),
                    }
                }
            }
        };

        let (timeline, _timeline_ctx) = self.create_timeline_struct(
            timeline_id,
            &metadata,
            previous_heatmap,
            ancestor.clone(),
            resources,
            CreateTimelineCause::Load,
            idempotency.clone(),
            index_part.gc_compaction.clone(),
            index_part.rel_size_migration.clone(),
            ctx,
        )?;
        let disk_consistent_lsn = timeline.get_disk_consistent_lsn();

        if !disk_consistent_lsn.is_valid() {
            // As opposed to normal timelines which get initialised with a disk consitent LSN
            // via initdb, imported timelines start from 0. If the import task stops before
            // it advances disk consitent LSN, allow it to resume.
            let in_progress_import = import_pgdata
                .as_ref()
                .map(|import| !import.is_done())
                .unwrap_or(false);
            if !in_progress_import {
                anyhow::bail!("Timeline {tenant_id}/{timeline_id} has invalid disk_consistent_lsn");
            }
        }

        assert_eq!(
            disk_consistent_lsn,
            metadata.disk_consistent_lsn(),
            "these are used interchangeably"
        );

        timeline.remote_client.init_upload_queue(&index_part)?;

        timeline
            .load_layer_map(disk_consistent_lsn, index_part)
            .await
            .with_context(|| {
                format!("Failed to load layermap for timeline {tenant_id}/{timeline_id}")
            })?;

        // When unarchiving, we've mostly likely lost the heatmap generated prior
        // to the archival operation. To allow warming this timeline up, generate
        // a previous heatmap which contains all visible layers in the layer map.
        // This previous heatmap will be used whenever a fresh heatmap is generated
        // for the timeline.
        if self.conf.generate_unarchival_heatmap && matches!(cause, LoadTimelineCause::Unoffload) {
            let mut tline_ending_at = Some((&timeline, timeline.get_last_record_lsn()));
            while let Some((tline, end_lsn)) = tline_ending_at {
                let unarchival_heatmap = tline.generate_unarchival_heatmap(end_lsn).await;
                // Another unearchived timeline might have generated a heatmap for this ancestor.
                // If the current branch point greater than the previous one use the the heatmap
                // we just generated - it should include more layers.
                if !tline.should_keep_previous_heatmap(end_lsn) {
                    tline
                        .previous_heatmap
                        .store(Some(Arc::new(unarchival_heatmap)));
                } else {
                    tracing::info!("Previous heatmap preferred. Dropping unarchival heatmap.")
                }

                match tline.ancestor_timeline() {
                    Some(ancestor) => {
                        if ancestor.update_layer_visibility().await.is_err() {
                            // Ancestor timeline is shutting down.
                            break;
                        }

                        tline_ending_at = Some((ancestor, tline.get_ancestor_lsn()));
                    }
                    None => {
                        tline_ending_at = None;
                    }
                }
            }
        }

        match import_pgdata {
            Some(import_pgdata) if !import_pgdata.is_done() => {
                let mut guard = self.timelines_creating.lock().unwrap();
                if !guard.insert(timeline_id) {
                    // We should never try and load the same timeline twice during startup
                    unreachable!("Timeline {tenant_id}/{timeline_id} is already being created")
                }
                let timeline_create_guard = TimelineCreateGuard {
                    _tenant_gate_guard: self.gate.enter()?,
                    owning_tenant: self.clone(),
                    timeline_id,
                    idempotency,
                    // The users of this specific return value don't need the timline_path in there.
                    timeline_path: timeline
                        .conf
                        .timeline_path(&timeline.tenant_shard_id, &timeline.timeline_id),
                };
                Ok(TimelineInitAndSyncResult::NeedsSpawnImportPgdata(
                    TimelineInitAndSyncNeedsSpawnImportPgdata {
                        timeline,
                        import_pgdata,
                        guard: timeline_create_guard,
                    },
                ))
            }
            Some(_) | None => {
                {
                    let mut timelines_accessor = self.timelines.lock().unwrap();
                    match timelines_accessor.entry(timeline_id) {
                        // We should never try and load the same timeline twice during startup
                        Entry::Occupied(_) => {
                            unreachable!(
                                "Timeline {tenant_id}/{timeline_id} already exists in the tenant map"
                            );
                        }
                        Entry::Vacant(v) => {
                            v.insert(Arc::clone(&timeline));
                            timeline.maybe_spawn_flush_loop();
                        }
                    }
                }

                if disk_consistent_lsn.is_valid() {
                    // Sanity check: a timeline should have some content.
                    // Exception: importing timelines might not yet have any
                    anyhow::ensure!(
                        ancestor.is_some()
                            || timeline
                                .layers
                                .read(LayerManagerLockHolder::LoadLayerMap)
                                .await
                                .layer_map()
                                .expect(
                                    "currently loading, layer manager cannot be shutdown already"
                                )
                                .iter_historic_layers()
                                .next()
                                .is_some(),
                        "Timeline has no ancestor and no layer files"
                    );
                }

                Ok(TimelineInitAndSyncResult::ReadyToActivate)
            }
        }
    }

    /// Attach a tenant that's available in cloud storage.
    ///
    /// This returns quickly, after just creating the in-memory object
    /// Tenant struct and launching a background task to download
    /// the remote index files.  On return, the tenant is most likely still in
    /// Attaching state, and it will become Active once the background task
    /// finishes. You can use wait_until_active() to wait for the task to
    /// complete.
    ///
    #[allow(clippy::too_many_arguments)]
    pub(crate) fn spawn(
        conf: &'static PageServerConf,
        tenant_shard_id: TenantShardId,
        resources: TenantSharedResources,
        attached_conf: AttachedTenantConf,
        shard_identity: ShardIdentity,
        init_order: Option<InitializationOrder>,
        mode: SpawnMode,
        ctx: &RequestContext,
    ) -> Result<Arc<TenantShard>, GlobalShutDown> {
        let wal_redo_manager =
            WalRedoManager::new(PostgresRedoManager::new(conf, tenant_shard_id))?;

        let TenantSharedResources {
            broker_client,
            remote_storage,
            deletion_queue_client,
            l0_flush_global_state,
            basebackup_cache,
            feature_resolver,
        } = resources;

        let attach_mode = attached_conf.location.attach_mode;
        let generation = attached_conf.location.generation;

        let tenant = Arc::new(TenantShard::new(
            TenantState::Attaching,
            conf,
            attached_conf,
            shard_identity,
            Some(wal_redo_manager),
            tenant_shard_id,
            remote_storage.clone(),
            deletion_queue_client,
            l0_flush_global_state,
            basebackup_cache,
            feature_resolver,
        ));

        // The attach task will carry a GateGuard, so that shutdown() reliably waits for it to drop out if
        // we shut down while attaching.
        let attach_gate_guard = tenant
            .gate
            .enter()
            .expect("We just created the TenantShard: nothing else can have shut it down yet");

        // Do all the hard work in the background
        let tenant_clone = Arc::clone(&tenant);
        let ctx = ctx.detached_child(TaskKind::Attach, DownloadBehavior::Warn);
        task_mgr::spawn(
            &tokio::runtime::Handle::current(),
            TaskKind::Attach,
            tenant_shard_id,
            None,
            "attach tenant",
            async move {

                info!(
                    ?attach_mode,
                    "Attaching tenant"
                );

                let _gate_guard = attach_gate_guard;

                // Is this tenant being spawned as part of process startup?
                let starting_up = init_order.is_some();
                scopeguard::defer! {
                    if starting_up {
                        TENANT.startup_complete.inc();
                    }
                }

                fn make_broken_or_stopping(t: &TenantShard, err: anyhow::Error) {
                    t.state.send_modify(|state| match state {
                        // TODO: the old code alluded to DeleteTenantFlow sometimes setting
                        // TenantState::Stopping before we get here, but this may be outdated.
                        // Let's find out with a testing assertion. If this doesn't fire, and the
                        // logs don't show this happening in production, remove the Stopping cases.
                        TenantState::Stopping{..} if cfg!(any(test, feature = "testing")) => {
                            panic!("unexpected TenantState::Stopping during attach")
                        }
                        // If the tenant is cancelled, assume the error was caused by cancellation.
                        TenantState::Attaching if t.cancel.is_cancelled() => {
                            info!("attach cancelled, setting tenant state to Stopping: {err}");
                            // NB: progress None tells `set_stopping` that attach has cancelled.
                            *state = TenantState::Stopping { progress: None };
                        }
                        // According to the old code, DeleteTenantFlow may already have set this to
                        // Stopping. Retain its progress.
                        // TODO: there is no DeleteTenantFlow. Is this still needed? See above.
                        TenantState::Stopping { progress } if t.cancel.is_cancelled() => {
                            assert!(progress.is_some(), "concurrent attach cancellation");
                            info!("attach cancelled, already Stopping: {err}");
                        }
                        // Mark the tenant as broken.
                        TenantState::Attaching | TenantState::Stopping { .. } => {
                            error!("attach failed, setting tenant state to Broken (was {state}): {err:?}");
                            *state = TenantState::broken_from_reason(err.to_string())
                        }
                        // The attach task owns the tenant state until activated.
                        state => panic!("invalid tenant state {state} during attach: {err:?}"),
                    });
                }

                // TODO: should also be rejecting tenant conf changes that violate this check.
                if let Err(e) = crate::tenant::storage_layer::inmemory_layer::IndexEntry::validate_checkpoint_distance(tenant_clone.get_checkpoint_distance()) {
                    make_broken_or_stopping(&tenant_clone, anyhow::anyhow!(e));
                    return Ok(());
                }

                let mut init_order = init_order;
                // take the completion because initial tenant loading will complete when all of
                // these tasks complete.
                let _completion = init_order
                    .as_mut()
                    .and_then(|x| x.initial_tenant_load.take());
                let remote_load_completion = init_order
                    .as_mut()
                    .and_then(|x| x.initial_tenant_load_remote.take());

                enum AttachType<'a> {
                    /// We are attaching this tenant lazily in the background.
                    Warmup {
                        _permit: tokio::sync::SemaphorePermit<'a>,
                        during_startup: bool
                    },
                    /// We are attaching this tenant as soon as we can, because for example an
                    /// endpoint tried to access it.
                    OnDemand,
                    /// During normal operations after startup, we are attaching a tenant, and
                    /// eager attach was requested.
                    Normal,
                }

                let attach_type = if matches!(mode, SpawnMode::Lazy) {
                    // Before doing any I/O, wait for at least one of:
                    // - A client attempting to access to this tenant (on-demand loading)
                    // - A permit becoming available in the warmup semaphore (background warmup)

                    tokio::select!(
                        permit = tenant_clone.activate_now_sem.acquire() => {
                            let _ = permit.expect("activate_now_sem is never closed");
                            tracing::info!("Activating tenant (on-demand)");
                            AttachType::OnDemand
                        },
                        permit = conf.concurrent_tenant_warmup.inner().acquire() => {
                            let _permit = permit.expect("concurrent_tenant_warmup semaphore is never closed");
                            tracing::info!("Activating tenant (warmup)");
                            AttachType::Warmup {
                                _permit,
                                during_startup: init_order.is_some()
                            }
                        }
                        _ = tenant_clone.cancel.cancelled() => {
                            // This is safe, but should be pretty rare: it is interesting if a tenant
                            // stayed in Activating for such a long time that shutdown found it in
                            // that state.
                            tracing::info!(state=%tenant_clone.current_state(), "Tenant shut down before activation");
                            // Set the tenant to Stopping to signal `set_stopping` that we're done.
                            make_broken_or_stopping(&tenant_clone, anyhow::anyhow!("Shut down while Attaching"));
                            return Ok(());
                        },
                    )
                } else {
                    // SpawnMode::{Create,Eager} always cause jumping ahead of the
                    // concurrent_tenant_warmup queue
                    AttachType::Normal
                };

                let preload = match &mode {
                    SpawnMode::Eager | SpawnMode::Lazy => {
                        let _preload_timer = TENANT.preload.start_timer();
                        let res = tenant_clone
                            .preload(&remote_storage, task_mgr::shutdown_token())
                            .await;
                        match res {
                            Ok(p) => Some(p),
                            Err(e) => {
                                make_broken_or_stopping(&tenant_clone, anyhow::anyhow!(e));
                                return Ok(());
                            }
                        }
                    }

                };

                // Remote preload is complete.
                drop(remote_load_completion);


                // We will time the duration of the attach phase unless this is a creation (attach will do no work)
                let attach_start = std::time::Instant::now();
                let attached = {
                    let _attach_timer = Some(TENANT.attach.start_timer());
                    tenant_clone.attach(preload, &ctx).await
                };
                let attach_duration = attach_start.elapsed();
                _ = tenant_clone.attach_wal_lag_cooldown.set(WalLagCooldown::new(attach_start, attach_duration));

                match attached {
                    Ok(()) => {
                        info!("attach finished, activating");
                        tenant_clone.activate(broker_client, None, &ctx);
                    }
                    Err(e) => make_broken_or_stopping(&tenant_clone, anyhow::anyhow!(e)),
                }

                // If we are doing an opportunistic warmup attachment at startup, initialize
                // logical size at the same time.  This is better than starting a bunch of idle tenants
                // with cold caches and then coming back later to initialize their logical sizes.
                //
                // It also prevents the warmup proccess competing with the concurrency limit on
                // logical size calculations: if logical size calculation semaphore is saturated,
                // then warmup will wait for that before proceeding to the next tenant.
                if matches!(attach_type, AttachType::Warmup { during_startup: true, .. }) {
                    let mut futs: FuturesUnordered<_> = tenant_clone.timelines.lock().unwrap().values().cloned().map(|t| t.await_initial_logical_size()).collect();
                    tracing::info!("Waiting for initial logical sizes while warming up...");
                    while futs.next().await.is_some() {}
                    tracing::info!("Warm-up complete");
                }

                Ok(())
            }
            .instrument(tracing::info_span!(parent: None, "attach", tenant_id=%tenant_shard_id.tenant_id, shard_id=%tenant_shard_id.shard_slug(), gen=?generation)),
        );
        Ok(tenant)
    }

    #[instrument(skip_all)]
    pub(crate) async fn preload(
        self: &Arc<Self>,
        remote_storage: &GenericRemoteStorage,
        cancel: CancellationToken,
    ) -> anyhow::Result<TenantPreload> {
        span::debug_assert_current_span_has_tenant_id();
        // Get list of remote timelines
        // download index files for every tenant timeline
        info!("listing remote timelines");
        let (mut remote_timeline_ids, other_keys) = remote_timeline_client::list_remote_timelines(
            remote_storage,
            self.tenant_shard_id,
            cancel.clone(),
        )
        .await?;

        let tenant_manifest = match download_tenant_manifest(
            remote_storage,
            &self.tenant_shard_id,
            self.generation,
            &cancel,
        )
        .await
        {
            Ok((tenant_manifest, _, _)) => Some(tenant_manifest),
            Err(DownloadError::NotFound) => None,
            Err(err) => return Err(err.into()),
        };

        info!(
            "found {} timelines ({} offloaded timelines)",
            remote_timeline_ids.len(),
            tenant_manifest
                .as_ref()
                .map(|m| m.offloaded_timelines.len())
                .unwrap_or(0)
        );

        for k in other_keys {
            warn!("Unexpected non timeline key {k}");
        }

        // Avoid downloading IndexPart of offloaded timelines.
        let mut offloaded_with_prefix = HashSet::new();
        if let Some(tenant_manifest) = &tenant_manifest {
            for offloaded in tenant_manifest.offloaded_timelines.iter() {
                if remote_timeline_ids.remove(&offloaded.timeline_id) {
                    offloaded_with_prefix.insert(offloaded.timeline_id);
                } else {
                    // We'll take care later of timelines in the manifest without a prefix
                }
            }
        }

        // TODO(vlad): Could go to S3 if the secondary is freezing cold and hasn't even
        // pulled the first heatmap. Not entirely necessary since the storage controller
        // will kick the secondary in any case and cause a download.
        let maybe_heatmap_at = self.read_on_disk_heatmap().await;

        let timelines = self
            .load_timelines_metadata(
                remote_timeline_ids,
                remote_storage,
                maybe_heatmap_at,
                cancel,
            )
            .await?;

        Ok(TenantPreload {
            tenant_manifest,
            timelines: timelines
                .into_iter()
                .map(|(id, tl)| (id, Some(tl)))
                .chain(offloaded_with_prefix.into_iter().map(|id| (id, None)))
                .collect(),
        })
    }

    async fn read_on_disk_heatmap(&self) -> Option<(HeatMapTenant, std::time::Instant)> {
        if !self.conf.load_previous_heatmap {
            return None;
        }

        let on_disk_heatmap_path = self.conf.tenant_heatmap_path(&self.tenant_shard_id);
        match tokio::fs::read_to_string(on_disk_heatmap_path).await {
            Ok(heatmap) => match serde_json::from_str::<HeatMapTenant>(&heatmap) {
                Ok(heatmap) => Some((heatmap, std::time::Instant::now())),
                Err(err) => {
                    error!("Failed to deserialize old heatmap: {err}");
                    None
                }
            },
            Err(err) => match err.kind() {
                std::io::ErrorKind::NotFound => None,
                _ => {
                    error!("Unexpected IO error reading old heatmap: {err}");
                    None
                }
            },
        }
    }

    ///
    /// Background task that downloads all data for a tenant and brings it to Active state.
    ///
    /// No background tasks are started as part of this routine.
    ///
    async fn attach(
        self: &Arc<TenantShard>,
        preload: Option<TenantPreload>,
        ctx: &RequestContext,
    ) -> anyhow::Result<()> {
        span::debug_assert_current_span_has_tenant_id();

        failpoint_support::sleep_millis_async!("before-attaching-tenant");

        let Some(preload) = preload else {
            anyhow::bail!(
                "local-only deployment is no longer supported, https://github.com/neondatabase/neon/issues/5624"
            );
        };

        let mut offloaded_timeline_ids = HashSet::new();
        let mut offloaded_timelines_list = Vec::new();
        if let Some(tenant_manifest) = &preload.tenant_manifest {
            for timeline_manifest in tenant_manifest.offloaded_timelines.iter() {
                let timeline_id = timeline_manifest.timeline_id;
                let offloaded_timeline =
                    OffloadedTimeline::from_manifest(self.tenant_shard_id, timeline_manifest);
                offloaded_timelines_list.push((timeline_id, Arc::new(offloaded_timeline)));
                offloaded_timeline_ids.insert(timeline_id);
            }
        }
        // Complete deletions for offloaded timeline id's from manifest.
        // The manifest will be uploaded later in this function.
        offloaded_timelines_list
            .retain(|(offloaded_id, offloaded)| {
                // Existence of a timeline is finally determined by the existence of an index-part.json in remote storage.
                // If there is dangling references in another location, they need to be cleaned up.
                let delete = !preload.timelines.contains_key(offloaded_id);
                if delete {
                    tracing::info!("Removing offloaded timeline {offloaded_id} from manifest as no remote prefix was found");
                    offloaded.defuse_for_tenant_drop();
                }
                !delete
        });

        let mut timelines_to_resume_deletions = vec![];

        let mut remote_index_and_client = HashMap::new();
        let mut timeline_ancestors = HashMap::new();
        let mut existent_timelines = HashSet::new();
        for (timeline_id, preload) in preload.timelines {
            let Some(preload) = preload else { continue };
            // This is an invariant of the `preload` function's API
            assert!(!offloaded_timeline_ids.contains(&timeline_id));
            let index_part = match preload.index_part {
                Ok(i) => {
                    debug!("remote index part exists for timeline {timeline_id}");
                    // We found index_part on the remote, this is the standard case.
                    existent_timelines.insert(timeline_id);
                    i
                }
                Err(DownloadError::NotFound) => {
                    // There is no index_part on the remote. We only get here
                    // if there is some prefix for the timeline in the remote storage.
                    // This can e.g. be the initdb.tar.zst archive, maybe a
                    // remnant from a prior incomplete creation or deletion attempt.
                    // Delete the local directory as the deciding criterion for a
                    // timeline's existence is presence of index_part.
                    info!(%timeline_id, "index_part not found on remote");
                    continue;
                }
                Err(DownloadError::Fatal(why)) => {
                    // If, while loading one remote timeline, we saw an indication that our generation
                    // number is likely invalid, then we should not load the whole tenant.
                    error!(%timeline_id, "Fatal error loading timeline: {why}");
                    anyhow::bail!(why.to_string());
                }
                Err(e) => {
                    // Some (possibly ephemeral) error happened during index_part download.
                    // Pretend the timeline exists to not delete the timeline directory,
                    // as it might be a temporary issue and we don't want to re-download
                    // everything after it resolves.
                    warn!(%timeline_id, "Failed to load index_part from remote storage, failed creation? ({e})");

                    existent_timelines.insert(timeline_id);
                    continue;
                }
            };
            match index_part {
                MaybeDeletedIndexPart::IndexPart(index_part) => {
                    timeline_ancestors.insert(timeline_id, index_part.metadata.clone());
                    remote_index_and_client.insert(
                        timeline_id,
                        (index_part, preload.client, preload.previous_heatmap),
                    );
                }
                MaybeDeletedIndexPart::Deleted(index_part) => {
                    info!(
                        "timeline {} is deleted, picking to resume deletion",
                        timeline_id
                    );
                    timelines_to_resume_deletions.push((timeline_id, index_part, preload.client));
                }
            }
        }

        let mut gc_blocks = HashMap::new();

        // For every timeline, download the metadata file, scan the local directory,
        // and build a layer map that contains an entry for each remote and local
        // layer file.
        let sorted_timelines = tree_sort_timelines(timeline_ancestors, |m| m.ancestor_timeline())?;
        for (timeline_id, remote_metadata) in sorted_timelines {
            let (index_part, remote_client, previous_heatmap) = remote_index_and_client
                .remove(&timeline_id)
                .expect("just put it in above");

            if let Some(blocking) = index_part.gc_blocking.as_ref() {
                // could just filter these away, but it helps while testing
                anyhow::ensure!(
                    !blocking.reasons.is_empty(),
                    "index_part for {timeline_id} is malformed: it should not have gc blocking with zero reasons"
                );
                let prev = gc_blocks.insert(timeline_id, blocking.reasons);
                assert!(prev.is_none());
            }

            // TODO again handle early failure
            let effect = self
                .load_remote_timeline(
                    timeline_id,
                    index_part,
                    remote_metadata,
                    previous_heatmap,
                    self.get_timeline_resources_for(remote_client),
                    LoadTimelineCause::Attach,
                    ctx,
                )
                .await
                .with_context(|| {
                    format!(
                        "failed to load remote timeline {} for tenant {}",
                        timeline_id, self.tenant_shard_id
                    )
                })?;

            match effect {
                TimelineInitAndSyncResult::ReadyToActivate => {
                    // activation happens later, on Tenant::activate
                }
                TimelineInitAndSyncResult::NeedsSpawnImportPgdata(
                    TimelineInitAndSyncNeedsSpawnImportPgdata {
                        timeline,
                        import_pgdata,
                        guard,
                    },
                ) => {
                    let timeline_id = timeline.timeline_id;
                    let import_task_gate = Gate::default();
                    let import_task_guard = import_task_gate.enter().unwrap();
                    let import_task_handle =
                        tokio::task::spawn(self.clone().create_timeline_import_pgdata_task(
                            timeline.clone(),
                            import_pgdata,
                            guard,
                            import_task_guard,
                            ctx.detached_child(TaskKind::ImportPgdata, DownloadBehavior::Warn),
                        ));

                    let prev = self.timelines_importing.lock().unwrap().insert(
                        timeline_id,
                        Arc::new(ImportingTimeline {
                            timeline: timeline.clone(),
                            import_task_handle,
                            import_task_gate,
                            delete_progress: TimelineDeleteProgress::default(),
                        }),
                    );

                    assert!(prev.is_none());
                }
            }
        }

        // At this point we've initialized all timelines and are tracking them.
        // Now compute the layer visibility for all (not offloaded) timelines.
        let compute_visiblity_for = {
            let timelines_accessor = self.timelines.lock().unwrap();
            let mut timelines_offloaded_accessor = self.timelines_offloaded.lock().unwrap();

            timelines_offloaded_accessor.extend(offloaded_timelines_list.into_iter());

            // Before activation, populate each Timeline's GcInfo with information about its children
            self.initialize_gc_info(&timelines_accessor, &timelines_offloaded_accessor, None);

            timelines_accessor.values().cloned().collect::<Vec<_>>()
        };

        for tl in compute_visiblity_for {
            tl.update_layer_visibility().await.with_context(|| {
                format!(
                    "failed initial timeline visibility computation {} for tenant {}",
                    tl.timeline_id, self.tenant_shard_id
                )
            })?;
        }

        // Walk through deleted timelines, resume deletion
        for (timeline_id, index_part, remote_timeline_client) in timelines_to_resume_deletions {
            remote_timeline_client
                .init_upload_queue_stopped_to_continue_deletion(&index_part)
                .context("init queue stopped")
                .map_err(LoadLocalTimelineError::ResumeDeletion)?;

            DeleteTimelineFlow::resume_deletion(
                Arc::clone(self),
                timeline_id,
                &index_part.metadata,
                remote_timeline_client,
                ctx,
            )
            .instrument(tracing::info_span!("timeline_delete", %timeline_id))
            .await
            .context("resume_deletion")
            .map_err(LoadLocalTimelineError::ResumeDeletion)?;
        }

        // Stash the preloaded tenant manifest, and upload a new manifest if changed.
        //
        // NB: this must happen after the tenant is fully populated above. In particular the
        // offloaded timelines, which are included in the manifest.
        {
            let mut guard = self.remote_tenant_manifest.lock().await;
            assert!(guard.is_none(), "tenant manifest set before preload"); // first populated here
            *guard = preload.tenant_manifest;
        }
        self.maybe_upload_tenant_manifest().await?;

        // The local filesystem contents are a cache of what's in the remote IndexPart;
        // IndexPart is the source of truth.
        self.clean_up_timelines(&existent_timelines)?;

        self.gc_block.set_scanned(gc_blocks);

        fail::fail_point!("attach-before-activate", |_| {
            anyhow::bail!("attach-before-activate");
        });
        failpoint_support::sleep_millis_async!("attach-before-activate-sleep", &self.cancel);

        info!("Done");

        Ok(())
    }

    /// Check for any local timeline directories that are temporary, or do not correspond to a
    /// timeline that still exists: this can happen if we crashed during a deletion/creation, or
    /// if a timeline was deleted while the tenant was attached to a different pageserver.
    fn clean_up_timelines(&self, existent_timelines: &HashSet<TimelineId>) -> anyhow::Result<()> {
        let timelines_dir = self.conf.timelines_path(&self.tenant_shard_id);

        let entries = match timelines_dir.read_dir_utf8() {
            Ok(d) => d,
            Err(e) => {
                if e.kind() == std::io::ErrorKind::NotFound {
                    return Ok(());
                } else {
                    return Err(e).context("list timelines directory for tenant");
                }
            }
        };

        for entry in entries {
            let entry = entry.context("read timeline dir entry")?;
            let entry_path = entry.path();

            let purge = if crate::is_temporary(entry_path) {
                true
            } else {
                match TimelineId::try_from(entry_path.file_name()) {
                    Ok(i) => {
                        // Purge if the timeline ID does not exist in remote storage: remote storage is the authority.
                        !existent_timelines.contains(&i)
                    }
                    Err(e) => {
                        tracing::warn!(
                            "Unparseable directory in timelines directory: {entry_path}, ignoring ({e})"
                        );
                        // Do not purge junk: if we don't recognize it, be cautious and leave it for a human.
                        false
                    }
                }
            };

            if purge {
                tracing::info!("Purging stale timeline dentry {entry_path}");
                if let Err(e) = match entry.file_type() {
                    Ok(t) => if t.is_dir() {
                        std::fs::remove_dir_all(entry_path)
                    } else {
                        std::fs::remove_file(entry_path)
                    }
                    .or_else(fs_ext::ignore_not_found),
                    Err(e) => Err(e),
                } {
                    tracing::warn!("Failed to purge stale timeline dentry {entry_path}: {e}");
                }
            }
        }

        Ok(())
    }

    /// Get sum of all remote timelines sizes
    ///
    /// This function relies on the index_part instead of listing the remote storage
    pub fn remote_size(&self) -> u64 {
        let mut size = 0;

        for timeline in self.list_timelines() {
            size += timeline.remote_client.get_remote_physical_size();
        }

        size
    }

    #[instrument(skip_all, fields(timeline_id=%timeline_id))]
    #[allow(clippy::too_many_arguments)]
    async fn load_remote_timeline(
        self: &Arc<Self>,
        timeline_id: TimelineId,
        index_part: IndexPart,
        remote_metadata: TimelineMetadata,
        previous_heatmap: Option<PreviousHeatmap>,
        resources: TimelineResources,
        cause: LoadTimelineCause,
        ctx: &RequestContext,
    ) -> anyhow::Result<TimelineInitAndSyncResult> {
        span::debug_assert_current_span_has_tenant_id();

        info!("downloading index file for timeline {}", timeline_id);
        tokio::fs::create_dir_all(self.conf.timeline_path(&self.tenant_shard_id, &timeline_id))
            .await
            .context("Failed to create new timeline directory")?;

        let ancestor = if let Some(ancestor_id) = remote_metadata.ancestor_timeline() {
            let timelines = self.timelines.lock().unwrap();
            Some(Arc::clone(timelines.get(&ancestor_id).ok_or_else(
                || {
                    anyhow::anyhow!(
                        "cannot find ancestor timeline {ancestor_id} for timeline {timeline_id}"
                    )
                },
            )?))
        } else {
            None
        };

        self.timeline_init_and_sync(
            timeline_id,
            resources,
            index_part,
            remote_metadata,
            previous_heatmap,
            ancestor,
            cause,
            ctx,
        )
        .await
    }

    async fn load_timelines_metadata(
        self: &Arc<TenantShard>,
        timeline_ids: HashSet<TimelineId>,
        remote_storage: &GenericRemoteStorage,
        heatmap: Option<(HeatMapTenant, std::time::Instant)>,
        cancel: CancellationToken,
    ) -> anyhow::Result<HashMap<TimelineId, TimelinePreload>> {
        let mut timeline_heatmaps = heatmap.map(|h| (h.0.into_timelines_index(), h.1));

        let mut part_downloads = JoinSet::new();
        for timeline_id in timeline_ids {
            let cancel_clone = cancel.clone();

            let previous_timeline_heatmap = timeline_heatmaps.as_mut().and_then(|hs| {
                hs.0.remove(&timeline_id).map(|h| PreviousHeatmap::Active {
                    heatmap: h,
                    read_at: hs.1,
                    end_lsn: None,
                })
            });
            part_downloads.spawn(
                self.load_timeline_metadata(
                    timeline_id,
                    remote_storage.clone(),
                    previous_timeline_heatmap,
                    cancel_clone,
                )
                .instrument(info_span!("download_index_part", %timeline_id)),
            );
        }

        let mut timeline_preloads: HashMap<TimelineId, TimelinePreload> = HashMap::new();

        loop {
            tokio::select!(
                next = part_downloads.join_next() => {
                    match next {
                        Some(result) => {
                            let preload = result.context("join preload task")?;
                            timeline_preloads.insert(preload.timeline_id, preload);
                        },
                        None => {
                            break;
                        }
                    }
                },
                _ = cancel.cancelled() => {
                    anyhow::bail!("Cancelled while waiting for remote index download")
                }
            )
        }

        Ok(timeline_preloads)
    }

    fn build_timeline_client(
        &self,
        timeline_id: TimelineId,
        remote_storage: GenericRemoteStorage,
    ) -> RemoteTimelineClient {
        RemoteTimelineClient::new(
            remote_storage.clone(),
            self.deletion_queue_client.clone(),
            self.conf,
            self.tenant_shard_id,
            timeline_id,
            self.generation,
            &self.tenant_conf.load().location,
        )
    }

    fn load_timeline_metadata(
        self: &Arc<TenantShard>,
        timeline_id: TimelineId,
        remote_storage: GenericRemoteStorage,
        previous_heatmap: Option<PreviousHeatmap>,
        cancel: CancellationToken,
    ) -> impl Future<Output = TimelinePreload> + use<> {
        let client = self.build_timeline_client(timeline_id, remote_storage);
        async move {
            debug_assert_current_span_has_tenant_and_timeline_id();
            debug!("starting index part download");

            let index_part = client.download_index_file(&cancel).await;

            debug!("finished index part download");

            TimelinePreload {
                client,
                timeline_id,
                index_part,
                previous_heatmap,
            }
        }
    }

    fn check_to_be_archived_has_no_unarchived_children(
        timeline_id: TimelineId,
        timelines: &std::sync::MutexGuard<'_, HashMap<TimelineId, Arc<Timeline>>>,
    ) -> Result<(), TimelineArchivalError> {
        let children: Vec<TimelineId> = timelines
            .iter()
            .filter_map(|(id, entry)| {
                if entry.get_ancestor_timeline_id() != Some(timeline_id) {
                    return None;
                }
                if entry.is_archived() == Some(true) {
                    return None;
                }
                Some(*id)
            })
            .collect();

        if !children.is_empty() {
            return Err(TimelineArchivalError::HasUnarchivedChildren(children));
        }
        Ok(())
    }

    fn check_ancestor_of_to_be_unarchived_is_not_archived(
        ancestor_timeline_id: TimelineId,
        timelines: &std::sync::MutexGuard<'_, HashMap<TimelineId, Arc<Timeline>>>,
        offloaded_timelines: &std::sync::MutexGuard<
            '_,
            HashMap<TimelineId, Arc<OffloadedTimeline>>,
        >,
    ) -> Result<(), TimelineArchivalError> {
        let has_archived_parent =
            if let Some(ancestor_timeline) = timelines.get(&ancestor_timeline_id) {
                ancestor_timeline.is_archived() == Some(true)
            } else if offloaded_timelines.contains_key(&ancestor_timeline_id) {
                true
            } else {
                error!("ancestor timeline {ancestor_timeline_id} not found");
                if cfg!(debug_assertions) {
                    panic!("ancestor timeline {ancestor_timeline_id} not found");
                }
                return Err(TimelineArchivalError::NotFound);
            };
        if has_archived_parent {
            return Err(TimelineArchivalError::HasArchivedParent(
                ancestor_timeline_id,
            ));
        }
        Ok(())
    }

    fn check_to_be_unarchived_timeline_has_no_archived_parent(
        timeline: &Arc<Timeline>,
    ) -> Result<(), TimelineArchivalError> {
        if let Some(ancestor_timeline) = timeline.ancestor_timeline() {
            if ancestor_timeline.is_archived() == Some(true) {
                return Err(TimelineArchivalError::HasArchivedParent(
                    ancestor_timeline.timeline_id,
                ));
            }
        }
        Ok(())
    }

    /// Loads the specified (offloaded) timeline from S3 and attaches it as a loaded timeline
    ///
    /// Counterpart to [`offload_timeline`].
    async fn unoffload_timeline(
        self: &Arc<Self>,
        timeline_id: TimelineId,
        broker_client: storage_broker::BrokerClientChannel,
        ctx: RequestContext,
    ) -> Result<Arc<Timeline>, TimelineArchivalError> {
        info!("unoffloading timeline");

        // We activate the timeline below manually, so this must be called on an active tenant.
        // We expect callers of this function to ensure this.
        match self.current_state() {
            TenantState::Activating { .. }
            | TenantState::Attaching
            | TenantState::Broken { .. } => {
                panic!("Timeline expected to be active")
            }
            TenantState::Stopping { .. } => return Err(TimelineArchivalError::Cancelled),
            TenantState::Active => {}
        }
        let cancel = self.cancel.clone();

        // Protect against concurrent attempts to use this TimelineId
        // We don't care much about idempotency, as it's ensured a layer above.
        let allow_offloaded = true;
        let _create_guard = self
            .create_timeline_create_guard(
                timeline_id,
                CreateTimelineIdempotency::FailWithConflict,
                allow_offloaded,
            )
            .map_err(|err| match err {
                TimelineExclusionError::AlreadyCreating => TimelineArchivalError::AlreadyInProgress,
                TimelineExclusionError::AlreadyExists { .. } => {
                    TimelineArchivalError::Other(anyhow::anyhow!("Timeline already exists"))
                }
                TimelineExclusionError::Other(e) => TimelineArchivalError::Other(e),
                TimelineExclusionError::ShuttingDown => TimelineArchivalError::Cancelled,
            })?;

        let timeline_preload = self
            .load_timeline_metadata(
                timeline_id,
                self.remote_storage.clone(),
                None,
                cancel.clone(),
            )
            .await;

        let index_part = match timeline_preload.index_part {
            Ok(index_part) => {
                debug!("remote index part exists for timeline {timeline_id}");
                index_part
            }
            Err(DownloadError::NotFound) => {
                error!(%timeline_id, "index_part not found on remote");
                return Err(TimelineArchivalError::NotFound);
            }
            Err(DownloadError::Cancelled) => return Err(TimelineArchivalError::Cancelled),
            Err(e) => {
                // Some (possibly ephemeral) error happened during index_part download.
                warn!(%timeline_id, "Failed to load index_part from remote storage, failed creation? ({e})");
                return Err(TimelineArchivalError::Other(
                    anyhow::Error::new(e).context("downloading index_part from remote storage"),
                ));
            }
        };
        let index_part = match index_part {
            MaybeDeletedIndexPart::IndexPart(index_part) => index_part,
            MaybeDeletedIndexPart::Deleted(_index_part) => {
                info!("timeline is deleted according to index_part.json");
                return Err(TimelineArchivalError::NotFound);
            }
        };
        let remote_metadata = index_part.metadata.clone();
        let timeline_resources = self.build_timeline_resources(timeline_id);
        self.load_remote_timeline(
            timeline_id,
            index_part,
            remote_metadata,
            None,
            timeline_resources,
            LoadTimelineCause::Unoffload,
            &ctx,
        )
        .await
        .with_context(|| {
            format!(
                "failed to load remote timeline {} for tenant {}",
                timeline_id, self.tenant_shard_id
            )
        })
        .map_err(TimelineArchivalError::Other)?;

        let timeline = {
            let timelines = self.timelines.lock().unwrap();
            let Some(timeline) = timelines.get(&timeline_id) else {
                warn!("timeline not available directly after attach");
                // This is not a panic because no locks are held between `load_remote_timeline`
                // which puts the timeline into timelines, and our look into the timeline map.
                return Err(TimelineArchivalError::Other(anyhow::anyhow!(
                    "timeline not available directly after attach"
                )));
            };
            let mut offloaded_timelines = self.timelines_offloaded.lock().unwrap();
            match offloaded_timelines.remove(&timeline_id) {
                Some(offloaded) => {
                    offloaded.delete_from_ancestor_with_timelines(&timelines);
                }
                None => warn!("timeline already removed from offloaded timelines"),
            }

            self.initialize_gc_info(&timelines, &offloaded_timelines, Some(timeline_id));

            Arc::clone(timeline)
        };

        // Upload new list of offloaded timelines to S3
        self.maybe_upload_tenant_manifest().await?;

        // Activate the timeline (if it makes sense)
        if !(timeline.is_broken() || timeline.is_stopping()) {
            let background_jobs_can_start = None;
            timeline.activate(
                self.clone(),
                broker_client.clone(),
                background_jobs_can_start,
                &ctx.with_scope_timeline(&timeline),
            );
        }

        info!("timeline unoffloading complete");
        Ok(timeline)
    }

    pub(crate) async fn apply_timeline_archival_config(
        self: &Arc<Self>,
        timeline_id: TimelineId,
        new_state: TimelineArchivalState,
        broker_client: storage_broker::BrokerClientChannel,
        ctx: RequestContext,
    ) -> Result<(), TimelineArchivalError> {
        info!("setting timeline archival config");
        // First part: figure out what is needed to do, and do validation
        let timeline_or_unarchive_offloaded = 'outer: {
            let timelines = self.timelines.lock().unwrap();

            let Some(timeline) = timelines.get(&timeline_id) else {
                let offloaded_timelines = self.timelines_offloaded.lock().unwrap();
                let Some(offloaded) = offloaded_timelines.get(&timeline_id) else {
                    return Err(TimelineArchivalError::NotFound);
                };
                if new_state == TimelineArchivalState::Archived {
                    // It's offloaded already, so nothing to do
                    return Ok(());
                }
                if let Some(ancestor_timeline_id) = offloaded.ancestor_timeline_id {
                    Self::check_ancestor_of_to_be_unarchived_is_not_archived(
                        ancestor_timeline_id,
                        &timelines,
                        &offloaded_timelines,
                    )?;
                }
                break 'outer None;
            };

            // Do some validation. We release the timelines lock below, so there is potential
            // for race conditions: these checks are more present to prevent misunderstandings of
            // the API's capabilities, instead of serving as the sole way to defend their invariants.
            match new_state {
                TimelineArchivalState::Unarchived => {
                    Self::check_to_be_unarchived_timeline_has_no_archived_parent(timeline)?
                }
                TimelineArchivalState::Archived => {
                    Self::check_to_be_archived_has_no_unarchived_children(timeline_id, &timelines)?
                }
            }
            Some(Arc::clone(timeline))
        };

        // Second part: unoffload timeline (if needed)
        let timeline = if let Some(timeline) = timeline_or_unarchive_offloaded {
            timeline
        } else {
            // Turn offloaded timeline into a non-offloaded one
            self.unoffload_timeline(timeline_id, broker_client, ctx)
                .await?
        };

        // Third part: upload new timeline archival state and block until it is present in S3
        let upload_needed = match timeline
            .remote_client
            .schedule_index_upload_for_timeline_archival_state(new_state)
        {
            Ok(upload_needed) => upload_needed,
            Err(e) => {
                if timeline.cancel.is_cancelled() {
                    return Err(TimelineArchivalError::Cancelled);
                } else {
                    return Err(TimelineArchivalError::Other(e));
                }
            }
        };

        if upload_needed {
            info!("Uploading new state");
            const MAX_WAIT: Duration = Duration::from_secs(10);
            let Ok(v) =
                tokio::time::timeout(MAX_WAIT, timeline.remote_client.wait_completion()).await
            else {
                tracing::warn!("reached timeout for waiting on upload queue");
                return Err(TimelineArchivalError::Timeout);
            };
            v.map_err(|e| match e {
                WaitCompletionError::NotInitialized(e) => {
                    TimelineArchivalError::Other(anyhow::anyhow!(e))
                }
                WaitCompletionError::UploadQueueShutDownOrStopped => {
                    TimelineArchivalError::Cancelled
                }
            })?;
        }
        Ok(())
    }

    pub fn get_offloaded_timeline(
        &self,
        timeline_id: TimelineId,
    ) -> Result<Arc<OffloadedTimeline>, GetTimelineError> {
        self.timelines_offloaded
            .lock()
            .unwrap()
            .get(&timeline_id)
            .map(Arc::clone)
            .ok_or(GetTimelineError::NotFound {
                tenant_id: self.tenant_shard_id,
                timeline_id,
            })
    }

    pub(crate) fn tenant_shard_id(&self) -> TenantShardId {
        self.tenant_shard_id
    }

    /// Get Timeline handle for given Neon timeline ID.
    /// This function is idempotent. It doesn't change internal state in any way.
    pub fn get_timeline(
        &self,
        timeline_id: TimelineId,
        active_only: bool,
    ) -> Result<Arc<Timeline>, GetTimelineError> {
        let timelines_accessor = self.timelines.lock().unwrap();
        let timeline = timelines_accessor
            .get(&timeline_id)
            .ok_or(GetTimelineError::NotFound {
                tenant_id: self.tenant_shard_id,
                timeline_id,
            })?;

        if active_only && !timeline.is_active() {
            Err(GetTimelineError::NotActive {
                tenant_id: self.tenant_shard_id,
                timeline_id,
                state: timeline.current_state(),
            })
        } else {
            Ok(Arc::clone(timeline))
        }
    }

    /// Lists timelines the tenant contains.
    /// It's up to callers to omit certain timelines that are not considered ready for use.
    pub fn list_timelines(&self) -> Vec<Arc<Timeline>> {
        self.timelines
            .lock()
            .unwrap()
            .values()
            .map(Arc::clone)
            .collect()
    }

    /// Lists timelines the tenant contains.
    /// It's up to callers to omit certain timelines that are not considered ready for use.
    pub fn list_importing_timelines(&self) -> Vec<Arc<ImportingTimeline>> {
        self.timelines_importing
            .lock()
            .unwrap()
            .values()
            .map(Arc::clone)
            .collect()
    }

    /// Lists timelines the tenant manages, including offloaded ones.
    ///
    /// It's up to callers to omit certain timelines that are not considered ready for use.
    pub fn list_timelines_and_offloaded(
        &self,
    ) -> (Vec<Arc<Timeline>>, Vec<Arc<OffloadedTimeline>>) {
        let timelines = self
            .timelines
            .lock()
            .unwrap()
            .values()
            .map(Arc::clone)
            .collect();
        let offloaded = self
            .timelines_offloaded
            .lock()
            .unwrap()
            .values()
            .map(Arc::clone)
            .collect();
        (timelines, offloaded)
    }

    pub fn list_timeline_ids(&self) -> Vec<TimelineId> {
        self.timelines.lock().unwrap().keys().cloned().collect()
    }

    /// This is used by tests & import-from-basebackup.
    ///
    /// The returned [`UninitializedTimeline`] contains no data nor metadata and it is in
    /// a state that will fail [`TenantShard::load_remote_timeline`] because `disk_consistent_lsn=Lsn(0)`.
    ///
    /// The caller is responsible for getting the timeline into a state that will be accepted
    /// by [`TenantShard::load_remote_timeline`] / [`TenantShard::attach`].
    /// Then they may call [`UninitializedTimeline::finish_creation`] to add the timeline
    /// to the [`TenantShard::timelines`].
    ///
    /// Tests should use `TenantShard::create_test_timeline` to set up the minimum required metadata keys.
    pub(crate) async fn create_empty_timeline(
        self: &Arc<Self>,
        new_timeline_id: TimelineId,
        initdb_lsn: Lsn,
        pg_version: PgMajorVersion,
        ctx: &RequestContext,
    ) -> anyhow::Result<(UninitializedTimeline, RequestContext)> {
        anyhow::ensure!(
            self.is_active(),
            "Cannot create empty timelines on inactive tenant"
        );

        // Protect against concurrent attempts to use this TimelineId
        let create_guard = match self
            .start_creating_timeline(new_timeline_id, CreateTimelineIdempotency::FailWithConflict)
            .await?
        {
            StartCreatingTimelineResult::CreateGuard(guard) => guard,
            StartCreatingTimelineResult::Idempotent(_) => {
                unreachable!("FailWithConflict implies we get an error instead")
            }
        };

        let new_metadata = TimelineMetadata::new(
            // Initialize disk_consistent LSN to 0, The caller must import some data to
            // make it valid, before calling finish_creation()
            Lsn(0),
            None,
            None,
            Lsn(0),
            initdb_lsn,
            initdb_lsn,
            pg_version,
        );
        self.prepare_new_timeline(
            new_timeline_id,
            &new_metadata,
            create_guard,
            initdb_lsn,
            None,
            None,
            ctx,
        )
        .await
    }

    /// Helper for unit tests to create an empty timeline.
    ///
    /// The timeline is has state value `Active` but its background loops are not running.
    // This makes the various functions which anyhow::ensure! for Active state work in tests.
    // Our current tests don't need the background loops.
    #[cfg(test)]
    pub async fn create_test_timeline(
        self: &Arc<Self>,
        new_timeline_id: TimelineId,
        initdb_lsn: Lsn,
        pg_version: PgMajorVersion,
        ctx: &RequestContext,
    ) -> anyhow::Result<Arc<Timeline>> {
        let (uninit_tl, ctx) = self
            .create_empty_timeline(new_timeline_id, initdb_lsn, pg_version, ctx)
            .await?;
        let tline = uninit_tl.raw_timeline().expect("we just created it");
        assert_eq!(tline.get_last_record_lsn(), Lsn(0));

        // Setup minimum keys required for the timeline to be usable.
        let mut modification = tline.begin_modification(initdb_lsn);
        modification
            .init_empty_test_timeline()
            .context("init_empty_test_timeline")?;
        modification
            .commit(&ctx)
            .await
            .context("commit init_empty_test_timeline modification")?;

        // Flush to disk so that uninit_tl's check for valid disk_consistent_lsn passes.
        tline.maybe_spawn_flush_loop();
        tline.freeze_and_flush().await.context("freeze_and_flush")?;

        // Make sure the freeze_and_flush reaches remote storage.
        tline.remote_client.wait_completion().await.unwrap();

        let tl = uninit_tl.finish_creation().await?;
        // The non-test code would call tl.activate() here.
        tl.set_state(TimelineState::Active);
        Ok(tl)
    }

    /// Helper for unit tests to create a timeline with some pre-loaded states.
    #[cfg(test)]
    #[allow(clippy::too_many_arguments)]
    pub async fn create_test_timeline_with_layers(
        self: &Arc<Self>,
        new_timeline_id: TimelineId,
        initdb_lsn: Lsn,
        pg_version: PgMajorVersion,
        ctx: &RequestContext,
        in_memory_layer_desc: Vec<timeline::InMemoryLayerTestDesc>,
        delta_layer_desc: Vec<timeline::DeltaLayerTestDesc>,
        image_layer_desc: Vec<(Lsn, Vec<(pageserver_api::key::Key, bytes::Bytes)>)>,
        end_lsn: Lsn,
    ) -> anyhow::Result<Arc<Timeline>> {
        use checks::check_valid_layermap;
        use itertools::Itertools;

        let tline = self
            .create_test_timeline(new_timeline_id, initdb_lsn, pg_version, ctx)
            .await?;
        tline.force_advance_lsn(end_lsn);
        for deltas in delta_layer_desc {
            tline
                .force_create_delta_layer(deltas, Some(initdb_lsn), ctx)
                .await?;
        }
        for (lsn, images) in image_layer_desc {
            tline
                .force_create_image_layer(lsn, images, Some(initdb_lsn), ctx)
                .await?;
        }
        for in_memory in in_memory_layer_desc {
            tline
                .force_create_in_memory_layer(in_memory, Some(initdb_lsn), ctx)
                .await?;
        }
        let layer_names = tline
            .layers
            .read(LayerManagerLockHolder::Testing)
            .await
            .layer_map()
            .unwrap()
            .iter_historic_layers()
            .map(|layer| layer.layer_name())
            .collect_vec();
        if let Some(err) = check_valid_layermap(&layer_names) {
            bail!("invalid layermap: {err}");
        }
        Ok(tline)
    }

    /// Create a new timeline.
    ///
    /// Returns the new timeline ID and reference to its Timeline object.
    ///
    /// If the caller specified the timeline ID to use (`new_timeline_id`), and timeline with
    /// the same timeline ID already exists, returns CreateTimelineError::AlreadyExists.
    #[allow(clippy::too_many_arguments)]
    pub(crate) async fn create_timeline(
        self: &Arc<TenantShard>,
        params: CreateTimelineParams,
        broker_client: storage_broker::BrokerClientChannel,
        ctx: &RequestContext,
    ) -> Result<Arc<Timeline>, CreateTimelineError> {
        if !self.is_active() {
            if matches!(self.current_state(), TenantState::Stopping { .. }) {
                return Err(CreateTimelineError::ShuttingDown);
            } else {
                return Err(CreateTimelineError::Other(anyhow::anyhow!(
                    "Cannot create timelines on inactive tenant"
                )));
            }
        }

        let _gate = self
            .gate
            .enter()
            .map_err(|_| CreateTimelineError::ShuttingDown)?;

        let result: CreateTimelineResult = match params {
            CreateTimelineParams::Bootstrap(CreateTimelineParamsBootstrap {
                new_timeline_id,
                existing_initdb_timeline_id,
                pg_version,
            }) => {
                self.bootstrap_timeline(
                    new_timeline_id,
                    pg_version,
                    existing_initdb_timeline_id,
                    ctx,
                )
                .await?
            }
            CreateTimelineParams::Branch(CreateTimelineParamsBranch {
                new_timeline_id,
                ancestor_timeline_id,
                mut ancestor_start_lsn,
            }) => {
                let ancestor_timeline = self
                    .get_timeline(ancestor_timeline_id, false)
                    .context("Cannot branch off the timeline that's not present in pageserver")?;

                // instead of waiting around, just deny the request because ancestor is not yet
                // ready for other purposes either.
                if !ancestor_timeline.is_active() {
                    return Err(CreateTimelineError::AncestorNotActive);
                }

                if ancestor_timeline.is_archived() == Some(true) {
                    info!("tried to branch archived timeline");
                    return Err(CreateTimelineError::AncestorArchived);
                }

                if let Some(lsn) = ancestor_start_lsn.as_mut() {
                    *lsn = lsn.align();

                    let ancestor_ancestor_lsn = ancestor_timeline.get_ancestor_lsn();
                    if ancestor_ancestor_lsn > *lsn {
                        // can we safely just branch from the ancestor instead?
                        return Err(CreateTimelineError::AncestorLsn(anyhow::anyhow!(
                            "invalid start lsn {} for ancestor timeline {}: less than timeline ancestor lsn {}",
                            lsn,
                            ancestor_timeline_id,
                            ancestor_ancestor_lsn,
                        )));
                    }

                    // Wait for the WAL to arrive and be processed on the parent branch up
                    // to the requested branch point. The repository code itself doesn't
                    // require it, but if we start to receive WAL on the new timeline,
                    // decoding the new WAL might need to look up previous pages, relation
                    // sizes etc. and that would get confused if the previous page versions
                    // are not in the repository yet.
                    ancestor_timeline
                        .wait_lsn(
                            *lsn,
                            timeline::WaitLsnWaiter::Tenant,
                            timeline::WaitLsnTimeout::Default,
                            ctx,
                        )
                        .await
                        .map_err(|e| match e {
                            e @ (WaitLsnError::Timeout(_) | WaitLsnError::BadState { .. }) => {
                                CreateTimelineError::AncestorLsn(anyhow::anyhow!(e))
                            }
                            WaitLsnError::Shutdown => CreateTimelineError::ShuttingDown,
                        })?;
                }

                self.branch_timeline(&ancestor_timeline, new_timeline_id, ancestor_start_lsn, ctx)
                    .await?
            }
            CreateTimelineParams::ImportPgdata(params) => {
                self.create_timeline_import_pgdata(params, ctx).await?
            }
        };

        // At this point we have dropped our guard on [`Self::timelines_creating`], and
        // the timeline is visible in [`Self::timelines`], but it is _not_ durable yet.  We must
        // not send a success to the caller until it is.  The same applies to idempotent retries.
        //
        // TODO: the timeline is already visible in [`Self::timelines`]; a caller could incorrectly
        // assume that, because they can see the timeline via API, that the creation is done and
        // that it is durable. Ideally, we would keep the timeline hidden (in [`Self::timelines_creating`])
        // until it is durable, e.g., by extending the time we hold the creation guard. This also
        // interacts with UninitializedTimeline and is generally a bit tricky.
        //
        // To re-emphasize: the only correct way to create a timeline is to repeat calling the
        // creation API until it returns success. Only then is durability guaranteed.
        info!(creation_result=%result.discriminant(), "waiting for timeline to be durable");
        result
            .timeline()
            .remote_client
            .wait_completion()
            .await
            .map_err(|e| match e {
                WaitCompletionError::NotInitialized(
                    e, // If the queue is already stopped, it's a shutdown error.
                ) if e.is_stopping() => CreateTimelineError::ShuttingDown,
                WaitCompletionError::NotInitialized(_) => {
                    // This is a bug: we should never try to wait for uploads before initializing the timeline
                    debug_assert!(false);
                    CreateTimelineError::Other(anyhow::anyhow!("timeline not initialized"))
                }
                WaitCompletionError::UploadQueueShutDownOrStopped => {
                    CreateTimelineError::ShuttingDown
                }
            })?;

        // The creating task is responsible for activating the timeline.
        // We do this after `wait_completion()` so that we don't spin up tasks that start
        // doing stuff before the IndexPart is durable in S3, which is done by the previous section.
        let activated_timeline = match result {
            CreateTimelineResult::Created(timeline) => {
                timeline.activate(
                    self.clone(),
                    broker_client,
                    None,
                    &ctx.with_scope_timeline(&timeline),
                );
                timeline
            }
            CreateTimelineResult::Idempotent(timeline) => {
                info!(
                    "request was deemed idempotent, activation will be done by the creating task"
                );
                timeline
            }
            CreateTimelineResult::ImportSpawned(timeline) => {
                info!(
                    "import task spawned, timeline will become visible and activated once the import is done"
                );
                timeline
            }
        };

        Ok(activated_timeline)
    }

    /// The returned [`Arc<Timeline>`] is NOT in the [`TenantShard::timelines`] map until the import
    /// completes in the background. A DIFFERENT [`Arc<Timeline>`] will be inserted into the
    /// [`TenantShard::timelines`] map when the import completes.
    /// We only return an [`Arc<Timeline>`] here so the API handler can create a [`pageserver_api::models::TimelineInfo`]
    /// for the response.
    async fn create_timeline_import_pgdata(
        self: &Arc<Self>,
        params: CreateTimelineParamsImportPgdata,
        ctx: &RequestContext,
    ) -> Result<CreateTimelineResult, CreateTimelineError> {
        let CreateTimelineParamsImportPgdata {
            new_timeline_id,
            location,
            idempotency_key,
        } = params;

        let started_at = chrono::Utc::now().naive_utc();

        //
        // There's probably a simpler way to upload an index part, but, remote_timeline_client
        // is the canonical way we do it.
        // - create an empty timeline in-memory
        // - use its remote_timeline_client to do the upload
        // - dispose of the uninit timeline
        // - keep the creation guard alive

        let timeline_create_guard = match self
            .start_creating_timeline(
                new_timeline_id,
                CreateTimelineIdempotency::ImportPgdata(CreatingTimelineIdempotencyImportPgdata {
                    idempotency_key: idempotency_key.clone(),
                }),
            )
            .await?
        {
            StartCreatingTimelineResult::CreateGuard(guard) => guard,
            StartCreatingTimelineResult::Idempotent(timeline) => {
                return Ok(CreateTimelineResult::Idempotent(timeline));
            }
        };

        let (mut uninit_timeline, timeline_ctx) = {
            let this = &self;
            let initdb_lsn = Lsn(0);
            async move {
                let new_metadata = TimelineMetadata::new(
                    // Initialize disk_consistent LSN to 0, The caller must import some data to
                    // make it valid, before calling finish_creation()
                    Lsn(0),
                    None,
                    None,
                    Lsn(0),
                    initdb_lsn,
                    initdb_lsn,
                    PgMajorVersion::PG15,
                );
                this.prepare_new_timeline(
                    new_timeline_id,
                    &new_metadata,
                    timeline_create_guard,
                    initdb_lsn,
                    None,
                    None,
                    ctx,
                )
                .await
            }
        }
        .await?;

        let in_progress = import_pgdata::index_part_format::InProgress {
            idempotency_key,
            location,
            started_at,
        };
        let index_part = import_pgdata::index_part_format::Root::V1(
            import_pgdata::index_part_format::V1::InProgress(in_progress),
        );
        uninit_timeline
            .raw_timeline()
            .unwrap()
            .remote_client
            .schedule_index_upload_for_import_pgdata_state_update(Some(index_part.clone()))?;

        // wait_completion happens in caller

        let (timeline, timeline_create_guard) = uninit_timeline.finish_creation_myself();

        let import_task_gate = Gate::default();
        let import_task_guard = import_task_gate.enter().unwrap();

        let import_task_handle = tokio::spawn(self.clone().create_timeline_import_pgdata_task(
            timeline.clone(),
            index_part,
            timeline_create_guard,
            import_task_guard,
            timeline_ctx.detached_child(TaskKind::ImportPgdata, DownloadBehavior::Warn),
        ));

        let prev = self.timelines_importing.lock().unwrap().insert(
            timeline.timeline_id,
            Arc::new(ImportingTimeline {
                timeline: timeline.clone(),
                import_task_handle,
                import_task_gate,
                delete_progress: TimelineDeleteProgress::default(),
            }),
        );

        // Idempotency is enforced higher up the stack
        assert!(prev.is_none());

        // NB: the timeline doesn't exist in self.timelines at this point
        Ok(CreateTimelineResult::ImportSpawned(timeline))
    }

    /// Finalize the import of a timeline on this shard by marking it complete in
    /// the index part. If the import task hasn't finished yet, returns an error.
    ///
    /// This method is idempotent. If the import was finalized once, the next call
    /// will be a no-op.
    pub(crate) async fn finalize_importing_timeline(
        &self,
        timeline_id: TimelineId,
    ) -> Result<(), FinalizeTimelineImportError> {
        let timeline = {
            let locked = self.timelines_importing.lock().unwrap();
            match locked.get(&timeline_id) {
                Some(importing_timeline) => {
                    if !importing_timeline.import_task_handle.is_finished() {
                        return Err(FinalizeTimelineImportError::ImportTaskStillRunning);
                    }

                    importing_timeline.timeline.clone()
                }
                None => {
                    return Ok(());
                }
            }
        };

        timeline
            .remote_client
            .schedule_index_upload_for_import_pgdata_finalize()
            .map_err(|_err| FinalizeTimelineImportError::ShuttingDown)?;
        timeline
            .remote_client
            .wait_completion()
            .await
            .map_err(|_err| FinalizeTimelineImportError::ShuttingDown)?;

        self.timelines_importing
            .lock()
            .unwrap()
            .remove(&timeline_id);

        Ok(())
    }

    #[instrument(skip_all, fields(tenant_id=%self.tenant_shard_id.tenant_id, shard_id=%self.tenant_shard_id.shard_slug(), timeline_id=%timeline.timeline_id))]
    async fn create_timeline_import_pgdata_task(
        self: Arc<TenantShard>,
        timeline: Arc<Timeline>,
        index_part: import_pgdata::index_part_format::Root,
        timeline_create_guard: TimelineCreateGuard,
        _import_task_guard: GateGuard,
        ctx: RequestContext,
    ) {
        debug_assert_current_span_has_tenant_and_timeline_id();
        info!("starting");
        scopeguard::defer! {info!("exiting")};

        let res = self
            .create_timeline_import_pgdata_task_impl(
                timeline,
                index_part,
                timeline_create_guard,
                ctx,
            )
            .await;
        if let Err(err) = &res {
            error!(?err, "task failed");
            // TODO sleep & retry, sensitive to tenant shutdown
            // TODO: allow timeline deletion requests => should cancel the task
        }
    }

    async fn create_timeline_import_pgdata_task_impl(
        self: Arc<TenantShard>,
        timeline: Arc<Timeline>,
        index_part: import_pgdata::index_part_format::Root,
        _timeline_create_guard: TimelineCreateGuard,
        ctx: RequestContext,
    ) -> Result<(), anyhow::Error> {
        info!("importing pgdata");
        let ctx = ctx.with_scope_timeline(&timeline);
        import_pgdata::doit(&timeline, index_part, &ctx, self.cancel.clone())
            .await
            .context("import")?;
        info!("import done - waiting for activation");

        anyhow::Ok(())
    }

    pub(crate) async fn delete_timeline(
        self: Arc<Self>,
        timeline_id: TimelineId,
    ) -> Result<(), DeleteTimelineError> {
        DeleteTimelineFlow::run(&self, timeline_id).await?;

        Ok(())
    }

    /// perform one garbage collection iteration, removing old data files from disk.
    /// this function is periodically called by gc task.
    /// also it can be explicitly requested through page server api 'do_gc' command.
    ///
    /// `target_timeline_id` specifies the timeline to GC, or None for all.
    ///
    /// The `horizon` an `pitr` parameters determine how much WAL history needs to be retained.
    /// Also known as the retention period, or the GC cutoff point. `horizon` specifies
    /// the amount of history, as LSN difference from current latest LSN on each timeline.
    /// `pitr` specifies the same as a time difference from the current time. The effective
    /// GC cutoff point is determined conservatively by either `horizon` and `pitr`, whichever
    /// requires more history to be retained.
    //
    pub(crate) async fn gc_iteration(
        &self,
        target_timeline_id: Option<TimelineId>,
        horizon: u64,
        pitr: Duration,
        cancel: &CancellationToken,
        ctx: &RequestContext,
    ) -> Result<GcResult, GcError> {
        // Don't start doing work during shutdown
        if let TenantState::Stopping { .. } = self.current_state() {
            return Ok(GcResult::default());
        }

        // there is a global allowed_error for this
        if !self.is_active() {
            return Err(GcError::NotActive);
        }

        {
            let conf = self.tenant_conf.load();

            // If we may not delete layers, then simply skip GC.  Even though a tenant
            // in AttachedMulti state could do GC and just enqueue the blocked deletions,
            // the only advantage to doing it is to perhaps shrink the LayerMap metadata
            // a bit sooner than we would achieve by waiting for AttachedSingle status.
            if !conf.location.may_delete_layers_hint() {
                info!("Skipping GC in location state {:?}", conf.location);
                return Ok(GcResult::default());
            }

            if conf.is_gc_blocked_by_lsn_lease_deadline() {
                info!("Skipping GC because lsn lease deadline is not reached");
                return Ok(GcResult::default());
            }
        }

        let _guard = match self.gc_block.start().await {
            Ok(guard) => guard,
            Err(reasons) => {
                info!("Skipping GC: {reasons}");
                return Ok(GcResult::default());
            }
        };

        self.gc_iteration_internal(target_timeline_id, horizon, pitr, cancel, ctx)
            .await
    }

    /// Performs one compaction iteration. Called periodically from the compaction loop. Returns
    /// whether another compaction is needed, if we still have pending work or if we yield for
    /// immediate L0 compaction.
    ///
    /// Compaction can also be explicitly requested for a timeline via the HTTP API.
    async fn compaction_iteration(
        self: &Arc<Self>,
        cancel: &CancellationToken,
        ctx: &RequestContext,
    ) -> Result<CompactionOutcome, CompactionError> {
        // Don't compact inactive tenants.
        if !self.is_active() {
            return Ok(CompactionOutcome::Skipped);
        }

        // Don't compact tenants that can't upload layers. We don't check `may_delete_layers_hint`,
        // since we need to compact L0 even in AttachedMulti to bound read amplification.
        let location = self.tenant_conf.load().location;
        if !location.may_upload_layers_hint() {
            info!("skipping compaction in location state {location:?}");
            return Ok(CompactionOutcome::Skipped);
        }

        // Don't compact if the circuit breaker is tripped.
        if self.compaction_circuit_breaker.lock().unwrap().is_broken() {
            info!("skipping compaction due to previous failures");
            return Ok(CompactionOutcome::Skipped);
        }

        // Collect all timelines to compact, along with offload instructions and L0 counts.
        let mut compact: Vec<Arc<Timeline>> = Vec::new();
        let mut offload: HashSet<TimelineId> = HashSet::new();
        let mut l0_counts: HashMap<TimelineId, usize> = HashMap::new();

        {
            let offload_enabled = self.get_timeline_offloading_enabled();
            let timelines = self.timelines.lock().unwrap();
            for (&timeline_id, timeline) in timelines.iter() {
                // Skip inactive timelines.
                if !timeline.is_active() {
                    continue;
                }

                // Schedule the timeline for compaction.
                compact.push(timeline.clone());

                // Schedule the timeline for offloading if eligible.
                let can_offload = offload_enabled
                    && timeline.can_offload().0
                    && !timelines
                        .iter()
                        .any(|(_, tli)| tli.get_ancestor_timeline_id() == Some(timeline_id));
                if can_offload {
                    offload.insert(timeline_id);
                }
            }
        } // release timelines lock

        for timeline in &compact {
            // Collect L0 counts. Can't await while holding lock above.
            if let Ok(lm) = timeline
                .layers
                .read(LayerManagerLockHolder::Compaction)
                .await
                .layer_map()
            {
                l0_counts.insert(timeline.timeline_id, lm.level0_deltas().len());
            }
        }

        // Pass 1: L0 compaction across all timelines, in order of L0 count. We prioritize this to
        // bound read amplification.
        //
        // TODO: this may spin on one or more ingest-heavy timelines, starving out image/GC
        // compaction and offloading. We leave that as a potential problem to solve later. Consider
        // splitting L0 and image/GC compaction to separate background jobs.
        if self.get_compaction_l0_first() {
            let compaction_threshold = self.get_compaction_threshold();
            let compact_l0 = compact
                .iter()
                .map(|tli| (tli, l0_counts.get(&tli.timeline_id).copied().unwrap_or(0)))
                .filter(|&(_, l0)| l0 >= compaction_threshold)
                .sorted_by_key(|&(_, l0)| l0)
                .rev()
                .map(|(tli, _)| tli.clone())
                .collect_vec();

            let mut has_pending_l0 = false;
            for timeline in compact_l0 {
                let ctx = &ctx.with_scope_timeline(&timeline);
                // NB: don't set CompactFlags::YieldForL0, since this is an L0-only compaction pass.
                let outcome = timeline
                    .compact(cancel, CompactFlags::OnlyL0Compaction.into(), ctx)
                    .instrument(info_span!("compact_timeline", timeline_id = %timeline.timeline_id))
                    .await
                    .inspect_err(|err| self.maybe_trip_compaction_breaker(err))?;
                match outcome {
                    CompactionOutcome::Done => {}
                    CompactionOutcome::Skipped => {}
                    CompactionOutcome::Pending => has_pending_l0 = true,
                    CompactionOutcome::YieldForL0 => has_pending_l0 = true,
                }
            }
            if has_pending_l0 {
                return Ok(CompactionOutcome::YieldForL0); // do another pass
            }
        }

        // Pass 2: image compaction and timeline offloading. If any timelines have accumulated more
        // L0 layers, they may also be compacted here. Image compaction will yield if there is
        // pending L0 compaction on any tenant timeline.
        //
        // TODO: consider ordering timelines by some priority, e.g. time since last full compaction,
        // amount of L1 delta debt or garbage, offload-eligible timelines first, etc.
        let mut has_pending = false;
        for timeline in compact {
            if !timeline.is_active() {
                continue;
            }
            let ctx = &ctx.with_scope_timeline(&timeline);

            // Yield for L0 if the separate L0 pass is enabled (otherwise there's no point).
            let mut flags = EnumSet::default();
            if self.get_compaction_l0_first() {
                flags |= CompactFlags::YieldForL0;
            }

            let mut outcome = timeline
                .compact(cancel, flags, ctx)
                .instrument(info_span!("compact_timeline", timeline_id = %timeline.timeline_id))
                .await
                .inspect_err(|err| self.maybe_trip_compaction_breaker(err))?;

            // If we're done compacting, check the scheduled GC compaction queue for more work.
            if outcome == CompactionOutcome::Done {
                let queue = {
                    let mut guard = self.scheduled_compaction_tasks.lock().unwrap();
                    guard
                        .entry(timeline.timeline_id)
                        .or_insert_with(|| Arc::new(GcCompactionQueue::new()))
                        .clone()
                };
                let gc_compaction_strategy = self
                    .feature_resolver
                    .evaluate_multivariate("gc-comapction-strategy")
                    .ok();
                let span = if let Some(gc_compaction_strategy) = gc_compaction_strategy {
                    info_span!("gc_compact_timeline", timeline_id = %timeline.timeline_id, strategy = %gc_compaction_strategy)
                } else {
                    info_span!("gc_compact_timeline", timeline_id = %timeline.timeline_id)
                };
                outcome = queue
                    .iteration(cancel, ctx, &self.gc_block, &timeline)
                    .instrument(span)
                    .await?;
            }

            // If we're done compacting, offload the timeline if requested.
            if outcome == CompactionOutcome::Done && offload.contains(&timeline.timeline_id) {
                pausable_failpoint!("before-timeline-auto-offload");
                offload_timeline(self, &timeline)
                    .instrument(info_span!("offload_timeline", timeline_id = %timeline.timeline_id))
                    .await
                    .or_else(|err| match err {
                        // Ignore this, we likely raced with unarchival.
                        OffloadError::NotArchived => Ok(()),
                        OffloadError::AlreadyInProgress => Ok(()),
                        OffloadError::Cancelled => Err(CompactionError::ShuttingDown),
                        // don't break the anyhow chain
                        OffloadError::Other(err) => Err(CompactionError::Other(err)),
                    })?;
            }

            match outcome {
                CompactionOutcome::Done => {}
                CompactionOutcome::Skipped => {}
                CompactionOutcome::Pending => has_pending = true,
                // This mostly makes sense when the L0-only pass above is enabled, since there's
                // otherwise no guarantee that we'll start with the timeline that has high L0.
                CompactionOutcome::YieldForL0 => return Ok(CompactionOutcome::YieldForL0),
            }
        }

        // Success! Untrip the breaker if necessary.
        self.compaction_circuit_breaker
            .lock()
            .unwrap()
            .success(&CIRCUIT_BREAKERS_UNBROKEN);

        match has_pending {
            true => Ok(CompactionOutcome::Pending),
            false => Ok(CompactionOutcome::Done),
        }
    }

    /// Trips the compaction circuit breaker if appropriate.
    pub(crate) fn maybe_trip_compaction_breaker(&self, err: &CompactionError) {
        if err.is_cancel(CheckOtherForCancel::No /* XXX flip this to Yes so that all the Other() errors that are cancel don't trip the circuit breaker? */) {
            return;
        }
        match err {
<<<<<<< HEAD
            CompactionError::ShuttingDown => unreachable!("is_cancel"),
            // Offload failures don't trip the circuit breaker, since they're cheap to retry and
            // shouldn't block compaction.
            CompactionError::Offload(_) => {}
=======
            err if err.is_cancel() => {}
            CompactionError::ShuttingDown => (),
>>>>>>> 3ff50689
            CompactionError::CollectKeySpaceError(err) => {
                // CollectKeySpaceError::Cancelled and PageRead::Cancelled are handled in `err.is_cancel` branch.
                self.compaction_circuit_breaker
                    .lock()
                    .unwrap()
                    .fail(&CIRCUIT_BREAKERS_BROKEN, err);
            }
            CompactionError::Other(err) => {
                self.compaction_circuit_breaker
                    .lock()
                    .unwrap()
                    .fail(&CIRCUIT_BREAKERS_BROKEN, err);
            }
            CompactionError::AlreadyRunning(_) => unreachable!("is_cancel, but XXX why?"),
        }
    }

    /// Cancel scheduled compaction tasks
    pub(crate) fn cancel_scheduled_compaction(&self, timeline_id: TimelineId) {
        let mut guard = self.scheduled_compaction_tasks.lock().unwrap();
        if let Some(q) = guard.get_mut(&timeline_id) {
            q.cancel_scheduled();
        }
    }

    pub(crate) fn get_scheduled_compaction_tasks(
        &self,
        timeline_id: TimelineId,
    ) -> Vec<CompactInfoResponse> {
        let res = {
            let guard = self.scheduled_compaction_tasks.lock().unwrap();
            guard.get(&timeline_id).map(|q| q.remaining_jobs())
        };
        let Some((running, remaining)) = res else {
            return Vec::new();
        };
        let mut result = Vec::new();
        if let Some((id, running)) = running {
            result.extend(running.into_compact_info_resp(id, true));
        }
        for (id, job) in remaining {
            result.extend(job.into_compact_info_resp(id, false));
        }
        result
    }

    /// Schedule a compaction task for a timeline.
    pub(crate) async fn schedule_compaction(
        &self,
        timeline_id: TimelineId,
        options: CompactOptions,
    ) -> anyhow::Result<tokio::sync::oneshot::Receiver<()>> {
        let (tx, rx) = tokio::sync::oneshot::channel();
        let mut guard = self.scheduled_compaction_tasks.lock().unwrap();
        let q = guard
            .entry(timeline_id)
            .or_insert_with(|| Arc::new(GcCompactionQueue::new()));
        q.schedule_manual_compaction(options, Some(tx));
        Ok(rx)
    }

    /// Performs periodic housekeeping, via the tenant housekeeping background task.
    async fn housekeeping(&self) {
        // Call through to all timelines to freeze ephemeral layers as needed. This usually happens
        // during ingest, but we don't want idle timelines to hold open layers for too long.
        //
        // We don't do this if the tenant can't upload layers (i.e. it's in stale attachment mode).
        // We don't run compaction in this case either, and don't want to keep flushing tiny L0
        // layers that won't be compacted down.
        if self.tenant_conf.load().location.may_upload_layers_hint() {
            let timelines = self
                .timelines
                .lock()
                .unwrap()
                .values()
                .filter(|tli| tli.is_active())
                .cloned()
                .collect_vec();

            for timeline in timelines {
                timeline.maybe_freeze_ephemeral_layer().await;
            }
        }

        // Shut down walredo if idle.
        const WALREDO_IDLE_TIMEOUT: Duration = Duration::from_secs(180);
        if let Some(ref walredo_mgr) = self.walredo_mgr {
            walredo_mgr.maybe_quiesce(WALREDO_IDLE_TIMEOUT);
        }

        // Update the feature resolver with the latest tenant-spcific data.
        self.feature_resolver.update_cached_tenant_properties(self);
    }

    pub fn timeline_has_no_attached_children(&self, timeline_id: TimelineId) -> bool {
        let timelines = self.timelines.lock().unwrap();
        !timelines
            .iter()
            .any(|(_id, tl)| tl.get_ancestor_timeline_id() == Some(timeline_id))
    }

    pub fn current_state(&self) -> TenantState {
        self.state.borrow().clone()
    }

    pub fn is_active(&self) -> bool {
        self.current_state() == TenantState::Active
    }

    pub fn generation(&self) -> Generation {
        self.generation
    }

    pub(crate) fn wal_redo_manager_status(&self) -> Option<WalRedoManagerStatus> {
        self.walredo_mgr.as_ref().and_then(|mgr| mgr.status())
    }

    /// Changes tenant status to active, unless shutdown was already requested.
    ///
    /// `background_jobs_can_start` is an optional barrier set to a value during pageserver startup
    /// to delay background jobs. Background jobs can be started right away when None is given.
    fn activate(
        self: &Arc<Self>,
        broker_client: BrokerClientChannel,
        background_jobs_can_start: Option<&completion::Barrier>,
        ctx: &RequestContext,
    ) {
        span::debug_assert_current_span_has_tenant_id();

        let mut activating = false;
        self.state.send_modify(|current_state| {
            use pageserver_api::models::ActivatingFrom;
            match &*current_state {
                TenantState::Activating(_) | TenantState::Active | TenantState::Broken { .. } | TenantState::Stopping { .. } => {
                    panic!("caller is responsible for calling activate() only on Loading / Attaching tenants, got {current_state:?}");
                }
                TenantState::Attaching => {
                    *current_state = TenantState::Activating(ActivatingFrom::Attaching);
                }
            }
            debug!(tenant_id = %self.tenant_shard_id.tenant_id, shard_id = %self.tenant_shard_id.shard_slug(), "Activating tenant");
            activating = true;
            // Continue outside the closure. We need to grab timelines.lock()
            // and we plan to turn it into a tokio::sync::Mutex in a future patch.
        });

        if activating {
            let timelines_accessor = self.timelines.lock().unwrap();
            let timelines_offloaded_accessor = self.timelines_offloaded.lock().unwrap();
            let timelines_to_activate = timelines_accessor
                .values()
                .filter(|timeline| !(timeline.is_broken() || timeline.is_stopping()));

            // Spawn gc and compaction loops. The loops will shut themselves
            // down when they notice that the tenant is inactive.
            tasks::start_background_loops(self, background_jobs_can_start);

            let mut activated_timelines = 0;

            for timeline in timelines_to_activate {
                timeline.activate(
                    self.clone(),
                    broker_client.clone(),
                    background_jobs_can_start,
                    &ctx.with_scope_timeline(timeline),
                );
                activated_timelines += 1;
            }

            let tid = self.tenant_shard_id.tenant_id.to_string();
            let shard_id = self.tenant_shard_id.shard_slug().to_string();
            let offloaded_timeline_count = timelines_offloaded_accessor.len();
            TENANT_OFFLOADED_TIMELINES
                .with_label_values(&[&tid, &shard_id])
                .set(offloaded_timeline_count as u64);

            self.state.send_modify(move |current_state| {
                assert!(
                    matches!(current_state, TenantState::Activating(_)),
                    "set_stopping and set_broken wait for us to leave Activating state",
                );
                *current_state = TenantState::Active;

                let elapsed = self.constructed_at.elapsed();
                let total_timelines = timelines_accessor.len();

                // log a lot of stuff, because some tenants sometimes suffer from user-visible
                // times to activate. see https://github.com/neondatabase/neon/issues/4025
                info!(
                    since_creation_millis = elapsed.as_millis(),
                    tenant_id = %self.tenant_shard_id.tenant_id,
                    shard_id = %self.tenant_shard_id.shard_slug(),
                    activated_timelines,
                    total_timelines,
                    post_state = <&'static str>::from(&*current_state),
                    "activation attempt finished"
                );

                TENANT.activation.observe(elapsed.as_secs_f64());
            });
        }
    }

    /// Shutdown the tenant and join all of the spawned tasks.
    ///
    /// The method caters for all use-cases:
    /// - pageserver shutdown (freeze_and_flush == true)
    /// - detach + ignore (freeze_and_flush == false)
    ///
    /// This will attempt to shutdown even if tenant is broken.
    ///
    /// `shutdown_progress` is a [`completion::Barrier`] for the shutdown initiated by this call.
    /// If the tenant is already shutting down, we return a clone of the first shutdown call's
    /// `Barrier` as an `Err`. This not-first caller can use the returned barrier to join with
    /// the ongoing shutdown.
    async fn shutdown(
        &self,
        shutdown_progress: completion::Barrier,
        shutdown_mode: timeline::ShutdownMode,
    ) -> Result<(), completion::Barrier> {
        span::debug_assert_current_span_has_tenant_id();

        // Set tenant (and its timlines) to Stoppping state.
        //
        // Since we can only transition into Stopping state after activation is complete,
        // run it in a JoinSet so all tenants have a chance to stop before we get SIGKILLed.
        //
        // Transitioning tenants to Stopping state has a couple of non-obvious side effects:
        // 1. Lock out any new requests to the tenants.
        // 2. Signal cancellation to WAL receivers (we wait on it below).
        // 3. Signal cancellation for other tenant background loops.
        // 4. ???
        //
        // The waiting for the cancellation is not done uniformly.
        // We certainly wait for WAL receivers to shut down.
        // That is necessary so that no new data comes in before the freeze_and_flush.
        // But the tenant background loops are joined-on in our caller.
        // It's mesed up.
        // we just ignore the failure to stop

        // If we're still attaching, fire the cancellation token early to drop out: this
        // will prevent us flushing, but ensures timely shutdown if some I/O during attach
        // is very slow.
        let shutdown_mode = if matches!(self.current_state(), TenantState::Attaching) {
            self.cancel.cancel();

            // Having fired our cancellation token, do not try and flush timelines: their cancellation tokens
            // are children of ours, so their flush loops will have shut down already
            timeline::ShutdownMode::Hard
        } else {
            shutdown_mode
        };

        match self.set_stopping(shutdown_progress).await {
            Ok(()) => {}
            Err(SetStoppingError::Broken) => {
                // assume that this is acceptable
            }
            Err(SetStoppingError::AlreadyStopping(other)) => {
                // give caller the option to wait for this this shutdown
                info!("Tenant::shutdown: AlreadyStopping");
                return Err(other);
            }
        };

        let mut js = tokio::task::JoinSet::new();
        {
            let timelines = self.timelines.lock().unwrap();
            timelines.values().for_each(|timeline| {
                let timeline = Arc::clone(timeline);
                let timeline_id = timeline.timeline_id;
                let span = tracing::info_span!("timeline_shutdown", %timeline_id, ?shutdown_mode);
                js.spawn(async move { timeline.shutdown(shutdown_mode).instrument(span).await });
            });
        }
        {
            let timelines_offloaded = self.timelines_offloaded.lock().unwrap();
            timelines_offloaded.values().for_each(|timeline| {
                timeline.defuse_for_tenant_drop();
            });
        }
        {
            let mut timelines_importing = self.timelines_importing.lock().unwrap();
            timelines_importing
                .drain()
                .for_each(|(timeline_id, importing_timeline)| {
                    let span = tracing::info_span!("importing_timeline_shutdown", %timeline_id);
                    js.spawn(async move { importing_timeline.shutdown().instrument(span).await });
                });
        }
        // test_long_timeline_create_then_tenant_delete is leaning on this message
        tracing::info!("Waiting for timelines...");
        while let Some(res) = js.join_next().await {
            match res {
                Ok(()) => {}
                Err(je) if je.is_cancelled() => unreachable!("no cancelling used"),
                Err(je) if je.is_panic() => { /* logged already */ }
                Err(je) => warn!("unexpected JoinError: {je:?}"),
            }
        }

        if let ShutdownMode::Reload = shutdown_mode {
            tracing::info!("Flushing deletion queue");
            if let Err(e) = self.deletion_queue_client.flush().await {
                match e {
                    DeletionQueueError::ShuttingDown => {
                        // This is the only error we expect for now. In the future, if more error
                        // variants are added, we should handle them here.
                    }
                }
            }
        }

        // We cancel the Tenant's cancellation token _after_ the timelines have all shut down.  This permits
        // them to continue to do work during their shutdown methods, e.g. flushing data.
        tracing::debug!("Cancelling CancellationToken");
        self.cancel.cancel();

        // shutdown all tenant and timeline tasks: gc, compaction, page service
        // No new tasks will be started for this tenant because it's in `Stopping` state.
        //
        // this will additionally shutdown and await all timeline tasks.
        tracing::debug!("Waiting for tasks...");
        task_mgr::shutdown_tasks(None, Some(self.tenant_shard_id), None).await;

        if let Some(walredo_mgr) = self.walredo_mgr.as_ref() {
            walredo_mgr.shutdown().await;
        }

        // Wait for any in-flight operations to complete
        self.gate.close().await;

        remove_tenant_metrics(&self.tenant_shard_id);

        Ok(())
    }

    /// Change tenant status to Stopping, to mark that it is being shut down.
    ///
    /// This function waits for the tenant to become active if it isn't already, before transitioning it into Stopping state.
    ///
    /// This function is not cancel-safe!
    async fn set_stopping(&self, progress: completion::Barrier) -> Result<(), SetStoppingError> {
        let mut rx = self.state.subscribe();

        // cannot stop before we're done activating, so wait out until we're done activating
        rx.wait_for(|state| match state {
            TenantState::Activating(_) | TenantState::Attaching => {
                info!("waiting for {state} to turn Active|Broken|Stopping");
                false
            }
            TenantState::Active | TenantState::Broken { .. } | TenantState::Stopping { .. } => true,
        })
        .await
        .expect("cannot drop self.state while on a &self method");

        // we now know we're done activating, let's see whether this task is the winner to transition into Stopping
        let mut err = None;
        let stopping = self.state.send_if_modified(|current_state| match current_state {
            TenantState::Activating(_) | TenantState::Attaching => {
                unreachable!("we ensured above that we're done with activation, and, there is no re-activation")
            }
            TenantState::Active => {
                // FIXME: due to time-of-check vs time-of-use issues, it can happen that new timelines
                // are created after the transition to Stopping. That's harmless, as the Timelines
                // won't be accessible to anyone afterwards, because the Tenant is in Stopping state.
                *current_state = TenantState::Stopping { progress: Some(progress) };
                // Continue stopping outside the closure. We need to grab timelines.lock()
                // and we plan to turn it into a tokio::sync::Mutex in a future patch.
                true
            }
            TenantState::Stopping { progress: None } => {
                // An attach was cancelled, and the attach transitioned the tenant from Attaching to
                // Stopping(None) to let us know it exited. Register our progress and continue.
                *current_state = TenantState::Stopping { progress: Some(progress) };
                true
            }
            TenantState::Broken { reason, .. } => {
                info!(
                    "Cannot set tenant to Stopping state, it is in Broken state due to: {reason}"
                );
                err = Some(SetStoppingError::Broken);
                false
            }
            TenantState::Stopping { progress: Some(progress) } => {
                info!("Tenant is already in Stopping state");
                err = Some(SetStoppingError::AlreadyStopping(progress.clone()));
                false
            }
        });
        match (stopping, err) {
            (true, None) => {} // continue
            (false, Some(err)) => return Err(err),
            (true, Some(_)) => unreachable!(
                "send_if_modified closure must error out if not transitioning to Stopping"
            ),
            (false, None) => unreachable!(
                "send_if_modified closure must return true if transitioning to Stopping"
            ),
        }

        let timelines_accessor = self.timelines.lock().unwrap();
        let not_broken_timelines = timelines_accessor
            .values()
            .filter(|timeline| !timeline.is_broken());
        for timeline in not_broken_timelines {
            timeline.set_state(TimelineState::Stopping);
        }
        Ok(())
    }

    /// Method for tenant::mgr to transition us into Broken state in case of a late failure in
    /// `remove_tenant_from_memory`
    ///
    /// This function waits for the tenant to become active if it isn't already, before transitioning it into Stopping state.
    ///
    /// In tests, we also use this to set tenants to Broken state on purpose.
    pub(crate) async fn set_broken(&self, reason: String) {
        let mut rx = self.state.subscribe();

        // The load & attach routines own the tenant state until it has reached `Active`.
        // So, wait until it's done.
        rx.wait_for(|state| match state {
            TenantState::Activating(_) | TenantState::Attaching => {
                info!(
                    "waiting for {} to turn Active|Broken|Stopping",
                    <&'static str>::from(state)
                );
                false
            }
            TenantState::Active | TenantState::Broken { .. } | TenantState::Stopping { .. } => true,
        })
        .await
        .expect("cannot drop self.state while on a &self method");

        // we now know we're done activating, let's see whether this task is the winner to transition into Broken
        self.set_broken_no_wait(reason)
    }

    pub(crate) fn set_broken_no_wait(&self, reason: impl Display) {
        let reason = reason.to_string();
        self.state.send_modify(|current_state| {
            match *current_state {
                TenantState::Activating(_) | TenantState::Attaching => {
                    unreachable!("we ensured above that we're done with activation, and, there is no re-activation")
                }
                TenantState::Active => {
                    if cfg!(feature = "testing") {
                        warn!("Changing Active tenant to Broken state, reason: {}", reason);
                        *current_state = TenantState::broken_from_reason(reason);
                    } else {
                        unreachable!("not allowed to call set_broken on Active tenants in non-testing builds")
                    }
                }
                TenantState::Broken { .. } => {
                    warn!("Tenant is already in Broken state");
                }
                // This is the only "expected" path, any other path is a bug.
                TenantState::Stopping { .. } => {
                    warn!(
                        "Marking Stopping tenant as Broken state, reason: {}",
                        reason
                    );
                    *current_state = TenantState::broken_from_reason(reason);
                }
           }
        });
    }

    pub fn subscribe_for_state_updates(&self) -> watch::Receiver<TenantState> {
        self.state.subscribe()
    }

    /// The activate_now semaphore is initialized with zero units.  As soon as
    /// we add a unit, waiters will be able to acquire a unit and proceed.
    pub(crate) fn activate_now(&self) {
        self.activate_now_sem.add_permits(1);
    }

    pub(crate) async fn wait_to_become_active(
        &self,
        timeout: Duration,
    ) -> Result<(), GetActiveTenantError> {
        let mut receiver = self.state.subscribe();
        loop {
            let current_state = receiver.borrow_and_update().clone();
            match current_state {
                TenantState::Attaching | TenantState::Activating(_) => {
                    // in these states, there's a chance that we can reach ::Active
                    self.activate_now();
                    match timeout_cancellable(timeout, &self.cancel, receiver.changed()).await {
                        Ok(r) => {
                            r.map_err(
                            |_e: tokio::sync::watch::error::RecvError|
                                // Tenant existed but was dropped: report it as non-existent
                                GetActiveTenantError::NotFound(GetTenantError::ShardNotFound(self.tenant_shard_id))
                        )?
                        }
                        Err(TimeoutCancellableError::Cancelled) => {
                            return Err(GetActiveTenantError::Cancelled);
                        }
                        Err(TimeoutCancellableError::Timeout) => {
                            return Err(GetActiveTenantError::WaitForActiveTimeout {
                                latest_state: Some(self.current_state()),
                                wait_time: timeout,
                            });
                        }
                    }
                }
                TenantState::Active => {
                    return Ok(());
                }
                TenantState::Broken { reason, .. } => {
                    // This is fatal, and reported distinctly from the general case of "will never be active" because
                    // it's logically a 500 to external API users (broken is always a bug).
                    return Err(GetActiveTenantError::Broken(reason));
                }
                TenantState::Stopping { .. } => {
                    // There's no chance the tenant can transition back into ::Active
                    return Err(GetActiveTenantError::WillNotBecomeActive(current_state));
                }
            }
        }
    }

    pub(crate) fn get_attach_mode(&self) -> AttachmentMode {
        self.tenant_conf.load().location.attach_mode
    }

    /// For API access: generate a LocationConfig equivalent to the one that would be used to
    /// create a Tenant in the same state.  Do not use this in hot paths: it's for relatively
    /// rare external API calls, like a reconciliation at startup.
    pub(crate) fn get_location_conf(&self) -> models::LocationConfig {
        let attached_tenant_conf = self.tenant_conf.load();

        let location_config_mode = match attached_tenant_conf.location.attach_mode {
            AttachmentMode::Single => models::LocationConfigMode::AttachedSingle,
            AttachmentMode::Multi => models::LocationConfigMode::AttachedMulti,
            AttachmentMode::Stale => models::LocationConfigMode::AttachedStale,
        };

        models::LocationConfig {
            mode: location_config_mode,
            generation: self.generation.into(),
            secondary_conf: None,
            shard_number: self.shard_identity.number.0,
            shard_count: self.shard_identity.count.literal(),
            shard_stripe_size: self.shard_identity.stripe_size.0,
            tenant_conf: attached_tenant_conf.tenant_conf.clone(),
        }
    }

    pub(crate) fn get_tenant_shard_id(&self) -> &TenantShardId {
        &self.tenant_shard_id
    }

    pub(crate) fn get_shard_identity(&self) -> ShardIdentity {
        self.shard_identity
    }

    pub(crate) fn get_shard_stripe_size(&self) -> ShardStripeSize {
        self.shard_identity.stripe_size
    }

    pub(crate) fn get_generation(&self) -> Generation {
        self.generation
    }

    /// This function partially shuts down the tenant (it shuts down the Timelines) and is fallible,
    /// and can leave the tenant in a bad state if it fails.  The caller is responsible for
    /// resetting this tenant to a valid state if we fail.
    pub(crate) async fn split_prepare(
        &self,
        child_shards: &Vec<TenantShardId>,
    ) -> anyhow::Result<()> {
        let (timelines, offloaded) = {
            let timelines = self.timelines.lock().unwrap();
            let offloaded = self.timelines_offloaded.lock().unwrap();
            (timelines.clone(), offloaded.clone())
        };
        let timelines_iter = timelines
            .values()
            .map(TimelineOrOffloadedArcRef::<'_>::from)
            .chain(
                offloaded
                    .values()
                    .map(TimelineOrOffloadedArcRef::<'_>::from),
            );
        for timeline in timelines_iter {
            // We do not block timeline creation/deletion during splits inside the pageserver: it is up to higher levels
            // to ensure that they do not start a split if currently in the process of doing these.

            let timeline_id = timeline.timeline_id();

            if let TimelineOrOffloadedArcRef::Timeline(timeline) = timeline {
                // Upload an index from the parent: this is partly to provide freshness for the
                // child tenants that will copy it, and partly for general ease-of-debugging: there will
                // always be a parent shard index in the same generation as we wrote the child shard index.
                tracing::info!(%timeline_id, "Uploading index");
                timeline
                    .remote_client
                    .schedule_index_upload_for_file_changes()?;
                timeline.remote_client.wait_completion().await?;
            }

            let remote_client = match timeline {
                TimelineOrOffloadedArcRef::Timeline(timeline) => timeline.remote_client.clone(),
                TimelineOrOffloadedArcRef::Offloaded(offloaded) => {
                    let remote_client = self
                        .build_timeline_client(offloaded.timeline_id, self.remote_storage.clone());
                    Arc::new(remote_client)
                }
                TimelineOrOffloadedArcRef::Importing(_) => {
                    unreachable!("Importing timelines are not included in the iterator")
                }
            };

            // Shut down the timeline's remote client: this means that the indices we write
            // for child shards will not be invalidated by the parent shard deleting layers.
            tracing::info!(%timeline_id, "Shutting down remote storage client");
            remote_client.shutdown().await;

            // Download methods can still be used after shutdown, as they don't flow through the remote client's
            // queue.  In principal the RemoteTimelineClient could provide this without downloading it, but this
            // operation is rare, so it's simpler to just download it (and robustly guarantees that the index
            // we use here really is the remotely persistent one).
            tracing::info!(%timeline_id, "Downloading index_part from parent");
            let result = remote_client
                .download_index_file(&self.cancel)
                .instrument(info_span!("download_index_file", tenant_id=%self.tenant_shard_id.tenant_id, shard_id=%self.tenant_shard_id.shard_slug(), %timeline_id))
                .await?;
            let index_part = match result {
                MaybeDeletedIndexPart::Deleted(_) => {
                    anyhow::bail!("Timeline deletion happened concurrently with split")
                }
                MaybeDeletedIndexPart::IndexPart(p) => p,
            };

            // A shard split may not take place while a timeline import is on-going
            // for the tenant. Timeline imports run as part of each tenant shard
            // and rely on the sharding scheme to split the work among pageservers.
            // If we were to split in the middle of this process, we would have to
            // either ensure that it's driven to completion on the old shard set
            // or transfer it to the new shard set. It's technically possible, but complex.
            match index_part.import_pgdata {
                Some(ref import) if !import.is_done() => {
                    anyhow::bail!(
                        "Cannot split due to import with idempotency key: {:?}",
                        import.idempotency_key()
                    );
                }
                Some(_) | None => {
                    // fallthrough
                }
            }

            for child_shard in child_shards {
                tracing::info!(%timeline_id, "Uploading index_part for child {}", child_shard.to_index());
                upload_index_part(
                    &self.remote_storage,
                    child_shard,
                    &timeline_id,
                    self.generation,
                    &index_part,
                    &self.cancel,
                )
                .await?;
            }
        }

        let tenant_manifest = self.build_tenant_manifest();
        for child_shard in child_shards {
            tracing::info!(
                "Uploading tenant manifest for child {}",
                child_shard.to_index()
            );
            upload_tenant_manifest(
                &self.remote_storage,
                child_shard,
                self.generation,
                &tenant_manifest,
                &self.cancel,
            )
            .await?;
        }

        Ok(())
    }

    pub(crate) fn get_sizes(&self) -> TopTenantShardItem {
        let mut result = TopTenantShardItem {
            id: self.tenant_shard_id,
            resident_size: 0,
            physical_size: 0,
            max_logical_size: 0,
            max_logical_size_per_shard: 0,
        };

        for timeline in self.timelines.lock().unwrap().values() {
            result.resident_size += timeline.metrics.resident_physical_size_gauge.get();

            result.physical_size += timeline
                .remote_client
                .metrics
                .remote_physical_size_gauge
                .get();
            result.max_logical_size = std::cmp::max(
                result.max_logical_size,
                timeline.metrics.current_logical_size_gauge.get(),
            );
        }

        result.max_logical_size_per_shard = result
            .max_logical_size
            .div_ceil(self.tenant_shard_id.shard_count.count() as u64);

        result
    }
}

/// Given a Vec of timelines and their ancestors (timeline_id, ancestor_id),
/// perform a topological sort, so that the parent of each timeline comes
/// before the children.
/// E extracts the ancestor from T
/// This allows for T to be different. It can be TimelineMetadata, can be Timeline itself, etc.
fn tree_sort_timelines<T, E>(
    timelines: HashMap<TimelineId, T>,
    extractor: E,
) -> anyhow::Result<Vec<(TimelineId, T)>>
where
    E: Fn(&T) -> Option<TimelineId>,
{
    let mut result = Vec::with_capacity(timelines.len());

    let mut now = Vec::with_capacity(timelines.len());
    // (ancestor, children)
    let mut later: HashMap<TimelineId, Vec<(TimelineId, T)>> =
        HashMap::with_capacity(timelines.len());

    for (timeline_id, value) in timelines {
        if let Some(ancestor_id) = extractor(&value) {
            let children = later.entry(ancestor_id).or_default();
            children.push((timeline_id, value));
        } else {
            now.push((timeline_id, value));
        }
    }

    while let Some((timeline_id, metadata)) = now.pop() {
        result.push((timeline_id, metadata));
        // All children of this can be loaded now
        if let Some(mut children) = later.remove(&timeline_id) {
            now.append(&mut children);
        }
    }

    // All timelines should be visited now. Unless there were timelines with missing ancestors.
    if !later.is_empty() {
        for (missing_id, orphan_ids) in later {
            for (orphan_id, _) in orphan_ids {
                error!(
                    "could not load timeline {orphan_id} because its ancestor timeline {missing_id} could not be loaded"
                );
            }
        }
        bail!("could not load tenant because some timelines are missing ancestors");
    }

    Ok(result)
}

impl TenantShard {
    pub fn tenant_specific_overrides(&self) -> pageserver_api::models::TenantConfig {
        self.tenant_conf.load().tenant_conf.clone()
    }

    pub fn effective_config(&self) -> pageserver_api::config::TenantConfigToml {
        self.tenant_specific_overrides()
            .merge(self.conf.default_tenant_conf.clone())
    }

    pub fn get_checkpoint_distance(&self) -> u64 {
        let tenant_conf = self.tenant_conf.load().tenant_conf.clone();
        tenant_conf
            .checkpoint_distance
            .unwrap_or(self.conf.default_tenant_conf.checkpoint_distance)
    }

    pub fn get_checkpoint_timeout(&self) -> Duration {
        let tenant_conf = self.tenant_conf.load().tenant_conf.clone();
        tenant_conf
            .checkpoint_timeout
            .unwrap_or(self.conf.default_tenant_conf.checkpoint_timeout)
    }

    pub fn get_compaction_target_size(&self) -> u64 {
        let tenant_conf = self.tenant_conf.load().tenant_conf.clone();
        tenant_conf
            .compaction_target_size
            .unwrap_or(self.conf.default_tenant_conf.compaction_target_size)
    }

    pub fn get_compaction_period(&self) -> Duration {
        let tenant_conf = self.tenant_conf.load().tenant_conf.clone();
        tenant_conf
            .compaction_period
            .unwrap_or(self.conf.default_tenant_conf.compaction_period)
    }

    pub fn get_compaction_threshold(&self) -> usize {
        let tenant_conf = self.tenant_conf.load().tenant_conf.clone();
        tenant_conf
            .compaction_threshold
            .unwrap_or(self.conf.default_tenant_conf.compaction_threshold)
    }

    pub fn get_rel_size_v2_enabled(&self) -> bool {
        let tenant_conf = self.tenant_conf.load().tenant_conf.clone();
        tenant_conf
            .rel_size_v2_enabled
            .unwrap_or(self.conf.default_tenant_conf.rel_size_v2_enabled)
    }

    pub fn get_compaction_upper_limit(&self) -> usize {
        let tenant_conf = self.tenant_conf.load().tenant_conf.clone();
        tenant_conf
            .compaction_upper_limit
            .unwrap_or(self.conf.default_tenant_conf.compaction_upper_limit)
    }

    pub fn get_compaction_l0_first(&self) -> bool {
        let tenant_conf = self.tenant_conf.load().tenant_conf.clone();
        tenant_conf
            .compaction_l0_first
            .unwrap_or(self.conf.default_tenant_conf.compaction_l0_first)
    }

    pub fn get_gc_horizon(&self) -> u64 {
        let tenant_conf = self.tenant_conf.load().tenant_conf.clone();
        tenant_conf
            .gc_horizon
            .unwrap_or(self.conf.default_tenant_conf.gc_horizon)
    }

    pub fn get_gc_period(&self) -> Duration {
        let tenant_conf = self.tenant_conf.load().tenant_conf.clone();
        tenant_conf
            .gc_period
            .unwrap_or(self.conf.default_tenant_conf.gc_period)
    }

    pub fn get_image_creation_threshold(&self) -> usize {
        let tenant_conf = self.tenant_conf.load().tenant_conf.clone();
        tenant_conf
            .image_creation_threshold
            .unwrap_or(self.conf.default_tenant_conf.image_creation_threshold)
    }

    pub fn get_pitr_interval(&self) -> Duration {
        let tenant_conf = self.tenant_conf.load().tenant_conf.clone();
        tenant_conf
            .pitr_interval
            .unwrap_or(self.conf.default_tenant_conf.pitr_interval)
    }

    pub fn get_min_resident_size_override(&self) -> Option<u64> {
        let tenant_conf = self.tenant_conf.load().tenant_conf.clone();
        tenant_conf
            .min_resident_size_override
            .or(self.conf.default_tenant_conf.min_resident_size_override)
    }

    pub fn get_heatmap_period(&self) -> Option<Duration> {
        let tenant_conf = self.tenant_conf.load().tenant_conf.clone();
        let heatmap_period = tenant_conf
            .heatmap_period
            .unwrap_or(self.conf.default_tenant_conf.heatmap_period);
        if heatmap_period.is_zero() {
            None
        } else {
            Some(heatmap_period)
        }
    }

    pub fn get_lsn_lease_length(&self) -> Duration {
        let tenant_conf = self.tenant_conf.load().tenant_conf.clone();
        tenant_conf
            .lsn_lease_length
            .unwrap_or(self.conf.default_tenant_conf.lsn_lease_length)
    }

    pub fn get_timeline_offloading_enabled(&self) -> bool {
        if self.conf.timeline_offloading {
            return true;
        }
        let tenant_conf = self.tenant_conf.load().tenant_conf.clone();
        tenant_conf
            .timeline_offloading
            .unwrap_or(self.conf.default_tenant_conf.timeline_offloading)
    }

    /// Generate an up-to-date TenantManifest based on the state of this Tenant.
    fn build_tenant_manifest(&self) -> TenantManifest {
        // Collect the offloaded timelines, and sort them for deterministic output.
        let offloaded_timelines = self
            .timelines_offloaded
            .lock()
            .unwrap()
            .values()
            .map(|tli| tli.manifest())
            .sorted_by_key(|m| m.timeline_id)
            .collect_vec();

        TenantManifest {
            version: LATEST_TENANT_MANIFEST_VERSION,
            stripe_size: Some(self.get_shard_stripe_size()),
            offloaded_timelines,
        }
    }

    pub fn update_tenant_config<
        F: Fn(
            pageserver_api::models::TenantConfig,
        ) -> anyhow::Result<pageserver_api::models::TenantConfig>,
    >(
        &self,
        update: F,
    ) -> anyhow::Result<pageserver_api::models::TenantConfig> {
        // Use read-copy-update in order to avoid overwriting the location config
        // state if this races with [`TenantShard::set_new_location_config`]. Note that
        // this race is not possible if both request types come from the storage
        // controller (as they should!) because an exclusive op lock is required
        // on the storage controller side.

        self.tenant_conf
            .try_rcu(|attached_conf| -> Result<_, anyhow::Error> {
                Ok(Arc::new(AttachedTenantConf {
                    tenant_conf: update(attached_conf.tenant_conf.clone())?,
                    location: attached_conf.location,
                    lsn_lease_deadline: attached_conf.lsn_lease_deadline,
                }))
            })?;

        let updated = self.tenant_conf.load();

        self.tenant_conf_updated(&updated.tenant_conf);
        // Don't hold self.timelines.lock() during the notifies.
        // There's no risk of deadlock right now, but there could be if we consolidate
        // mutexes in struct Timeline in the future.
        let timelines = self.list_timelines();
        for timeline in timelines {
            timeline.tenant_conf_updated(&updated);
        }

        Ok(updated.tenant_conf.clone())
    }

    pub(crate) fn set_new_location_config(&self, new_conf: AttachedTenantConf) {
        let new_tenant_conf = new_conf.tenant_conf.clone();

        self.tenant_conf.store(Arc::new(new_conf.clone()));

        self.tenant_conf_updated(&new_tenant_conf);
        // Don't hold self.timelines.lock() during the notifies.
        // There's no risk of deadlock right now, but there could be if we consolidate
        // mutexes in struct Timeline in the future.
        let timelines = self.list_timelines();
        for timeline in timelines {
            timeline.tenant_conf_updated(&new_conf);
        }
    }

    fn get_pagestream_throttle_config(
        psconf: &'static PageServerConf,
        overrides: &pageserver_api::models::TenantConfig,
    ) -> throttle::Config {
        overrides
            .timeline_get_throttle
            .clone()
            .unwrap_or(psconf.default_tenant_conf.timeline_get_throttle.clone())
    }

    pub(crate) fn tenant_conf_updated(&self, new_conf: &pageserver_api::models::TenantConfig) {
        let conf = Self::get_pagestream_throttle_config(self.conf, new_conf);
        self.pagestream_throttle.reconfigure(conf)
    }

    /// Helper function to create a new Timeline struct.
    ///
    /// The returned Timeline is in Loading state. The caller is responsible for
    /// initializing any on-disk state, and for inserting the Timeline to the 'timelines'
    /// map.
    ///
    /// `validate_ancestor == false` is used when a timeline is created for deletion
    /// and we might not have the ancestor present anymore which is fine for to be
    /// deleted timelines.
    #[allow(clippy::too_many_arguments)]
    fn create_timeline_struct(
        &self,
        new_timeline_id: TimelineId,
        new_metadata: &TimelineMetadata,
        previous_heatmap: Option<PreviousHeatmap>,
        ancestor: Option<Arc<Timeline>>,
        resources: TimelineResources,
        cause: CreateTimelineCause,
        create_idempotency: CreateTimelineIdempotency,
        gc_compaction_state: Option<GcCompactionState>,
        rel_size_v2_status: Option<RelSizeMigration>,
        ctx: &RequestContext,
    ) -> anyhow::Result<(Arc<Timeline>, RequestContext)> {
        let state = match cause {
            CreateTimelineCause::Load => {
                let ancestor_id = new_metadata.ancestor_timeline();
                anyhow::ensure!(
                    ancestor_id == ancestor.as_ref().map(|t| t.timeline_id),
                    "Timeline's {new_timeline_id} ancestor {ancestor_id:?} was not found"
                );
                TimelineState::Loading
            }
            CreateTimelineCause::Delete => TimelineState::Stopping,
        };

        let pg_version = new_metadata.pg_version();

        let timeline = Timeline::new(
            self.conf,
            Arc::clone(&self.tenant_conf),
            new_metadata,
            previous_heatmap,
            ancestor,
            new_timeline_id,
            self.tenant_shard_id,
            self.generation,
            self.shard_identity,
            self.walredo_mgr.clone(),
            resources,
            pg_version,
            state,
            self.attach_wal_lag_cooldown.clone(),
            create_idempotency,
            gc_compaction_state,
            rel_size_v2_status,
            self.cancel.child_token(),
        );

        let timeline_ctx = RequestContextBuilder::from(ctx)
            .scope(context::Scope::new_timeline(&timeline))
            .detached_child();

        Ok((timeline, timeline_ctx))
    }

    /// [`TenantShard::shutdown`] must be called before dropping the returned [`TenantShard`] object
    /// to ensure proper cleanup of background tasks and metrics.
    //
    // Allow too_many_arguments because a constructor's argument list naturally grows with the
    // number of attributes in the struct: breaking these out into a builder wouldn't be helpful.
    #[allow(clippy::too_many_arguments)]
    fn new(
        state: TenantState,
        conf: &'static PageServerConf,
        attached_conf: AttachedTenantConf,
        shard_identity: ShardIdentity,
        walredo_mgr: Option<Arc<WalRedoManager>>,
        tenant_shard_id: TenantShardId,
        remote_storage: GenericRemoteStorage,
        deletion_queue_client: DeletionQueueClient,
        l0_flush_global_state: L0FlushGlobalState,
        basebackup_cache: Arc<BasebackupCache>,
        feature_resolver: FeatureResolver,
    ) -> TenantShard {
        assert!(!attached_conf.location.generation.is_none());

        let (state, mut rx) = watch::channel(state);

        tokio::spawn(async move {
            // reflect tenant state in metrics:
            // - global per tenant state: TENANT_STATE_METRIC
            // - "set" of broken tenants: BROKEN_TENANTS_SET
            //
            // set of broken tenants should not have zero counts so that it remains accessible for
            // alerting.

            let tid = tenant_shard_id.to_string();
            let shard_id = tenant_shard_id.shard_slug().to_string();
            let set_key = &[tid.as_str(), shard_id.as_str()][..];

            fn inspect_state(state: &TenantState) -> ([&'static str; 1], bool) {
                ([state.into()], matches!(state, TenantState::Broken { .. }))
            }

            let mut tuple = inspect_state(&rx.borrow_and_update());

            let is_broken = tuple.1;
            let mut counted_broken = if is_broken {
                // add the id to the set right away, there should not be any updates on the channel
                // after before tenant is removed, if ever
                BROKEN_TENANTS_SET.with_label_values(set_key).set(1);
                true
            } else {
                false
            };

            loop {
                let labels = &tuple.0;
                let current = TENANT_STATE_METRIC.with_label_values(labels);
                current.inc();

                if rx.changed().await.is_err() {
                    // tenant has been dropped
                    current.dec();
                    drop(BROKEN_TENANTS_SET.remove_label_values(set_key));
                    break;
                }

                current.dec();
                tuple = inspect_state(&rx.borrow_and_update());

                let is_broken = tuple.1;
                if is_broken && !counted_broken {
                    counted_broken = true;
                    // insert the tenant_id (back) into the set while avoiding needless counter
                    // access
                    BROKEN_TENANTS_SET.with_label_values(set_key).set(1);
                }
            }
        });

        TenantShard {
            tenant_shard_id,
            shard_identity,
            generation: attached_conf.location.generation,
            conf,
            // using now here is good enough approximation to catch tenants with really long
            // activation times.
            constructed_at: Instant::now(),
            timelines: Mutex::new(HashMap::new()),
            timelines_creating: Mutex::new(HashSet::new()),
            timelines_offloaded: Mutex::new(HashMap::new()),
            timelines_importing: Mutex::new(HashMap::new()),
            remote_tenant_manifest: Default::default(),
            gc_cs: tokio::sync::Mutex::new(()),
            walredo_mgr,
            remote_storage,
            deletion_queue_client,
            state,
            cached_logical_sizes: tokio::sync::Mutex::new(HashMap::new()),
            cached_synthetic_tenant_size: Arc::new(AtomicU64::new(0)),
            eviction_task_tenant_state: tokio::sync::Mutex::new(EvictionTaskTenantState::default()),
            compaction_circuit_breaker: std::sync::Mutex::new(CircuitBreaker::new(
                format!("compaction-{tenant_shard_id}"),
                5,
                // Compaction can be a very expensive operation, and might leak disk space.  It also ought
                // to be infallible, as long as remote storage is available.  So if it repeatedly fails,
                // use an extremely long backoff.
                Some(Duration::from_secs(3600 * 24)),
            )),
            l0_compaction_trigger: Arc::new(Notify::new()),
            scheduled_compaction_tasks: Mutex::new(Default::default()),
            activate_now_sem: tokio::sync::Semaphore::new(0),
            attach_wal_lag_cooldown: Arc::new(std::sync::OnceLock::new()),
            cancel: CancellationToken::default(),
            gate: Gate::default(),
            pagestream_throttle: Arc::new(throttle::Throttle::new(
                TenantShard::get_pagestream_throttle_config(conf, &attached_conf.tenant_conf),
            )),
            pagestream_throttle_metrics: Arc::new(
                crate::metrics::tenant_throttling::Pagestream::new(&tenant_shard_id),
            ),
            tenant_conf: Arc::new(ArcSwap::from_pointee(attached_conf)),
            ongoing_timeline_detach: std::sync::Mutex::default(),
            gc_block: Default::default(),
            l0_flush_global_state,
            basebackup_cache,
            feature_resolver: TenantFeatureResolver::new(
                feature_resolver,
                tenant_shard_id.tenant_id,
            ),
        }
    }

    /// Locate and load config
    pub(super) fn load_tenant_config(
        conf: &'static PageServerConf,
        tenant_shard_id: &TenantShardId,
    ) -> Result<LocationConf, LoadConfigError> {
        let config_path = conf.tenant_location_config_path(tenant_shard_id);

        info!("loading tenant configuration from {config_path}");

        // load and parse file
        let config = fs::read_to_string(&config_path).map_err(|e| {
            match e.kind() {
                std::io::ErrorKind::NotFound => {
                    // The config should almost always exist for a tenant directory:
                    //  - When attaching a tenant, the config is the first thing we write
                    //  - When detaching a tenant, we atomically move the directory to a tmp location
                    //    before deleting contents.
                    //
                    // The very rare edge case that can result in a missing config is if we crash during attach
                    // between creating directory and writing config.  Callers should handle that as if the
                    // directory didn't exist.

                    LoadConfigError::NotFound(config_path)
                }
                _ => {
                    // No IO errors except NotFound are acceptable here: other kinds of error indicate local storage or permissions issues
                    // that we cannot cleanly recover
                    crate::virtual_file::on_fatal_io_error(&e, "Reading tenant config file")
                }
            }
        })?;

        Ok(toml_edit::de::from_str::<LocationConf>(&config)?)
    }

    /// Stores a tenant location config to disk.
    ///
    /// NB: make sure to call `ShardIdentity::assert_equal` before persisting a new config, to avoid
    /// changes to shard parameters that may result in data corruption.
    #[tracing::instrument(skip_all, fields(tenant_id=%tenant_shard_id.tenant_id, shard_id=%tenant_shard_id.shard_slug()))]
    pub(super) async fn persist_tenant_config(
        conf: &'static PageServerConf,
        tenant_shard_id: &TenantShardId,
        location_conf: &LocationConf,
    ) -> std::io::Result<()> {
        let config_path = conf.tenant_location_config_path(tenant_shard_id);

        Self::persist_tenant_config_at(tenant_shard_id, &config_path, location_conf).await
    }

    #[tracing::instrument(skip_all, fields(tenant_id=%tenant_shard_id.tenant_id, shard_id=%tenant_shard_id.shard_slug()))]
    pub(super) async fn persist_tenant_config_at(
        tenant_shard_id: &TenantShardId,
        config_path: &Utf8Path,
        location_conf: &LocationConf,
    ) -> std::io::Result<()> {
        debug!("persisting tenantconf to {config_path}");

        let mut conf_content = r#"# This file contains a specific per-tenant's config.
#  It is read in case of pageserver restart.
"#
        .to_string();

        fail::fail_point!("tenant-config-before-write", |_| {
            Err(std::io::Error::other("tenant-config-before-write"))
        });

        // Convert the config to a toml file.
        conf_content +=
            &toml_edit::ser::to_string_pretty(&location_conf).expect("Config serialization failed");

        let temp_path = path_with_suffix_extension(config_path, TEMP_FILE_SUFFIX);

        let conf_content = conf_content.into_bytes();
        VirtualFile::crashsafe_overwrite(config_path.to_owned(), temp_path, conf_content).await
    }

    //
    // How garbage collection works:
    //
    //                    +--bar------------->
    //                   /
    //             +----+-----foo---------------->
    //            /
    // ----main--+-------------------------->
    //                \
    //                 +-----baz-------->
    //
    //
    // 1. Grab 'gc_cs' mutex to prevent new timelines from being created while Timeline's
    //    `gc_infos` are being refreshed
    // 2. Scan collected timelines, and on each timeline, make note of the
    //    all the points where other timelines have been branched off.
    //    We will refrain from removing page versions at those LSNs.
    // 3. For each timeline, scan all layer files on the timeline.
    //    Remove all files for which a newer file exists and which
    //    don't cover any branch point LSNs.
    //
    // TODO:
    // - if a relation has a non-incremental persistent layer on a child branch, then we
    //   don't need to keep that in the parent anymore. But currently
    //   we do.
    async fn gc_iteration_internal(
        &self,
        target_timeline_id: Option<TimelineId>,
        horizon: u64,
        pitr: Duration,
        cancel: &CancellationToken,
        ctx: &RequestContext,
    ) -> Result<GcResult, GcError> {
        let mut totals: GcResult = Default::default();
        let now = Instant::now();

        let gc_timelines = self
            .refresh_gc_info_internal(target_timeline_id, horizon, pitr, cancel, ctx)
            .await?;

        failpoint_support::sleep_millis_async!("gc_iteration_internal_after_getting_gc_timelines");

        // If there is nothing to GC, we don't want any messages in the INFO log.
        if !gc_timelines.is_empty() {
            info!("{} timelines need GC", gc_timelines.len());
        } else {
            debug!("{} timelines need GC", gc_timelines.len());
        }

        // Perform GC for each timeline.
        //
        // Note that we don't hold the `TenantShard::gc_cs` lock here because we don't want to delay the
        // branch creation task, which requires the GC lock. A GC iteration can run concurrently
        // with branch creation.
        //
        // See comments in [`TenantShard::branch_timeline`] for more information about why branch
        // creation task can run concurrently with timeline's GC iteration.
        for timeline in gc_timelines {
            if cancel.is_cancelled() {
                // We were requested to shut down. Stop and return with the progress we
                // made.
                break;
            }
            let result = match timeline.gc().await {
                Err(GcError::TimelineCancelled) => {
                    if target_timeline_id.is_some() {
                        // If we were targetting this specific timeline, surface cancellation to caller
                        return Err(GcError::TimelineCancelled);
                    } else {
                        // A timeline may be shutting down independently of the tenant's lifecycle: we should
                        // skip past this and proceed to try GC on other timelines.
                        continue;
                    }
                }
                r => r?,
            };
            totals += result;
        }

        totals.elapsed = now.elapsed();
        Ok(totals)
    }

    /// Refreshes the Timeline::gc_info for all timelines, returning the
    /// vector of timelines which have [`Timeline::get_last_record_lsn`] past
    /// [`TenantShard::get_gc_horizon`].
    ///
    /// This is usually executed as part of periodic gc, but can now be triggered more often.
    pub(crate) async fn refresh_gc_info(
        &self,
        cancel: &CancellationToken,
        ctx: &RequestContext,
    ) -> Result<Vec<Arc<Timeline>>, GcError> {
        // since this method can now be called at different rates than the configured gc loop, it
        // might be that these configuration values get applied faster than what it was previously,
        // since these were only read from the gc task.
        let horizon = self.get_gc_horizon();
        let pitr = self.get_pitr_interval();

        // refresh all timelines
        let target_timeline_id = None;

        self.refresh_gc_info_internal(target_timeline_id, horizon, pitr, cancel, ctx)
            .await
    }

    /// Populate all Timelines' `GcInfo` with information about their children.  We do not set the
    /// PITR cutoffs here, because that requires I/O: this is done later, before GC, by [`Self::refresh_gc_info_internal`]
    ///
    /// Subsequently, parent-child relationships are updated incrementally inside [`Timeline::new`] and [`Timeline::drop`].
    fn initialize_gc_info(
        &self,
        timelines: &std::sync::MutexGuard<HashMap<TimelineId, Arc<Timeline>>>,
        timelines_offloaded: &std::sync::MutexGuard<HashMap<TimelineId, Arc<OffloadedTimeline>>>,
        restrict_to_timeline: Option<TimelineId>,
    ) {
        if restrict_to_timeline.is_none() {
            // This function must be called before activation: after activation timeline create/delete operations
            // might happen, and this function is not safe to run concurrently with those.
            assert!(!self.is_active());
        }

        // Scan all timelines. For each timeline, remember the timeline ID and
        // the branch point where it was created.
        let mut all_branchpoints: BTreeMap<TimelineId, Vec<(Lsn, TimelineId, MaybeOffloaded)>> =
            BTreeMap::new();
        timelines.iter().for_each(|(timeline_id, timeline_entry)| {
            if let Some(ancestor_timeline_id) = &timeline_entry.get_ancestor_timeline_id() {
                let ancestor_children = all_branchpoints.entry(*ancestor_timeline_id).or_default();
                ancestor_children.push((
                    timeline_entry.get_ancestor_lsn(),
                    *timeline_id,
                    MaybeOffloaded::No,
                ));
            }
        });
        timelines_offloaded
            .iter()
            .for_each(|(timeline_id, timeline_entry)| {
                let Some(ancestor_timeline_id) = &timeline_entry.ancestor_timeline_id else {
                    return;
                };
                let Some(retain_lsn) = timeline_entry.ancestor_retain_lsn else {
                    return;
                };
                let ancestor_children = all_branchpoints.entry(*ancestor_timeline_id).or_default();
                ancestor_children.push((retain_lsn, *timeline_id, MaybeOffloaded::Yes));
            });

        // The number of bytes we always keep, irrespective of PITR: this is a constant across timelines
        let horizon = self.get_gc_horizon();

        // Populate each timeline's GcInfo with information about its child branches
        let timelines_to_write = if let Some(timeline_id) = restrict_to_timeline {
            itertools::Either::Left(timelines.get(&timeline_id).into_iter())
        } else {
            itertools::Either::Right(timelines.values())
        };
        for timeline in timelines_to_write {
            let mut branchpoints: Vec<(Lsn, TimelineId, MaybeOffloaded)> = all_branchpoints
                .remove(&timeline.timeline_id)
                .unwrap_or_default();

            branchpoints.sort_by_key(|b| b.0);

            let mut target = timeline.gc_info.write().unwrap();

            target.retain_lsns = branchpoints;

            let space_cutoff = timeline
                .get_last_record_lsn()
                .checked_sub(horizon)
                .unwrap_or(Lsn(0));

            target.cutoffs = GcCutoffs {
                space: space_cutoff,
                time: None,
            };
        }
    }

    async fn refresh_gc_info_internal(
        &self,
        target_timeline_id: Option<TimelineId>,
        horizon: u64,
        pitr: Duration,
        cancel: &CancellationToken,
        ctx: &RequestContext,
    ) -> Result<Vec<Arc<Timeline>>, GcError> {
        // before taking the gc_cs lock, do the heavier weight finding of gc_cutoff points for
        // currently visible timelines.
        let timelines = self
            .timelines
            .lock()
            .unwrap()
            .values()
            .filter(|tl| match target_timeline_id.as_ref() {
                Some(target) => &tl.timeline_id == target,
                None => true,
            })
            .cloned()
            .collect::<Vec<_>>();

        if target_timeline_id.is_some() && timelines.is_empty() {
            // We were to act on a particular timeline and it wasn't found
            return Err(GcError::TimelineNotFound);
        }

        let mut gc_cutoffs: HashMap<TimelineId, GcCutoffs> =
            HashMap::with_capacity(timelines.len());

        // Ensures all timelines use the same start time when computing the time cutoff.
        let now_ts_for_pitr_calc = SystemTime::now();
        for timeline in timelines.iter() {
            let ctx = &ctx.with_scope_timeline(timeline);
            let cutoff = timeline
                .get_last_record_lsn()
                .checked_sub(horizon)
                .unwrap_or(Lsn(0));

            let cutoffs = timeline
                .find_gc_cutoffs(now_ts_for_pitr_calc, cutoff, pitr, cancel, ctx)
                .await?;
            let old = gc_cutoffs.insert(timeline.timeline_id, cutoffs);
            assert!(old.is_none());
        }

        if !self.is_active() || self.cancel.is_cancelled() {
            return Err(GcError::TenantCancelled);
        }

        // grab mutex to prevent new timelines from being created here; avoid doing long operations
        // because that will stall branch creation.
        let gc_cs = self.gc_cs.lock().await;

        // Ok, we now know all the branch points.
        // Update the GC information for each timeline.
        let mut gc_timelines = Vec::with_capacity(timelines.len());
        for timeline in timelines {
            // We filtered the timeline list above
            if let Some(target_timeline_id) = target_timeline_id {
                assert_eq!(target_timeline_id, timeline.timeline_id);
            }

            {
                let mut target = timeline.gc_info.write().unwrap();

                // Cull any expired leases
                let now = SystemTime::now();
                target.leases.retain(|_, lease| !lease.is_expired(&now));

                timeline
                    .metrics
                    .valid_lsn_lease_count_gauge
                    .set(target.leases.len() as u64);

                // Look up parent's PITR cutoff to update the child's knowledge of whether it is within parent's PITR
                if let Some(ancestor_id) = timeline.get_ancestor_timeline_id() {
                    if let Some(ancestor_gc_cutoffs) = gc_cutoffs.get(&ancestor_id) {
                        target.within_ancestor_pitr =
                            Some(timeline.get_ancestor_lsn()) >= ancestor_gc_cutoffs.time;
                    }
                }

                // Update metrics that depend on GC state
                timeline
                    .metrics
                    .archival_size
                    .set(if target.within_ancestor_pitr {
                        timeline.metrics.current_logical_size_gauge.get()
                    } else {
                        0
                    });
                if let Some(time_cutoff) = target.cutoffs.time {
                    timeline.metrics.pitr_history_size.set(
                        timeline
                            .get_last_record_lsn()
                            .checked_sub(time_cutoff)
                            .unwrap_or_default()
                            .0,
                    );
                }

                // Apply the cutoffs we found to the Timeline's GcInfo.  Why might we _not_ have cutoffs for a timeline?
                // - this timeline was created while we were finding cutoffs
                // - lsn for timestamp search fails for this timeline repeatedly
                if let Some(cutoffs) = gc_cutoffs.get(&timeline.timeline_id) {
                    let original_cutoffs = target.cutoffs.clone();
                    // GC cutoffs should never go back
                    target.cutoffs = GcCutoffs {
                        space: cutoffs.space.max(original_cutoffs.space),
                        time: cutoffs.time.max(original_cutoffs.time),
                    }
                }
            }

            gc_timelines.push(timeline);
        }
        drop(gc_cs);
        Ok(gc_timelines)
    }

    /// A substitute for `branch_timeline` for use in unit tests.
    /// The returned timeline will have state value `Active` to make various `anyhow::ensure!()`
    /// calls pass, but, we do not actually call `.activate()` under the hood. So, none of the
    /// timeline background tasks are launched, except the flush loop.
    #[cfg(test)]
    async fn branch_timeline_test(
        self: &Arc<Self>,
        src_timeline: &Arc<Timeline>,
        dst_id: TimelineId,
        ancestor_lsn: Option<Lsn>,
        ctx: &RequestContext,
    ) -> Result<Arc<Timeline>, CreateTimelineError> {
        let tl = self
            .branch_timeline_impl(src_timeline, dst_id, ancestor_lsn, ctx)
            .await?
            .into_timeline_for_test();
        tl.set_state(TimelineState::Active);
        Ok(tl)
    }

    /// Helper for unit tests to branch a timeline with some pre-loaded states.
    #[cfg(test)]
    #[allow(clippy::too_many_arguments)]
    pub async fn branch_timeline_test_with_layers(
        self: &Arc<Self>,
        src_timeline: &Arc<Timeline>,
        dst_id: TimelineId,
        ancestor_lsn: Option<Lsn>,
        ctx: &RequestContext,
        delta_layer_desc: Vec<timeline::DeltaLayerTestDesc>,
        image_layer_desc: Vec<(Lsn, Vec<(pageserver_api::key::Key, bytes::Bytes)>)>,
        end_lsn: Lsn,
    ) -> anyhow::Result<Arc<Timeline>> {
        use checks::check_valid_layermap;
        use itertools::Itertools;

        let tline = self
            .branch_timeline_test(src_timeline, dst_id, ancestor_lsn, ctx)
            .await?;
        let ancestor_lsn = if let Some(ancestor_lsn) = ancestor_lsn {
            ancestor_lsn
        } else {
            tline.get_last_record_lsn()
        };
        assert!(end_lsn >= ancestor_lsn);
        tline.force_advance_lsn(end_lsn);
        for deltas in delta_layer_desc {
            tline
                .force_create_delta_layer(deltas, Some(ancestor_lsn), ctx)
                .await?;
        }
        for (lsn, images) in image_layer_desc {
            tline
                .force_create_image_layer(lsn, images, Some(ancestor_lsn), ctx)
                .await?;
        }
        let layer_names = tline
            .layers
            .read(LayerManagerLockHolder::Testing)
            .await
            .layer_map()
            .unwrap()
            .iter_historic_layers()
            .map(|layer| layer.layer_name())
            .collect_vec();
        if let Some(err) = check_valid_layermap(&layer_names) {
            bail!("invalid layermap: {err}");
        }
        Ok(tline)
    }

    /// Branch an existing timeline.
    async fn branch_timeline(
        self: &Arc<Self>,
        src_timeline: &Arc<Timeline>,
        dst_id: TimelineId,
        start_lsn: Option<Lsn>,
        ctx: &RequestContext,
    ) -> Result<CreateTimelineResult, CreateTimelineError> {
        self.branch_timeline_impl(src_timeline, dst_id, start_lsn, ctx)
            .await
    }

    async fn branch_timeline_impl(
        self: &Arc<Self>,
        src_timeline: &Arc<Timeline>,
        dst_id: TimelineId,
        start_lsn: Option<Lsn>,
        ctx: &RequestContext,
    ) -> Result<CreateTimelineResult, CreateTimelineError> {
        let src_id = src_timeline.timeline_id;

        // We will validate our ancestor LSN in this function.  Acquire the GC lock so that
        // this check cannot race with GC, and the ancestor LSN is guaranteed to remain
        // valid while we are creating the branch.
        let _gc_cs = self.gc_cs.lock().await;

        // If no start LSN is specified, we branch the new timeline from the source timeline's last record LSN
        let start_lsn = start_lsn.unwrap_or_else(|| {
            let lsn = src_timeline.get_last_record_lsn();
            info!("branching timeline {dst_id} from timeline {src_id} at last record LSN: {lsn}");
            lsn
        });

        // we finally have determined the ancestor_start_lsn, so we can get claim exclusivity now
        let timeline_create_guard = match self
            .start_creating_timeline(
                dst_id,
                CreateTimelineIdempotency::Branch {
                    ancestor_timeline_id: src_timeline.timeline_id,
                    ancestor_start_lsn: start_lsn,
                },
            )
            .await?
        {
            StartCreatingTimelineResult::CreateGuard(guard) => guard,
            StartCreatingTimelineResult::Idempotent(timeline) => {
                return Ok(CreateTimelineResult::Idempotent(timeline));
            }
        };

        // Ensure that `start_lsn` is valid, i.e. the LSN is within the PITR
        // horizon on the source timeline
        //
        // We check it against both the planned GC cutoff stored in 'gc_info',
        // and the 'latest_gc_cutoff' of the last GC that was performed.  The
        // planned GC cutoff in 'gc_info' is normally larger than
        // 'applied_gc_cutoff_lsn', but beware of corner cases like if you just
        // changed the GC settings for the tenant to make the PITR window
        // larger, but some of the data was already removed by an earlier GC
        // iteration.

        // check against last actual 'latest_gc_cutoff' first
        let applied_gc_cutoff_lsn = src_timeline.get_applied_gc_cutoff_lsn();
        {
            let gc_info = src_timeline.gc_info.read().unwrap();
            let planned_cutoff = gc_info.min_cutoff();
            if gc_info.lsn_covered_by_lease(start_lsn) {
                tracing::info!(
                    "skipping comparison of {start_lsn} with gc cutoff {} and planned gc cutoff {planned_cutoff} due to lsn lease",
                    *applied_gc_cutoff_lsn
                );
            } else {
                src_timeline
                    .check_lsn_is_in_scope(start_lsn, &applied_gc_cutoff_lsn)
                    .context(format!(
                        "invalid branch start lsn: less than latest GC cutoff {}",
                        *applied_gc_cutoff_lsn,
                    ))
                    .map_err(CreateTimelineError::AncestorLsn)?;

                // and then the planned GC cutoff
                if start_lsn < planned_cutoff {
                    return Err(CreateTimelineError::AncestorLsn(anyhow::anyhow!(
                        "invalid branch start lsn: less than planned GC cutoff {planned_cutoff}"
                    )));
                }
            }
        }

        //
        // The branch point is valid, and we are still holding the 'gc_cs' lock
        // so that GC cannot advance the GC cutoff until we are finished.
        // Proceed with the branch creation.
        //

        // Determine prev-LSN for the new timeline. We can only determine it if
        // the timeline was branched at the current end of the source timeline.
        let RecordLsn {
            last: src_last,
            prev: src_prev,
        } = src_timeline.get_last_record_rlsn();
        let dst_prev = if src_last == start_lsn {
            Some(src_prev)
        } else {
            None
        };

        // Create the metadata file, noting the ancestor of the new timeline.
        // There is initially no data in it, but all the read-calls know to look
        // into the ancestor.
        let metadata = TimelineMetadata::new(
            start_lsn,
            dst_prev,
            Some(src_id),
            start_lsn,
            *src_timeline.applied_gc_cutoff_lsn.read(), // FIXME: should we hold onto this guard longer?
            src_timeline.initdb_lsn,
            src_timeline.pg_version,
        );

        let (uninitialized_timeline, _timeline_ctx) = self
            .prepare_new_timeline(
                dst_id,
                &metadata,
                timeline_create_guard,
                start_lsn + 1,
                Some(Arc::clone(src_timeline)),
                Some(src_timeline.get_rel_size_v2_status()),
                ctx,
            )
            .await?;

        let new_timeline = uninitialized_timeline.finish_creation().await?;

        // Root timeline gets its layers during creation and uploads them along with the metadata.
        // A branch timeline though, when created, can get no writes for some time, hence won't get any layers created.
        // We still need to upload its metadata eagerly: if other nodes `attach` the tenant and miss this timeline, their GC
        // could get incorrect information and remove more layers, than needed.
        // See also https://github.com/neondatabase/neon/issues/3865
        new_timeline
            .remote_client
            .schedule_index_upload_for_full_metadata_update(&metadata)
            .context("branch initial metadata upload")?;

        // Callers are responsible to wait for uploads to complete and for activating the timeline.

        Ok(CreateTimelineResult::Created(new_timeline))
    }

    /// For unit tests, make this visible so that other modules can directly create timelines
    #[cfg(test)]
    #[tracing::instrument(skip_all, fields(tenant_id=%self.tenant_shard_id.tenant_id, shard_id=%self.tenant_shard_id.shard_slug(), %timeline_id))]
    pub(crate) async fn bootstrap_timeline_test(
        self: &Arc<Self>,
        timeline_id: TimelineId,
        pg_version: PgMajorVersion,
        load_existing_initdb: Option<TimelineId>,
        ctx: &RequestContext,
    ) -> anyhow::Result<Arc<Timeline>> {
        self.bootstrap_timeline(timeline_id, pg_version, load_existing_initdb, ctx)
            .await
            .map_err(anyhow::Error::new)
            .map(|r| r.into_timeline_for_test())
    }

    /// Get exclusive access to the timeline ID for creation.
    ///
    /// Timeline-creating code paths must use this function before making changes
    /// to in-memory or persistent state.
    ///
    /// The `state` parameter is a description of the timeline creation operation
    /// we intend to perform.
    /// If the timeline was already created in the meantime, we check whether this
    /// request conflicts or is idempotent , based on `state`.
    async fn start_creating_timeline(
        self: &Arc<Self>,
        new_timeline_id: TimelineId,
        idempotency: CreateTimelineIdempotency,
    ) -> Result<StartCreatingTimelineResult, CreateTimelineError> {
        let allow_offloaded = false;
        match self.create_timeline_create_guard(new_timeline_id, idempotency, allow_offloaded) {
            Ok(create_guard) => {
                pausable_failpoint!("timeline-creation-after-uninit");
                Ok(StartCreatingTimelineResult::CreateGuard(create_guard))
            }
            Err(TimelineExclusionError::ShuttingDown) => Err(CreateTimelineError::ShuttingDown),
            Err(TimelineExclusionError::AlreadyCreating) => {
                // Creation is in progress, we cannot create it again, and we cannot
                // check if this request matches the existing one, so caller must try
                // again later.
                Err(CreateTimelineError::AlreadyCreating)
            }
            Err(TimelineExclusionError::Other(e)) => Err(CreateTimelineError::Other(e)),
            Err(TimelineExclusionError::AlreadyExists {
                existing: TimelineOrOffloaded::Offloaded(_existing),
                ..
            }) => {
                info!("timeline already exists but is offloaded");
                Err(CreateTimelineError::Conflict)
            }
            Err(TimelineExclusionError::AlreadyExists {
                existing: TimelineOrOffloaded::Importing(_existing),
                ..
            }) => {
                // If there's a timeline already importing, then we would hit
                // the [`TimelineExclusionError::AlreadyCreating`] branch above.
                unreachable!("Importing timelines hold the creation guard")
            }
            Err(TimelineExclusionError::AlreadyExists {
                existing: TimelineOrOffloaded::Timeline(existing),
                arg,
            }) => {
                {
                    let existing = &existing.create_idempotency;
                    let _span = info_span!("idempotency_check", ?existing, ?arg).entered();
                    debug!("timeline already exists");

                    match (existing, &arg) {
                        // FailWithConflict => no idempotency check
                        (CreateTimelineIdempotency::FailWithConflict, _)
                        | (_, CreateTimelineIdempotency::FailWithConflict) => {
                            warn!("timeline already exists, failing request");
                            return Err(CreateTimelineError::Conflict);
                        }
                        // Idempotent <=> CreateTimelineIdempotency is identical
                        (x, y) if x == y => {
                            info!(
                                "timeline already exists and idempotency matches, succeeding request"
                            );
                            // fallthrough
                        }
                        (_, _) => {
                            warn!("idempotency conflict, failing request");
                            return Err(CreateTimelineError::Conflict);
                        }
                    }
                }

                Ok(StartCreatingTimelineResult::Idempotent(existing))
            }
        }
    }

    async fn upload_initdb(
        &self,
        timelines_path: &Utf8PathBuf,
        pgdata_path: &Utf8PathBuf,
        timeline_id: &TimelineId,
    ) -> anyhow::Result<()> {
        let temp_path = timelines_path.join(format!(
            "{INITDB_PATH}.upload-{timeline_id}.{TEMP_FILE_SUFFIX}"
        ));

        scopeguard::defer! {
            if let Err(e) = fs::remove_file(&temp_path) {
                error!("Failed to remove temporary initdb archive '{temp_path}': {e}");
            }
        }

        let (pgdata_zstd, tar_zst_size) = create_zst_tarball(pgdata_path, &temp_path).await?;
        const INITDB_TAR_ZST_WARN_LIMIT: u64 = 2 * 1024 * 1024;
        if tar_zst_size > INITDB_TAR_ZST_WARN_LIMIT {
            warn!(
                "compressed {temp_path} size of {tar_zst_size} is above limit {INITDB_TAR_ZST_WARN_LIMIT}."
            );
        }

        pausable_failpoint!("before-initdb-upload");

        backoff::retry(
            || async {
                self::remote_timeline_client::upload_initdb_dir(
                    &self.remote_storage,
                    &self.tenant_shard_id.tenant_id,
                    timeline_id,
                    pgdata_zstd.try_clone().await?,
                    tar_zst_size,
                    &self.cancel,
                )
                .await
            },
            |_| false,
            3,
            u32::MAX,
            "persist_initdb_tar_zst",
            &self.cancel,
        )
        .await
        .ok_or_else(|| anyhow::Error::new(TimeoutOrCancel::Cancel))
        .and_then(|x| x)
    }

    /// - run initdb to init temporary instance and get bootstrap data
    /// - after initialization completes, tar up the temp dir and upload it to S3.
    async fn bootstrap_timeline(
        self: &Arc<Self>,
        timeline_id: TimelineId,
        pg_version: PgMajorVersion,
        load_existing_initdb: Option<TimelineId>,
        ctx: &RequestContext,
    ) -> Result<CreateTimelineResult, CreateTimelineError> {
        let timeline_create_guard = match self
            .start_creating_timeline(
                timeline_id,
                CreateTimelineIdempotency::Bootstrap { pg_version },
            )
            .await?
        {
            StartCreatingTimelineResult::CreateGuard(guard) => guard,
            StartCreatingTimelineResult::Idempotent(timeline) => {
                return Ok(CreateTimelineResult::Idempotent(timeline));
            }
        };

        // create a `tenant/{tenant_id}/timelines/basebackup-{timeline_id}.{TEMP_FILE_SUFFIX}/`
        // temporary directory for basebackup files for the given timeline.

        let timelines_path = self.conf.timelines_path(&self.tenant_shard_id);
        let pgdata_path = path_with_suffix_extension(
            timelines_path.join(format!("basebackup-{timeline_id}")),
            TEMP_FILE_SUFFIX,
        );

        // Remove whatever was left from the previous runs: safe because TimelineCreateGuard guarantees
        // we won't race with other creations or existent timelines with the same path.
        if pgdata_path.exists() {
            fs::remove_dir_all(&pgdata_path).with_context(|| {
                format!("Failed to remove already existing initdb directory: {pgdata_path}")
            })?;
            tracing::info!("removed previous attempt's temporary initdb directory '{pgdata_path}'");
        }

        // this new directory is very temporary, set to remove it immediately after bootstrap, we don't need it
        let pgdata_path_deferred = pgdata_path.clone();
        scopeguard::defer! {
            if let Err(e) = fs::remove_dir_all(&pgdata_path_deferred).or_else(fs_ext::ignore_not_found) {
                // this is unlikely, but we will remove the directory on pageserver restart or another bootstrap call
                error!("Failed to remove temporary initdb directory '{pgdata_path_deferred}': {e}");
            } else {
                tracing::info!("removed temporary initdb directory '{pgdata_path_deferred}'");
            }
        }
        if let Some(existing_initdb_timeline_id) = load_existing_initdb {
            if existing_initdb_timeline_id != timeline_id {
                let source_path = &remote_initdb_archive_path(
                    &self.tenant_shard_id.tenant_id,
                    &existing_initdb_timeline_id,
                );
                let dest_path =
                    &remote_initdb_archive_path(&self.tenant_shard_id.tenant_id, &timeline_id);

                // if this fails, it will get retried by retried control plane requests
                self.remote_storage
                    .copy_object(source_path, dest_path, &self.cancel)
                    .await
                    .context("copy initdb tar")?;
            }
            let (initdb_tar_zst_path, initdb_tar_zst) =
                self::remote_timeline_client::download_initdb_tar_zst(
                    self.conf,
                    &self.remote_storage,
                    &self.tenant_shard_id,
                    &existing_initdb_timeline_id,
                    &self.cancel,
                )
                .await
                .context("download initdb tar")?;

            scopeguard::defer! {
                if let Err(e) = fs::remove_file(&initdb_tar_zst_path) {
                    error!("Failed to remove temporary initdb archive '{initdb_tar_zst_path}': {e}");
                }
            }

            let buf_read =
                BufReader::with_capacity(remote_timeline_client::BUFFER_SIZE, initdb_tar_zst);
            extract_zst_tarball(&pgdata_path, buf_read)
                .await
                .context("extract initdb tar")?;
        } else {
            // Init temporarily repo to get bootstrap data, this creates a directory in the `pgdata_path` path
            run_initdb(self.conf, &pgdata_path, pg_version, &self.cancel)
                .await
                .context("run initdb")?;

            // Upload the created data dir to S3
            if self.tenant_shard_id().is_shard_zero() {
                self.upload_initdb(&timelines_path, &pgdata_path, &timeline_id)
                    .await?;
            }
        }
        let pgdata_lsn = import_datadir::get_lsn_from_controlfile(&pgdata_path)?.align();

        // Import the contents of the data directory at the initial checkpoint
        // LSN, and any WAL after that.
        // Initdb lsn will be equal to last_record_lsn which will be set after import.
        // Because we know it upfront avoid having an option or dummy zero value by passing it to the metadata.
        let new_metadata = TimelineMetadata::new(
            Lsn(0),
            None,
            None,
            Lsn(0),
            pgdata_lsn,
            pgdata_lsn,
            pg_version,
        );
        let (mut raw_timeline, timeline_ctx) = self
            .prepare_new_timeline(
                timeline_id,
                &new_metadata,
                timeline_create_guard,
                pgdata_lsn,
                None,
                None,
                ctx,
            )
            .await?;

        let tenant_shard_id = raw_timeline.owning_tenant.tenant_shard_id;
        raw_timeline
            .write(|unfinished_timeline| async move {
                import_datadir::import_timeline_from_postgres_datadir(
                    &unfinished_timeline,
                    &pgdata_path,
                    pgdata_lsn,
                    &timeline_ctx,
                )
                .await
                .with_context(|| {
                    format!(
                        "Failed to import pgdatadir for timeline {tenant_shard_id}/{timeline_id}"
                    )
                })?;

                fail::fail_point!("before-checkpoint-new-timeline", |_| {
                    Err(CreateTimelineError::Other(anyhow::anyhow!(
                        "failpoint before-checkpoint-new-timeline"
                    )))
                });

                Ok(())
            })
            .await?;

        // All done!
        let timeline = raw_timeline.finish_creation().await?;

        // Callers are responsible to wait for uploads to complete and for activating the timeline.

        Ok(CreateTimelineResult::Created(timeline))
    }

    fn build_timeline_remote_client(&self, timeline_id: TimelineId) -> RemoteTimelineClient {
        RemoteTimelineClient::new(
            self.remote_storage.clone(),
            self.deletion_queue_client.clone(),
            self.conf,
            self.tenant_shard_id,
            timeline_id,
            self.generation,
            &self.tenant_conf.load().location,
        )
    }

    /// Builds required resources for a new timeline.
    fn build_timeline_resources(&self, timeline_id: TimelineId) -> TimelineResources {
        let remote_client = self.build_timeline_remote_client(timeline_id);
        self.get_timeline_resources_for(remote_client)
    }

    /// Builds timeline resources for the given remote client.
    fn get_timeline_resources_for(&self, remote_client: RemoteTimelineClient) -> TimelineResources {
        TimelineResources {
            remote_client,
            pagestream_throttle: self.pagestream_throttle.clone(),
            pagestream_throttle_metrics: self.pagestream_throttle_metrics.clone(),
            l0_compaction_trigger: self.l0_compaction_trigger.clone(),
            l0_flush_global_state: self.l0_flush_global_state.clone(),
            basebackup_cache: self.basebackup_cache.clone(),
            feature_resolver: self.feature_resolver.clone(),
        }
    }

    /// Creates intermediate timeline structure and its files.
    ///
    /// An empty layer map is initialized, and new data and WAL can be imported starting
    /// at 'disk_consistent_lsn'. After any initial data has been imported, call
    /// `finish_creation` to insert the Timeline into the timelines map.
    #[allow(clippy::too_many_arguments)]
    async fn prepare_new_timeline<'a>(
        &'a self,
        new_timeline_id: TimelineId,
        new_metadata: &TimelineMetadata,
        create_guard: TimelineCreateGuard,
        start_lsn: Lsn,
        ancestor: Option<Arc<Timeline>>,
        rel_size_v2_status: Option<RelSizeMigration>,
        ctx: &RequestContext,
    ) -> anyhow::Result<(UninitializedTimeline<'a>, RequestContext)> {
        let tenant_shard_id = self.tenant_shard_id;

        let resources = self.build_timeline_resources(new_timeline_id);
        resources
            .remote_client
            .init_upload_queue_for_empty_remote(new_metadata, rel_size_v2_status.clone())?;

        let (timeline_struct, timeline_ctx) = self
            .create_timeline_struct(
                new_timeline_id,
                new_metadata,
                None,
                ancestor,
                resources,
                CreateTimelineCause::Load,
                create_guard.idempotency.clone(),
                None,
                rel_size_v2_status,
                ctx,
            )
            .context("Failed to create timeline data structure")?;

        timeline_struct.init_empty_layer_map(start_lsn);

        if let Err(e) = self
            .create_timeline_files(&create_guard.timeline_path)
            .await
        {
            error!(
                "Failed to create initial files for timeline {tenant_shard_id}/{new_timeline_id}, cleaning up: {e:?}"
            );
            cleanup_timeline_directory(create_guard);
            return Err(e);
        }

        debug!(
            "Successfully created initial files for timeline {tenant_shard_id}/{new_timeline_id}"
        );

        Ok((
            UninitializedTimeline::new(
                self,
                new_timeline_id,
                Some((timeline_struct, create_guard)),
            ),
            timeline_ctx,
        ))
    }

    async fn create_timeline_files(&self, timeline_path: &Utf8Path) -> anyhow::Result<()> {
        crashsafe::create_dir(timeline_path).context("Failed to create timeline directory")?;

        fail::fail_point!("after-timeline-dir-creation", |_| {
            anyhow::bail!("failpoint after-timeline-dir-creation");
        });

        Ok(())
    }

    /// Get a guard that provides exclusive access to the timeline directory, preventing
    /// concurrent attempts to create the same timeline.
    ///
    /// The `allow_offloaded` parameter controls whether to tolerate the existence of
    /// offloaded timelines or not.
    fn create_timeline_create_guard(
        self: &Arc<Self>,
        timeline_id: TimelineId,
        idempotency: CreateTimelineIdempotency,
        allow_offloaded: bool,
    ) -> Result<TimelineCreateGuard, TimelineExclusionError> {
        let tenant_shard_id = self.tenant_shard_id;

        let timeline_path = self.conf.timeline_path(&tenant_shard_id, &timeline_id);

        let create_guard = TimelineCreateGuard::new(
            self,
            timeline_id,
            timeline_path.clone(),
            idempotency,
            allow_offloaded,
        )?;

        // At this stage, we have got exclusive access to in-memory state for this timeline ID
        // for creation.
        // A timeline directory should never exist on disk already:
        // - a previous failed creation would have cleaned up after itself
        // - a pageserver restart would clean up timeline directories that don't have valid remote state
        //
        // Therefore it is an unexpected internal error to encounter a timeline directory already existing here,
        // this error may indicate a bug in cleanup on failed creations.
        if timeline_path.exists() {
            return Err(TimelineExclusionError::Other(anyhow::anyhow!(
                "Timeline directory already exists! This is a bug."
            )));
        }

        Ok(create_guard)
    }

    /// Gathers inputs from all of the timelines to produce a sizing model input.
    ///
    /// Future is cancellation safe. Only one calculation can be running at once per tenant.
    #[instrument(skip_all, fields(tenant_id=%self.tenant_shard_id.tenant_id, shard_id=%self.tenant_shard_id.shard_slug()))]
    pub async fn gather_size_inputs(
        &self,
        // `max_retention_period` overrides the cutoff that is used to calculate the size
        // (only if it is shorter than the real cutoff).
        max_retention_period: Option<u64>,
        cause: LogicalSizeCalculationCause,
        cancel: &CancellationToken,
        ctx: &RequestContext,
    ) -> Result<size::ModelInputs, size::CalculateSyntheticSizeError> {
        let logical_sizes_at_once = self
            .conf
            .concurrent_tenant_size_logical_size_queries
            .inner();

        // TODO: Having a single mutex block concurrent reads is not great for performance.
        //
        // But the only case where we need to run multiple of these at once is when we
        // request a size for a tenant manually via API, while another background calculation
        // is in progress (which is not a common case).
        //
        // See more for on the issue #2748 condenced out of the initial PR review.
        let mut shared_cache = tokio::select! {
            locked = self.cached_logical_sizes.lock() => locked,
            _ = cancel.cancelled() => return Err(size::CalculateSyntheticSizeError::Cancelled),
            _ = self.cancel.cancelled() => return Err(size::CalculateSyntheticSizeError::Cancelled),
        };

        size::gather_inputs(
            self,
            logical_sizes_at_once,
            max_retention_period,
            &mut shared_cache,
            cause,
            cancel,
            ctx,
        )
        .await
    }

    /// Calculate synthetic tenant size and cache the result.
    /// This is periodically called by background worker.
    /// result is cached in tenant struct
    #[instrument(skip_all, fields(tenant_id=%self.tenant_shard_id.tenant_id, shard_id=%self.tenant_shard_id.shard_slug()))]
    pub async fn calculate_synthetic_size(
        &self,
        cause: LogicalSizeCalculationCause,
        cancel: &CancellationToken,
        ctx: &RequestContext,
    ) -> Result<u64, size::CalculateSyntheticSizeError> {
        let inputs = self.gather_size_inputs(None, cause, cancel, ctx).await?;

        let size = inputs.calculate();

        self.set_cached_synthetic_size(size);

        Ok(size)
    }

    /// Cache given synthetic size and update the metric value
    pub fn set_cached_synthetic_size(&self, size: u64) {
        self.cached_synthetic_tenant_size
            .store(size, Ordering::Relaxed);

        // Only shard zero should be calculating synthetic sizes
        debug_assert!(self.shard_identity.is_shard_zero());

        TENANT_SYNTHETIC_SIZE_METRIC
            .get_metric_with_label_values(&[&self.tenant_shard_id.tenant_id.to_string()])
            .unwrap()
            .set(size);
    }

    pub fn cached_synthetic_size(&self) -> u64 {
        self.cached_synthetic_tenant_size.load(Ordering::Relaxed)
    }

    /// Flush any in-progress layers, schedule uploads, and wait for uploads to complete.
    ///
    /// This function can take a long time: callers should wrap it in a timeout if calling
    /// from an external API handler.
    ///
    /// Cancel-safety: cancelling this function may leave I/O running, but such I/O is
    /// still bounded by tenant/timeline shutdown.
    #[tracing::instrument(skip_all)]
    pub(crate) async fn flush_remote(&self) -> anyhow::Result<()> {
        let timelines = self.timelines.lock().unwrap().clone();

        async fn flush_timeline(_gate: GateGuard, timeline: Arc<Timeline>) -> anyhow::Result<()> {
            tracing::info!(timeline_id=%timeline.timeline_id, "Flushing...");
            timeline.freeze_and_flush().await?;
            tracing::info!(timeline_id=%timeline.timeline_id, "Waiting for uploads...");
            timeline.remote_client.wait_completion().await?;

            Ok(())
        }

        // We do not use a JoinSet for these tasks, because we don't want them to be
        // aborted when this function's future is cancelled: they should stay alive
        // holding their GateGuard until they complete, to ensure their I/Os complete
        // before Timeline shutdown completes.
        let mut results = FuturesUnordered::new();

        for (_timeline_id, timeline) in timelines {
            // Run each timeline's flush in a task holding the timeline's gate: this
            // means that if this function's future is cancelled, the Timeline shutdown
            // will still wait for any I/O in here to complete.
            let Ok(gate) = timeline.gate.enter() else {
                continue;
            };
            let jh = tokio::task::spawn(async move { flush_timeline(gate, timeline).await });
            results.push(jh);
        }

        while let Some(r) = results.next().await {
            if let Err(e) = r {
                if !e.is_cancelled() && !e.is_panic() {
                    tracing::error!("unexpected join error: {e:?}");
                }
            }
        }

        // The flushes we did above were just writes, but the TenantShard might have had
        // pending deletions as well from recent compaction/gc: we want to flush those
        // as well.  This requires flushing the global delete queue.  This is cheap
        // because it's typically a no-op.
        match self.deletion_queue_client.flush_execute().await {
            Ok(_) => {}
            Err(DeletionQueueError::ShuttingDown) => {}
        }

        Ok(())
    }

    pub(crate) fn get_tenant_conf(&self) -> pageserver_api::models::TenantConfig {
        self.tenant_conf.load().tenant_conf.clone()
    }

    /// How much local storage would this tenant like to have?  It can cope with
    /// less than this (via eviction and on-demand downloads), but this function enables
    /// the TenantShard to advertise how much storage it would prefer to have to provide fast I/O
    /// by keeping important things on local disk.
    ///
    /// This is a heuristic, not a guarantee: tenants that are long-idle will actually use less
    /// than they report here, due to layer eviction.  Tenants with many active branches may
    /// actually use more than they report here.
    pub(crate) fn local_storage_wanted(&self) -> u64 {
        let timelines = self.timelines.lock().unwrap();

        // Heuristic: we use the max() of the timelines' visible sizes, rather than the sum.  This
        // reflects the observation that on tenants with multiple large branches, typically only one
        // of them is used actively enough to occupy space on disk.
        timelines
            .values()
            .map(|t| t.metrics.visible_physical_size_gauge.get())
            .max()
            .unwrap_or(0)
    }

    /// Builds a new tenant manifest, and uploads it if it differs from the last-known tenant
    /// manifest in `Self::remote_tenant_manifest`.
    ///
    /// TODO: instead of requiring callers to remember to call `maybe_upload_tenant_manifest` after
    /// changing any `TenantShard` state that's included in the manifest, consider making the manifest
    /// the authoritative source of data with an API that automatically uploads on changes. Revisit
    /// this when the manifest is more widely used and we have a better idea of the data model.
    pub(crate) async fn maybe_upload_tenant_manifest(&self) -> Result<(), TenantManifestError> {
        // Multiple tasks may call this function concurrently after mutating the TenantShard runtime
        // state, affecting the manifest generated by `build_tenant_manifest`. We use an async mutex
        // to serialize these callers. `eq_ignoring_version` acts as a slightly inefficient but
        // simple coalescing mechanism.
        let mut guard = tokio::select! {
            guard = self.remote_tenant_manifest.lock() => guard,
            _ = self.cancel.cancelled() => return Err(TenantManifestError::Cancelled),
        };

        // Build a new manifest.
        let manifest = self.build_tenant_manifest();

        // Check if the manifest has changed. We ignore the version number here, to avoid
        // uploading every manifest on version number bumps.
        if let Some(old) = guard.as_ref() {
            if manifest.eq_ignoring_version(old) {
                return Ok(());
            }
        }

        // Update metrics
        let tid = self.tenant_shard_id.to_string();
        let shard_id = self.tenant_shard_id.shard_slug().to_string();
        let set_key = &[tid.as_str(), shard_id.as_str()][..];
        TENANT_OFFLOADED_TIMELINES
            .with_label_values(set_key)
            .set(manifest.offloaded_timelines.len() as u64);

        // Upload the manifest. Remote storage does no retries internally, so retry here.
        match backoff::retry(
            || async {
                upload_tenant_manifest(
                    &self.remote_storage,
                    &self.tenant_shard_id,
                    self.generation,
                    &manifest,
                    &self.cancel,
                )
                .await
            },
            |_| self.cancel.is_cancelled(),
            FAILED_UPLOAD_WARN_THRESHOLD,
            FAILED_REMOTE_OP_RETRIES,
            "uploading tenant manifest",
            &self.cancel,
        )
        .await
        {
            None => Err(TenantManifestError::Cancelled),
            Some(Err(_)) if self.cancel.is_cancelled() => Err(TenantManifestError::Cancelled),
            Some(Err(e)) => Err(TenantManifestError::RemoteStorage(e)),
            Some(Ok(_)) => {
                // Store the successfully uploaded manifest, so that future callers can avoid
                // re-uploading the same thing.
                *guard = Some(manifest);

                Ok(())
            }
        }
    }
}

/// Create the cluster temporarily in 'initdbpath' directory inside the repository
/// to get bootstrap data for timeline initialization.
async fn run_initdb(
    conf: &'static PageServerConf,
    initdb_target_dir: &Utf8Path,
    pg_version: PgMajorVersion,
    cancel: &CancellationToken,
) -> Result<(), InitdbError> {
    let initdb_bin_path = conf
        .pg_bin_dir(pg_version)
        .map_err(InitdbError::Other)?
        .join("initdb");
    let initdb_lib_dir = conf.pg_lib_dir(pg_version).map_err(InitdbError::Other)?;
    info!(
        "running {} in {}, libdir: {}",
        initdb_bin_path, initdb_target_dir, initdb_lib_dir,
    );

    let _permit = {
        let _timer = INITDB_SEMAPHORE_ACQUISITION_TIME.start_timer();
        INIT_DB_SEMAPHORE.acquire().await
    };

    CONCURRENT_INITDBS.inc();
    scopeguard::defer! {
        CONCURRENT_INITDBS.dec();
    }

    let _timer = INITDB_RUN_TIME.start_timer();
    let res = postgres_initdb::do_run_initdb(postgres_initdb::RunInitdbArgs {
        superuser: &conf.superuser,
        locale: &conf.locale,
        initdb_bin: &initdb_bin_path,
        pg_version,
        library_search_path: &initdb_lib_dir,
        pgdata: initdb_target_dir,
    })
    .await
    .map_err(InitdbError::Inner);

    // This isn't true cancellation support, see above. Still return an error to
    // excercise the cancellation code path.
    if cancel.is_cancelled() {
        return Err(InitdbError::Cancelled);
    }

    res
}

/// Dump contents of a layer file to stdout.
pub async fn dump_layerfile_from_path(
    path: &Utf8Path,
    verbose: bool,
    ctx: &RequestContext,
) -> anyhow::Result<()> {
    use std::os::unix::fs::FileExt;

    // All layer files start with a two-byte "magic" value, to identify the kind of
    // file.
    let file = File::open(path)?;
    let mut header_buf = [0u8; 2];
    file.read_exact_at(&mut header_buf, 0)?;

    match u16::from_be_bytes(header_buf) {
        crate::IMAGE_FILE_MAGIC => {
            ImageLayer::new_for_path(path, file)?
                .dump(verbose, ctx)
                .await?
        }
        crate::DELTA_FILE_MAGIC => {
            DeltaLayer::new_for_path(path, file)?
                .dump(verbose, ctx)
                .await?
        }
        magic => bail!("unrecognized magic identifier: {:?}", magic),
    }

    Ok(())
}

#[cfg(test)]
pub(crate) mod harness {
    use bytes::{Bytes, BytesMut};
    use hex_literal::hex;
    use once_cell::sync::OnceCell;
    use pageserver_api::key::Key;
    use pageserver_api::models::ShardParameters;
    use pageserver_api::shard::ShardIndex;
    use utils::id::TenantId;
    use utils::logging;
    use wal_decoder::models::record::NeonWalRecord;

    use super::*;
    use crate::deletion_queue::mock::MockDeletionQueue;
    use crate::l0_flush::L0FlushConfig;
    use crate::walredo::apply_neon;

    pub const TIMELINE_ID: TimelineId =
        TimelineId::from_array(hex!("11223344556677881122334455667788"));
    pub const NEW_TIMELINE_ID: TimelineId =
        TimelineId::from_array(hex!("AA223344556677881122334455667788"));

    /// Convenience function to create a page image with given string as the only content
    pub fn test_img(s: &str) -> Bytes {
        let mut buf = BytesMut::new();
        buf.extend_from_slice(s.as_bytes());
        buf.resize(64, 0);

        buf.freeze()
    }

    pub struct TenantHarness {
        pub conf: &'static PageServerConf,
        pub tenant_conf: pageserver_api::models::TenantConfig,
        pub tenant_shard_id: TenantShardId,
        pub shard_identity: ShardIdentity,
        pub generation: Generation,
        pub shard: ShardIndex,
        pub remote_storage: GenericRemoteStorage,
        pub remote_fs_dir: Utf8PathBuf,
        pub deletion_queue: MockDeletionQueue,
    }

    static LOG_HANDLE: OnceCell<()> = OnceCell::new();

    pub(crate) fn setup_logging() {
        LOG_HANDLE.get_or_init(|| {
            logging::init(
                logging::LogFormat::Test,
                // enable it in case the tests exercise code paths that use
                // debug_assert_current_span_has_tenant_and_timeline_id
                logging::TracingErrorLayerEnablement::EnableWithRustLogFilter,
                logging::Output::Stdout,
            )
            .expect("Failed to init test logging");
        });
    }

    impl TenantHarness {
        pub async fn create_custom(
            test_name: &'static str,
            tenant_conf: pageserver_api::models::TenantConfig,
            tenant_id: TenantId,
            shard_identity: ShardIdentity,
            generation: Generation,
        ) -> anyhow::Result<Self> {
            setup_logging();

            let repo_dir = PageServerConf::test_repo_dir(test_name);
            let _ = fs::remove_dir_all(&repo_dir);
            fs::create_dir_all(&repo_dir)?;

            let conf = PageServerConf::dummy_conf(repo_dir);
            // Make a static copy of the config. This can never be free'd, but that's
            // OK in a test.
            let conf: &'static PageServerConf = Box::leak(Box::new(conf));

            let shard = shard_identity.shard_index();
            let tenant_shard_id = TenantShardId {
                tenant_id,
                shard_number: shard.shard_number,
                shard_count: shard.shard_count,
            };
            fs::create_dir_all(conf.tenant_path(&tenant_shard_id))?;
            fs::create_dir_all(conf.timelines_path(&tenant_shard_id))?;

            use remote_storage::{RemoteStorageConfig, RemoteStorageKind};
            let remote_fs_dir = conf.workdir.join("localfs");
            std::fs::create_dir_all(&remote_fs_dir).unwrap();
            let config = RemoteStorageConfig {
                storage: RemoteStorageKind::LocalFs {
                    local_path: remote_fs_dir.clone(),
                },
                timeout: RemoteStorageConfig::DEFAULT_TIMEOUT,
                small_timeout: RemoteStorageConfig::DEFAULT_SMALL_TIMEOUT,
            };
            let remote_storage = GenericRemoteStorage::from_config(&config).await.unwrap();
            let deletion_queue = MockDeletionQueue::new(Some(remote_storage.clone()));

            Ok(Self {
                conf,
                tenant_conf,
                tenant_shard_id,
                shard_identity,
                generation,
                shard,
                remote_storage,
                remote_fs_dir,
                deletion_queue,
            })
        }

        pub async fn create(test_name: &'static str) -> anyhow::Result<Self> {
            // Disable automatic GC and compaction to make the unit tests more deterministic.
            // The tests perform them manually if needed.
            let tenant_conf = pageserver_api::models::TenantConfig {
                gc_period: Some(Duration::ZERO),
                compaction_period: Some(Duration::ZERO),
                ..Default::default()
            };
            let tenant_id = TenantId::generate();
            let shard = ShardIdentity::unsharded();
            Self::create_custom(
                test_name,
                tenant_conf,
                tenant_id,
                shard,
                Generation::new(0xdeadbeef),
            )
            .await
        }

        pub fn span(&self) -> tracing::Span {
            info_span!("TenantHarness", tenant_id=%self.tenant_shard_id.tenant_id, shard_id=%self.tenant_shard_id.shard_slug())
        }

        pub(crate) async fn load(&self) -> (Arc<TenantShard>, RequestContext) {
            let ctx = RequestContext::new(TaskKind::UnitTest, DownloadBehavior::Error)
                .with_scope_unit_test();
            (
                self.do_try_load(&ctx)
                    .await
                    .expect("failed to load test tenant"),
                ctx,
            )
        }

        #[instrument(skip_all, fields(tenant_id=%self.tenant_shard_id.tenant_id, shard_id=%self.tenant_shard_id.shard_slug()))]
        pub(crate) async fn do_try_load(
            &self,
            ctx: &RequestContext,
        ) -> anyhow::Result<Arc<TenantShard>> {
            let walredo_mgr = Arc::new(WalRedoManager::from(TestRedoManager));

            let (basebackup_cache, _) = BasebackupCache::new(Utf8PathBuf::new(), None);

            let tenant = Arc::new(TenantShard::new(
                TenantState::Attaching,
                self.conf,
                AttachedTenantConf::try_from(LocationConf::attached_single(
                    self.tenant_conf.clone(),
                    self.generation,
                    ShardParameters::default(),
                ))
                .unwrap(),
                self.shard_identity,
                Some(walredo_mgr),
                self.tenant_shard_id,
                self.remote_storage.clone(),
                self.deletion_queue.new_client(),
                // TODO: ideally we should run all unit tests with both configs
                L0FlushGlobalState::new(L0FlushConfig::default()),
                basebackup_cache,
                FeatureResolver::new_disabled(),
            ));

            let preload = tenant
                .preload(&self.remote_storage, CancellationToken::new())
                .await?;
            tenant.attach(Some(preload), ctx).await?;

            tenant.state.send_replace(TenantState::Active);
            for timeline in tenant.timelines.lock().unwrap().values() {
                timeline.set_state(TimelineState::Active);
            }
            Ok(tenant)
        }

        pub fn timeline_path(&self, timeline_id: &TimelineId) -> Utf8PathBuf {
            self.conf.timeline_path(&self.tenant_shard_id, timeline_id)
        }
    }

    // Mock WAL redo manager that doesn't do much
    pub(crate) struct TestRedoManager;

    impl TestRedoManager {
        /// # Cancel-Safety
        ///
        /// This method is cancellation-safe.
        pub async fn request_redo(
            &self,
            key: Key,
            lsn: Lsn,
            base_img: Option<(Lsn, Bytes)>,
            records: Vec<(Lsn, NeonWalRecord)>,
            _pg_version: PgMajorVersion,
            _redo_attempt_type: RedoAttemptType,
        ) -> Result<Bytes, walredo::Error> {
            let records_neon = records.iter().all(|r| apply_neon::can_apply_in_neon(&r.1));
            if records_neon {
                // For Neon wal records, we can decode without spawning postgres, so do so.
                let mut page = match (base_img, records.first()) {
                    (Some((_lsn, img)), _) => {
                        let mut page = BytesMut::new();
                        page.extend_from_slice(&img);
                        page
                    }
                    (_, Some((_lsn, rec))) if rec.will_init() => BytesMut::new(),
                    _ => {
                        panic!("Neon WAL redo requires base image or will init record");
                    }
                };

                for (record_lsn, record) in records {
                    apply_neon::apply_in_neon(&record, record_lsn, key, &mut page)?;
                }
                Ok(page.freeze())
            } else {
                // We never spawn a postgres walredo process in unit tests: just log what we might have done.
                let s = format!(
                    "redo for {} to get to {}, with {} and {} records",
                    key,
                    lsn,
                    if base_img.is_some() {
                        "base image"
                    } else {
                        "no base image"
                    },
                    records.len()
                );
                println!("{s}");

                Ok(test_img(&s))
            }
        }
    }
}

#[cfg(test)]
mod tests {
    use std::collections::{BTreeMap, BTreeSet};

    use bytes::{Bytes, BytesMut};
    use hex_literal::hex;
    use itertools::Itertools;
    #[cfg(feature = "testing")]
    use models::CompactLsnRange;
    use pageserver_api::key::{
        AUX_KEY_PREFIX, Key, NON_INHERITED_RANGE, RELATION_SIZE_PREFIX, repl_origin_key,
    };
    use pageserver_api::keyspace::KeySpace;
    #[cfg(feature = "testing")]
    use pageserver_api::keyspace::KeySpaceRandomAccum;
    use pageserver_api::models::{CompactionAlgorithm, CompactionAlgorithmSettings};
    use pageserver_compaction::helpers::overlaps_with;
    #[cfg(feature = "testing")]
    use rand::SeedableRng;
    #[cfg(feature = "testing")]
    use rand::rngs::StdRng;
    use rand::{Rng, thread_rng};
    #[cfg(feature = "testing")]
    use std::ops::Range;
    use storage_layer::{IoConcurrency, PersistentLayerKey};
    use tests::storage_layer::ValuesReconstructState;
    use tests::timeline::{GetVectoredError, ShutdownMode};
    #[cfg(feature = "testing")]
    use timeline::GcInfo;
    #[cfg(feature = "testing")]
    use timeline::InMemoryLayerTestDesc;
    #[cfg(feature = "testing")]
    use timeline::compaction::{KeyHistoryRetention, KeyLogAtLsn};
    use timeline::{CompactOptions, DeltaLayerTestDesc, VersionedKeySpaceQuery};
    use utils::id::TenantId;
    use utils::shard::{ShardCount, ShardNumber};
    #[cfg(feature = "testing")]
    use wal_decoder::models::record::NeonWalRecord;
    use wal_decoder::models::value::Value;

    use super::*;
    use crate::DEFAULT_PG_VERSION;
    use crate::keyspace::KeySpaceAccum;
    use crate::tenant::harness::*;
    use crate::tenant::timeline::CompactFlags;

    static TEST_KEY: Lazy<Key> =
        Lazy::new(|| Key::from_slice(&hex!("010000000033333333444444445500000001")));

    #[cfg(feature = "testing")]
    struct TestTimelineSpecification {
        start_lsn: Lsn,
        last_record_lsn: Lsn,

        in_memory_layers_shape: Vec<(Range<Key>, Range<Lsn>)>,
        delta_layers_shape: Vec<(Range<Key>, Range<Lsn>)>,
        image_layers_shape: Vec<(Range<Key>, Lsn)>,

        gap_chance: u8,
        will_init_chance: u8,
    }

    #[cfg(feature = "testing")]
    struct Storage {
        storage: HashMap<(Key, Lsn), Value>,
        start_lsn: Lsn,
    }

    #[cfg(feature = "testing")]
    impl Storage {
        fn get(&self, key: Key, lsn: Lsn) -> Bytes {
            use bytes::BufMut;

            let mut crnt_lsn = lsn;
            let mut got_base = false;

            let mut acc = Vec::new();

            while crnt_lsn >= self.start_lsn {
                if let Some(value) = self.storage.get(&(key, crnt_lsn)) {
                    acc.push(value.clone());

                    match value {
                        Value::WalRecord(NeonWalRecord::Test { will_init, .. }) => {
                            if *will_init {
                                got_base = true;
                                break;
                            }
                        }
                        Value::Image(_) => {
                            got_base = true;
                            break;
                        }
                        _ => unreachable!(),
                    }
                }

                crnt_lsn = crnt_lsn.checked_sub(1u64).unwrap();
            }

            assert!(
                got_base,
                "Input data was incorrect. No base image for {key}@{lsn}"
            );

            tracing::debug!("Wal redo depth for {key}@{lsn} is {}", acc.len());

            let mut blob = BytesMut::new();
            for value in acc.into_iter().rev() {
                match value {
                    Value::WalRecord(NeonWalRecord::Test { append, .. }) => {
                        blob.extend_from_slice(append.as_bytes());
                    }
                    Value::Image(img) => {
                        blob.put(img);
                    }
                    _ => unreachable!(),
                }
            }

            blob.into()
        }
    }

    #[cfg(feature = "testing")]
    #[allow(clippy::too_many_arguments)]
    async fn randomize_timeline(
        tenant: &Arc<TenantShard>,
        new_timeline_id: TimelineId,
        pg_version: PgMajorVersion,
        spec: TestTimelineSpecification,
        random: &mut rand::rngs::StdRng,
        ctx: &RequestContext,
    ) -> anyhow::Result<(Arc<Timeline>, Storage, Vec<Lsn>)> {
        let mut storage: HashMap<(Key, Lsn), Value> = HashMap::default();
        let mut interesting_lsns = vec![spec.last_record_lsn];

        for (key_range, lsn_range) in spec.in_memory_layers_shape.iter() {
            let mut lsn = lsn_range.start;
            while lsn < lsn_range.end {
                let mut key = key_range.start;
                while key < key_range.end {
                    let gap = random.gen_range(1..=100) <= spec.gap_chance;
                    let will_init = random.gen_range(1..=100) <= spec.will_init_chance;

                    if gap {
                        continue;
                    }

                    let record = if will_init {
                        Value::WalRecord(NeonWalRecord::wal_init(format!("[wil_init {key}@{lsn}]")))
                    } else {
                        Value::WalRecord(NeonWalRecord::wal_append(format!("[delta {key}@{lsn}]")))
                    };

                    storage.insert((key, lsn), record);

                    key = key.next();
                }
                lsn = Lsn(lsn.0 + 1);
            }

            // Stash some interesting LSN for future use
            for offset in [0, 5, 100].iter() {
                if *offset == 0 {
                    interesting_lsns.push(lsn_range.start);
                } else {
                    let below = lsn_range.start.checked_sub(*offset);
                    match below {
                        Some(v) if v >= spec.start_lsn => {
                            interesting_lsns.push(v);
                        }
                        _ => {}
                    }

                    let above = Lsn(lsn_range.start.0 + offset);
                    interesting_lsns.push(above);
                }
            }
        }

        for (key_range, lsn_range) in spec.delta_layers_shape.iter() {
            let mut lsn = lsn_range.start;
            while lsn < lsn_range.end {
                let mut key = key_range.start;
                while key < key_range.end {
                    let gap = random.gen_range(1..=100) <= spec.gap_chance;
                    let will_init = random.gen_range(1..=100) <= spec.will_init_chance;

                    if gap {
                        continue;
                    }

                    let record = if will_init {
                        Value::WalRecord(NeonWalRecord::wal_init(format!("[wil_init {key}@{lsn}]")))
                    } else {
                        Value::WalRecord(NeonWalRecord::wal_append(format!("[delta {key}@{lsn}]")))
                    };

                    storage.insert((key, lsn), record);

                    key = key.next();
                }
                lsn = Lsn(lsn.0 + 1);
            }

            // Stash some interesting LSN for future use
            for offset in [0, 5, 100].iter() {
                if *offset == 0 {
                    interesting_lsns.push(lsn_range.start);
                } else {
                    let below = lsn_range.start.checked_sub(*offset);
                    match below {
                        Some(v) if v >= spec.start_lsn => {
                            interesting_lsns.push(v);
                        }
                        _ => {}
                    }

                    let above = Lsn(lsn_range.start.0 + offset);
                    interesting_lsns.push(above);
                }
            }
        }

        for (key_range, lsn) in spec.image_layers_shape.iter() {
            let mut key = key_range.start;
            while key < key_range.end {
                let blob = Bytes::from(format!("[image {key}@{lsn}]"));
                let record = Value::Image(blob.clone());
                storage.insert((key, *lsn), record);

                key = key.next();
            }

            // Stash some interesting LSN for future use
            for offset in [0, 5, 100].iter() {
                if *offset == 0 {
                    interesting_lsns.push(*lsn);
                } else {
                    let below = lsn.checked_sub(*offset);
                    match below {
                        Some(v) if v >= spec.start_lsn => {
                            interesting_lsns.push(v);
                        }
                        _ => {}
                    }

                    let above = Lsn(lsn.0 + offset);
                    interesting_lsns.push(above);
                }
            }
        }

        let in_memory_test_layers = {
            let mut acc = Vec::new();

            for (key_range, lsn_range) in spec.in_memory_layers_shape.iter() {
                let mut data = Vec::new();

                let mut lsn = lsn_range.start;
                while lsn < lsn_range.end {
                    let mut key = key_range.start;
                    while key < key_range.end {
                        if let Some(record) = storage.get(&(key, lsn)) {
                            data.push((key, lsn, record.clone()));
                        }

                        key = key.next();
                    }
                    lsn = Lsn(lsn.0 + 1);
                }

                acc.push(InMemoryLayerTestDesc {
                    data,
                    lsn_range: lsn_range.clone(),
                    is_open: false,
                })
            }

            acc
        };

        let delta_test_layers = {
            let mut acc = Vec::new();

            for (key_range, lsn_range) in spec.delta_layers_shape.iter() {
                let mut data = Vec::new();

                let mut lsn = lsn_range.start;
                while lsn < lsn_range.end {
                    let mut key = key_range.start;
                    while key < key_range.end {
                        if let Some(record) = storage.get(&(key, lsn)) {
                            data.push((key, lsn, record.clone()));
                        }

                        key = key.next();
                    }
                    lsn = Lsn(lsn.0 + 1);
                }

                acc.push(DeltaLayerTestDesc {
                    data,
                    lsn_range: lsn_range.clone(),
                    key_range: key_range.clone(),
                })
            }

            acc
        };

        let image_test_layers = {
            let mut acc = Vec::new();

            for (key_range, lsn) in spec.image_layers_shape.iter() {
                let mut data = Vec::new();

                let mut key = key_range.start;
                while key < key_range.end {
                    if let Some(record) = storage.get(&(key, *lsn)) {
                        let blob = match record {
                            Value::Image(blob) => blob.clone(),
                            _ => unreachable!(),
                        };

                        data.push((key, blob));
                    }

                    key = key.next();
                }

                acc.push((*lsn, data));
            }

            acc
        };

        let tline = tenant
            .create_test_timeline_with_layers(
                new_timeline_id,
                spec.start_lsn,
                pg_version,
                ctx,
                in_memory_test_layers,
                delta_test_layers,
                image_test_layers,
                spec.last_record_lsn,
            )
            .await?;

        Ok((
            tline,
            Storage {
                storage,
                start_lsn: spec.start_lsn,
            },
            interesting_lsns,
        ))
    }

    #[tokio::test]
    async fn test_basic() -> anyhow::Result<()> {
        let (tenant, ctx) = TenantHarness::create("test_basic").await?.load().await;
        let tline = tenant
            .create_test_timeline(TIMELINE_ID, Lsn(0x08), DEFAULT_PG_VERSION, &ctx)
            .await?;

        let mut writer = tline.writer().await;
        writer
            .put(
                *TEST_KEY,
                Lsn(0x10),
                &Value::Image(test_img("foo at 0x10")),
                &ctx,
            )
            .await?;
        writer.finish_write(Lsn(0x10));
        drop(writer);

        let mut writer = tline.writer().await;
        writer
            .put(
                *TEST_KEY,
                Lsn(0x20),
                &Value::Image(test_img("foo at 0x20")),
                &ctx,
            )
            .await?;
        writer.finish_write(Lsn(0x20));
        drop(writer);

        assert_eq!(
            tline.get(*TEST_KEY, Lsn(0x10), &ctx).await?,
            test_img("foo at 0x10")
        );
        assert_eq!(
            tline.get(*TEST_KEY, Lsn(0x1f), &ctx).await?,
            test_img("foo at 0x10")
        );
        assert_eq!(
            tline.get(*TEST_KEY, Lsn(0x20), &ctx).await?,
            test_img("foo at 0x20")
        );

        Ok(())
    }

    #[tokio::test]
    async fn no_duplicate_timelines() -> anyhow::Result<()> {
        let (tenant, ctx) = TenantHarness::create("no_duplicate_timelines")
            .await?
            .load()
            .await;
        let _ = tenant
            .create_test_timeline(TIMELINE_ID, Lsn(0x10), DEFAULT_PG_VERSION, &ctx)
            .await?;

        match tenant
            .create_empty_timeline(TIMELINE_ID, Lsn(0x10), DEFAULT_PG_VERSION, &ctx)
            .await
        {
            Ok(_) => panic!("duplicate timeline creation should fail"),
            Err(e) => assert_eq!(
                e.to_string(),
                "timeline already exists with different parameters".to_string()
            ),
        }

        Ok(())
    }

    /// Convenience function to create a page image with given string as the only content
    pub fn test_value(s: &str) -> Value {
        let mut buf = BytesMut::new();
        buf.extend_from_slice(s.as_bytes());
        Value::Image(buf.freeze())
    }

    ///
    /// Test branch creation
    ///
    #[tokio::test]
    async fn test_branch() -> anyhow::Result<()> {
        use std::str::from_utf8;

        let (tenant, ctx) = TenantHarness::create("test_branch").await?.load().await;
        let tline = tenant
            .create_test_timeline(TIMELINE_ID, Lsn(0x10), DEFAULT_PG_VERSION, &ctx)
            .await?;
        let mut writer = tline.writer().await;

        #[allow(non_snake_case)]
        let TEST_KEY_A: Key = Key::from_hex("110000000033333333444444445500000001").unwrap();
        #[allow(non_snake_case)]
        let TEST_KEY_B: Key = Key::from_hex("110000000033333333444444445500000002").unwrap();

        // Insert a value on the timeline
        writer
            .put(TEST_KEY_A, Lsn(0x20), &test_value("foo at 0x20"), &ctx)
            .await?;
        writer
            .put(TEST_KEY_B, Lsn(0x20), &test_value("foobar at 0x20"), &ctx)
            .await?;
        writer.finish_write(Lsn(0x20));

        writer
            .put(TEST_KEY_A, Lsn(0x30), &test_value("foo at 0x30"), &ctx)
            .await?;
        writer.finish_write(Lsn(0x30));
        writer
            .put(TEST_KEY_A, Lsn(0x40), &test_value("foo at 0x40"), &ctx)
            .await?;
        writer.finish_write(Lsn(0x40));

        //assert_current_logical_size(&tline, Lsn(0x40));

        // Branch the history, modify relation differently on the new timeline
        tenant
            .branch_timeline_test(&tline, NEW_TIMELINE_ID, Some(Lsn(0x30)), &ctx)
            .await?;
        let newtline = tenant
            .get_timeline(NEW_TIMELINE_ID, true)
            .expect("Should have a local timeline");
        let mut new_writer = newtline.writer().await;
        new_writer
            .put(TEST_KEY_A, Lsn(0x40), &test_value("bar at 0x40"), &ctx)
            .await?;
        new_writer.finish_write(Lsn(0x40));

        // Check page contents on both branches
        assert_eq!(
            from_utf8(&tline.get(TEST_KEY_A, Lsn(0x40), &ctx).await?)?,
            "foo at 0x40"
        );
        assert_eq!(
            from_utf8(&newtline.get(TEST_KEY_A, Lsn(0x40), &ctx).await?)?,
            "bar at 0x40"
        );
        assert_eq!(
            from_utf8(&newtline.get(TEST_KEY_B, Lsn(0x40), &ctx).await?)?,
            "foobar at 0x20"
        );

        //assert_current_logical_size(&tline, Lsn(0x40));

        Ok(())
    }

    async fn make_some_layers(
        tline: &Timeline,
        start_lsn: Lsn,
        ctx: &RequestContext,
    ) -> anyhow::Result<()> {
        let mut lsn = start_lsn;
        {
            let mut writer = tline.writer().await;
            // Create a relation on the timeline
            writer
                .put(
                    *TEST_KEY,
                    lsn,
                    &Value::Image(test_img(&format!("foo at {lsn}"))),
                    ctx,
                )
                .await?;
            writer.finish_write(lsn);
            lsn += 0x10;
            writer
                .put(
                    *TEST_KEY,
                    lsn,
                    &Value::Image(test_img(&format!("foo at {lsn}"))),
                    ctx,
                )
                .await?;
            writer.finish_write(lsn);
            lsn += 0x10;
        }
        tline.freeze_and_flush().await?;
        {
            let mut writer = tline.writer().await;
            writer
                .put(
                    *TEST_KEY,
                    lsn,
                    &Value::Image(test_img(&format!("foo at {lsn}"))),
                    ctx,
                )
                .await?;
            writer.finish_write(lsn);
            lsn += 0x10;
            writer
                .put(
                    *TEST_KEY,
                    lsn,
                    &Value::Image(test_img(&format!("foo at {lsn}"))),
                    ctx,
                )
                .await?;
            writer.finish_write(lsn);
        }
        tline.freeze_and_flush().await.map_err(|e| e.into())
    }

    #[tokio::test(start_paused = true)]
    async fn test_prohibit_branch_creation_on_garbage_collected_data() -> anyhow::Result<()> {
        let (tenant, ctx) =
            TenantHarness::create("test_prohibit_branch_creation_on_garbage_collected_data")
                .await?
                .load()
                .await;
        // Advance to the lsn lease deadline so that GC is not blocked by
        // initial transition into AttachedSingle.
        tokio::time::advance(tenant.get_lsn_lease_length()).await;
        tokio::time::resume();
        let tline = tenant
            .create_test_timeline(TIMELINE_ID, Lsn(0x10), DEFAULT_PG_VERSION, &ctx)
            .await?;
        make_some_layers(tline.as_ref(), Lsn(0x20), &ctx).await?;

        // this removes layers before lsn 40 (50 minus 10), so there are two remaining layers, image and delta for 31-50
        // FIXME: this doesn't actually remove any layer currently, given how the flushing
        // and compaction works. But it does set the 'cutoff' point so that the cross check
        // below should fail.
        tenant
            .gc_iteration(
                Some(TIMELINE_ID),
                0x10,
                Duration::ZERO,
                &CancellationToken::new(),
                &ctx,
            )
            .await?;

        // try to branch at lsn 25, should fail because we already garbage collected the data
        match tenant
            .branch_timeline_test(&tline, NEW_TIMELINE_ID, Some(Lsn(0x25)), &ctx)
            .await
        {
            Ok(_) => panic!("branching should have failed"),
            Err(err) => {
                let CreateTimelineError::AncestorLsn(err) = err else {
                    panic!("wrong error type")
                };
                assert!(err.to_string().contains("invalid branch start lsn"));
                assert!(
                    err.source()
                        .unwrap()
                        .to_string()
                        .contains("we might've already garbage collected needed data")
                )
            }
        }

        Ok(())
    }

    #[tokio::test]
    async fn test_prohibit_branch_creation_on_pre_initdb_lsn() -> anyhow::Result<()> {
        let (tenant, ctx) =
            TenantHarness::create("test_prohibit_branch_creation_on_pre_initdb_lsn")
                .await?
                .load()
                .await;

        let tline = tenant
            .create_test_timeline(TIMELINE_ID, Lsn(0x50), DEFAULT_PG_VERSION, &ctx)
            .await?;
        // try to branch at lsn 0x25, should fail because initdb lsn is 0x50
        match tenant
            .branch_timeline_test(&tline, NEW_TIMELINE_ID, Some(Lsn(0x25)), &ctx)
            .await
        {
            Ok(_) => panic!("branching should have failed"),
            Err(err) => {
                let CreateTimelineError::AncestorLsn(err) = err else {
                    panic!("wrong error type");
                };
                assert!(&err.to_string().contains("invalid branch start lsn"));
                assert!(
                    &err.source()
                        .unwrap()
                        .to_string()
                        .contains("is earlier than latest GC cutoff")
                );
            }
        }

        Ok(())
    }

    /*
    // FIXME: This currently fails to error out. Calling GC doesn't currently
    // remove the old value, we'd need to work a little harder
    #[tokio::test]
    async fn test_prohibit_get_for_garbage_collected_data() -> anyhow::Result<()> {
        let repo =
            RepoHarness::create("test_prohibit_get_for_garbage_collected_data")?
            .load();

        let tline = repo.create_empty_timeline(TIMELINE_ID, Lsn(0), DEFAULT_PG_VERSION)?;
        make_some_layers(tline.as_ref(), Lsn(0x20), &ctx).await?;

        repo.gc_iteration(Some(TIMELINE_ID), 0x10, Duration::ZERO)?;
        let applied_gc_cutoff_lsn = tline.get_applied_gc_cutoff_lsn();
        assert!(*applied_gc_cutoff_lsn > Lsn(0x25));
        match tline.get(*TEST_KEY, Lsn(0x25)) {
            Ok(_) => panic!("request for page should have failed"),
            Err(err) => assert!(err.to_string().contains("not found at")),
        }
        Ok(())
    }
     */

    #[tokio::test]
    async fn test_get_branchpoints_from_an_inactive_timeline() -> anyhow::Result<()> {
        let (tenant, ctx) =
            TenantHarness::create("test_get_branchpoints_from_an_inactive_timeline")
                .await?
                .load()
                .await;
        let tline = tenant
            .create_test_timeline(TIMELINE_ID, Lsn(0x10), DEFAULT_PG_VERSION, &ctx)
            .await?;
        make_some_layers(tline.as_ref(), Lsn(0x20), &ctx).await?;

        tenant
            .branch_timeline_test(&tline, NEW_TIMELINE_ID, Some(Lsn(0x40)), &ctx)
            .await?;
        let newtline = tenant
            .get_timeline(NEW_TIMELINE_ID, true)
            .expect("Should have a local timeline");

        make_some_layers(newtline.as_ref(), Lsn(0x60), &ctx).await?;

        tline.set_broken("test".to_owned());

        tenant
            .gc_iteration(
                Some(TIMELINE_ID),
                0x10,
                Duration::ZERO,
                &CancellationToken::new(),
                &ctx,
            )
            .await?;

        // The branchpoints should contain all timelines, even ones marked
        // as Broken.
        {
            let branchpoints = &tline.gc_info.read().unwrap().retain_lsns;
            assert_eq!(branchpoints.len(), 1);
            assert_eq!(
                branchpoints[0],
                (Lsn(0x40), NEW_TIMELINE_ID, MaybeOffloaded::No)
            );
        }

        // You can read the key from the child branch even though the parent is
        // Broken, as long as you don't need to access data from the parent.
        assert_eq!(
            newtline.get(*TEST_KEY, Lsn(0x70), &ctx).await?,
            test_img(&format!("foo at {}", Lsn(0x70)))
        );

        // This needs to traverse to the parent, and fails.
        let err = newtline.get(*TEST_KEY, Lsn(0x50), &ctx).await.unwrap_err();
        assert!(
            err.to_string().starts_with(&format!(
                "bad state on timeline {}: Broken",
                tline.timeline_id
            )),
            "{err}"
        );

        Ok(())
    }

    #[tokio::test]
    async fn test_retain_data_in_parent_which_is_needed_for_child() -> anyhow::Result<()> {
        let (tenant, ctx) =
            TenantHarness::create("test_retain_data_in_parent_which_is_needed_for_child")
                .await?
                .load()
                .await;
        let tline = tenant
            .create_test_timeline(TIMELINE_ID, Lsn(0x10), DEFAULT_PG_VERSION, &ctx)
            .await?;
        make_some_layers(tline.as_ref(), Lsn(0x20), &ctx).await?;

        tenant
            .branch_timeline_test(&tline, NEW_TIMELINE_ID, Some(Lsn(0x40)), &ctx)
            .await?;
        let newtline = tenant
            .get_timeline(NEW_TIMELINE_ID, true)
            .expect("Should have a local timeline");
        // this removes layers before lsn 40 (50 minus 10), so there are two remaining layers, image and delta for 31-50
        tenant
            .gc_iteration(
                Some(TIMELINE_ID),
                0x10,
                Duration::ZERO,
                &CancellationToken::new(),
                &ctx,
            )
            .await?;
        assert!(newtline.get(*TEST_KEY, Lsn(0x25), &ctx).await.is_ok());

        Ok(())
    }
    #[tokio::test]
    async fn test_parent_keeps_data_forever_after_branching() -> anyhow::Result<()> {
        let (tenant, ctx) = TenantHarness::create("test_parent_keeps_data_forever_after_branching")
            .await?
            .load()
            .await;
        let tline = tenant
            .create_test_timeline(TIMELINE_ID, Lsn(0x10), DEFAULT_PG_VERSION, &ctx)
            .await?;
        make_some_layers(tline.as_ref(), Lsn(0x20), &ctx).await?;

        tenant
            .branch_timeline_test(&tline, NEW_TIMELINE_ID, Some(Lsn(0x40)), &ctx)
            .await?;
        let newtline = tenant
            .get_timeline(NEW_TIMELINE_ID, true)
            .expect("Should have a local timeline");

        make_some_layers(newtline.as_ref(), Lsn(0x60), &ctx).await?;

        // run gc on parent
        tenant
            .gc_iteration(
                Some(TIMELINE_ID),
                0x10,
                Duration::ZERO,
                &CancellationToken::new(),
                &ctx,
            )
            .await?;

        // Check that the data is still accessible on the branch.
        assert_eq!(
            newtline.get(*TEST_KEY, Lsn(0x50), &ctx).await?,
            test_img(&format!("foo at {}", Lsn(0x40)))
        );

        Ok(())
    }

    #[tokio::test]
    async fn timeline_load() -> anyhow::Result<()> {
        const TEST_NAME: &str = "timeline_load";
        let harness = TenantHarness::create(TEST_NAME).await?;
        {
            let (tenant, ctx) = harness.load().await;
            let tline = tenant
                .create_test_timeline(TIMELINE_ID, Lsn(0x7000), DEFAULT_PG_VERSION, &ctx)
                .await?;
            make_some_layers(tline.as_ref(), Lsn(0x8000), &ctx).await?;
            // so that all uploads finish & we can call harness.load() below again
            tenant
                .shutdown(Default::default(), ShutdownMode::FreezeAndFlush)
                .instrument(harness.span())
                .await
                .ok()
                .unwrap();
        }

        let (tenant, _ctx) = harness.load().await;
        tenant
            .get_timeline(TIMELINE_ID, true)
            .expect("cannot load timeline");

        Ok(())
    }

    #[tokio::test]
    async fn timeline_load_with_ancestor() -> anyhow::Result<()> {
        const TEST_NAME: &str = "timeline_load_with_ancestor";
        let harness = TenantHarness::create(TEST_NAME).await?;
        // create two timelines
        {
            let (tenant, ctx) = harness.load().await;
            let tline = tenant
                .create_test_timeline(TIMELINE_ID, Lsn(0x10), DEFAULT_PG_VERSION, &ctx)
                .await?;

            make_some_layers(tline.as_ref(), Lsn(0x20), &ctx).await?;

            let child_tline = tenant
                .branch_timeline_test(&tline, NEW_TIMELINE_ID, Some(Lsn(0x40)), &ctx)
                .await?;
            child_tline.set_state(TimelineState::Active);

            let newtline = tenant
                .get_timeline(NEW_TIMELINE_ID, true)
                .expect("Should have a local timeline");

            make_some_layers(newtline.as_ref(), Lsn(0x60), &ctx).await?;

            // so that all uploads finish & we can call harness.load() below again
            tenant
                .shutdown(Default::default(), ShutdownMode::FreezeAndFlush)
                .instrument(harness.span())
                .await
                .ok()
                .unwrap();
        }

        // check that both of them are initially unloaded
        let (tenant, _ctx) = harness.load().await;

        // check that both, child and ancestor are loaded
        let _child_tline = tenant
            .get_timeline(NEW_TIMELINE_ID, true)
            .expect("cannot get child timeline loaded");

        let _ancestor_tline = tenant
            .get_timeline(TIMELINE_ID, true)
            .expect("cannot get ancestor timeline loaded");

        Ok(())
    }

    #[tokio::test]
    async fn delta_layer_dumping() -> anyhow::Result<()> {
        use storage_layer::AsLayerDesc;
        let (tenant, ctx) = TenantHarness::create("test_layer_dumping")
            .await?
            .load()
            .await;
        let tline = tenant
            .create_test_timeline(TIMELINE_ID, Lsn(0x10), DEFAULT_PG_VERSION, &ctx)
            .await?;
        make_some_layers(tline.as_ref(), Lsn(0x20), &ctx).await?;

        let layer_map = tline.layers.read(LayerManagerLockHolder::Testing).await;
        let level0_deltas = layer_map
            .layer_map()?
            .level0_deltas()
            .iter()
            .map(|desc| layer_map.get_from_desc(desc))
            .collect::<Vec<_>>();

        assert!(!level0_deltas.is_empty());

        for delta in level0_deltas {
            // Ensure we are dumping a delta layer here
            assert!(delta.layer_desc().is_delta);
            delta.dump(true, &ctx).await.unwrap();
        }

        Ok(())
    }

    #[tokio::test]
    async fn test_images() -> anyhow::Result<()> {
        let (tenant, ctx) = TenantHarness::create("test_images").await?.load().await;
        let tline = tenant
            .create_test_timeline(TIMELINE_ID, Lsn(0x08), DEFAULT_PG_VERSION, &ctx)
            .await?;

        let mut writer = tline.writer().await;
        writer
            .put(
                *TEST_KEY,
                Lsn(0x10),
                &Value::Image(test_img("foo at 0x10")),
                &ctx,
            )
            .await?;
        writer.finish_write(Lsn(0x10));
        drop(writer);

        tline.freeze_and_flush().await?;
        tline
            .compact(&CancellationToken::new(), EnumSet::default(), &ctx)
            .await?;

        let mut writer = tline.writer().await;
        writer
            .put(
                *TEST_KEY,
                Lsn(0x20),
                &Value::Image(test_img("foo at 0x20")),
                &ctx,
            )
            .await?;
        writer.finish_write(Lsn(0x20));
        drop(writer);

        tline.freeze_and_flush().await?;
        tline
            .compact(&CancellationToken::new(), EnumSet::default(), &ctx)
            .await?;

        let mut writer = tline.writer().await;
        writer
            .put(
                *TEST_KEY,
                Lsn(0x30),
                &Value::Image(test_img("foo at 0x30")),
                &ctx,
            )
            .await?;
        writer.finish_write(Lsn(0x30));
        drop(writer);

        tline.freeze_and_flush().await?;
        tline
            .compact(&CancellationToken::new(), EnumSet::default(), &ctx)
            .await?;

        let mut writer = tline.writer().await;
        writer
            .put(
                *TEST_KEY,
                Lsn(0x40),
                &Value::Image(test_img("foo at 0x40")),
                &ctx,
            )
            .await?;
        writer.finish_write(Lsn(0x40));
        drop(writer);

        tline.freeze_and_flush().await?;
        tline
            .compact(&CancellationToken::new(), EnumSet::default(), &ctx)
            .await?;

        assert_eq!(
            tline.get(*TEST_KEY, Lsn(0x10), &ctx).await?,
            test_img("foo at 0x10")
        );
        assert_eq!(
            tline.get(*TEST_KEY, Lsn(0x1f), &ctx).await?,
            test_img("foo at 0x10")
        );
        assert_eq!(
            tline.get(*TEST_KEY, Lsn(0x20), &ctx).await?,
            test_img("foo at 0x20")
        );
        assert_eq!(
            tline.get(*TEST_KEY, Lsn(0x30), &ctx).await?,
            test_img("foo at 0x30")
        );
        assert_eq!(
            tline.get(*TEST_KEY, Lsn(0x40), &ctx).await?,
            test_img("foo at 0x40")
        );

        Ok(())
    }

    async fn bulk_insert_compact_gc(
        tenant: &TenantShard,
        timeline: &Arc<Timeline>,
        ctx: &RequestContext,
        lsn: Lsn,
        repeat: usize,
        key_count: usize,
    ) -> anyhow::Result<HashMap<Key, BTreeSet<Lsn>>> {
        let compact = true;
        bulk_insert_maybe_compact_gc(tenant, timeline, ctx, lsn, repeat, key_count, compact).await
    }

    async fn bulk_insert_maybe_compact_gc(
        tenant: &TenantShard,
        timeline: &Arc<Timeline>,
        ctx: &RequestContext,
        mut lsn: Lsn,
        repeat: usize,
        key_count: usize,
        compact: bool,
    ) -> anyhow::Result<HashMap<Key, BTreeSet<Lsn>>> {
        let mut inserted: HashMap<Key, BTreeSet<Lsn>> = Default::default();

        let mut test_key = Key::from_hex("010000000033333333444444445500000000").unwrap();
        let mut blknum = 0;

        // Enforce that key range is monotonously increasing
        let mut keyspace = KeySpaceAccum::new();

        let cancel = CancellationToken::new();

        for _ in 0..repeat {
            for _ in 0..key_count {
                test_key.field6 = blknum;
                let mut writer = timeline.writer().await;
                writer
                    .put(
                        test_key,
                        lsn,
                        &Value::Image(test_img(&format!("{blknum} at {lsn}"))),
                        ctx,
                    )
                    .await?;
                inserted.entry(test_key).or_default().insert(lsn);
                writer.finish_write(lsn);
                drop(writer);

                keyspace.add_key(test_key);

                lsn = Lsn(lsn.0 + 0x10);
                blknum += 1;
            }

            timeline.freeze_and_flush().await?;
            if compact {
                // this requires timeline to be &Arc<Timeline>
                timeline.compact(&cancel, EnumSet::default(), ctx).await?;
            }

            // this doesn't really need to use the timeline_id target, but it is closer to what it
            // originally was.
            let res = tenant
                .gc_iteration(Some(timeline.timeline_id), 0, Duration::ZERO, &cancel, ctx)
                .await?;

            assert_eq!(res.layers_removed, 0, "this never removes anything");
        }

        Ok(inserted)
    }

    //
    // Insert 1000 key-value pairs with increasing keys, flush, compact, GC.
    // Repeat 50 times.
    //
    #[tokio::test]
    async fn test_bulk_insert() -> anyhow::Result<()> {
        let harness = TenantHarness::create("test_bulk_insert").await?;
        let (tenant, ctx) = harness.load().await;
        let tline = tenant
            .create_test_timeline(TIMELINE_ID, Lsn(0x08), DEFAULT_PG_VERSION, &ctx)
            .await?;

        let lsn = Lsn(0x10);
        bulk_insert_compact_gc(&tenant, &tline, &ctx, lsn, 50, 10000).await?;

        Ok(())
    }

    // Test the vectored get real implementation against a simple sequential implementation.
    //
    // The test generates a keyspace by repeatedly flushing the in-memory layer and compacting.
    // Projected to 2D the key space looks like below. Lsn grows upwards on the Y axis and keys
    // grow to the right on the X axis.
    //                       [Delta]
    //                 [Delta]
    //           [Delta]
    //    [Delta]
    // ------------ Image ---------------
    //
    // After layer generation we pick the ranges to query as follows:
    // 1. The beginning of each delta layer
    // 2. At the seam between two adjacent delta layers
    //
    // There's one major downside to this test: delta layers only contains images,
    // so the search can stop at the first delta layer and doesn't traverse any deeper.
    #[tokio::test]
    async fn test_get_vectored() -> anyhow::Result<()> {
        let harness = TenantHarness::create("test_get_vectored").await?;
        let (tenant, ctx) = harness.load().await;
        let io_concurrency = IoConcurrency::spawn_for_test();
        let tline = tenant
            .create_test_timeline(TIMELINE_ID, Lsn(0x08), DEFAULT_PG_VERSION, &ctx)
            .await?;

        let lsn = Lsn(0x10);
        let inserted = bulk_insert_compact_gc(&tenant, &tline, &ctx, lsn, 50, 10000).await?;

        let guard = tline.layers.read(LayerManagerLockHolder::Testing).await;
        let lm = guard.layer_map()?;

        lm.dump(true, &ctx).await?;

        let mut reads = Vec::new();
        let mut prev = None;
        lm.iter_historic_layers().for_each(|desc| {
            if !desc.is_delta() {
                prev = Some(desc.clone());
                return;
            }

            let start = desc.key_range.start;
            let end = desc
                .key_range
                .start
                .add(tenant.conf.max_get_vectored_keys.get() as u32);
            reads.push(KeySpace {
                ranges: vec![start..end],
            });

            if let Some(prev) = &prev {
                if !prev.is_delta() {
                    return;
                }

                let first_range = Key {
                    field6: prev.key_range.end.field6 - 4,
                    ..prev.key_range.end
                }..prev.key_range.end;

                let second_range = desc.key_range.start..Key {
                    field6: desc.key_range.start.field6 + 4,
                    ..desc.key_range.start
                };

                reads.push(KeySpace {
                    ranges: vec![first_range, second_range],
                });
            };

            prev = Some(desc.clone());
        });

        drop(guard);

        // Pick a big LSN such that we query over all the changes.
        let reads_lsn = Lsn(u64::MAX - 1);

        for read in reads {
            info!("Doing vectored read on {:?}", read);

            let query = VersionedKeySpaceQuery::uniform(read.clone(), reads_lsn);

            let vectored_res = tline
                .get_vectored_impl(
                    query,
                    &mut ValuesReconstructState::new(io_concurrency.clone()),
                    &ctx,
                )
                .await;

            let mut expected_lsns: HashMap<Key, Lsn> = Default::default();
            let mut expect_missing = false;
            let mut key = read.start().unwrap();
            while key != read.end().unwrap() {
                if let Some(lsns) = inserted.get(&key) {
                    let expected_lsn = lsns.iter().rfind(|lsn| **lsn <= reads_lsn);
                    match expected_lsn {
                        Some(lsn) => {
                            expected_lsns.insert(key, *lsn);
                        }
                        None => {
                            expect_missing = true;
                            break;
                        }
                    }
                } else {
                    expect_missing = true;
                    break;
                }

                key = key.next();
            }

            if expect_missing {
                assert!(matches!(vectored_res, Err(GetVectoredError::MissingKey(_))));
            } else {
                for (key, image) in vectored_res? {
                    let expected_lsn = expected_lsns.get(&key).expect("determined above");
                    let expected_image = test_img(&format!("{} at {}", key.field6, expected_lsn));
                    assert_eq!(image?, expected_image);
                }
            }
        }

        Ok(())
    }

    #[tokio::test]
    async fn test_get_vectored_aux_files() -> anyhow::Result<()> {
        let harness = TenantHarness::create("test_get_vectored_aux_files").await?;

        let (tenant, ctx) = harness.load().await;
        let io_concurrency = IoConcurrency::spawn_for_test();
        let (tline, ctx) = tenant
            .create_empty_timeline(TIMELINE_ID, Lsn(0), DEFAULT_PG_VERSION, &ctx)
            .await?;
        let tline = tline.raw_timeline().unwrap();

        let mut modification = tline.begin_modification(Lsn(0x1000));
        modification.put_file("foo/bar1", b"content1", &ctx).await?;
        modification.set_lsn(Lsn(0x1008))?;
        modification.put_file("foo/bar2", b"content2", &ctx).await?;
        modification.commit(&ctx).await?;

        let child_timeline_id = TimelineId::generate();
        tenant
            .branch_timeline_test(
                tline,
                child_timeline_id,
                Some(tline.get_last_record_lsn()),
                &ctx,
            )
            .await?;

        let child_timeline = tenant
            .get_timeline(child_timeline_id, true)
            .expect("Should have the branched timeline");

        let aux_keyspace = KeySpace {
            ranges: vec![NON_INHERITED_RANGE],
        };
        let read_lsn = child_timeline.get_last_record_lsn();

        let query = VersionedKeySpaceQuery::uniform(aux_keyspace.clone(), read_lsn);

        let vectored_res = child_timeline
            .get_vectored_impl(
                query,
                &mut ValuesReconstructState::new(io_concurrency.clone()),
                &ctx,
            )
            .await;

        let images = vectored_res?;
        assert!(images.is_empty());
        Ok(())
    }

    // Test that vectored get handles layer gaps correctly
    // by advancing into the next ancestor timeline if required.
    //
    // The test generates timelines that look like the diagram below.
    // We leave a gap in one of the L1 layers at `gap_at_key` (`/` in the diagram).
    // The reconstruct data for that key lies in the ancestor timeline (`X` in the diagram).
    //
    // ```
    //-------------------------------+
    //                          ...  |
    //               [   L1   ]      |
    //     [ / L1   ]                | Child Timeline
    // ...                           |
    // ------------------------------+
    //     [ X L1   ]                | Parent Timeline
    // ------------------------------+
    // ```
    #[tokio::test]
    async fn test_get_vectored_key_gap() -> anyhow::Result<()> {
        let tenant_conf = pageserver_api::models::TenantConfig {
            // Make compaction deterministic
            gc_period: Some(Duration::ZERO),
            compaction_period: Some(Duration::ZERO),
            // Encourage creation of L1 layers
            checkpoint_distance: Some(16 * 1024),
            compaction_target_size: Some(8 * 1024),
            ..Default::default()
        };

        let harness = TenantHarness::create_custom(
            "test_get_vectored_key_gap",
            tenant_conf,
            TenantId::generate(),
            ShardIdentity::unsharded(),
            Generation::new(0xdeadbeef),
        )
        .await?;
        let (tenant, ctx) = harness.load().await;
        let io_concurrency = IoConcurrency::spawn_for_test();

        let mut current_key = Key::from_hex("010000000033333333444444445500000000").unwrap();
        let gap_at_key = current_key.add(100);
        let mut current_lsn = Lsn(0x10);

        const KEY_COUNT: usize = 10_000;

        let timeline_id = TimelineId::generate();
        let current_timeline = tenant
            .create_test_timeline(timeline_id, current_lsn, DEFAULT_PG_VERSION, &ctx)
            .await?;

        current_lsn += 0x100;

        let mut writer = current_timeline.writer().await;
        writer
            .put(
                gap_at_key,
                current_lsn,
                &Value::Image(test_img(&format!("{gap_at_key} at {current_lsn}"))),
                &ctx,
            )
            .await?;
        writer.finish_write(current_lsn);
        drop(writer);

        let mut latest_lsns = HashMap::new();
        latest_lsns.insert(gap_at_key, current_lsn);

        current_timeline.freeze_and_flush().await?;

        let child_timeline_id = TimelineId::generate();

        tenant
            .branch_timeline_test(
                &current_timeline,
                child_timeline_id,
                Some(current_lsn),
                &ctx,
            )
            .await?;
        let child_timeline = tenant
            .get_timeline(child_timeline_id, true)
            .expect("Should have the branched timeline");

        for i in 0..KEY_COUNT {
            if current_key == gap_at_key {
                current_key = current_key.next();
                continue;
            }

            current_lsn += 0x10;

            let mut writer = child_timeline.writer().await;
            writer
                .put(
                    current_key,
                    current_lsn,
                    &Value::Image(test_img(&format!("{current_key} at {current_lsn}"))),
                    &ctx,
                )
                .await?;
            writer.finish_write(current_lsn);
            drop(writer);

            latest_lsns.insert(current_key, current_lsn);
            current_key = current_key.next();

            // Flush every now and then to encourage layer file creation.
            if i % 500 == 0 {
                child_timeline.freeze_and_flush().await?;
            }
        }

        child_timeline.freeze_and_flush().await?;
        let mut flags = EnumSet::new();
        flags.insert(CompactFlags::ForceRepartition);
        child_timeline
            .compact(&CancellationToken::new(), flags, &ctx)
            .await?;

        let key_near_end = {
            let mut tmp = current_key;
            tmp.field6 -= 10;
            tmp
        };

        let key_near_gap = {
            let mut tmp = gap_at_key;
            tmp.field6 -= 10;
            tmp
        };

        let read = KeySpace {
            ranges: vec![key_near_gap..gap_at_key.next(), key_near_end..current_key],
        };

        let query = VersionedKeySpaceQuery::uniform(read.clone(), current_lsn);

        let results = child_timeline
            .get_vectored_impl(
                query,
                &mut ValuesReconstructState::new(io_concurrency.clone()),
                &ctx,
            )
            .await?;

        for (key, img_res) in results {
            let expected = test_img(&format!("{} at {}", key, latest_lsns[&key]));
            assert_eq!(img_res?, expected);
        }

        Ok(())
    }

    // Test that vectored get descends into ancestor timelines correctly and
    // does not return an image that's newer than requested.
    //
    // The diagram below ilustrates an interesting case. We have a parent timeline
    // (top of the Lsn range) and a child timeline. The request key cannot be reconstructed
    // from the child timeline, so the parent timeline must be visited. When advacing into
    // the child timeline, the read path needs to remember what the requested Lsn was in
    // order to avoid returning an image that's too new. The test below constructs such
    // a timeline setup and does a few queries around the Lsn of each page image.
    // ```
    //    LSN
    //     ^
    //     |
    //     |
    // 500 | --------------------------------------> branch point
    // 400 |        X
    // 300 |        X
    // 200 | --------------------------------------> requested lsn
    // 100 |        X
    //     |---------------------------------------> Key
    //              |
    //              ------> requested key
    //
    // Legend:
    // * X - page images
    // ```
    #[tokio::test]
    async fn test_get_vectored_ancestor_descent() -> anyhow::Result<()> {
        let harness = TenantHarness::create("test_get_vectored_on_lsn_axis").await?;
        let (tenant, ctx) = harness.load().await;
        let io_concurrency = IoConcurrency::spawn_for_test();

        let start_key = Key::from_hex("010000000033333333444444445500000000").unwrap();
        let end_key = start_key.add(1000);
        let child_gap_at_key = start_key.add(500);
        let mut parent_gap_lsns: BTreeMap<Lsn, String> = BTreeMap::new();

        let mut current_lsn = Lsn(0x10);

        let timeline_id = TimelineId::generate();
        let parent_timeline = tenant
            .create_test_timeline(timeline_id, current_lsn, DEFAULT_PG_VERSION, &ctx)
            .await?;

        current_lsn += 0x100;

        for _ in 0..3 {
            let mut key = start_key;
            while key < end_key {
                current_lsn += 0x10;

                let image_value = format!("{child_gap_at_key} at {current_lsn}");

                let mut writer = parent_timeline.writer().await;
                writer
                    .put(
                        key,
                        current_lsn,
                        &Value::Image(test_img(&image_value)),
                        &ctx,
                    )
                    .await?;
                writer.finish_write(current_lsn);

                if key == child_gap_at_key {
                    parent_gap_lsns.insert(current_lsn, image_value);
                }

                key = key.next();
            }

            parent_timeline.freeze_and_flush().await?;
        }

        let child_timeline_id = TimelineId::generate();

        let child_timeline = tenant
            .branch_timeline_test(&parent_timeline, child_timeline_id, Some(current_lsn), &ctx)
            .await?;

        let mut key = start_key;
        while key < end_key {
            if key == child_gap_at_key {
                key = key.next();
                continue;
            }

            current_lsn += 0x10;

            let mut writer = child_timeline.writer().await;
            writer
                .put(
                    key,
                    current_lsn,
                    &Value::Image(test_img(&format!("{key} at {current_lsn}"))),
                    &ctx,
                )
                .await?;
            writer.finish_write(current_lsn);

            key = key.next();
        }

        child_timeline.freeze_and_flush().await?;

        let lsn_offsets: [i64; 5] = [-10, -1, 0, 1, 10];
        let mut query_lsns = Vec::new();
        for image_lsn in parent_gap_lsns.keys().rev() {
            for offset in lsn_offsets {
                query_lsns.push(Lsn(image_lsn
                    .0
                    .checked_add_signed(offset)
                    .expect("Shouldn't overflow")));
            }
        }

        for query_lsn in query_lsns {
            let query = VersionedKeySpaceQuery::uniform(
                KeySpace {
                    ranges: vec![child_gap_at_key..child_gap_at_key.next()],
                },
                query_lsn,
            );

            let results = child_timeline
                .get_vectored_impl(
                    query,
                    &mut ValuesReconstructState::new(io_concurrency.clone()),
                    &ctx,
                )
                .await;

            let expected_item = parent_gap_lsns
                .iter()
                .rev()
                .find(|(lsn, _)| **lsn <= query_lsn);

            info!(
                "Doing vectored read at LSN {}. Expecting image to be: {:?}",
                query_lsn, expected_item
            );

            match expected_item {
                Some((_, img_value)) => {
                    let key_results = results.expect("No vectored get error expected");
                    let key_result = &key_results[&child_gap_at_key];
                    let returned_img = key_result
                        .as_ref()
                        .expect("No page reconstruct error expected");

                    info!(
                        "Vectored read at LSN {} returned image {}",
                        query_lsn,
                        std::str::from_utf8(returned_img)?
                    );
                    assert_eq!(*returned_img, test_img(img_value));
                }
                None => {
                    assert!(matches!(results, Err(GetVectoredError::MissingKey(_))));
                }
            }
        }

        Ok(())
    }

    #[tokio::test]
    async fn test_random_updates() -> anyhow::Result<()> {
        let names_algorithms = [
            ("test_random_updates_legacy", CompactionAlgorithm::Legacy),
            ("test_random_updates_tiered", CompactionAlgorithm::Tiered),
        ];
        for (name, algorithm) in names_algorithms {
            test_random_updates_algorithm(name, algorithm).await?;
        }
        Ok(())
    }

    async fn test_random_updates_algorithm(
        name: &'static str,
        compaction_algorithm: CompactionAlgorithm,
    ) -> anyhow::Result<()> {
        let mut harness = TenantHarness::create(name).await?;
        harness.tenant_conf.compaction_algorithm = Some(CompactionAlgorithmSettings {
            kind: compaction_algorithm,
        });
        let (tenant, ctx) = harness.load().await;
        let tline = tenant
            .create_test_timeline(TIMELINE_ID, Lsn(0x10), DEFAULT_PG_VERSION, &ctx)
            .await?;

        const NUM_KEYS: usize = 1000;
        let cancel = CancellationToken::new();

        let mut test_key = Key::from_hex("010000000033333333444444445500000000").unwrap();
        let mut test_key_end = test_key;
        test_key_end.field6 = NUM_KEYS as u32;
        tline.add_extra_test_dense_keyspace(KeySpace::single(test_key..test_key_end));

        let mut keyspace = KeySpaceAccum::new();

        // Track when each page was last modified. Used to assert that
        // a read sees the latest page version.
        let mut updated = [Lsn(0); NUM_KEYS];

        let mut lsn = Lsn(0x10);
        #[allow(clippy::needless_range_loop)]
        for blknum in 0..NUM_KEYS {
            lsn = Lsn(lsn.0 + 0x10);
            test_key.field6 = blknum as u32;
            let mut writer = tline.writer().await;
            writer
                .put(
                    test_key,
                    lsn,
                    &Value::Image(test_img(&format!("{blknum} at {lsn}"))),
                    &ctx,
                )
                .await?;
            writer.finish_write(lsn);
            updated[blknum] = lsn;
            drop(writer);

            keyspace.add_key(test_key);
        }

        for _ in 0..50 {
            for _ in 0..NUM_KEYS {
                lsn = Lsn(lsn.0 + 0x10);
                let blknum = thread_rng().gen_range(0..NUM_KEYS);
                test_key.field6 = blknum as u32;
                let mut writer = tline.writer().await;
                writer
                    .put(
                        test_key,
                        lsn,
                        &Value::Image(test_img(&format!("{blknum} at {lsn}"))),
                        &ctx,
                    )
                    .await?;
                writer.finish_write(lsn);
                drop(writer);
                updated[blknum] = lsn;
            }

            // Read all the blocks
            for (blknum, last_lsn) in updated.iter().enumerate() {
                test_key.field6 = blknum as u32;
                assert_eq!(
                    tline.get(test_key, lsn, &ctx).await?,
                    test_img(&format!("{blknum} at {last_lsn}"))
                );
            }

            // Perform a cycle of flush, and GC
            tline.freeze_and_flush().await?;
            tenant
                .gc_iteration(Some(tline.timeline_id), 0, Duration::ZERO, &cancel, &ctx)
                .await?;
        }

        Ok(())
    }

    #[tokio::test]
    async fn test_traverse_branches() -> anyhow::Result<()> {
        let (tenant, ctx) = TenantHarness::create("test_traverse_branches")
            .await?
            .load()
            .await;
        let mut tline = tenant
            .create_test_timeline(TIMELINE_ID, Lsn(0x10), DEFAULT_PG_VERSION, &ctx)
            .await?;

        const NUM_KEYS: usize = 1000;

        let mut test_key = Key::from_hex("010000000033333333444444445500000000").unwrap();

        let mut keyspace = KeySpaceAccum::new();

        let cancel = CancellationToken::new();

        // Track when each page was last modified. Used to assert that
        // a read sees the latest page version.
        let mut updated = [Lsn(0); NUM_KEYS];

        let mut lsn = Lsn(0x10);
        #[allow(clippy::needless_range_loop)]
        for blknum in 0..NUM_KEYS {
            lsn = Lsn(lsn.0 + 0x10);
            test_key.field6 = blknum as u32;
            let mut writer = tline.writer().await;
            writer
                .put(
                    test_key,
                    lsn,
                    &Value::Image(test_img(&format!("{blknum} at {lsn}"))),
                    &ctx,
                )
                .await?;
            writer.finish_write(lsn);
            updated[blknum] = lsn;
            drop(writer);

            keyspace.add_key(test_key);
        }

        for _ in 0..50 {
            let new_tline_id = TimelineId::generate();
            tenant
                .branch_timeline_test(&tline, new_tline_id, Some(lsn), &ctx)
                .await?;
            tline = tenant
                .get_timeline(new_tline_id, true)
                .expect("Should have the branched timeline");

            for _ in 0..NUM_KEYS {
                lsn = Lsn(lsn.0 + 0x10);
                let blknum = thread_rng().gen_range(0..NUM_KEYS);
                test_key.field6 = blknum as u32;
                let mut writer = tline.writer().await;
                writer
                    .put(
                        test_key,
                        lsn,
                        &Value::Image(test_img(&format!("{blknum} at {lsn}"))),
                        &ctx,
                    )
                    .await?;
                println!("updating {blknum} at {lsn}");
                writer.finish_write(lsn);
                drop(writer);
                updated[blknum] = lsn;
            }

            // Read all the blocks
            for (blknum, last_lsn) in updated.iter().enumerate() {
                test_key.field6 = blknum as u32;
                assert_eq!(
                    tline.get(test_key, lsn, &ctx).await?,
                    test_img(&format!("{blknum} at {last_lsn}"))
                );
            }

            // Perform a cycle of flush, compact, and GC
            tline.freeze_and_flush().await?;
            tline.compact(&cancel, EnumSet::default(), &ctx).await?;
            tenant
                .gc_iteration(Some(tline.timeline_id), 0, Duration::ZERO, &cancel, &ctx)
                .await?;
        }

        Ok(())
    }

    #[tokio::test]
    async fn test_traverse_ancestors() -> anyhow::Result<()> {
        let (tenant, ctx) = TenantHarness::create("test_traverse_ancestors")
            .await?
            .load()
            .await;
        let mut tline = tenant
            .create_test_timeline(TIMELINE_ID, Lsn(0x10), DEFAULT_PG_VERSION, &ctx)
            .await?;

        const NUM_KEYS: usize = 100;
        const NUM_TLINES: usize = 50;

        let mut test_key = Key::from_hex("010000000033333333444444445500000000").unwrap();
        // Track page mutation lsns across different timelines.
        let mut updated = [[Lsn(0); NUM_KEYS]; NUM_TLINES];

        let mut lsn = Lsn(0x10);

        #[allow(clippy::needless_range_loop)]
        for idx in 0..NUM_TLINES {
            let new_tline_id = TimelineId::generate();
            tenant
                .branch_timeline_test(&tline, new_tline_id, Some(lsn), &ctx)
                .await?;
            tline = tenant
                .get_timeline(new_tline_id, true)
                .expect("Should have the branched timeline");

            for _ in 0..NUM_KEYS {
                lsn = Lsn(lsn.0 + 0x10);
                let blknum = thread_rng().gen_range(0..NUM_KEYS);
                test_key.field6 = blknum as u32;
                let mut writer = tline.writer().await;
                writer
                    .put(
                        test_key,
                        lsn,
                        &Value::Image(test_img(&format!("{idx} {blknum} at {lsn}"))),
                        &ctx,
                    )
                    .await?;
                println!("updating [{idx}][{blknum}] at {lsn}");
                writer.finish_write(lsn);
                drop(writer);
                updated[idx][blknum] = lsn;
            }
        }

        // Read pages from leaf timeline across all ancestors.
        for (idx, lsns) in updated.iter().enumerate() {
            for (blknum, lsn) in lsns.iter().enumerate() {
                // Skip empty mutations.
                if lsn.0 == 0 {
                    continue;
                }
                println!("checking [{idx}][{blknum}] at {lsn}");
                test_key.field6 = blknum as u32;
                assert_eq!(
                    tline.get(test_key, *lsn, &ctx).await?,
                    test_img(&format!("{idx} {blknum} at {lsn}"))
                );
            }
        }
        Ok(())
    }

    #[tokio::test]
    async fn test_write_at_initdb_lsn_takes_optimization_code_path() -> anyhow::Result<()> {
        let (tenant, ctx) = TenantHarness::create("test_empty_test_timeline_is_usable")
            .await?
            .load()
            .await;

        let initdb_lsn = Lsn(0x20);
        let (utline, ctx) = tenant
            .create_empty_timeline(TIMELINE_ID, initdb_lsn, DEFAULT_PG_VERSION, &ctx)
            .await?;
        let tline = utline.raw_timeline().unwrap();

        // Spawn flush loop now so that we can set the `expect_initdb_optimization`
        tline.maybe_spawn_flush_loop();

        // Make sure the timeline has the minimum set of required keys for operation.
        // The only operation you can always do on an empty timeline is to `put` new data.
        // Except if you `put` at `initdb_lsn`.
        // In that case, there's an optimization to directly create image layers instead of delta layers.
        // It uses `repartition()`, which assumes some keys to be present.
        // Let's make sure the test timeline can handle that case.
        {
            let mut state = tline.flush_loop_state.lock().unwrap();
            assert_eq!(
                timeline::FlushLoopState::Running {
                    expect_initdb_optimization: false,
                    initdb_optimization_count: 0,
                },
                *state
            );
            *state = timeline::FlushLoopState::Running {
                expect_initdb_optimization: true,
                initdb_optimization_count: 0,
            };
        }

        // Make writes at the initdb_lsn. When we flush it below, it should be handled by the optimization.
        // As explained above, the optimization requires some keys to be present.
        // As per `create_empty_timeline` documentation, use init_empty to set them.
        // This is what `create_test_timeline` does, by the way.
        let mut modification = tline.begin_modification(initdb_lsn);
        modification
            .init_empty_test_timeline()
            .context("init_empty_test_timeline")?;
        modification
            .commit(&ctx)
            .await
            .context("commit init_empty_test_timeline modification")?;

        // Do the flush. The flush code will check the expectations that we set above.
        tline.freeze_and_flush().await?;

        // assert freeze_and_flush exercised the initdb optimization
        {
            let state = tline.flush_loop_state.lock().unwrap();
            let timeline::FlushLoopState::Running {
                expect_initdb_optimization,
                initdb_optimization_count,
            } = *state
            else {
                panic!("unexpected state: {:?}", *state);
            };
            assert!(expect_initdb_optimization);
            assert!(initdb_optimization_count > 0);
        }
        Ok(())
    }

    #[tokio::test]
    async fn test_create_guard_crash() -> anyhow::Result<()> {
        let name = "test_create_guard_crash";
        let harness = TenantHarness::create(name).await?;
        {
            let (tenant, ctx) = harness.load().await;
            let (tline, _ctx) = tenant
                .create_empty_timeline(TIMELINE_ID, Lsn(0), DEFAULT_PG_VERSION, &ctx)
                .await?;
            // Leave the timeline ID in [`TenantShard::timelines_creating`] to exclude attempting to create it again
            let raw_tline = tline.raw_timeline().unwrap();
            raw_tline
                .shutdown(super::timeline::ShutdownMode::Hard)
                .instrument(info_span!("test_shutdown", tenant_id=%raw_tline.tenant_shard_id, shard_id=%raw_tline.tenant_shard_id.shard_slug(), timeline_id=%TIMELINE_ID))
                .await;
            std::mem::forget(tline);
        }

        let (tenant, _) = harness.load().await;
        match tenant.get_timeline(TIMELINE_ID, false) {
            Ok(_) => panic!("timeline should've been removed during load"),
            Err(e) => {
                assert_eq!(
                    e,
                    GetTimelineError::NotFound {
                        tenant_id: tenant.tenant_shard_id,
                        timeline_id: TIMELINE_ID,
                    }
                )
            }
        }

        assert!(
            !harness
                .conf
                .timeline_path(&tenant.tenant_shard_id, &TIMELINE_ID)
                .exists()
        );

        Ok(())
    }

    #[tokio::test]
    async fn test_read_at_max_lsn() -> anyhow::Result<()> {
        let names_algorithms = [
            ("test_read_at_max_lsn_legacy", CompactionAlgorithm::Legacy),
            ("test_read_at_max_lsn_tiered", CompactionAlgorithm::Tiered),
        ];
        for (name, algorithm) in names_algorithms {
            test_read_at_max_lsn_algorithm(name, algorithm).await?;
        }
        Ok(())
    }

    async fn test_read_at_max_lsn_algorithm(
        name: &'static str,
        compaction_algorithm: CompactionAlgorithm,
    ) -> anyhow::Result<()> {
        let mut harness = TenantHarness::create(name).await?;
        harness.tenant_conf.compaction_algorithm = Some(CompactionAlgorithmSettings {
            kind: compaction_algorithm,
        });
        let (tenant, ctx) = harness.load().await;
        let tline = tenant
            .create_test_timeline(TIMELINE_ID, Lsn(0x08), DEFAULT_PG_VERSION, &ctx)
            .await?;

        let lsn = Lsn(0x10);
        let compact = false;
        bulk_insert_maybe_compact_gc(&tenant, &tline, &ctx, lsn, 50, 10000, compact).await?;

        let test_key = Key::from_hex("010000000033333333444444445500000000").unwrap();
        let read_lsn = Lsn(u64::MAX - 1);

        let result = tline.get(test_key, read_lsn, &ctx).await;
        assert!(result.is_ok(), "result is not Ok: {}", result.unwrap_err());

        Ok(())
    }

    #[tokio::test]
    async fn test_metadata_scan() -> anyhow::Result<()> {
        let harness = TenantHarness::create("test_metadata_scan").await?;
        let (tenant, ctx) = harness.load().await;
        let io_concurrency = IoConcurrency::spawn_for_test();
        let tline = tenant
            .create_test_timeline(TIMELINE_ID, Lsn(0x10), DEFAULT_PG_VERSION, &ctx)
            .await?;

        const NUM_KEYS: usize = 1000;
        const STEP: usize = 10000; // random update + scan base_key + idx * STEP

        let cancel = CancellationToken::new();

        let mut base_key = Key::from_hex("000000000033333333444444445500000000").unwrap();
        base_key.field1 = AUX_KEY_PREFIX;
        let mut test_key = base_key;

        // Track when each page was last modified. Used to assert that
        // a read sees the latest page version.
        let mut updated = [Lsn(0); NUM_KEYS];

        let mut lsn = Lsn(0x10);
        #[allow(clippy::needless_range_loop)]
        for blknum in 0..NUM_KEYS {
            lsn = Lsn(lsn.0 + 0x10);
            test_key.field6 = (blknum * STEP) as u32;
            let mut writer = tline.writer().await;
            writer
                .put(
                    test_key,
                    lsn,
                    &Value::Image(test_img(&format!("{blknum} at {lsn}"))),
                    &ctx,
                )
                .await?;
            writer.finish_write(lsn);
            updated[blknum] = lsn;
            drop(writer);
        }

        let keyspace = KeySpace::single(base_key..base_key.add((NUM_KEYS * STEP) as u32));

        for iter in 0..=10 {
            // Read all the blocks
            for (blknum, last_lsn) in updated.iter().enumerate() {
                test_key.field6 = (blknum * STEP) as u32;
                assert_eq!(
                    tline.get(test_key, lsn, &ctx).await?,
                    test_img(&format!("{blknum} at {last_lsn}"))
                );
            }

            let mut cnt = 0;
            let query = VersionedKeySpaceQuery::uniform(keyspace.clone(), lsn);

            for (key, value) in tline
                .get_vectored_impl(
                    query,
                    &mut ValuesReconstructState::new(io_concurrency.clone()),
                    &ctx,
                )
                .await?
            {
                let blknum = key.field6 as usize;
                let value = value?;
                assert!(blknum % STEP == 0);
                let blknum = blknum / STEP;
                assert_eq!(
                    value,
                    test_img(&format!("{} at {}", blknum, updated[blknum]))
                );
                cnt += 1;
            }

            assert_eq!(cnt, NUM_KEYS);

            for _ in 0..NUM_KEYS {
                lsn = Lsn(lsn.0 + 0x10);
                let blknum = thread_rng().gen_range(0..NUM_KEYS);
                test_key.field6 = (blknum * STEP) as u32;
                let mut writer = tline.writer().await;
                writer
                    .put(
                        test_key,
                        lsn,
                        &Value::Image(test_img(&format!("{blknum} at {lsn}"))),
                        &ctx,
                    )
                    .await?;
                writer.finish_write(lsn);
                drop(writer);
                updated[blknum] = lsn;
            }

            // Perform two cycles of flush, compact, and GC
            for round in 0..2 {
                tline.freeze_and_flush().await?;
                tline
                    .compact(
                        &cancel,
                        if iter % 5 == 0 && round == 0 {
                            let mut flags = EnumSet::new();
                            flags.insert(CompactFlags::ForceImageLayerCreation);
                            flags.insert(CompactFlags::ForceRepartition);
                            flags
                        } else {
                            EnumSet::empty()
                        },
                        &ctx,
                    )
                    .await?;
                tenant
                    .gc_iteration(Some(tline.timeline_id), 0, Duration::ZERO, &cancel, &ctx)
                    .await?;
            }
        }

        Ok(())
    }

    #[tokio::test]
    async fn test_metadata_compaction_trigger() -> anyhow::Result<()> {
        let harness = TenantHarness::create("test_metadata_compaction_trigger").await?;
        let (tenant, ctx) = harness.load().await;
        let tline = tenant
            .create_test_timeline(TIMELINE_ID, Lsn(0x10), DEFAULT_PG_VERSION, &ctx)
            .await?;

        let cancel = CancellationToken::new();

        let mut base_key = Key::from_hex("000000000033333333444444445500000000").unwrap();
        base_key.field1 = AUX_KEY_PREFIX;
        let test_key = base_key;
        let mut lsn = Lsn(0x10);

        for _ in 0..20 {
            lsn = Lsn(lsn.0 + 0x10);
            let mut writer = tline.writer().await;
            writer
                .put(
                    test_key,
                    lsn,
                    &Value::Image(test_img(&format!("{} at {}", 0, lsn))),
                    &ctx,
                )
                .await?;
            writer.finish_write(lsn);
            drop(writer);
            tline.freeze_and_flush().await?; // force create a delta layer
        }

        let before_num_l0_delta_files = tline
            .layers
            .read(LayerManagerLockHolder::Testing)
            .await
            .layer_map()?
            .level0_deltas()
            .len();

        tline.compact(&cancel, EnumSet::default(), &ctx).await?;

        let after_num_l0_delta_files = tline
            .layers
            .read(LayerManagerLockHolder::Testing)
            .await
            .layer_map()?
            .level0_deltas()
            .len();

        assert!(
            after_num_l0_delta_files < before_num_l0_delta_files,
            "after_num_l0_delta_files={after_num_l0_delta_files}, before_num_l0_delta_files={before_num_l0_delta_files}"
        );

        assert_eq!(
            tline.get(test_key, lsn, &ctx).await?,
            test_img(&format!("{} at {}", 0, lsn))
        );

        Ok(())
    }

    #[tokio::test]
    async fn test_aux_file_e2e() {
        let harness = TenantHarness::create("test_aux_file_e2e").await.unwrap();

        let (tenant, ctx) = harness.load().await;
        let io_concurrency = IoConcurrency::spawn_for_test();

        let mut lsn = Lsn(0x08);

        let tline: Arc<Timeline> = tenant
            .create_test_timeline(TIMELINE_ID, lsn, DEFAULT_PG_VERSION, &ctx)
            .await
            .unwrap();

        {
            lsn += 8;
            let mut modification = tline.begin_modification(lsn);
            modification
                .put_file("pg_logical/mappings/test1", b"first", &ctx)
                .await
                .unwrap();
            modification.commit(&ctx).await.unwrap();
        }

        // we can read everything from the storage
        let files = tline
            .list_aux_files(lsn, &ctx, io_concurrency.clone())
            .await
            .unwrap();
        assert_eq!(
            files.get("pg_logical/mappings/test1"),
            Some(&bytes::Bytes::from_static(b"first"))
        );

        {
            lsn += 8;
            let mut modification = tline.begin_modification(lsn);
            modification
                .put_file("pg_logical/mappings/test2", b"second", &ctx)
                .await
                .unwrap();
            modification.commit(&ctx).await.unwrap();
        }

        let files = tline
            .list_aux_files(lsn, &ctx, io_concurrency.clone())
            .await
            .unwrap();
        assert_eq!(
            files.get("pg_logical/mappings/test2"),
            Some(&bytes::Bytes::from_static(b"second"))
        );

        let child = tenant
            .branch_timeline_test(&tline, NEW_TIMELINE_ID, Some(lsn), &ctx)
            .await
            .unwrap();

        let files = child
            .list_aux_files(lsn, &ctx, io_concurrency.clone())
            .await
            .unwrap();
        assert_eq!(files.get("pg_logical/mappings/test1"), None);
        assert_eq!(files.get("pg_logical/mappings/test2"), None);
    }

    #[tokio::test]
    async fn test_repl_origin_tombstones() {
        let harness = TenantHarness::create("test_repl_origin_tombstones")
            .await
            .unwrap();

        let (tenant, ctx) = harness.load().await;
        let io_concurrency = IoConcurrency::spawn_for_test();

        let mut lsn = Lsn(0x08);

        let tline: Arc<Timeline> = tenant
            .create_test_timeline(TIMELINE_ID, lsn, DEFAULT_PG_VERSION, &ctx)
            .await
            .unwrap();

        let repl_lsn = Lsn(0x10);
        {
            lsn += 8;
            let mut modification = tline.begin_modification(lsn);
            modification.put_for_unit_test(repl_origin_key(2), Value::Image(Bytes::new()));
            modification.set_replorigin(1, repl_lsn).await.unwrap();
            modification.commit(&ctx).await.unwrap();
        }

        // we can read everything from the storage
        let repl_origins = tline
            .get_replorigins(lsn, &ctx, io_concurrency.clone())
            .await
            .unwrap();
        assert_eq!(repl_origins.len(), 1);
        assert_eq!(repl_origins[&1], lsn);

        {
            lsn += 8;
            let mut modification = tline.begin_modification(lsn);
            modification.put_for_unit_test(
                repl_origin_key(3),
                Value::Image(Bytes::copy_from_slice(b"cannot_decode_this")),
            );
            modification.commit(&ctx).await.unwrap();
        }
        let result = tline
            .get_replorigins(lsn, &ctx, io_concurrency.clone())
            .await;
        assert!(result.is_err());
    }

    #[tokio::test]
    async fn test_metadata_image_creation() -> anyhow::Result<()> {
        let harness = TenantHarness::create("test_metadata_image_creation").await?;
        let (tenant, ctx) = harness.load().await;
        let io_concurrency = IoConcurrency::spawn_for_test();
        let tline = tenant
            .create_test_timeline(TIMELINE_ID, Lsn(0x10), DEFAULT_PG_VERSION, &ctx)
            .await?;

        const NUM_KEYS: usize = 1000;
        const STEP: usize = 10000; // random update + scan base_key + idx * STEP

        let cancel = CancellationToken::new();

        let base_key = Key::from_hex("620000000033333333444444445500000000").unwrap();
        assert_eq!(base_key.field1, AUX_KEY_PREFIX); // in case someone accidentally changed the prefix...
        let mut test_key = base_key;
        let mut lsn = Lsn(0x10);

        async fn scan_with_statistics(
            tline: &Timeline,
            keyspace: &KeySpace,
            lsn: Lsn,
            ctx: &RequestContext,
            io_concurrency: IoConcurrency,
        ) -> anyhow::Result<(BTreeMap<Key, Result<Bytes, PageReconstructError>>, usize)> {
            let mut reconstruct_state = ValuesReconstructState::new(io_concurrency);
            let query = VersionedKeySpaceQuery::uniform(keyspace.clone(), lsn);
            let res = tline
                .get_vectored_impl(query, &mut reconstruct_state, ctx)
                .await?;
            Ok((res, reconstruct_state.get_delta_layers_visited() as usize))
        }

        for blknum in 0..NUM_KEYS {
            lsn = Lsn(lsn.0 + 0x10);
            test_key.field6 = (blknum * STEP) as u32;
            let mut writer = tline.writer().await;
            writer
                .put(
                    test_key,
                    lsn,
                    &Value::Image(test_img(&format!("{blknum} at {lsn}"))),
                    &ctx,
                )
                .await?;
            writer.finish_write(lsn);
            drop(writer);
        }

        let keyspace = KeySpace::single(base_key..base_key.add((NUM_KEYS * STEP) as u32));

        for iter in 1..=10 {
            for _ in 0..NUM_KEYS {
                lsn = Lsn(lsn.0 + 0x10);
                let blknum = thread_rng().gen_range(0..NUM_KEYS);
                test_key.field6 = (blknum * STEP) as u32;
                let mut writer = tline.writer().await;
                writer
                    .put(
                        test_key,
                        lsn,
                        &Value::Image(test_img(&format!("{blknum} at {lsn}"))),
                        &ctx,
                    )
                    .await?;
                writer.finish_write(lsn);
                drop(writer);
            }

            tline.freeze_and_flush().await?;
            // Force layers to L1
            tline
                .compact(
                    &cancel,
                    {
                        let mut flags = EnumSet::new();
                        flags.insert(CompactFlags::ForceL0Compaction);
                        flags
                    },
                    &ctx,
                )
                .await?;

            if iter % 5 == 0 {
                let scan_lsn = Lsn(lsn.0 + 1);
                info!("scanning at {}", scan_lsn);
                let (_, before_delta_file_accessed) =
                    scan_with_statistics(&tline, &keyspace, scan_lsn, &ctx, io_concurrency.clone())
                        .await?;
                tline
                    .compact(
                        &cancel,
                        {
                            let mut flags = EnumSet::new();
                            flags.insert(CompactFlags::ForceImageLayerCreation);
                            flags.insert(CompactFlags::ForceRepartition);
                            flags.insert(CompactFlags::ForceL0Compaction);
                            flags
                        },
                        &ctx,
                    )
                    .await?;
                let (_, after_delta_file_accessed) =
                    scan_with_statistics(&tline, &keyspace, scan_lsn, &ctx, io_concurrency.clone())
                        .await?;
                assert!(
                    after_delta_file_accessed < before_delta_file_accessed,
                    "after_delta_file_accessed={after_delta_file_accessed}, before_delta_file_accessed={before_delta_file_accessed}"
                );
                // Given that we already produced an image layer, there should be no delta layer needed for the scan, but still setting a low threshold there for unforeseen circumstances.
                assert!(
                    after_delta_file_accessed <= 2,
                    "after_delta_file_accessed={after_delta_file_accessed}"
                );
            }
        }

        Ok(())
    }

    #[tokio::test]
    async fn test_vectored_missing_data_key_reads() -> anyhow::Result<()> {
        let harness = TenantHarness::create("test_vectored_missing_data_key_reads").await?;
        let (tenant, ctx) = harness.load().await;

        let base_key = Key::from_hex("000000000033333333444444445500000000").unwrap();
        let base_key_child = Key::from_hex("000000000033333333444444445500000001").unwrap();
        let base_key_nonexist = Key::from_hex("000000000033333333444444445500000002").unwrap();

        let tline = tenant
            .create_test_timeline_with_layers(
                TIMELINE_ID,
                Lsn(0x10),
                DEFAULT_PG_VERSION,
                &ctx,
                Vec::new(), // in-memory layers
                Vec::new(), // delta layers
                vec![(Lsn(0x20), vec![(base_key, test_img("data key 1"))])], // image layers
                Lsn(0x20), // it's fine to not advance LSN to 0x30 while using 0x30 to get below because `get_vectored_impl` does not wait for LSN
            )
            .await?;
        tline.add_extra_test_dense_keyspace(KeySpace::single(base_key..(base_key_nonexist.next())));

        let child = tenant
            .branch_timeline_test_with_layers(
                &tline,
                NEW_TIMELINE_ID,
                Some(Lsn(0x20)),
                &ctx,
                Vec::new(), // delta layers
                vec![(Lsn(0x30), vec![(base_key_child, test_img("data key 2"))])], // image layers
                Lsn(0x30),
            )
            .await
            .unwrap();

        let lsn = Lsn(0x30);

        // test vectored get on parent timeline
        assert_eq!(
            get_vectored_impl_wrapper(&tline, base_key, lsn, &ctx).await?,
            Some(test_img("data key 1"))
        );
        assert!(
            get_vectored_impl_wrapper(&tline, base_key_child, lsn, &ctx)
                .await
                .unwrap_err()
                .is_missing_key_error()
        );
        assert!(
            get_vectored_impl_wrapper(&tline, base_key_nonexist, lsn, &ctx)
                .await
                .unwrap_err()
                .is_missing_key_error()
        );

        // test vectored get on child timeline
        assert_eq!(
            get_vectored_impl_wrapper(&child, base_key, lsn, &ctx).await?,
            Some(test_img("data key 1"))
        );
        assert_eq!(
            get_vectored_impl_wrapper(&child, base_key_child, lsn, &ctx).await?,
            Some(test_img("data key 2"))
        );
        assert!(
            get_vectored_impl_wrapper(&child, base_key_nonexist, lsn, &ctx)
                .await
                .unwrap_err()
                .is_missing_key_error()
        );

        Ok(())
    }

    #[tokio::test]
    async fn test_vectored_missing_metadata_key_reads() -> anyhow::Result<()> {
        let harness = TenantHarness::create("test_vectored_missing_metadata_key_reads").await?;
        let (tenant, ctx) = harness.load().await;
        let io_concurrency = IoConcurrency::spawn_for_test();

        let base_key = Key::from_hex("620000000033333333444444445500000000").unwrap();
        let base_key_child = Key::from_hex("620000000033333333444444445500000001").unwrap();
        let base_key_nonexist = Key::from_hex("620000000033333333444444445500000002").unwrap();
        let base_key_overwrite = Key::from_hex("620000000033333333444444445500000003").unwrap();

        let base_inherited_key = Key::from_hex("610000000033333333444444445500000000").unwrap();
        let base_inherited_key_child =
            Key::from_hex("610000000033333333444444445500000001").unwrap();
        let base_inherited_key_nonexist =
            Key::from_hex("610000000033333333444444445500000002").unwrap();
        let base_inherited_key_overwrite =
            Key::from_hex("610000000033333333444444445500000003").unwrap();

        assert_eq!(base_key.field1, AUX_KEY_PREFIX); // in case someone accidentally changed the prefix...
        assert_eq!(base_inherited_key.field1, RELATION_SIZE_PREFIX);

        let tline = tenant
            .create_test_timeline_with_layers(
                TIMELINE_ID,
                Lsn(0x10),
                DEFAULT_PG_VERSION,
                &ctx,
                Vec::new(), // in-memory layers
                Vec::new(), // delta layers
                vec![(
                    Lsn(0x20),
                    vec![
                        (base_inherited_key, test_img("metadata inherited key 1")),
                        (
                            base_inherited_key_overwrite,
                            test_img("metadata key overwrite 1a"),
                        ),
                        (base_key, test_img("metadata key 1")),
                        (base_key_overwrite, test_img("metadata key overwrite 1b")),
                    ],
                )], // image layers
                Lsn(0x20), // it's fine to not advance LSN to 0x30 while using 0x30 to get below because `get_vectored_impl` does not wait for LSN
            )
            .await?;

        let child = tenant
            .branch_timeline_test_with_layers(
                &tline,
                NEW_TIMELINE_ID,
                Some(Lsn(0x20)),
                &ctx,
                Vec::new(), // delta layers
                vec![(
                    Lsn(0x30),
                    vec![
                        (
                            base_inherited_key_child,
                            test_img("metadata inherited key 2"),
                        ),
                        (
                            base_inherited_key_overwrite,
                            test_img("metadata key overwrite 2a"),
                        ),
                        (base_key_child, test_img("metadata key 2")),
                        (base_key_overwrite, test_img("metadata key overwrite 2b")),
                    ],
                )], // image layers
                Lsn(0x30),
            )
            .await
            .unwrap();

        let lsn = Lsn(0x30);

        // test vectored get on parent timeline
        assert_eq!(
            get_vectored_impl_wrapper(&tline, base_key, lsn, &ctx).await?,
            Some(test_img("metadata key 1"))
        );
        assert_eq!(
            get_vectored_impl_wrapper(&tline, base_key_child, lsn, &ctx).await?,
            None
        );
        assert_eq!(
            get_vectored_impl_wrapper(&tline, base_key_nonexist, lsn, &ctx).await?,
            None
        );
        assert_eq!(
            get_vectored_impl_wrapper(&tline, base_key_overwrite, lsn, &ctx).await?,
            Some(test_img("metadata key overwrite 1b"))
        );
        assert_eq!(
            get_vectored_impl_wrapper(&tline, base_inherited_key, lsn, &ctx).await?,
            Some(test_img("metadata inherited key 1"))
        );
        assert_eq!(
            get_vectored_impl_wrapper(&tline, base_inherited_key_child, lsn, &ctx).await?,
            None
        );
        assert_eq!(
            get_vectored_impl_wrapper(&tline, base_inherited_key_nonexist, lsn, &ctx).await?,
            None
        );
        assert_eq!(
            get_vectored_impl_wrapper(&tline, base_inherited_key_overwrite, lsn, &ctx).await?,
            Some(test_img("metadata key overwrite 1a"))
        );

        // test vectored get on child timeline
        assert_eq!(
            get_vectored_impl_wrapper(&child, base_key, lsn, &ctx).await?,
            None
        );
        assert_eq!(
            get_vectored_impl_wrapper(&child, base_key_child, lsn, &ctx).await?,
            Some(test_img("metadata key 2"))
        );
        assert_eq!(
            get_vectored_impl_wrapper(&child, base_key_nonexist, lsn, &ctx).await?,
            None
        );
        assert_eq!(
            get_vectored_impl_wrapper(&child, base_inherited_key, lsn, &ctx).await?,
            Some(test_img("metadata inherited key 1"))
        );
        assert_eq!(
            get_vectored_impl_wrapper(&child, base_inherited_key_child, lsn, &ctx).await?,
            Some(test_img("metadata inherited key 2"))
        );
        assert_eq!(
            get_vectored_impl_wrapper(&child, base_inherited_key_nonexist, lsn, &ctx).await?,
            None
        );
        assert_eq!(
            get_vectored_impl_wrapper(&child, base_key_overwrite, lsn, &ctx).await?,
            Some(test_img("metadata key overwrite 2b"))
        );
        assert_eq!(
            get_vectored_impl_wrapper(&child, base_inherited_key_overwrite, lsn, &ctx).await?,
            Some(test_img("metadata key overwrite 2a"))
        );

        // test vectored scan on parent timeline
        let mut reconstruct_state = ValuesReconstructState::new(io_concurrency.clone());
        let query =
            VersionedKeySpaceQuery::uniform(KeySpace::single(Key::metadata_key_range()), lsn);
        let res = tline
            .get_vectored_impl(query, &mut reconstruct_state, &ctx)
            .await?;

        assert_eq!(
            res.into_iter()
                .map(|(k, v)| (k, v.unwrap()))
                .collect::<Vec<_>>(),
            vec![
                (base_inherited_key, test_img("metadata inherited key 1")),
                (
                    base_inherited_key_overwrite,
                    test_img("metadata key overwrite 1a")
                ),
                (base_key, test_img("metadata key 1")),
                (base_key_overwrite, test_img("metadata key overwrite 1b")),
            ]
        );

        // test vectored scan on child timeline
        let mut reconstruct_state = ValuesReconstructState::new(io_concurrency.clone());
        let query =
            VersionedKeySpaceQuery::uniform(KeySpace::single(Key::metadata_key_range()), lsn);
        let res = child
            .get_vectored_impl(query, &mut reconstruct_state, &ctx)
            .await?;

        assert_eq!(
            res.into_iter()
                .map(|(k, v)| (k, v.unwrap()))
                .collect::<Vec<_>>(),
            vec![
                (base_inherited_key, test_img("metadata inherited key 1")),
                (
                    base_inherited_key_child,
                    test_img("metadata inherited key 2")
                ),
                (
                    base_inherited_key_overwrite,
                    test_img("metadata key overwrite 2a")
                ),
                (base_key_child, test_img("metadata key 2")),
                (base_key_overwrite, test_img("metadata key overwrite 2b")),
            ]
        );

        Ok(())
    }

    async fn get_vectored_impl_wrapper(
        tline: &Arc<Timeline>,
        key: Key,
        lsn: Lsn,
        ctx: &RequestContext,
    ) -> Result<Option<Bytes>, GetVectoredError> {
        let io_concurrency = IoConcurrency::spawn_from_conf(
            tline.conf.get_vectored_concurrent_io,
            tline.gate.enter().unwrap(),
        );
        let mut reconstruct_state = ValuesReconstructState::new(io_concurrency);
        let query = VersionedKeySpaceQuery::uniform(KeySpace::single(key..key.next()), lsn);
        let mut res = tline
            .get_vectored_impl(query, &mut reconstruct_state, ctx)
            .await?;
        Ok(res.pop_last().map(|(k, v)| {
            assert_eq!(k, key);
            v.unwrap()
        }))
    }

    #[tokio::test]
    async fn test_metadata_tombstone_reads() -> anyhow::Result<()> {
        let harness = TenantHarness::create("test_metadata_tombstone_reads").await?;
        let (tenant, ctx) = harness.load().await;
        let key0 = Key::from_hex("620000000033333333444444445500000000").unwrap();
        let key1 = Key::from_hex("620000000033333333444444445500000001").unwrap();
        let key2 = Key::from_hex("620000000033333333444444445500000002").unwrap();
        let key3 = Key::from_hex("620000000033333333444444445500000003").unwrap();

        // We emulate the situation that the compaction algorithm creates an image layer that removes the tombstones
        // Lsn 0x30 key0, key3, no key1+key2
        // Lsn 0x20 key1+key2 tomestones
        // Lsn 0x10 key1 in image, key2 in delta
        let tline = tenant
            .create_test_timeline_with_layers(
                TIMELINE_ID,
                Lsn(0x10),
                DEFAULT_PG_VERSION,
                &ctx,
                Vec::new(), // in-memory layers
                // delta layers
                vec![
                    DeltaLayerTestDesc::new_with_inferred_key_range(
                        Lsn(0x10)..Lsn(0x20),
                        vec![(key2, Lsn(0x10), Value::Image(test_img("metadata key 2")))],
                    ),
                    DeltaLayerTestDesc::new_with_inferred_key_range(
                        Lsn(0x20)..Lsn(0x30),
                        vec![(key1, Lsn(0x20), Value::Image(Bytes::new()))],
                    ),
                    DeltaLayerTestDesc::new_with_inferred_key_range(
                        Lsn(0x20)..Lsn(0x30),
                        vec![(key2, Lsn(0x20), Value::Image(Bytes::new()))],
                    ),
                ],
                // image layers
                vec![
                    (Lsn(0x10), vec![(key1, test_img("metadata key 1"))]),
                    (
                        Lsn(0x30),
                        vec![
                            (key0, test_img("metadata key 0")),
                            (key3, test_img("metadata key 3")),
                        ],
                    ),
                ],
                Lsn(0x30),
            )
            .await?;

        let lsn = Lsn(0x30);
        let old_lsn = Lsn(0x20);

        assert_eq!(
            get_vectored_impl_wrapper(&tline, key0, lsn, &ctx).await?,
            Some(test_img("metadata key 0"))
        );
        assert_eq!(
            get_vectored_impl_wrapper(&tline, key1, lsn, &ctx).await?,
            None,
        );
        assert_eq!(
            get_vectored_impl_wrapper(&tline, key2, lsn, &ctx).await?,
            None,
        );
        assert_eq!(
            get_vectored_impl_wrapper(&tline, key1, old_lsn, &ctx).await?,
            Some(Bytes::new()),
        );
        assert_eq!(
            get_vectored_impl_wrapper(&tline, key2, old_lsn, &ctx).await?,
            Some(Bytes::new()),
        );
        assert_eq!(
            get_vectored_impl_wrapper(&tline, key3, lsn, &ctx).await?,
            Some(test_img("metadata key 3"))
        );

        Ok(())
    }

    #[tokio::test]
    async fn test_metadata_tombstone_image_creation() {
        let harness = TenantHarness::create("test_metadata_tombstone_image_creation")
            .await
            .unwrap();
        let (tenant, ctx) = harness.load().await;
        let io_concurrency = IoConcurrency::spawn_for_test();

        let key0 = Key::from_hex("620000000033333333444444445500000000").unwrap();
        let key1 = Key::from_hex("620000000033333333444444445500000001").unwrap();
        let key2 = Key::from_hex("620000000033333333444444445500000002").unwrap();
        let key3 = Key::from_hex("620000000033333333444444445500000003").unwrap();

        let tline = tenant
            .create_test_timeline_with_layers(
                TIMELINE_ID,
                Lsn(0x10),
                DEFAULT_PG_VERSION,
                &ctx,
                Vec::new(), // in-memory layers
                // delta layers
                vec![
                    DeltaLayerTestDesc::new_with_inferred_key_range(
                        Lsn(0x10)..Lsn(0x20),
                        vec![(key2, Lsn(0x10), Value::Image(test_img("metadata key 2")))],
                    ),
                    DeltaLayerTestDesc::new_with_inferred_key_range(
                        Lsn(0x20)..Lsn(0x30),
                        vec![(key1, Lsn(0x20), Value::Image(Bytes::new()))],
                    ),
                    DeltaLayerTestDesc::new_with_inferred_key_range(
                        Lsn(0x20)..Lsn(0x30),
                        vec![(key2, Lsn(0x20), Value::Image(Bytes::new()))],
                    ),
                    DeltaLayerTestDesc::new_with_inferred_key_range(
                        Lsn(0x30)..Lsn(0x40),
                        vec![
                            (key0, Lsn(0x30), Value::Image(test_img("metadata key 0"))),
                            (key3, Lsn(0x30), Value::Image(test_img("metadata key 3"))),
                        ],
                    ),
                ],
                // image layers
                vec![(Lsn(0x10), vec![(key1, test_img("metadata key 1"))])],
                Lsn(0x40),
            )
            .await
            .unwrap();

        let cancel = CancellationToken::new();

        // Image layer creation happens on the disk_consistent_lsn so we need to force set it now.
        tline.force_set_disk_consistent_lsn(Lsn(0x40));
        tline
            .compact(
                &cancel,
                {
                    let mut flags = EnumSet::new();
                    flags.insert(CompactFlags::ForceImageLayerCreation);
                    flags.insert(CompactFlags::ForceRepartition);
                    flags
                },
                &ctx,
            )
            .await
            .unwrap();
        // Image layers are created at repartition LSN
        let images = tline
            .inspect_image_layers(Lsn(0x40), &ctx, io_concurrency.clone())
            .await
            .unwrap()
            .into_iter()
            .filter(|(k, _)| k.is_metadata_key())
            .collect::<Vec<_>>();
        assert_eq!(images.len(), 2); // the image layer should only contain two existing keys, tombstones should be removed.
    }

    #[tokio::test]
    async fn test_metadata_tombstone_empty_image_creation() {
        let harness = TenantHarness::create("test_metadata_tombstone_empty_image_creation")
            .await
            .unwrap();
        let (tenant, ctx) = harness.load().await;
        let io_concurrency = IoConcurrency::spawn_for_test();

        let key1 = Key::from_hex("620000000033333333444444445500000001").unwrap();
        let key2 = Key::from_hex("620000000033333333444444445500000002").unwrap();

        let tline = tenant
            .create_test_timeline_with_layers(
                TIMELINE_ID,
                Lsn(0x10),
                DEFAULT_PG_VERSION,
                &ctx,
                Vec::new(), // in-memory layers
                // delta layers
                vec![
                    DeltaLayerTestDesc::new_with_inferred_key_range(
                        Lsn(0x10)..Lsn(0x20),
                        vec![(key2, Lsn(0x10), Value::Image(test_img("metadata key 2")))],
                    ),
                    DeltaLayerTestDesc::new_with_inferred_key_range(
                        Lsn(0x20)..Lsn(0x30),
                        vec![(key1, Lsn(0x20), Value::Image(Bytes::new()))],
                    ),
                    DeltaLayerTestDesc::new_with_inferred_key_range(
                        Lsn(0x20)..Lsn(0x30),
                        vec![(key2, Lsn(0x20), Value::Image(Bytes::new()))],
                    ),
                ],
                // image layers
                vec![(Lsn(0x10), vec![(key1, test_img("metadata key 1"))])],
                Lsn(0x30),
            )
            .await
            .unwrap();

        let cancel = CancellationToken::new();

        tline
            .compact(
                &cancel,
                {
                    let mut flags = EnumSet::new();
                    flags.insert(CompactFlags::ForceImageLayerCreation);
                    flags.insert(CompactFlags::ForceRepartition);
                    flags
                },
                &ctx,
            )
            .await
            .unwrap();

        // Image layers are created at last_record_lsn
        let images = tline
            .inspect_image_layers(Lsn(0x30), &ctx, io_concurrency.clone())
            .await
            .unwrap()
            .into_iter()
            .filter(|(k, _)| k.is_metadata_key())
            .collect::<Vec<_>>();
        assert_eq!(images.len(), 0); // the image layer should not contain tombstones, or it is not created
    }

    #[tokio::test]
    async fn test_simple_bottom_most_compaction_images() -> anyhow::Result<()> {
        let harness = TenantHarness::create("test_simple_bottom_most_compaction_images").await?;
        let (tenant, ctx) = harness.load().await;
        let io_concurrency = IoConcurrency::spawn_for_test();

        fn get_key(id: u32) -> Key {
            // using aux key here b/c they are guaranteed to be inside `collect_keyspace`.
            let mut key = Key::from_hex("620000000033333333444444445500000000").unwrap();
            key.field6 = id;
            key
        }

        // We create
        // - one bottom-most image layer,
        // - a delta layer D1 crossing the GC horizon with data below and above the horizon,
        // - a delta layer D2 crossing the GC horizon with data only below the horizon,
        // - a delta layer D3 above the horizon.
        //
        //                             | D3 |
        //  | D1 |
        // -|    |-- gc horizon -----------------
        //  |    |                | D2 |
        // --------- img layer ------------------
        //
        // What we should expact from this compaction is:
        //                             | D3 |
        //  | Part of D1 |
        // --------- img layer with D1+D2 at GC horizon------------------

        // img layer at 0x10
        let img_layer = (0..10)
            .map(|id| (get_key(id), Bytes::from(format!("value {id}@0x10"))))
            .collect_vec();

        let delta1 = vec![
            (
                get_key(1),
                Lsn(0x20),
                Value::Image(Bytes::from("value 1@0x20")),
            ),
            (
                get_key(2),
                Lsn(0x30),
                Value::Image(Bytes::from("value 2@0x30")),
            ),
            (
                get_key(3),
                Lsn(0x40),
                Value::Image(Bytes::from("value 3@0x40")),
            ),
        ];
        let delta2 = vec![
            (
                get_key(5),
                Lsn(0x20),
                Value::Image(Bytes::from("value 5@0x20")),
            ),
            (
                get_key(6),
                Lsn(0x20),
                Value::Image(Bytes::from("value 6@0x20")),
            ),
        ];
        let delta3 = vec![
            (
                get_key(8),
                Lsn(0x48),
                Value::Image(Bytes::from("value 8@0x48")),
            ),
            (
                get_key(9),
                Lsn(0x48),
                Value::Image(Bytes::from("value 9@0x48")),
            ),
        ];

        let tline = tenant
            .create_test_timeline_with_layers(
                TIMELINE_ID,
                Lsn(0x10),
                DEFAULT_PG_VERSION,
                &ctx,
                Vec::new(), // in-memory layers
                vec![
                    DeltaLayerTestDesc::new_with_inferred_key_range(Lsn(0x20)..Lsn(0x48), delta1),
                    DeltaLayerTestDesc::new_with_inferred_key_range(Lsn(0x20)..Lsn(0x48), delta2),
                    DeltaLayerTestDesc::new_with_inferred_key_range(Lsn(0x48)..Lsn(0x50), delta3),
                ], // delta layers
                vec![(Lsn(0x10), img_layer)], // image layers
                Lsn(0x50),
            )
            .await?;
        {
            tline
                .applied_gc_cutoff_lsn
                .lock_for_write()
                .store_and_unlock(Lsn(0x30))
                .wait()
                .await;
            // Update GC info
            let mut guard = tline.gc_info.write().unwrap();
            guard.cutoffs.time = Some(Lsn(0x30));
            guard.cutoffs.space = Lsn(0x30);
        }

        let expected_result = [
            Bytes::from_static(b"value 0@0x10"),
            Bytes::from_static(b"value 1@0x20"),
            Bytes::from_static(b"value 2@0x30"),
            Bytes::from_static(b"value 3@0x40"),
            Bytes::from_static(b"value 4@0x10"),
            Bytes::from_static(b"value 5@0x20"),
            Bytes::from_static(b"value 6@0x20"),
            Bytes::from_static(b"value 7@0x10"),
            Bytes::from_static(b"value 8@0x48"),
            Bytes::from_static(b"value 9@0x48"),
        ];

        for (idx, expected) in expected_result.iter().enumerate() {
            assert_eq!(
                tline
                    .get(get_key(idx as u32), Lsn(0x50), &ctx)
                    .await
                    .unwrap(),
                expected
            );
        }

        let cancel = CancellationToken::new();
        tline
            .compact_with_gc(&cancel, CompactOptions::default(), &ctx)
            .await
            .unwrap();

        for (idx, expected) in expected_result.iter().enumerate() {
            assert_eq!(
                tline
                    .get(get_key(idx as u32), Lsn(0x50), &ctx)
                    .await
                    .unwrap(),
                expected
            );
        }

        // Check if the image layer at the GC horizon contains exactly what we want
        let image_at_gc_horizon = tline
            .inspect_image_layers(Lsn(0x30), &ctx, io_concurrency.clone())
            .await
            .unwrap()
            .into_iter()
            .filter(|(k, _)| k.is_metadata_key())
            .collect::<Vec<_>>();

        assert_eq!(image_at_gc_horizon.len(), 10);
        let expected_result = [
            Bytes::from_static(b"value 0@0x10"),
            Bytes::from_static(b"value 1@0x20"),
            Bytes::from_static(b"value 2@0x30"),
            Bytes::from_static(b"value 3@0x10"),
            Bytes::from_static(b"value 4@0x10"),
            Bytes::from_static(b"value 5@0x20"),
            Bytes::from_static(b"value 6@0x20"),
            Bytes::from_static(b"value 7@0x10"),
            Bytes::from_static(b"value 8@0x10"),
            Bytes::from_static(b"value 9@0x10"),
        ];
        for idx in 0..10 {
            assert_eq!(
                image_at_gc_horizon[idx],
                (get_key(idx as u32), expected_result[idx].clone())
            );
        }

        // Check if old layers are removed / new layers have the expected LSN
        let all_layers = inspect_and_sort(&tline, None).await;
        assert_eq!(
            all_layers,
            vec![
                // Image layer at GC horizon
                PersistentLayerKey {
                    key_range: Key::MIN..Key::MAX,
                    lsn_range: Lsn(0x30)..Lsn(0x31),
                    is_delta: false
                },
                // The delta layer below the horizon
                PersistentLayerKey {
                    key_range: get_key(3)..get_key(4),
                    lsn_range: Lsn(0x30)..Lsn(0x48),
                    is_delta: true
                },
                // The delta3 layer that should not be picked for the compaction
                PersistentLayerKey {
                    key_range: get_key(8)..get_key(10),
                    lsn_range: Lsn(0x48)..Lsn(0x50),
                    is_delta: true
                }
            ]
        );

        // increase GC horizon and compact again
        {
            tline
                .applied_gc_cutoff_lsn
                .lock_for_write()
                .store_and_unlock(Lsn(0x40))
                .wait()
                .await;
            // Update GC info
            let mut guard = tline.gc_info.write().unwrap();
            guard.cutoffs.time = Some(Lsn(0x40));
            guard.cutoffs.space = Lsn(0x40);
        }
        tline
            .compact_with_gc(&cancel, CompactOptions::default(), &ctx)
            .await
            .unwrap();

        Ok(())
    }

    #[cfg(feature = "testing")]
    #[tokio::test]
    async fn test_neon_test_record() -> anyhow::Result<()> {
        let harness = TenantHarness::create("test_neon_test_record").await?;
        let (tenant, ctx) = harness.load().await;

        fn get_key(id: u32) -> Key {
            // using aux key here b/c they are guaranteed to be inside `collect_keyspace`.
            let mut key = Key::from_hex("620000000033333333444444445500000000").unwrap();
            key.field6 = id;
            key
        }

        let delta1 = vec![
            (
                get_key(1),
                Lsn(0x20),
                Value::WalRecord(NeonWalRecord::wal_append(",0x20")),
            ),
            (
                get_key(1),
                Lsn(0x30),
                Value::WalRecord(NeonWalRecord::wal_append(",0x30")),
            ),
            (get_key(2), Lsn(0x10), Value::Image("0x10".into())),
            (
                get_key(2),
                Lsn(0x20),
                Value::WalRecord(NeonWalRecord::wal_append(",0x20")),
            ),
            (
                get_key(2),
                Lsn(0x30),
                Value::WalRecord(NeonWalRecord::wal_append(",0x30")),
            ),
            (get_key(3), Lsn(0x10), Value::Image("0x10".into())),
            (
                get_key(3),
                Lsn(0x20),
                Value::WalRecord(NeonWalRecord::wal_clear("c")),
            ),
            (get_key(4), Lsn(0x10), Value::Image("0x10".into())),
            (
                get_key(4),
                Lsn(0x20),
                Value::WalRecord(NeonWalRecord::wal_init("i")),
            ),
            (
                get_key(4),
                Lsn(0x30),
                Value::WalRecord(NeonWalRecord::wal_append_conditional("j", "i")),
            ),
            (
                get_key(5),
                Lsn(0x20),
                Value::WalRecord(NeonWalRecord::wal_init("1")),
            ),
            (
                get_key(5),
                Lsn(0x30),
                Value::WalRecord(NeonWalRecord::wal_append_conditional("j", "2")),
            ),
        ];
        let image1 = vec![(get_key(1), "0x10".into())];

        let tline = tenant
            .create_test_timeline_with_layers(
                TIMELINE_ID,
                Lsn(0x10),
                DEFAULT_PG_VERSION,
                &ctx,
                Vec::new(), // in-memory layers
                vec![DeltaLayerTestDesc::new_with_inferred_key_range(
                    Lsn(0x10)..Lsn(0x40),
                    delta1,
                )], // delta layers
                vec![(Lsn(0x10), image1)], // image layers
                Lsn(0x50),
            )
            .await?;

        assert_eq!(
            tline.get(get_key(1), Lsn(0x50), &ctx).await?,
            Bytes::from_static(b"0x10,0x20,0x30")
        );
        assert_eq!(
            tline.get(get_key(2), Lsn(0x50), &ctx).await?,
            Bytes::from_static(b"0x10,0x20,0x30")
        );

        // Need to remove the limit of "Neon WAL redo requires base image".

        assert_eq!(
            tline.get(get_key(3), Lsn(0x50), &ctx).await?,
            Bytes::from_static(b"c")
        );
        assert_eq!(
            tline.get(get_key(4), Lsn(0x50), &ctx).await?,
            Bytes::from_static(b"ij")
        );

        // Manual testing required: currently, read errors will panic the process in debug mode. So we
        // cannot enable this assertion in the unit test.
        // assert!(tline.get(get_key(5), Lsn(0x50), &ctx).await.is_err());

        Ok(())
    }

    #[tokio::test(start_paused = true)]
    async fn test_lsn_lease() -> anyhow::Result<()> {
        let (tenant, ctx) = TenantHarness::create("test_lsn_lease")
            .await
            .unwrap()
            .load()
            .await;
        // Advance to the lsn lease deadline so that GC is not blocked by
        // initial transition into AttachedSingle.
        tokio::time::advance(tenant.get_lsn_lease_length()).await;
        tokio::time::resume();
        let key = Key::from_hex("010000000033333333444444445500000000").unwrap();

        let end_lsn = Lsn(0x100);
        let image_layers = (0x20..=0x90)
            .step_by(0x10)
            .map(|n| (Lsn(n), vec![(key, test_img(&format!("data key at {n:x}")))]))
            .collect();

        let timeline = tenant
            .create_test_timeline_with_layers(
                TIMELINE_ID,
                Lsn(0x10),
                DEFAULT_PG_VERSION,
                &ctx,
                Vec::new(), // in-memory layers
                Vec::new(),
                image_layers,
                end_lsn,
            )
            .await?;

        let leased_lsns = [0x30, 0x50, 0x70];
        let mut leases = Vec::new();
        leased_lsns.iter().for_each(|n| {
            leases.push(
                timeline
                    .init_lsn_lease(Lsn(*n), timeline.get_lsn_lease_length(), &ctx)
                    .expect("lease request should succeed"),
            );
        });

        let updated_lease_0 = timeline
            .renew_lsn_lease(Lsn(leased_lsns[0]), Duration::from_secs(0), &ctx)
            .expect("lease renewal should succeed");
        assert_eq!(
            updated_lease_0.valid_until, leases[0].valid_until,
            " Renewing with shorter lease should not change the lease."
        );

        let updated_lease_1 = timeline
            .renew_lsn_lease(
                Lsn(leased_lsns[1]),
                timeline.get_lsn_lease_length() * 2,
                &ctx,
            )
            .expect("lease renewal should succeed");
        assert!(
            updated_lease_1.valid_until > leases[1].valid_until,
            "Renewing with a long lease should renew lease with later expiration time."
        );

        // Force set disk consistent lsn so we can get the cutoff at `end_lsn`.
        info!(
            "applied_gc_cutoff_lsn: {}",
            *timeline.get_applied_gc_cutoff_lsn()
        );
        timeline.force_set_disk_consistent_lsn(end_lsn);

        let res = tenant
            .gc_iteration(
                Some(TIMELINE_ID),
                0,
                Duration::ZERO,
                &CancellationToken::new(),
                &ctx,
            )
            .await
            .unwrap();

        // Keeping everything <= Lsn(0x80) b/c leases:
        // 0/10: initdb layer
        // (0/20..=0/70).step_by(0x10): image layers added when creating the timeline.
        assert_eq!(res.layers_needed_by_leases, 7);
        // Keeping 0/90 b/c it is the latest layer.
        assert_eq!(res.layers_not_updated, 1);
        // Removed 0/80.
        assert_eq!(res.layers_removed, 1);

        // Make lease on a already GC-ed LSN.
        // 0/80 does not have a valid lease + is below latest_gc_cutoff
        assert!(Lsn(0x80) < *timeline.get_applied_gc_cutoff_lsn());
        timeline
            .init_lsn_lease(Lsn(0x80), timeline.get_lsn_lease_length(), &ctx)
            .expect_err("lease request on GC-ed LSN should fail");

        // Should still be able to renew a currently valid lease
        // Assumption: original lease to is still valid for 0/50.
        // (use `Timeline::init_lsn_lease` for testing so it always does validation)
        timeline
            .init_lsn_lease(Lsn(leased_lsns[1]), timeline.get_lsn_lease_length(), &ctx)
            .expect("lease renewal with validation should succeed");

        Ok(())
    }

    #[tokio::test]
    async fn test_failed_flush_should_not_update_disk_consistent_lsn() -> anyhow::Result<()> {
        //
        // Setup
        //
        let harness = TenantHarness::create_custom(
            "test_failed_flush_should_not_upload_disk_consistent_lsn",
            pageserver_api::models::TenantConfig::default(),
            TenantId::generate(),
            ShardIdentity::new(ShardNumber(0), ShardCount(4), ShardStripeSize(128)).unwrap(),
            Generation::new(1),
        )
        .await?;
        let (tenant, ctx) = harness.load().await;

        let timeline = tenant
            .create_test_timeline(TIMELINE_ID, Lsn(0x10), DEFAULT_PG_VERSION, &ctx)
            .await?;
        assert_eq!(timeline.get_shard_identity().count, ShardCount(4));
        let mut writer = timeline.writer().await;
        writer
            .put(
                *TEST_KEY,
                Lsn(0x20),
                &Value::Image(test_img("foo at 0x20")),
                &ctx,
            )
            .await?;
        writer.finish_write(Lsn(0x20));
        drop(writer);
        timeline.freeze_and_flush().await.unwrap();

        timeline.remote_client.wait_completion().await.unwrap();
        let disk_consistent_lsn = timeline.get_disk_consistent_lsn();
        let remote_consistent_lsn = timeline.get_remote_consistent_lsn_projected();
        assert_eq!(Some(disk_consistent_lsn), remote_consistent_lsn);

        //
        // Test
        //

        let mut writer = timeline.writer().await;
        writer
            .put(
                *TEST_KEY,
                Lsn(0x30),
                &Value::Image(test_img("foo at 0x30")),
                &ctx,
            )
            .await?;
        writer.finish_write(Lsn(0x30));
        drop(writer);

        fail::cfg(
            "flush-layer-before-update-remote-consistent-lsn",
            "return()",
        )
        .unwrap();

        let flush_res = timeline.freeze_and_flush().await;
        // if flush failed, the disk/remote consistent LSN should not be updated
        assert!(flush_res.is_err());
        assert_eq!(disk_consistent_lsn, timeline.get_disk_consistent_lsn());
        assert_eq!(
            remote_consistent_lsn,
            timeline.get_remote_consistent_lsn_projected()
        );

        Ok(())
    }

    #[cfg(feature = "testing")]
    #[tokio::test]
    async fn test_simple_bottom_most_compaction_deltas_1() -> anyhow::Result<()> {
        test_simple_bottom_most_compaction_deltas_helper(
            "test_simple_bottom_most_compaction_deltas_1",
            false,
        )
        .await
    }

    #[cfg(feature = "testing")]
    #[tokio::test]
    async fn test_simple_bottom_most_compaction_deltas_2() -> anyhow::Result<()> {
        test_simple_bottom_most_compaction_deltas_helper(
            "test_simple_bottom_most_compaction_deltas_2",
            true,
        )
        .await
    }

    #[cfg(feature = "testing")]
    async fn test_simple_bottom_most_compaction_deltas_helper(
        test_name: &'static str,
        use_delta_bottom_layer: bool,
    ) -> anyhow::Result<()> {
        let harness = TenantHarness::create(test_name).await?;
        let (tenant, ctx) = harness.load().await;

        fn get_key(id: u32) -> Key {
            // using aux key here b/c they are guaranteed to be inside `collect_keyspace`.
            let mut key = Key::from_hex("620000000033333333444444445500000000").unwrap();
            key.field6 = id;
            key
        }

        // We create
        // - one bottom-most image layer,
        // - a delta layer D1 crossing the GC horizon with data below and above the horizon,
        // - a delta layer D2 crossing the GC horizon with data only below the horizon,
        // - a delta layer D3 above the horizon.
        //
        //                             | D3 |
        //  | D1 |
        // -|    |-- gc horizon -----------------
        //  |    |                | D2 |
        // --------- img layer ------------------
        //
        // What we should expact from this compaction is:
        //                             | D3 |
        //  | Part of D1 |
        // --------- img layer with D1+D2 at GC horizon------------------

        // img layer at 0x10
        let img_layer = (0..10)
            .map(|id| (get_key(id), Bytes::from(format!("value {id}@0x10"))))
            .collect_vec();
        // or, delta layer at 0x10 if `use_delta_bottom_layer` is true
        let delta4 = (0..10)
            .map(|id| {
                (
                    get_key(id),
                    Lsn(0x08),
                    Value::WalRecord(NeonWalRecord::wal_init(format!("value {id}@0x10"))),
                )
            })
            .collect_vec();

        let delta1 = vec![
            (
                get_key(1),
                Lsn(0x20),
                Value::WalRecord(NeonWalRecord::wal_append("@0x20")),
            ),
            (
                get_key(2),
                Lsn(0x30),
                Value::WalRecord(NeonWalRecord::wal_append("@0x30")),
            ),
            (
                get_key(3),
                Lsn(0x28),
                Value::WalRecord(NeonWalRecord::wal_append("@0x28")),
            ),
            (
                get_key(3),
                Lsn(0x30),
                Value::WalRecord(NeonWalRecord::wal_append("@0x30")),
            ),
            (
                get_key(3),
                Lsn(0x40),
                Value::WalRecord(NeonWalRecord::wal_append("@0x40")),
            ),
        ];
        let delta2 = vec![
            (
                get_key(5),
                Lsn(0x20),
                Value::WalRecord(NeonWalRecord::wal_append("@0x20")),
            ),
            (
                get_key(6),
                Lsn(0x20),
                Value::WalRecord(NeonWalRecord::wal_append("@0x20")),
            ),
        ];
        let delta3 = vec![
            (
                get_key(8),
                Lsn(0x48),
                Value::WalRecord(NeonWalRecord::wal_append("@0x48")),
            ),
            (
                get_key(9),
                Lsn(0x48),
                Value::WalRecord(NeonWalRecord::wal_append("@0x48")),
            ),
        ];

        let tline = if use_delta_bottom_layer {
            tenant
                .create_test_timeline_with_layers(
                    TIMELINE_ID,
                    Lsn(0x08),
                    DEFAULT_PG_VERSION,
                    &ctx,
                    Vec::new(), // in-memory layers
                    vec![
                        DeltaLayerTestDesc::new_with_inferred_key_range(
                            Lsn(0x08)..Lsn(0x10),
                            delta4,
                        ),
                        DeltaLayerTestDesc::new_with_inferred_key_range(
                            Lsn(0x20)..Lsn(0x48),
                            delta1,
                        ),
                        DeltaLayerTestDesc::new_with_inferred_key_range(
                            Lsn(0x20)..Lsn(0x48),
                            delta2,
                        ),
                        DeltaLayerTestDesc::new_with_inferred_key_range(
                            Lsn(0x48)..Lsn(0x50),
                            delta3,
                        ),
                    ], // delta layers
                    vec![],     // image layers
                    Lsn(0x50),
                )
                .await?
        } else {
            tenant
                .create_test_timeline_with_layers(
                    TIMELINE_ID,
                    Lsn(0x10),
                    DEFAULT_PG_VERSION,
                    &ctx,
                    Vec::new(), // in-memory layers
                    vec![
                        DeltaLayerTestDesc::new_with_inferred_key_range(
                            Lsn(0x10)..Lsn(0x48),
                            delta1,
                        ),
                        DeltaLayerTestDesc::new_with_inferred_key_range(
                            Lsn(0x10)..Lsn(0x48),
                            delta2,
                        ),
                        DeltaLayerTestDesc::new_with_inferred_key_range(
                            Lsn(0x48)..Lsn(0x50),
                            delta3,
                        ),
                    ], // delta layers
                    vec![(Lsn(0x10), img_layer)], // image layers
                    Lsn(0x50),
                )
                .await?
        };
        {
            tline
                .applied_gc_cutoff_lsn
                .lock_for_write()
                .store_and_unlock(Lsn(0x30))
                .wait()
                .await;
            // Update GC info
            let mut guard = tline.gc_info.write().unwrap();
            *guard = GcInfo {
                retain_lsns: vec![],
                cutoffs: GcCutoffs {
                    time: Some(Lsn(0x30)),
                    space: Lsn(0x30),
                },
                leases: Default::default(),
                within_ancestor_pitr: false,
            };
        }

        let expected_result = [
            Bytes::from_static(b"value 0@0x10"),
            Bytes::from_static(b"value 1@0x10@0x20"),
            Bytes::from_static(b"value 2@0x10@0x30"),
            Bytes::from_static(b"value 3@0x10@0x28@0x30@0x40"),
            Bytes::from_static(b"value 4@0x10"),
            Bytes::from_static(b"value 5@0x10@0x20"),
            Bytes::from_static(b"value 6@0x10@0x20"),
            Bytes::from_static(b"value 7@0x10"),
            Bytes::from_static(b"value 8@0x10@0x48"),
            Bytes::from_static(b"value 9@0x10@0x48"),
        ];

        let expected_result_at_gc_horizon = [
            Bytes::from_static(b"value 0@0x10"),
            Bytes::from_static(b"value 1@0x10@0x20"),
            Bytes::from_static(b"value 2@0x10@0x30"),
            Bytes::from_static(b"value 3@0x10@0x28@0x30"),
            Bytes::from_static(b"value 4@0x10"),
            Bytes::from_static(b"value 5@0x10@0x20"),
            Bytes::from_static(b"value 6@0x10@0x20"),
            Bytes::from_static(b"value 7@0x10"),
            Bytes::from_static(b"value 8@0x10"),
            Bytes::from_static(b"value 9@0x10"),
        ];

        for idx in 0..10 {
            assert_eq!(
                tline
                    .get(get_key(idx as u32), Lsn(0x50), &ctx)
                    .await
                    .unwrap(),
                &expected_result[idx]
            );
            assert_eq!(
                tline
                    .get(get_key(idx as u32), Lsn(0x30), &ctx)
                    .await
                    .unwrap(),
                &expected_result_at_gc_horizon[idx]
            );
        }

        let cancel = CancellationToken::new();
        tline
            .compact_with_gc(&cancel, CompactOptions::default(), &ctx)
            .await
            .unwrap();

        for idx in 0..10 {
            assert_eq!(
                tline
                    .get(get_key(idx as u32), Lsn(0x50), &ctx)
                    .await
                    .unwrap(),
                &expected_result[idx]
            );
            assert_eq!(
                tline
                    .get(get_key(idx as u32), Lsn(0x30), &ctx)
                    .await
                    .unwrap(),
                &expected_result_at_gc_horizon[idx]
            );
        }

        // increase GC horizon and compact again
        {
            tline
                .applied_gc_cutoff_lsn
                .lock_for_write()
                .store_and_unlock(Lsn(0x40))
                .wait()
                .await;
            // Update GC info
            let mut guard = tline.gc_info.write().unwrap();
            guard.cutoffs.time = Some(Lsn(0x40));
            guard.cutoffs.space = Lsn(0x40);
        }
        tline
            .compact_with_gc(&cancel, CompactOptions::default(), &ctx)
            .await
            .unwrap();

        Ok(())
    }

    #[cfg(feature = "testing")]
    #[tokio::test]
    async fn test_generate_key_retention() -> anyhow::Result<()> {
        let harness = TenantHarness::create("test_generate_key_retention").await?;
        let (tenant, ctx) = harness.load().await;
        let tline = tenant
            .create_test_timeline(TIMELINE_ID, Lsn(0x10), DEFAULT_PG_VERSION, &ctx)
            .await?;
        tline.force_advance_lsn(Lsn(0x70));
        let key = Key::from_hex("010000000033333333444444445500000000").unwrap();
        let history = vec![
            (
                key,
                Lsn(0x10),
                Value::WalRecord(NeonWalRecord::wal_init("0x10")),
            ),
            (
                key,
                Lsn(0x20),
                Value::WalRecord(NeonWalRecord::wal_append(";0x20")),
            ),
            (
                key,
                Lsn(0x30),
                Value::WalRecord(NeonWalRecord::wal_append(";0x30")),
            ),
            (
                key,
                Lsn(0x40),
                Value::WalRecord(NeonWalRecord::wal_append(";0x40")),
            ),
            (
                key,
                Lsn(0x50),
                Value::WalRecord(NeonWalRecord::wal_append(";0x50")),
            ),
            (
                key,
                Lsn(0x60),
                Value::WalRecord(NeonWalRecord::wal_append(";0x60")),
            ),
            (
                key,
                Lsn(0x70),
                Value::WalRecord(NeonWalRecord::wal_append(";0x70")),
            ),
            (
                key,
                Lsn(0x80),
                Value::Image(Bytes::copy_from_slice(
                    b"0x10;0x20;0x30;0x40;0x50;0x60;0x70;0x80",
                )),
            ),
            (
                key,
                Lsn(0x90),
                Value::WalRecord(NeonWalRecord::wal_append(";0x90")),
            ),
        ];
        let res = tline
            .generate_key_retention(
                key,
                &history,
                Lsn(0x60),
                &[Lsn(0x20), Lsn(0x40), Lsn(0x50)],
                3,
                None,
                true,
            )
            .await
            .unwrap();
        let expected_res = KeyHistoryRetention {
            below_horizon: vec![
                (
                    Lsn(0x20),
                    KeyLogAtLsn(vec![(
                        Lsn(0x20),
                        Value::Image(Bytes::from_static(b"0x10;0x20")),
                    )]),
                ),
                (
                    Lsn(0x40),
                    KeyLogAtLsn(vec![
                        (
                            Lsn(0x30),
                            Value::WalRecord(NeonWalRecord::wal_append(";0x30")),
                        ),
                        (
                            Lsn(0x40),
                            Value::WalRecord(NeonWalRecord::wal_append(";0x40")),
                        ),
                    ]),
                ),
                (
                    Lsn(0x50),
                    KeyLogAtLsn(vec![(
                        Lsn(0x50),
                        Value::Image(Bytes::copy_from_slice(b"0x10;0x20;0x30;0x40;0x50")),
                    )]),
                ),
                (
                    Lsn(0x60),
                    KeyLogAtLsn(vec![(
                        Lsn(0x60),
                        Value::WalRecord(NeonWalRecord::wal_append(";0x60")),
                    )]),
                ),
            ],
            above_horizon: KeyLogAtLsn(vec![
                (
                    Lsn(0x70),
                    Value::WalRecord(NeonWalRecord::wal_append(";0x70")),
                ),
                (
                    Lsn(0x80),
                    Value::Image(Bytes::copy_from_slice(
                        b"0x10;0x20;0x30;0x40;0x50;0x60;0x70;0x80",
                    )),
                ),
                (
                    Lsn(0x90),
                    Value::WalRecord(NeonWalRecord::wal_append(";0x90")),
                ),
            ]),
        };
        assert_eq!(res, expected_res);

        // We expect GC-compaction to run with the original GC. This would create a situation that
        // the original GC algorithm removes some delta layers b/c there are full image coverage,
        // therefore causing some keys to have an incomplete history below the lowest retain LSN.
        // For example, we have
        // ```plain
        // init delta @ 0x10, image @ 0x20, delta @ 0x30 (gc_horizon), image @ 0x40.
        // ```
        // Now the GC horizon moves up, and we have
        // ```plain
        // init delta @ 0x10, image @ 0x20, delta @ 0x30, image @ 0x40 (gc_horizon)
        // ```
        // The original GC algorithm kicks in, and removes delta @ 0x10, image @ 0x20.
        // We will end up with
        // ```plain
        // delta @ 0x30, image @ 0x40 (gc_horizon)
        // ```
        // Now we run the GC-compaction, and this key does not have a full history.
        // We should be able to handle this partial history and drop everything before the
        // gc_horizon image.

        let history = vec![
            (
                key,
                Lsn(0x20),
                Value::WalRecord(NeonWalRecord::wal_append(";0x20")),
            ),
            (
                key,
                Lsn(0x30),
                Value::WalRecord(NeonWalRecord::wal_append(";0x30")),
            ),
            (
                key,
                Lsn(0x40),
                Value::Image(Bytes::copy_from_slice(b"0x10;0x20;0x30;0x40")),
            ),
            (
                key,
                Lsn(0x50),
                Value::WalRecord(NeonWalRecord::wal_append(";0x50")),
            ),
            (
                key,
                Lsn(0x60),
                Value::WalRecord(NeonWalRecord::wal_append(";0x60")),
            ),
            (
                key,
                Lsn(0x70),
                Value::WalRecord(NeonWalRecord::wal_append(";0x70")),
            ),
            (
                key,
                Lsn(0x80),
                Value::Image(Bytes::copy_from_slice(
                    b"0x10;0x20;0x30;0x40;0x50;0x60;0x70;0x80",
                )),
            ),
            (
                key,
                Lsn(0x90),
                Value::WalRecord(NeonWalRecord::wal_append(";0x90")),
            ),
        ];
        let res = tline
            .generate_key_retention(
                key,
                &history,
                Lsn(0x60),
                &[Lsn(0x40), Lsn(0x50)],
                3,
                None,
                true,
            )
            .await
            .unwrap();
        let expected_res = KeyHistoryRetention {
            below_horizon: vec![
                (
                    Lsn(0x40),
                    KeyLogAtLsn(vec![(
                        Lsn(0x40),
                        Value::Image(Bytes::copy_from_slice(b"0x10;0x20;0x30;0x40")),
                    )]),
                ),
                (
                    Lsn(0x50),
                    KeyLogAtLsn(vec![(
                        Lsn(0x50),
                        Value::WalRecord(NeonWalRecord::wal_append(";0x50")),
                    )]),
                ),
                (
                    Lsn(0x60),
                    KeyLogAtLsn(vec![(
                        Lsn(0x60),
                        Value::WalRecord(NeonWalRecord::wal_append(";0x60")),
                    )]),
                ),
            ],
            above_horizon: KeyLogAtLsn(vec![
                (
                    Lsn(0x70),
                    Value::WalRecord(NeonWalRecord::wal_append(";0x70")),
                ),
                (
                    Lsn(0x80),
                    Value::Image(Bytes::copy_from_slice(
                        b"0x10;0x20;0x30;0x40;0x50;0x60;0x70;0x80",
                    )),
                ),
                (
                    Lsn(0x90),
                    Value::WalRecord(NeonWalRecord::wal_append(";0x90")),
                ),
            ]),
        };
        assert_eq!(res, expected_res);

        // In case of branch compaction, the branch itself does not have the full history, and we need to provide
        // the ancestor image in the test case.

        let history = vec![
            (
                key,
                Lsn(0x20),
                Value::WalRecord(NeonWalRecord::wal_append(";0x20")),
            ),
            (
                key,
                Lsn(0x30),
                Value::WalRecord(NeonWalRecord::wal_append(";0x30")),
            ),
            (
                key,
                Lsn(0x40),
                Value::WalRecord(NeonWalRecord::wal_append(";0x40")),
            ),
            (
                key,
                Lsn(0x70),
                Value::WalRecord(NeonWalRecord::wal_append(";0x70")),
            ),
        ];
        let res = tline
            .generate_key_retention(
                key,
                &history,
                Lsn(0x60),
                &[],
                3,
                Some((key, Lsn(0x10), Bytes::copy_from_slice(b"0x10"))),
                true,
            )
            .await
            .unwrap();
        let expected_res = KeyHistoryRetention {
            below_horizon: vec![(
                Lsn(0x60),
                KeyLogAtLsn(vec![(
                    Lsn(0x60),
                    Value::Image(Bytes::copy_from_slice(b"0x10;0x20;0x30;0x40")), // use the ancestor image to reconstruct the page
                )]),
            )],
            above_horizon: KeyLogAtLsn(vec![(
                Lsn(0x70),
                Value::WalRecord(NeonWalRecord::wal_append(";0x70")),
            )]),
        };
        assert_eq!(res, expected_res);

        let history = vec![
            (
                key,
                Lsn(0x20),
                Value::WalRecord(NeonWalRecord::wal_append(";0x20")),
            ),
            (
                key,
                Lsn(0x40),
                Value::WalRecord(NeonWalRecord::wal_append(";0x40")),
            ),
            (
                key,
                Lsn(0x60),
                Value::WalRecord(NeonWalRecord::wal_append(";0x60")),
            ),
            (
                key,
                Lsn(0x70),
                Value::WalRecord(NeonWalRecord::wal_append(";0x70")),
            ),
        ];
        let res = tline
            .generate_key_retention(
                key,
                &history,
                Lsn(0x60),
                &[Lsn(0x30)],
                3,
                Some((key, Lsn(0x10), Bytes::copy_from_slice(b"0x10"))),
                true,
            )
            .await
            .unwrap();
        let expected_res = KeyHistoryRetention {
            below_horizon: vec![
                (
                    Lsn(0x30),
                    KeyLogAtLsn(vec![(
                        Lsn(0x20),
                        Value::WalRecord(NeonWalRecord::wal_append(";0x20")),
                    )]),
                ),
                (
                    Lsn(0x60),
                    KeyLogAtLsn(vec![(
                        Lsn(0x60),
                        Value::Image(Bytes::copy_from_slice(b"0x10;0x20;0x40;0x60")),
                    )]),
                ),
            ],
            above_horizon: KeyLogAtLsn(vec![(
                Lsn(0x70),
                Value::WalRecord(NeonWalRecord::wal_append(";0x70")),
            )]),
        };
        assert_eq!(res, expected_res);

        Ok(())
    }

    #[cfg(feature = "testing")]
    #[tokio::test]
    async fn test_simple_bottom_most_compaction_with_retain_lsns() -> anyhow::Result<()> {
        let harness =
            TenantHarness::create("test_simple_bottom_most_compaction_with_retain_lsns").await?;
        let (tenant, ctx) = harness.load().await;

        fn get_key(id: u32) -> Key {
            // using aux key here b/c they are guaranteed to be inside `collect_keyspace`.
            let mut key = Key::from_hex("620000000033333333444444445500000000").unwrap();
            key.field6 = id;
            key
        }

        let img_layer = (0..10)
            .map(|id| (get_key(id), Bytes::from(format!("value {id}@0x10"))))
            .collect_vec();

        let delta1 = vec![
            (
                get_key(1),
                Lsn(0x20),
                Value::WalRecord(NeonWalRecord::wal_append("@0x20")),
            ),
            (
                get_key(2),
                Lsn(0x30),
                Value::WalRecord(NeonWalRecord::wal_append("@0x30")),
            ),
            (
                get_key(3),
                Lsn(0x28),
                Value::WalRecord(NeonWalRecord::wal_append("@0x28")),
            ),
            (
                get_key(3),
                Lsn(0x30),
                Value::WalRecord(NeonWalRecord::wal_append("@0x30")),
            ),
            (
                get_key(3),
                Lsn(0x40),
                Value::WalRecord(NeonWalRecord::wal_append("@0x40")),
            ),
        ];
        let delta2 = vec![
            (
                get_key(5),
                Lsn(0x20),
                Value::WalRecord(NeonWalRecord::wal_append("@0x20")),
            ),
            (
                get_key(6),
                Lsn(0x20),
                Value::WalRecord(NeonWalRecord::wal_append("@0x20")),
            ),
        ];
        let delta3 = vec![
            (
                get_key(8),
                Lsn(0x48),
                Value::WalRecord(NeonWalRecord::wal_append("@0x48")),
            ),
            (
                get_key(9),
                Lsn(0x48),
                Value::WalRecord(NeonWalRecord::wal_append("@0x48")),
            ),
        ];

        let tline = tenant
            .create_test_timeline_with_layers(
                TIMELINE_ID,
                Lsn(0x10),
                DEFAULT_PG_VERSION,
                &ctx,
                Vec::new(), // in-memory layers
                vec![
                    DeltaLayerTestDesc::new_with_inferred_key_range(Lsn(0x10)..Lsn(0x48), delta1),
                    DeltaLayerTestDesc::new_with_inferred_key_range(Lsn(0x10)..Lsn(0x48), delta2),
                    DeltaLayerTestDesc::new_with_inferred_key_range(Lsn(0x48)..Lsn(0x50), delta3),
                ], // delta layers
                vec![(Lsn(0x10), img_layer)], // image layers
                Lsn(0x50),
            )
            .await?;
        {
            tline
                .applied_gc_cutoff_lsn
                .lock_for_write()
                .store_and_unlock(Lsn(0x30))
                .wait()
                .await;
            // Update GC info
            let mut guard = tline.gc_info.write().unwrap();
            *guard = GcInfo {
                retain_lsns: vec![
                    (Lsn(0x10), tline.timeline_id, MaybeOffloaded::No),
                    (Lsn(0x20), tline.timeline_id, MaybeOffloaded::No),
                ],
                cutoffs: GcCutoffs {
                    time: Some(Lsn(0x30)),
                    space: Lsn(0x30),
                },
                leases: Default::default(),
                within_ancestor_pitr: false,
            };
        }

        let expected_result = [
            Bytes::from_static(b"value 0@0x10"),
            Bytes::from_static(b"value 1@0x10@0x20"),
            Bytes::from_static(b"value 2@0x10@0x30"),
            Bytes::from_static(b"value 3@0x10@0x28@0x30@0x40"),
            Bytes::from_static(b"value 4@0x10"),
            Bytes::from_static(b"value 5@0x10@0x20"),
            Bytes::from_static(b"value 6@0x10@0x20"),
            Bytes::from_static(b"value 7@0x10"),
            Bytes::from_static(b"value 8@0x10@0x48"),
            Bytes::from_static(b"value 9@0x10@0x48"),
        ];

        let expected_result_at_gc_horizon = [
            Bytes::from_static(b"value 0@0x10"),
            Bytes::from_static(b"value 1@0x10@0x20"),
            Bytes::from_static(b"value 2@0x10@0x30"),
            Bytes::from_static(b"value 3@0x10@0x28@0x30"),
            Bytes::from_static(b"value 4@0x10"),
            Bytes::from_static(b"value 5@0x10@0x20"),
            Bytes::from_static(b"value 6@0x10@0x20"),
            Bytes::from_static(b"value 7@0x10"),
            Bytes::from_static(b"value 8@0x10"),
            Bytes::from_static(b"value 9@0x10"),
        ];

        let expected_result_at_lsn_20 = [
            Bytes::from_static(b"value 0@0x10"),
            Bytes::from_static(b"value 1@0x10@0x20"),
            Bytes::from_static(b"value 2@0x10"),
            Bytes::from_static(b"value 3@0x10"),
            Bytes::from_static(b"value 4@0x10"),
            Bytes::from_static(b"value 5@0x10@0x20"),
            Bytes::from_static(b"value 6@0x10@0x20"),
            Bytes::from_static(b"value 7@0x10"),
            Bytes::from_static(b"value 8@0x10"),
            Bytes::from_static(b"value 9@0x10"),
        ];

        let expected_result_at_lsn_10 = [
            Bytes::from_static(b"value 0@0x10"),
            Bytes::from_static(b"value 1@0x10"),
            Bytes::from_static(b"value 2@0x10"),
            Bytes::from_static(b"value 3@0x10"),
            Bytes::from_static(b"value 4@0x10"),
            Bytes::from_static(b"value 5@0x10"),
            Bytes::from_static(b"value 6@0x10"),
            Bytes::from_static(b"value 7@0x10"),
            Bytes::from_static(b"value 8@0x10"),
            Bytes::from_static(b"value 9@0x10"),
        ];

        let verify_result = || async {
            let gc_horizon = {
                let gc_info = tline.gc_info.read().unwrap();
                gc_info.cutoffs.time.unwrap_or_default()
            };
            for idx in 0..10 {
                assert_eq!(
                    tline
                        .get(get_key(idx as u32), Lsn(0x50), &ctx)
                        .await
                        .unwrap(),
                    &expected_result[idx]
                );
                assert_eq!(
                    tline
                        .get(get_key(idx as u32), gc_horizon, &ctx)
                        .await
                        .unwrap(),
                    &expected_result_at_gc_horizon[idx]
                );
                assert_eq!(
                    tline
                        .get(get_key(idx as u32), Lsn(0x20), &ctx)
                        .await
                        .unwrap(),
                    &expected_result_at_lsn_20[idx]
                );
                assert_eq!(
                    tline
                        .get(get_key(idx as u32), Lsn(0x10), &ctx)
                        .await
                        .unwrap(),
                    &expected_result_at_lsn_10[idx]
                );
            }
        };

        verify_result().await;

        let cancel = CancellationToken::new();
        let mut dryrun_flags = EnumSet::new();
        dryrun_flags.insert(CompactFlags::DryRun);

        tline
            .compact_with_gc(
                &cancel,
                CompactOptions {
                    flags: dryrun_flags,
                    ..Default::default()
                },
                &ctx,
            )
            .await
            .unwrap();
        // We expect layer map to be the same b/c the dry run flag, but we don't know whether there will be other background jobs
        // cleaning things up, and therefore, we don't do sanity checks on the layer map during unit tests.
        verify_result().await;

        tline
            .compact_with_gc(&cancel, CompactOptions::default(), &ctx)
            .await
            .unwrap();
        verify_result().await;

        // compact again
        tline
            .compact_with_gc(&cancel, CompactOptions::default(), &ctx)
            .await
            .unwrap();
        verify_result().await;

        // increase GC horizon and compact again
        {
            tline
                .applied_gc_cutoff_lsn
                .lock_for_write()
                .store_and_unlock(Lsn(0x38))
                .wait()
                .await;
            // Update GC info
            let mut guard = tline.gc_info.write().unwrap();
            guard.cutoffs.time = Some(Lsn(0x38));
            guard.cutoffs.space = Lsn(0x38);
        }
        tline
            .compact_with_gc(&cancel, CompactOptions::default(), &ctx)
            .await
            .unwrap();
        verify_result().await; // no wals between 0x30 and 0x38, so we should obtain the same result

        // not increasing the GC horizon and compact again
        tline
            .compact_with_gc(&cancel, CompactOptions::default(), &ctx)
            .await
            .unwrap();
        verify_result().await;

        Ok(())
    }

    #[cfg(feature = "testing")]
    #[tokio::test]
    async fn test_simple_bottom_most_compaction_with_retain_lsns_single_key() -> anyhow::Result<()>
    {
        let harness =
            TenantHarness::create("test_simple_bottom_most_compaction_with_retain_lsns_single_key")
                .await?;
        let (tenant, ctx) = harness.load().await;

        fn get_key(id: u32) -> Key {
            // using aux key here b/c they are guaranteed to be inside `collect_keyspace`.
            let mut key = Key::from_hex("620000000033333333444444445500000000").unwrap();
            key.field6 = id;
            key
        }

        let img_layer = (0..10)
            .map(|id| (get_key(id), Bytes::from(format!("value {id}@0x10"))))
            .collect_vec();

        let delta1 = vec![
            (
                get_key(1),
                Lsn(0x20),
                Value::WalRecord(NeonWalRecord::wal_append("@0x20")),
            ),
            (
                get_key(1),
                Lsn(0x28),
                Value::WalRecord(NeonWalRecord::wal_append("@0x28")),
            ),
        ];
        let delta2 = vec![
            (
                get_key(1),
                Lsn(0x30),
                Value::WalRecord(NeonWalRecord::wal_append("@0x30")),
            ),
            (
                get_key(1),
                Lsn(0x38),
                Value::WalRecord(NeonWalRecord::wal_append("@0x38")),
            ),
        ];
        let delta3 = vec![
            (
                get_key(8),
                Lsn(0x48),
                Value::WalRecord(NeonWalRecord::wal_append("@0x48")),
            ),
            (
                get_key(9),
                Lsn(0x48),
                Value::WalRecord(NeonWalRecord::wal_append("@0x48")),
            ),
        ];

        let tline = tenant
            .create_test_timeline_with_layers(
                TIMELINE_ID,
                Lsn(0x10),
                DEFAULT_PG_VERSION,
                &ctx,
                Vec::new(), // in-memory layers
                vec![
                    // delta1 and delta 2 only contain a single key but multiple updates
                    DeltaLayerTestDesc::new_with_inferred_key_range(Lsn(0x10)..Lsn(0x30), delta1),
                    DeltaLayerTestDesc::new_with_inferred_key_range(Lsn(0x30)..Lsn(0x50), delta2),
                    DeltaLayerTestDesc::new_with_inferred_key_range(Lsn(0x10)..Lsn(0x50), delta3),
                ], // delta layers
                vec![(Lsn(0x10), img_layer)], // image layers
                Lsn(0x50),
            )
            .await?;
        {
            tline
                .applied_gc_cutoff_lsn
                .lock_for_write()
                .store_and_unlock(Lsn(0x30))
                .wait()
                .await;
            // Update GC info
            let mut guard = tline.gc_info.write().unwrap();
            *guard = GcInfo {
                retain_lsns: vec![
                    (Lsn(0x10), tline.timeline_id, MaybeOffloaded::No),
                    (Lsn(0x20), tline.timeline_id, MaybeOffloaded::No),
                ],
                cutoffs: GcCutoffs {
                    time: Some(Lsn(0x30)),
                    space: Lsn(0x30),
                },
                leases: Default::default(),
                within_ancestor_pitr: false,
            };
        }

        let expected_result = [
            Bytes::from_static(b"value 0@0x10"),
            Bytes::from_static(b"value 1@0x10@0x20@0x28@0x30@0x38"),
            Bytes::from_static(b"value 2@0x10"),
            Bytes::from_static(b"value 3@0x10"),
            Bytes::from_static(b"value 4@0x10"),
            Bytes::from_static(b"value 5@0x10"),
            Bytes::from_static(b"value 6@0x10"),
            Bytes::from_static(b"value 7@0x10"),
            Bytes::from_static(b"value 8@0x10@0x48"),
            Bytes::from_static(b"value 9@0x10@0x48"),
        ];

        let expected_result_at_gc_horizon = [
            Bytes::from_static(b"value 0@0x10"),
            Bytes::from_static(b"value 1@0x10@0x20@0x28@0x30"),
            Bytes::from_static(b"value 2@0x10"),
            Bytes::from_static(b"value 3@0x10"),
            Bytes::from_static(b"value 4@0x10"),
            Bytes::from_static(b"value 5@0x10"),
            Bytes::from_static(b"value 6@0x10"),
            Bytes::from_static(b"value 7@0x10"),
            Bytes::from_static(b"value 8@0x10"),
            Bytes::from_static(b"value 9@0x10"),
        ];

        let expected_result_at_lsn_20 = [
            Bytes::from_static(b"value 0@0x10"),
            Bytes::from_static(b"value 1@0x10@0x20"),
            Bytes::from_static(b"value 2@0x10"),
            Bytes::from_static(b"value 3@0x10"),
            Bytes::from_static(b"value 4@0x10"),
            Bytes::from_static(b"value 5@0x10"),
            Bytes::from_static(b"value 6@0x10"),
            Bytes::from_static(b"value 7@0x10"),
            Bytes::from_static(b"value 8@0x10"),
            Bytes::from_static(b"value 9@0x10"),
        ];

        let expected_result_at_lsn_10 = [
            Bytes::from_static(b"value 0@0x10"),
            Bytes::from_static(b"value 1@0x10"),
            Bytes::from_static(b"value 2@0x10"),
            Bytes::from_static(b"value 3@0x10"),
            Bytes::from_static(b"value 4@0x10"),
            Bytes::from_static(b"value 5@0x10"),
            Bytes::from_static(b"value 6@0x10"),
            Bytes::from_static(b"value 7@0x10"),
            Bytes::from_static(b"value 8@0x10"),
            Bytes::from_static(b"value 9@0x10"),
        ];

        let verify_result = || async {
            let gc_horizon = {
                let gc_info = tline.gc_info.read().unwrap();
                gc_info.cutoffs.time.unwrap_or_default()
            };
            for idx in 0..10 {
                assert_eq!(
                    tline
                        .get(get_key(idx as u32), Lsn(0x50), &ctx)
                        .await
                        .unwrap(),
                    &expected_result[idx]
                );
                assert_eq!(
                    tline
                        .get(get_key(idx as u32), gc_horizon, &ctx)
                        .await
                        .unwrap(),
                    &expected_result_at_gc_horizon[idx]
                );
                assert_eq!(
                    tline
                        .get(get_key(idx as u32), Lsn(0x20), &ctx)
                        .await
                        .unwrap(),
                    &expected_result_at_lsn_20[idx]
                );
                assert_eq!(
                    tline
                        .get(get_key(idx as u32), Lsn(0x10), &ctx)
                        .await
                        .unwrap(),
                    &expected_result_at_lsn_10[idx]
                );
            }
        };

        verify_result().await;

        let cancel = CancellationToken::new();
        let mut dryrun_flags = EnumSet::new();
        dryrun_flags.insert(CompactFlags::DryRun);

        tline
            .compact_with_gc(
                &cancel,
                CompactOptions {
                    flags: dryrun_flags,
                    ..Default::default()
                },
                &ctx,
            )
            .await
            .unwrap();
        // We expect layer map to be the same b/c the dry run flag, but we don't know whether there will be other background jobs
        // cleaning things up, and therefore, we don't do sanity checks on the layer map during unit tests.
        verify_result().await;

        tline
            .compact_with_gc(&cancel, CompactOptions::default(), &ctx)
            .await
            .unwrap();
        verify_result().await;

        // compact again
        tline
            .compact_with_gc(&cancel, CompactOptions::default(), &ctx)
            .await
            .unwrap();
        verify_result().await;

        Ok(())
    }

    #[cfg(feature = "testing")]
    #[tokio::test]
    async fn test_simple_bottom_most_compaction_on_branch() -> anyhow::Result<()> {
        use models::CompactLsnRange;

        let harness = TenantHarness::create("test_simple_bottom_most_compaction_on_branch").await?;
        let (tenant, ctx) = harness.load().await;

        fn get_key(id: u32) -> Key {
            let mut key = Key::from_hex("000000000033333333444444445500000000").unwrap();
            key.field6 = id;
            key
        }

        let img_layer = (0..10)
            .map(|id| (get_key(id), Bytes::from(format!("value {id}@0x10"))))
            .collect_vec();

        let delta1 = vec![
            (
                get_key(1),
                Lsn(0x20),
                Value::WalRecord(NeonWalRecord::wal_append("@0x20")),
            ),
            (
                get_key(2),
                Lsn(0x30),
                Value::WalRecord(NeonWalRecord::wal_append("@0x30")),
            ),
            (
                get_key(3),
                Lsn(0x28),
                Value::WalRecord(NeonWalRecord::wal_append("@0x28")),
            ),
            (
                get_key(3),
                Lsn(0x30),
                Value::WalRecord(NeonWalRecord::wal_append("@0x30")),
            ),
            (
                get_key(3),
                Lsn(0x40),
                Value::WalRecord(NeonWalRecord::wal_append("@0x40")),
            ),
        ];
        let delta2 = vec![
            (
                get_key(5),
                Lsn(0x20),
                Value::WalRecord(NeonWalRecord::wal_append("@0x20")),
            ),
            (
                get_key(6),
                Lsn(0x20),
                Value::WalRecord(NeonWalRecord::wal_append("@0x20")),
            ),
        ];
        let delta3 = vec![
            (
                get_key(8),
                Lsn(0x48),
                Value::WalRecord(NeonWalRecord::wal_append("@0x48")),
            ),
            (
                get_key(9),
                Lsn(0x48),
                Value::WalRecord(NeonWalRecord::wal_append("@0x48")),
            ),
        ];

        let parent_tline = tenant
            .create_test_timeline_with_layers(
                TIMELINE_ID,
                Lsn(0x10),
                DEFAULT_PG_VERSION,
                &ctx,
                vec![],                       // in-memory layers
                vec![],                       // delta layers
                vec![(Lsn(0x18), img_layer)], // image layers
                Lsn(0x18),
            )
            .await?;

        parent_tline.add_extra_test_dense_keyspace(KeySpace::single(get_key(0)..get_key(10)));

        let branch_tline = tenant
            .branch_timeline_test_with_layers(
                &parent_tline,
                NEW_TIMELINE_ID,
                Some(Lsn(0x18)),
                &ctx,
                vec![
                    DeltaLayerTestDesc::new_with_inferred_key_range(Lsn(0x20)..Lsn(0x48), delta1),
                    DeltaLayerTestDesc::new_with_inferred_key_range(Lsn(0x20)..Lsn(0x48), delta2),
                    DeltaLayerTestDesc::new_with_inferred_key_range(Lsn(0x48)..Lsn(0x50), delta3),
                ], // delta layers
                vec![], // image layers
                Lsn(0x50),
            )
            .await?;

        branch_tline.add_extra_test_dense_keyspace(KeySpace::single(get_key(0)..get_key(10)));

        {
            parent_tline
                .applied_gc_cutoff_lsn
                .lock_for_write()
                .store_and_unlock(Lsn(0x10))
                .wait()
                .await;
            // Update GC info
            let mut guard = parent_tline.gc_info.write().unwrap();
            *guard = GcInfo {
                retain_lsns: vec![(Lsn(0x18), branch_tline.timeline_id, MaybeOffloaded::No)],
                cutoffs: GcCutoffs {
                    time: Some(Lsn(0x10)),
                    space: Lsn(0x10),
                },
                leases: Default::default(),
                within_ancestor_pitr: false,
            };
        }

        {
            branch_tline
                .applied_gc_cutoff_lsn
                .lock_for_write()
                .store_and_unlock(Lsn(0x50))
                .wait()
                .await;
            // Update GC info
            let mut guard = branch_tline.gc_info.write().unwrap();
            *guard = GcInfo {
                retain_lsns: vec![(Lsn(0x40), branch_tline.timeline_id, MaybeOffloaded::No)],
                cutoffs: GcCutoffs {
                    time: Some(Lsn(0x50)),
                    space: Lsn(0x50),
                },
                leases: Default::default(),
                within_ancestor_pitr: false,
            };
        }

        let expected_result_at_gc_horizon = [
            Bytes::from_static(b"value 0@0x10"),
            Bytes::from_static(b"value 1@0x10@0x20"),
            Bytes::from_static(b"value 2@0x10@0x30"),
            Bytes::from_static(b"value 3@0x10@0x28@0x30@0x40"),
            Bytes::from_static(b"value 4@0x10"),
            Bytes::from_static(b"value 5@0x10@0x20"),
            Bytes::from_static(b"value 6@0x10@0x20"),
            Bytes::from_static(b"value 7@0x10"),
            Bytes::from_static(b"value 8@0x10@0x48"),
            Bytes::from_static(b"value 9@0x10@0x48"),
        ];

        let expected_result_at_lsn_40 = [
            Bytes::from_static(b"value 0@0x10"),
            Bytes::from_static(b"value 1@0x10@0x20"),
            Bytes::from_static(b"value 2@0x10@0x30"),
            Bytes::from_static(b"value 3@0x10@0x28@0x30@0x40"),
            Bytes::from_static(b"value 4@0x10"),
            Bytes::from_static(b"value 5@0x10@0x20"),
            Bytes::from_static(b"value 6@0x10@0x20"),
            Bytes::from_static(b"value 7@0x10"),
            Bytes::from_static(b"value 8@0x10"),
            Bytes::from_static(b"value 9@0x10"),
        ];

        let verify_result = || async {
            for idx in 0..10 {
                assert_eq!(
                    branch_tline
                        .get(get_key(idx as u32), Lsn(0x50), &ctx)
                        .await
                        .unwrap(),
                    &expected_result_at_gc_horizon[idx]
                );
                assert_eq!(
                    branch_tline
                        .get(get_key(idx as u32), Lsn(0x40), &ctx)
                        .await
                        .unwrap(),
                    &expected_result_at_lsn_40[idx]
                );
            }
        };

        verify_result().await;

        let cancel = CancellationToken::new();
        branch_tline
            .compact_with_gc(&cancel, CompactOptions::default(), &ctx)
            .await
            .unwrap();

        verify_result().await;

        // Piggyback a compaction with above_lsn. Ensure it works correctly when the specified LSN intersects with the layer files.
        // Now we already have a single large delta layer, so the compaction min_layer_lsn should be the same as ancestor LSN (0x18).
        branch_tline
            .compact_with_gc(
                &cancel,
                CompactOptions {
                    compact_lsn_range: Some(CompactLsnRange::above(Lsn(0x40))),
                    ..Default::default()
                },
                &ctx,
            )
            .await
            .unwrap();

        verify_result().await;

        Ok(())
    }

    // Regression test for https://github.com/neondatabase/neon/issues/9012
    // Create an image arrangement where we have to read at different LSN ranges
    // from a delta layer. This is achieved by overlapping an image layer on top of
    // a delta layer. Like so:
    //
    //     A      B
    // +----------------+ -> delta_layer
    // |                |                           ^ lsn
    // |       =========|-> nested_image_layer      |
    // |       C        |                           |
    // +----------------+                           |
    // ======== -> baseline_image_layer             +-------> key
    //
    //
    // When querying the key range [A, B) we need to read at different LSN ranges
    // for [A, C) and [C, B). This test checks that the described edge case is handled correctly.
    #[cfg(feature = "testing")]
    #[tokio::test]
    async fn test_vectored_read_with_nested_image_layer() -> anyhow::Result<()> {
        let harness = TenantHarness::create("test_vectored_read_with_nested_image_layer").await?;
        let (tenant, ctx) = harness.load().await;

        let will_init_keys = [2, 6];
        fn get_key(id: u32) -> Key {
            let mut key = Key::from_hex("110000000033333333444444445500000000").unwrap();
            key.field6 = id;
            key
        }

        let mut expected_key_values = HashMap::new();

        let baseline_image_layer_lsn = Lsn(0x10);
        let mut baseline_img_layer = Vec::new();
        for i in 0..5 {
            let key = get_key(i);
            let value = format!("value {i}@{baseline_image_layer_lsn}");

            let removed = expected_key_values.insert(key, value.clone());
            assert!(removed.is_none());

            baseline_img_layer.push((key, Bytes::from(value)));
        }

        let nested_image_layer_lsn = Lsn(0x50);
        let mut nested_img_layer = Vec::new();
        for i in 5..10 {
            let key = get_key(i);
            let value = format!("value {i}@{nested_image_layer_lsn}");

            let removed = expected_key_values.insert(key, value.clone());
            assert!(removed.is_none());

            nested_img_layer.push((key, Bytes::from(value)));
        }

        let mut delta_layer_spec = Vec::default();
        let delta_layer_start_lsn = Lsn(0x20);
        let mut delta_layer_end_lsn = delta_layer_start_lsn;

        for i in 0..10 {
            let key = get_key(i);
            let key_in_nested = nested_img_layer
                .iter()
                .any(|(key_with_img, _)| *key_with_img == key);
            let lsn = {
                if key_in_nested {
                    Lsn(nested_image_layer_lsn.0 + 0x10)
                } else {
                    delta_layer_start_lsn
                }
            };

            let will_init = will_init_keys.contains(&i);
            if will_init {
                delta_layer_spec.push((key, lsn, Value::WalRecord(NeonWalRecord::wal_init(""))));

                expected_key_values.insert(key, "".to_string());
            } else {
                let delta = format!("@{lsn}");
                delta_layer_spec.push((
                    key,
                    lsn,
                    Value::WalRecord(NeonWalRecord::wal_append(&delta)),
                ));

                expected_key_values
                    .get_mut(&key)
                    .expect("An image exists for each key")
                    .push_str(delta.as_str());
            }
            delta_layer_end_lsn = std::cmp::max(delta_layer_start_lsn, lsn);
        }

        delta_layer_end_lsn = Lsn(delta_layer_end_lsn.0 + 1);

        assert!(
            nested_image_layer_lsn > delta_layer_start_lsn
                && nested_image_layer_lsn < delta_layer_end_lsn
        );

        let tline = tenant
            .create_test_timeline_with_layers(
                TIMELINE_ID,
                baseline_image_layer_lsn,
                DEFAULT_PG_VERSION,
                &ctx,
                vec![], // in-memory layers
                vec![DeltaLayerTestDesc::new_with_inferred_key_range(
                    delta_layer_start_lsn..delta_layer_end_lsn,
                    delta_layer_spec,
                )], // delta layers
                vec![
                    (baseline_image_layer_lsn, baseline_img_layer),
                    (nested_image_layer_lsn, nested_img_layer),
                ], // image layers
                delta_layer_end_lsn,
            )
            .await?;

        let query = VersionedKeySpaceQuery::uniform(
            KeySpace::single(get_key(0)..get_key(10)),
            delta_layer_end_lsn,
        );

        let results = tline
            .get_vectored(query, IoConcurrency::sequential(), &ctx)
            .await
            .expect("No vectored errors");
        for (key, res) in results {
            let value = res.expect("No key errors");
            let expected_value = expected_key_values.remove(&key).expect("No unknown keys");
            assert_eq!(value, Bytes::from(expected_value));
        }

        Ok(())
    }

    #[cfg(feature = "testing")]
    #[tokio::test]
    async fn test_vectored_read_with_image_layer_inside_inmem() -> anyhow::Result<()> {
        let harness =
            TenantHarness::create("test_vectored_read_with_image_layer_inside_inmem").await?;
        let (tenant, ctx) = harness.load().await;

        let will_init_keys = [2, 6];
        fn get_key(id: u32) -> Key {
            let mut key = Key::from_hex("110000000033333333444444445500000000").unwrap();
            key.field6 = id;
            key
        }

        let mut expected_key_values = HashMap::new();

        let baseline_image_layer_lsn = Lsn(0x10);
        let mut baseline_img_layer = Vec::new();
        for i in 0..5 {
            let key = get_key(i);
            let value = format!("value {i}@{baseline_image_layer_lsn}");

            let removed = expected_key_values.insert(key, value.clone());
            assert!(removed.is_none());

            baseline_img_layer.push((key, Bytes::from(value)));
        }

        let nested_image_layer_lsn = Lsn(0x50);
        let mut nested_img_layer = Vec::new();
        for i in 5..10 {
            let key = get_key(i);
            let value = format!("value {i}@{nested_image_layer_lsn}");

            let removed = expected_key_values.insert(key, value.clone());
            assert!(removed.is_none());

            nested_img_layer.push((key, Bytes::from(value)));
        }

        let frozen_layer = {
            let lsn_range = Lsn(0x40)..Lsn(0x60);
            let mut data = Vec::new();
            for i in 0..10 {
                let key = get_key(i);
                let key_in_nested = nested_img_layer
                    .iter()
                    .any(|(key_with_img, _)| *key_with_img == key);
                let lsn = {
                    if key_in_nested {
                        Lsn(nested_image_layer_lsn.0 + 5)
                    } else {
                        lsn_range.start
                    }
                };

                let will_init = will_init_keys.contains(&i);
                if will_init {
                    data.push((key, lsn, Value::WalRecord(NeonWalRecord::wal_init(""))));

                    expected_key_values.insert(key, "".to_string());
                } else {
                    let delta = format!("@{lsn}");
                    data.push((
                        key,
                        lsn,
                        Value::WalRecord(NeonWalRecord::wal_append(&delta)),
                    ));

                    expected_key_values
                        .get_mut(&key)
                        .expect("An image exists for each key")
                        .push_str(delta.as_str());
                }
            }

            InMemoryLayerTestDesc {
                lsn_range,
                is_open: false,
                data,
            }
        };

        let (open_layer, last_record_lsn) = {
            let start_lsn = Lsn(0x70);
            let mut data = Vec::new();
            let mut end_lsn = Lsn(0);
            for i in 0..10 {
                let key = get_key(i);
                let lsn = Lsn(start_lsn.0 + i as u64);
                let delta = format!("@{lsn}");
                data.push((
                    key,
                    lsn,
                    Value::WalRecord(NeonWalRecord::wal_append(&delta)),
                ));

                expected_key_values
                    .get_mut(&key)
                    .expect("An image exists for each key")
                    .push_str(delta.as_str());

                end_lsn = std::cmp::max(end_lsn, lsn);
            }

            (
                InMemoryLayerTestDesc {
                    lsn_range: start_lsn..Lsn::MAX,
                    is_open: true,
                    data,
                },
                end_lsn,
            )
        };

        assert!(
            nested_image_layer_lsn > frozen_layer.lsn_range.start
                && nested_image_layer_lsn < frozen_layer.lsn_range.end
        );

        let tline = tenant
            .create_test_timeline_with_layers(
                TIMELINE_ID,
                baseline_image_layer_lsn,
                DEFAULT_PG_VERSION,
                &ctx,
                vec![open_layer, frozen_layer], // in-memory layers
                Vec::new(),                     // delta layers
                vec![
                    (baseline_image_layer_lsn, baseline_img_layer),
                    (nested_image_layer_lsn, nested_img_layer),
                ], // image layers
                last_record_lsn,
            )
            .await?;

        let query = VersionedKeySpaceQuery::uniform(
            KeySpace::single(get_key(0)..get_key(10)),
            last_record_lsn,
        );

        let results = tline
            .get_vectored(query, IoConcurrency::sequential(), &ctx)
            .await
            .expect("No vectored errors");
        for (key, res) in results {
            let value = res.expect("No key errors");
            let expected_value = expected_key_values.remove(&key).expect("No unknown keys");
            assert_eq!(value, Bytes::from(expected_value.clone()));

            tracing::info!("key={key} value={expected_value}");
        }

        Ok(())
    }

    // A randomized read path test. Generates a layer map according to a deterministic
    // specification. Fills the (key, LSN) space in random manner and then performs
    // random scattered queries validating the results against in-memory storage.
    //
    // See this internal Notion page for a diagram of the layer map:
    // https://www.notion.so/neondatabase/Read-Path-Unit-Testing-Fuzzing-1d1f189e0047806c8e5cd37781b0a350?pvs=4
    //
    // A fuzzing mode is also supported. In this mode, the test will use a random
    // seed instead of a hardcoded one. Use it in conjunction with `cargo stress`
    // to run multiple instances in parallel:
    //
    // $ RUST_BACKTRACE=1 RUST_LOG=INFO \
    //   cargo stress --package=pageserver --features=testing,fuzz-read-path --release -- test_read_path
    #[cfg(feature = "testing")]
    #[tokio::test]
    async fn test_read_path() -> anyhow::Result<()> {
        use rand::seq::SliceRandom;

        let seed = if cfg!(feature = "fuzz-read-path") {
            let seed: u64 = thread_rng().r#gen();
            seed
        } else {
            // Use a hard-coded seed when not in fuzzing mode.
            // Note that with the current approach results are not reproducible
            // accross platforms and Rust releases.
            const SEED: u64 = 0;
            SEED
        };

        let mut random = StdRng::seed_from_u64(seed);

        let (queries, will_init_chance, gap_chance) = if cfg!(feature = "fuzz-read-path") {
            const QUERIES: u64 = 5000;
            let will_init_chance: u8 = random.gen_range(0..=10);
            let gap_chance: u8 = random.gen_range(0..=50);

            (QUERIES, will_init_chance, gap_chance)
        } else {
            const QUERIES: u64 = 1000;
            const WILL_INIT_CHANCE: u8 = 1;
            const GAP_CHANCE: u8 = 5;

            (QUERIES, WILL_INIT_CHANCE, GAP_CHANCE)
        };

        let harness = TenantHarness::create("test_read_path").await?;
        let (tenant, ctx) = harness.load().await;

        tracing::info!("Using random seed: {seed}");
        tracing::info!(%will_init_chance, %gap_chance, "Fill params");

        // Define the layer map shape. Note that this part is not randomized.

        const KEY_DIMENSION_SIZE: u32 = 99;
        let start_key = Key::from_hex("110000000033333333444444445500000000").unwrap();
        let end_key = start_key.add(KEY_DIMENSION_SIZE);
        let total_key_range = start_key..end_key;
        let total_key_range_size = end_key.to_i128() - start_key.to_i128();
        let total_start_lsn = Lsn(104);
        let last_record_lsn = Lsn(504);

        assert!(total_key_range_size % 3 == 0);

        let in_memory_layers_shape = vec![
            (total_key_range.clone(), Lsn(304)..Lsn(400)),
            (total_key_range.clone(), Lsn(400)..last_record_lsn),
        ];

        let delta_layers_shape = vec![
            (
                start_key..(start_key.add((total_key_range_size / 3) as u32)),
                Lsn(200)..Lsn(304),
            ),
            (
                (start_key.add((total_key_range_size / 3) as u32))
                    ..(start_key.add((total_key_range_size * 2 / 3) as u32)),
                Lsn(200)..Lsn(304),
            ),
            (
                (start_key.add((total_key_range_size * 2 / 3) as u32))
                    ..(start_key.add(total_key_range_size as u32)),
                Lsn(200)..Lsn(304),
            ),
        ];

        let image_layers_shape = vec![
            (
                start_key.add((total_key_range_size * 2 / 3 - 10) as u32)
                    ..start_key.add((total_key_range_size * 2 / 3 + 10) as u32),
                Lsn(456),
            ),
            (
                start_key.add((total_key_range_size / 3 - 10) as u32)
                    ..start_key.add((total_key_range_size / 3 + 10) as u32),
                Lsn(256),
            ),
            (total_key_range.clone(), total_start_lsn),
        ];

        let specification = TestTimelineSpecification {
            start_lsn: total_start_lsn,
            last_record_lsn,
            in_memory_layers_shape,
            delta_layers_shape,
            image_layers_shape,
            gap_chance,
            will_init_chance,
        };

        // Create and randomly fill in the layers according to the specification
        let (tline, storage, interesting_lsns) = randomize_timeline(
            &tenant,
            TIMELINE_ID,
            DEFAULT_PG_VERSION,
            specification,
            &mut random,
            &ctx,
        )
        .await?;

        // Now generate queries based on the interesting lsns that we've collected.
        //
        // While there's still room in the query, pick and interesting LSN and a random
        // key. Then roll the dice to see if the next key should also be included in
        // the query. When the roll fails, break the "batch" and pick another point in the
        // (key, LSN) space.

        const PICK_NEXT_CHANCE: u8 = 50;
        for _ in 0..queries {
            let query = {
                let mut keyspaces_at_lsn: HashMap<Lsn, KeySpaceRandomAccum> = HashMap::default();
                let mut used_keys: HashSet<Key> = HashSet::default();

                while used_keys.len() < tenant.conf.max_get_vectored_keys.get() {
                    let selected_lsn = interesting_lsns.choose(&mut random).expect("not empty");
                    let mut selected_key = start_key.add(random.gen_range(0..KEY_DIMENSION_SIZE));

                    while used_keys.len() < tenant.conf.max_get_vectored_keys.get() {
                        if used_keys.contains(&selected_key)
                            || selected_key >= start_key.add(KEY_DIMENSION_SIZE)
                        {
                            break;
                        }

                        keyspaces_at_lsn
                            .entry(*selected_lsn)
                            .or_default()
                            .add_key(selected_key);
                        used_keys.insert(selected_key);

                        let pick_next = random.gen_range(0..=100) <= PICK_NEXT_CHANCE;
                        if pick_next {
                            selected_key = selected_key.next();
                        } else {
                            break;
                        }
                    }
                }

                VersionedKeySpaceQuery::scattered(
                    keyspaces_at_lsn
                        .into_iter()
                        .map(|(lsn, acc)| (lsn, acc.to_keyspace()))
                        .collect(),
                )
            };

            // Run the query and validate the results

            let results = tline
                .get_vectored(query.clone(), IoConcurrency::Sequential, &ctx)
                .await;

            let blobs = match results {
                Ok(ok) => ok,
                Err(err) => {
                    panic!("seed={seed} Error returned for query {query}: {err}");
                }
            };

            for (key, key_res) in blobs.into_iter() {
                match key_res {
                    Ok(blob) => {
                        let requested_at_lsn = query.map_key_to_lsn(&key);
                        let expected = storage.get(key, requested_at_lsn);

                        if blob != expected {
                            tracing::error!(
                                "seed={seed} Mismatch for {key}@{requested_at_lsn} from query: {query}"
                            );
                        }

                        assert_eq!(blob, expected);
                    }
                    Err(err) => {
                        let requested_at_lsn = query.map_key_to_lsn(&key);

                        panic!(
                            "seed={seed} Error returned for {key}@{requested_at_lsn} from query {query}: {err}"
                        );
                    }
                }
            }
        }

        Ok(())
    }

    fn sort_layer_key(k1: &PersistentLayerKey, k2: &PersistentLayerKey) -> std::cmp::Ordering {
        (
            k1.is_delta,
            k1.key_range.start,
            k1.key_range.end,
            k1.lsn_range.start,
            k1.lsn_range.end,
        )
            .cmp(&(
                k2.is_delta,
                k2.key_range.start,
                k2.key_range.end,
                k2.lsn_range.start,
                k2.lsn_range.end,
            ))
    }

    async fn inspect_and_sort(
        tline: &Arc<Timeline>,
        filter: Option<std::ops::Range<Key>>,
    ) -> Vec<PersistentLayerKey> {
        let mut all_layers = tline.inspect_historic_layers().await.unwrap();
        if let Some(filter) = filter {
            all_layers.retain(|layer| overlaps_with(&layer.key_range, &filter));
        }
        all_layers.sort_by(sort_layer_key);
        all_layers
    }

    #[cfg(feature = "testing")]
    fn check_layer_map_key_eq(
        mut left: Vec<PersistentLayerKey>,
        mut right: Vec<PersistentLayerKey>,
    ) {
        left.sort_by(sort_layer_key);
        right.sort_by(sort_layer_key);
        if left != right {
            eprintln!("---LEFT---");
            for left in left.iter() {
                eprintln!("{left}");
            }
            eprintln!("---RIGHT---");
            for right in right.iter() {
                eprintln!("{right}");
            }
            assert_eq!(left, right);
        }
    }

    #[cfg(feature = "testing")]
    #[tokio::test]
    async fn test_simple_partial_bottom_most_compaction() -> anyhow::Result<()> {
        let harness = TenantHarness::create("test_simple_partial_bottom_most_compaction").await?;
        let (tenant, ctx) = harness.load().await;

        fn get_key(id: u32) -> Key {
            // using aux key here b/c they are guaranteed to be inside `collect_keyspace`.
            let mut key = Key::from_hex("620000000033333333444444445500000000").unwrap();
            key.field6 = id;
            key
        }

        // img layer at 0x10
        let img_layer = (0..10)
            .map(|id| (get_key(id), Bytes::from(format!("value {id}@0x10"))))
            .collect_vec();

        let delta1 = vec![
            (
                get_key(1),
                Lsn(0x20),
                Value::Image(Bytes::from("value 1@0x20")),
            ),
            (
                get_key(2),
                Lsn(0x30),
                Value::Image(Bytes::from("value 2@0x30")),
            ),
            (
                get_key(3),
                Lsn(0x40),
                Value::Image(Bytes::from("value 3@0x40")),
            ),
        ];
        let delta2 = vec![
            (
                get_key(5),
                Lsn(0x20),
                Value::Image(Bytes::from("value 5@0x20")),
            ),
            (
                get_key(6),
                Lsn(0x20),
                Value::Image(Bytes::from("value 6@0x20")),
            ),
        ];
        let delta3 = vec![
            (
                get_key(8),
                Lsn(0x48),
                Value::Image(Bytes::from("value 8@0x48")),
            ),
            (
                get_key(9),
                Lsn(0x48),
                Value::Image(Bytes::from("value 9@0x48")),
            ),
        ];

        let tline = tenant
            .create_test_timeline_with_layers(
                TIMELINE_ID,
                Lsn(0x10),
                DEFAULT_PG_VERSION,
                &ctx,
                vec![], // in-memory layers
                vec![
                    DeltaLayerTestDesc::new_with_inferred_key_range(Lsn(0x20)..Lsn(0x48), delta1),
                    DeltaLayerTestDesc::new_with_inferred_key_range(Lsn(0x20)..Lsn(0x48), delta2),
                    DeltaLayerTestDesc::new_with_inferred_key_range(Lsn(0x48)..Lsn(0x50), delta3),
                ], // delta layers
                vec![(Lsn(0x10), img_layer)], // image layers
                Lsn(0x50),
            )
            .await?;

        {
            tline
                .applied_gc_cutoff_lsn
                .lock_for_write()
                .store_and_unlock(Lsn(0x30))
                .wait()
                .await;
            // Update GC info
            let mut guard = tline.gc_info.write().unwrap();
            *guard = GcInfo {
                retain_lsns: vec![(Lsn(0x20), tline.timeline_id, MaybeOffloaded::No)],
                cutoffs: GcCutoffs {
                    time: Some(Lsn(0x30)),
                    space: Lsn(0x30),
                },
                leases: Default::default(),
                within_ancestor_pitr: false,
            };
        }

        let cancel = CancellationToken::new();

        // Do a partial compaction on key range 0..2
        tline
            .compact_with_gc(
                &cancel,
                CompactOptions {
                    flags: EnumSet::new(),
                    compact_key_range: Some((get_key(0)..get_key(2)).into()),
                    ..Default::default()
                },
                &ctx,
            )
            .await
            .unwrap();
        let all_layers = inspect_and_sort(&tline, Some(get_key(0)..get_key(10))).await;
        check_layer_map_key_eq(
            all_layers,
            vec![
                // newly-generated image layer for the partial compaction range 0-2
                PersistentLayerKey {
                    key_range: get_key(0)..get_key(2),
                    lsn_range: Lsn(0x20)..Lsn(0x21),
                    is_delta: false,
                },
                PersistentLayerKey {
                    key_range: get_key(0)..get_key(10),
                    lsn_range: Lsn(0x10)..Lsn(0x11),
                    is_delta: false,
                },
                // delta1 is split and the second part is rewritten
                PersistentLayerKey {
                    key_range: get_key(2)..get_key(4),
                    lsn_range: Lsn(0x20)..Lsn(0x48),
                    is_delta: true,
                },
                PersistentLayerKey {
                    key_range: get_key(5)..get_key(7),
                    lsn_range: Lsn(0x20)..Lsn(0x48),
                    is_delta: true,
                },
                PersistentLayerKey {
                    key_range: get_key(8)..get_key(10),
                    lsn_range: Lsn(0x48)..Lsn(0x50),
                    is_delta: true,
                },
            ],
        );

        // Do a partial compaction on key range 2..4
        tline
            .compact_with_gc(
                &cancel,
                CompactOptions {
                    flags: EnumSet::new(),
                    compact_key_range: Some((get_key(2)..get_key(4)).into()),
                    ..Default::default()
                },
                &ctx,
            )
            .await
            .unwrap();
        let all_layers = inspect_and_sort(&tline, Some(get_key(0)..get_key(10))).await;
        check_layer_map_key_eq(
            all_layers,
            vec![
                PersistentLayerKey {
                    key_range: get_key(0)..get_key(2),
                    lsn_range: Lsn(0x20)..Lsn(0x21),
                    is_delta: false,
                },
                PersistentLayerKey {
                    key_range: get_key(0)..get_key(10),
                    lsn_range: Lsn(0x10)..Lsn(0x11),
                    is_delta: false,
                },
                // image layer generated for the compaction range 2-4
                PersistentLayerKey {
                    key_range: get_key(2)..get_key(4),
                    lsn_range: Lsn(0x20)..Lsn(0x21),
                    is_delta: false,
                },
                // we have key2/key3 above the retain_lsn, so we still need this delta layer
                PersistentLayerKey {
                    key_range: get_key(2)..get_key(4),
                    lsn_range: Lsn(0x20)..Lsn(0x48),
                    is_delta: true,
                },
                PersistentLayerKey {
                    key_range: get_key(5)..get_key(7),
                    lsn_range: Lsn(0x20)..Lsn(0x48),
                    is_delta: true,
                },
                PersistentLayerKey {
                    key_range: get_key(8)..get_key(10),
                    lsn_range: Lsn(0x48)..Lsn(0x50),
                    is_delta: true,
                },
            ],
        );

        // Do a partial compaction on key range 4..9
        tline
            .compact_with_gc(
                &cancel,
                CompactOptions {
                    flags: EnumSet::new(),
                    compact_key_range: Some((get_key(4)..get_key(9)).into()),
                    ..Default::default()
                },
                &ctx,
            )
            .await
            .unwrap();
        let all_layers = inspect_and_sort(&tline, Some(get_key(0)..get_key(10))).await;
        check_layer_map_key_eq(
            all_layers,
            vec![
                PersistentLayerKey {
                    key_range: get_key(0)..get_key(2),
                    lsn_range: Lsn(0x20)..Lsn(0x21),
                    is_delta: false,
                },
                PersistentLayerKey {
                    key_range: get_key(0)..get_key(10),
                    lsn_range: Lsn(0x10)..Lsn(0x11),
                    is_delta: false,
                },
                PersistentLayerKey {
                    key_range: get_key(2)..get_key(4),
                    lsn_range: Lsn(0x20)..Lsn(0x21),
                    is_delta: false,
                },
                PersistentLayerKey {
                    key_range: get_key(2)..get_key(4),
                    lsn_range: Lsn(0x20)..Lsn(0x48),
                    is_delta: true,
                },
                // image layer generated for this compaction range
                PersistentLayerKey {
                    key_range: get_key(4)..get_key(9),
                    lsn_range: Lsn(0x20)..Lsn(0x21),
                    is_delta: false,
                },
                PersistentLayerKey {
                    key_range: get_key(8)..get_key(10),
                    lsn_range: Lsn(0x48)..Lsn(0x50),
                    is_delta: true,
                },
            ],
        );

        // Do a partial compaction on key range 9..10
        tline
            .compact_with_gc(
                &cancel,
                CompactOptions {
                    flags: EnumSet::new(),
                    compact_key_range: Some((get_key(9)..get_key(10)).into()),
                    ..Default::default()
                },
                &ctx,
            )
            .await
            .unwrap();
        let all_layers = inspect_and_sort(&tline, Some(get_key(0)..get_key(10))).await;
        check_layer_map_key_eq(
            all_layers,
            vec![
                PersistentLayerKey {
                    key_range: get_key(0)..get_key(2),
                    lsn_range: Lsn(0x20)..Lsn(0x21),
                    is_delta: false,
                },
                PersistentLayerKey {
                    key_range: get_key(0)..get_key(10),
                    lsn_range: Lsn(0x10)..Lsn(0x11),
                    is_delta: false,
                },
                PersistentLayerKey {
                    key_range: get_key(2)..get_key(4),
                    lsn_range: Lsn(0x20)..Lsn(0x21),
                    is_delta: false,
                },
                PersistentLayerKey {
                    key_range: get_key(2)..get_key(4),
                    lsn_range: Lsn(0x20)..Lsn(0x48),
                    is_delta: true,
                },
                PersistentLayerKey {
                    key_range: get_key(4)..get_key(9),
                    lsn_range: Lsn(0x20)..Lsn(0x21),
                    is_delta: false,
                },
                // image layer generated for the compaction range
                PersistentLayerKey {
                    key_range: get_key(9)..get_key(10),
                    lsn_range: Lsn(0x20)..Lsn(0x21),
                    is_delta: false,
                },
                PersistentLayerKey {
                    key_range: get_key(8)..get_key(10),
                    lsn_range: Lsn(0x48)..Lsn(0x50),
                    is_delta: true,
                },
            ],
        );

        // Do a partial compaction on key range 0..10, all image layers below LSN 20 can be replaced with new ones.
        tline
            .compact_with_gc(
                &cancel,
                CompactOptions {
                    flags: EnumSet::new(),
                    compact_key_range: Some((get_key(0)..get_key(10)).into()),
                    ..Default::default()
                },
                &ctx,
            )
            .await
            .unwrap();
        let all_layers = inspect_and_sort(&tline, Some(get_key(0)..get_key(10))).await;
        check_layer_map_key_eq(
            all_layers,
            vec![
                // aha, we removed all unnecessary image/delta layers and got a very clean layer map!
                PersistentLayerKey {
                    key_range: get_key(0)..get_key(10),
                    lsn_range: Lsn(0x20)..Lsn(0x21),
                    is_delta: false,
                },
                PersistentLayerKey {
                    key_range: get_key(2)..get_key(4),
                    lsn_range: Lsn(0x20)..Lsn(0x48),
                    is_delta: true,
                },
                PersistentLayerKey {
                    key_range: get_key(8)..get_key(10),
                    lsn_range: Lsn(0x48)..Lsn(0x50),
                    is_delta: true,
                },
            ],
        );
        Ok(())
    }

    #[cfg(feature = "testing")]
    #[tokio::test]
    async fn test_timeline_offload_retain_lsn() -> anyhow::Result<()> {
        let harness = TenantHarness::create("test_timeline_offload_retain_lsn")
            .await
            .unwrap();
        let (tenant, ctx) = harness.load().await;
        let tline_parent = tenant
            .create_test_timeline(TIMELINE_ID, Lsn(0x10), DEFAULT_PG_VERSION, &ctx)
            .await
            .unwrap();
        let tline_child = tenant
            .branch_timeline_test(&tline_parent, NEW_TIMELINE_ID, Some(Lsn(0x20)), &ctx)
            .await
            .unwrap();
        {
            let gc_info_parent = tline_parent.gc_info.read().unwrap();
            assert_eq!(
                gc_info_parent.retain_lsns,
                vec![(Lsn(0x20), tline_child.timeline_id, MaybeOffloaded::No)]
            );
        }
        // We have to directly call the remote_client instead of using the archive function to avoid constructing broker client...
        tline_child
            .remote_client
            .schedule_index_upload_for_timeline_archival_state(TimelineArchivalState::Archived)
            .unwrap();
        tline_child.remote_client.wait_completion().await.unwrap();
        offload_timeline(&tenant, &tline_child)
            .instrument(tracing::info_span!(parent: None, "offload_test", tenant_id=%"test", shard_id=%"test", timeline_id=%"test"))
            .await.unwrap();
        let child_timeline_id = tline_child.timeline_id;
        Arc::try_unwrap(tline_child).unwrap();

        {
            let gc_info_parent = tline_parent.gc_info.read().unwrap();
            assert_eq!(
                gc_info_parent.retain_lsns,
                vec![(Lsn(0x20), child_timeline_id, MaybeOffloaded::Yes)]
            );
        }

        tenant
            .get_offloaded_timeline(child_timeline_id)
            .unwrap()
            .defuse_for_tenant_drop();

        Ok(())
    }

    #[cfg(feature = "testing")]
    #[tokio::test]
    async fn test_simple_bottom_most_compaction_above_lsn() -> anyhow::Result<()> {
        let harness = TenantHarness::create("test_simple_bottom_most_compaction_above_lsn").await?;
        let (tenant, ctx) = harness.load().await;

        fn get_key(id: u32) -> Key {
            // using aux key here b/c they are guaranteed to be inside `collect_keyspace`.
            let mut key = Key::from_hex("620000000033333333444444445500000000").unwrap();
            key.field6 = id;
            key
        }

        let img_layer = (0..10)
            .map(|id| (get_key(id), Bytes::from(format!("value {id}@0x10"))))
            .collect_vec();

        let delta1 = vec![(
            get_key(1),
            Lsn(0x20),
            Value::WalRecord(NeonWalRecord::wal_append("@0x20")),
        )];
        let delta4 = vec![(
            get_key(1),
            Lsn(0x28),
            Value::WalRecord(NeonWalRecord::wal_append("@0x28")),
        )];
        let delta2 = vec![
            (
                get_key(1),
                Lsn(0x30),
                Value::WalRecord(NeonWalRecord::wal_append("@0x30")),
            ),
            (
                get_key(1),
                Lsn(0x38),
                Value::WalRecord(NeonWalRecord::wal_append("@0x38")),
            ),
        ];
        let delta3 = vec![
            (
                get_key(8),
                Lsn(0x48),
                Value::WalRecord(NeonWalRecord::wal_append("@0x48")),
            ),
            (
                get_key(9),
                Lsn(0x48),
                Value::WalRecord(NeonWalRecord::wal_append("@0x48")),
            ),
        ];

        let tline = tenant
            .create_test_timeline_with_layers(
                TIMELINE_ID,
                Lsn(0x10),
                DEFAULT_PG_VERSION,
                &ctx,
                vec![], // in-memory layers
                vec![
                    // delta1/2/4 only contain a single key but multiple updates
                    DeltaLayerTestDesc::new_with_inferred_key_range(Lsn(0x20)..Lsn(0x28), delta1),
                    DeltaLayerTestDesc::new_with_inferred_key_range(Lsn(0x30)..Lsn(0x50), delta2),
                    DeltaLayerTestDesc::new_with_inferred_key_range(Lsn(0x28)..Lsn(0x30), delta4),
                    DeltaLayerTestDesc::new_with_inferred_key_range(Lsn(0x30)..Lsn(0x50), delta3),
                ], // delta layers
                vec![(Lsn(0x10), img_layer)], // image layers
                Lsn(0x50),
            )
            .await?;
        {
            tline
                .applied_gc_cutoff_lsn
                .lock_for_write()
                .store_and_unlock(Lsn(0x30))
                .wait()
                .await;
            // Update GC info
            let mut guard = tline.gc_info.write().unwrap();
            *guard = GcInfo {
                retain_lsns: vec![
                    (Lsn(0x10), tline.timeline_id, MaybeOffloaded::No),
                    (Lsn(0x20), tline.timeline_id, MaybeOffloaded::No),
                ],
                cutoffs: GcCutoffs {
                    time: Some(Lsn(0x30)),
                    space: Lsn(0x30),
                },
                leases: Default::default(),
                within_ancestor_pitr: false,
            };
        }

        let expected_result = [
            Bytes::from_static(b"value 0@0x10"),
            Bytes::from_static(b"value 1@0x10@0x20@0x28@0x30@0x38"),
            Bytes::from_static(b"value 2@0x10"),
            Bytes::from_static(b"value 3@0x10"),
            Bytes::from_static(b"value 4@0x10"),
            Bytes::from_static(b"value 5@0x10"),
            Bytes::from_static(b"value 6@0x10"),
            Bytes::from_static(b"value 7@0x10"),
            Bytes::from_static(b"value 8@0x10@0x48"),
            Bytes::from_static(b"value 9@0x10@0x48"),
        ];

        let expected_result_at_gc_horizon = [
            Bytes::from_static(b"value 0@0x10"),
            Bytes::from_static(b"value 1@0x10@0x20@0x28@0x30"),
            Bytes::from_static(b"value 2@0x10"),
            Bytes::from_static(b"value 3@0x10"),
            Bytes::from_static(b"value 4@0x10"),
            Bytes::from_static(b"value 5@0x10"),
            Bytes::from_static(b"value 6@0x10"),
            Bytes::from_static(b"value 7@0x10"),
            Bytes::from_static(b"value 8@0x10"),
            Bytes::from_static(b"value 9@0x10"),
        ];

        let expected_result_at_lsn_20 = [
            Bytes::from_static(b"value 0@0x10"),
            Bytes::from_static(b"value 1@0x10@0x20"),
            Bytes::from_static(b"value 2@0x10"),
            Bytes::from_static(b"value 3@0x10"),
            Bytes::from_static(b"value 4@0x10"),
            Bytes::from_static(b"value 5@0x10"),
            Bytes::from_static(b"value 6@0x10"),
            Bytes::from_static(b"value 7@0x10"),
            Bytes::from_static(b"value 8@0x10"),
            Bytes::from_static(b"value 9@0x10"),
        ];

        let expected_result_at_lsn_10 = [
            Bytes::from_static(b"value 0@0x10"),
            Bytes::from_static(b"value 1@0x10"),
            Bytes::from_static(b"value 2@0x10"),
            Bytes::from_static(b"value 3@0x10"),
            Bytes::from_static(b"value 4@0x10"),
            Bytes::from_static(b"value 5@0x10"),
            Bytes::from_static(b"value 6@0x10"),
            Bytes::from_static(b"value 7@0x10"),
            Bytes::from_static(b"value 8@0x10"),
            Bytes::from_static(b"value 9@0x10"),
        ];

        let verify_result = || async {
            let gc_horizon = {
                let gc_info = tline.gc_info.read().unwrap();
                gc_info.cutoffs.time.unwrap_or_default()
            };
            for idx in 0..10 {
                assert_eq!(
                    tline
                        .get(get_key(idx as u32), Lsn(0x50), &ctx)
                        .await
                        .unwrap(),
                    &expected_result[idx]
                );
                assert_eq!(
                    tline
                        .get(get_key(idx as u32), gc_horizon, &ctx)
                        .await
                        .unwrap(),
                    &expected_result_at_gc_horizon[idx]
                );
                assert_eq!(
                    tline
                        .get(get_key(idx as u32), Lsn(0x20), &ctx)
                        .await
                        .unwrap(),
                    &expected_result_at_lsn_20[idx]
                );
                assert_eq!(
                    tline
                        .get(get_key(idx as u32), Lsn(0x10), &ctx)
                        .await
                        .unwrap(),
                    &expected_result_at_lsn_10[idx]
                );
            }
        };

        verify_result().await;

        let cancel = CancellationToken::new();
        tline
            .compact_with_gc(
                &cancel,
                CompactOptions {
                    compact_lsn_range: Some(CompactLsnRange::above(Lsn(0x28))),
                    ..Default::default()
                },
                &ctx,
            )
            .await
            .unwrap();
        verify_result().await;

        let all_layers = inspect_and_sort(&tline, Some(get_key(0)..get_key(10))).await;
        check_layer_map_key_eq(
            all_layers,
            vec![
                // The original image layer, not compacted
                PersistentLayerKey {
                    key_range: get_key(0)..get_key(10),
                    lsn_range: Lsn(0x10)..Lsn(0x11),
                    is_delta: false,
                },
                // Delta layer below the specified above_lsn not compacted
                PersistentLayerKey {
                    key_range: get_key(1)..get_key(2),
                    lsn_range: Lsn(0x20)..Lsn(0x28),
                    is_delta: true,
                },
                // Delta layer compacted above the LSN
                PersistentLayerKey {
                    key_range: get_key(1)..get_key(10),
                    lsn_range: Lsn(0x28)..Lsn(0x50),
                    is_delta: true,
                },
            ],
        );

        // compact again
        tline
            .compact_with_gc(&cancel, CompactOptions::default(), &ctx)
            .await
            .unwrap();
        verify_result().await;

        let all_layers = inspect_and_sort(&tline, Some(get_key(0)..get_key(10))).await;
        check_layer_map_key_eq(
            all_layers,
            vec![
                // The compacted image layer (full key range)
                PersistentLayerKey {
                    key_range: Key::MIN..Key::MAX,
                    lsn_range: Lsn(0x10)..Lsn(0x11),
                    is_delta: false,
                },
                // All other data in the delta layer
                PersistentLayerKey {
                    key_range: get_key(1)..get_key(10),
                    lsn_range: Lsn(0x10)..Lsn(0x50),
                    is_delta: true,
                },
            ],
        );

        Ok(())
    }

    #[cfg(feature = "testing")]
    #[tokio::test]
    async fn test_simple_bottom_most_compaction_rectangle() -> anyhow::Result<()> {
        let harness = TenantHarness::create("test_simple_bottom_most_compaction_rectangle").await?;
        let (tenant, ctx) = harness.load().await;

        fn get_key(id: u32) -> Key {
            // using aux key here b/c they are guaranteed to be inside `collect_keyspace`.
            let mut key = Key::from_hex("620000000033333333444444445500000000").unwrap();
            key.field6 = id;
            key
        }

        let img_layer = (0..10)
            .map(|id| (get_key(id), Bytes::from(format!("value {id}@0x10"))))
            .collect_vec();

        let delta1 = vec![(
            get_key(1),
            Lsn(0x20),
            Value::WalRecord(NeonWalRecord::wal_append("@0x20")),
        )];
        let delta4 = vec![(
            get_key(1),
            Lsn(0x28),
            Value::WalRecord(NeonWalRecord::wal_append("@0x28")),
        )];
        let delta2 = vec![
            (
                get_key(1),
                Lsn(0x30),
                Value::WalRecord(NeonWalRecord::wal_append("@0x30")),
            ),
            (
                get_key(1),
                Lsn(0x38),
                Value::WalRecord(NeonWalRecord::wal_append("@0x38")),
            ),
        ];
        let delta3 = vec![
            (
                get_key(8),
                Lsn(0x48),
                Value::WalRecord(NeonWalRecord::wal_append("@0x48")),
            ),
            (
                get_key(9),
                Lsn(0x48),
                Value::WalRecord(NeonWalRecord::wal_append("@0x48")),
            ),
        ];

        let tline = tenant
            .create_test_timeline_with_layers(
                TIMELINE_ID,
                Lsn(0x10),
                DEFAULT_PG_VERSION,
                &ctx,
                vec![], // in-memory layers
                vec![
                    // delta1/2/4 only contain a single key but multiple updates
                    DeltaLayerTestDesc::new_with_inferred_key_range(Lsn(0x20)..Lsn(0x28), delta1),
                    DeltaLayerTestDesc::new_with_inferred_key_range(Lsn(0x30)..Lsn(0x50), delta2),
                    DeltaLayerTestDesc::new_with_inferred_key_range(Lsn(0x28)..Lsn(0x30), delta4),
                    DeltaLayerTestDesc::new_with_inferred_key_range(Lsn(0x30)..Lsn(0x50), delta3),
                ], // delta layers
                vec![(Lsn(0x10), img_layer)], // image layers
                Lsn(0x50),
            )
            .await?;
        {
            tline
                .applied_gc_cutoff_lsn
                .lock_for_write()
                .store_and_unlock(Lsn(0x30))
                .wait()
                .await;
            // Update GC info
            let mut guard = tline.gc_info.write().unwrap();
            *guard = GcInfo {
                retain_lsns: vec![
                    (Lsn(0x10), tline.timeline_id, MaybeOffloaded::No),
                    (Lsn(0x20), tline.timeline_id, MaybeOffloaded::No),
                ],
                cutoffs: GcCutoffs {
                    time: Some(Lsn(0x30)),
                    space: Lsn(0x30),
                },
                leases: Default::default(),
                within_ancestor_pitr: false,
            };
        }

        let expected_result = [
            Bytes::from_static(b"value 0@0x10"),
            Bytes::from_static(b"value 1@0x10@0x20@0x28@0x30@0x38"),
            Bytes::from_static(b"value 2@0x10"),
            Bytes::from_static(b"value 3@0x10"),
            Bytes::from_static(b"value 4@0x10"),
            Bytes::from_static(b"value 5@0x10"),
            Bytes::from_static(b"value 6@0x10"),
            Bytes::from_static(b"value 7@0x10"),
            Bytes::from_static(b"value 8@0x10@0x48"),
            Bytes::from_static(b"value 9@0x10@0x48"),
        ];

        let expected_result_at_gc_horizon = [
            Bytes::from_static(b"value 0@0x10"),
            Bytes::from_static(b"value 1@0x10@0x20@0x28@0x30"),
            Bytes::from_static(b"value 2@0x10"),
            Bytes::from_static(b"value 3@0x10"),
            Bytes::from_static(b"value 4@0x10"),
            Bytes::from_static(b"value 5@0x10"),
            Bytes::from_static(b"value 6@0x10"),
            Bytes::from_static(b"value 7@0x10"),
            Bytes::from_static(b"value 8@0x10"),
            Bytes::from_static(b"value 9@0x10"),
        ];

        let expected_result_at_lsn_20 = [
            Bytes::from_static(b"value 0@0x10"),
            Bytes::from_static(b"value 1@0x10@0x20"),
            Bytes::from_static(b"value 2@0x10"),
            Bytes::from_static(b"value 3@0x10"),
            Bytes::from_static(b"value 4@0x10"),
            Bytes::from_static(b"value 5@0x10"),
            Bytes::from_static(b"value 6@0x10"),
            Bytes::from_static(b"value 7@0x10"),
            Bytes::from_static(b"value 8@0x10"),
            Bytes::from_static(b"value 9@0x10"),
        ];

        let expected_result_at_lsn_10 = [
            Bytes::from_static(b"value 0@0x10"),
            Bytes::from_static(b"value 1@0x10"),
            Bytes::from_static(b"value 2@0x10"),
            Bytes::from_static(b"value 3@0x10"),
            Bytes::from_static(b"value 4@0x10"),
            Bytes::from_static(b"value 5@0x10"),
            Bytes::from_static(b"value 6@0x10"),
            Bytes::from_static(b"value 7@0x10"),
            Bytes::from_static(b"value 8@0x10"),
            Bytes::from_static(b"value 9@0x10"),
        ];

        let verify_result = || async {
            let gc_horizon = {
                let gc_info = tline.gc_info.read().unwrap();
                gc_info.cutoffs.time.unwrap_or_default()
            };
            for idx in 0..10 {
                assert_eq!(
                    tline
                        .get(get_key(idx as u32), Lsn(0x50), &ctx)
                        .await
                        .unwrap(),
                    &expected_result[idx]
                );
                assert_eq!(
                    tline
                        .get(get_key(idx as u32), gc_horizon, &ctx)
                        .await
                        .unwrap(),
                    &expected_result_at_gc_horizon[idx]
                );
                assert_eq!(
                    tline
                        .get(get_key(idx as u32), Lsn(0x20), &ctx)
                        .await
                        .unwrap(),
                    &expected_result_at_lsn_20[idx]
                );
                assert_eq!(
                    tline
                        .get(get_key(idx as u32), Lsn(0x10), &ctx)
                        .await
                        .unwrap(),
                    &expected_result_at_lsn_10[idx]
                );
            }
        };

        verify_result().await;

        let cancel = CancellationToken::new();

        tline
            .compact_with_gc(
                &cancel,
                CompactOptions {
                    compact_key_range: Some((get_key(0)..get_key(2)).into()),
                    compact_lsn_range: Some((Lsn(0x20)..Lsn(0x28)).into()),
                    ..Default::default()
                },
                &ctx,
            )
            .await
            .unwrap();
        verify_result().await;

        let all_layers = inspect_and_sort(&tline, Some(get_key(0)..get_key(10))).await;
        check_layer_map_key_eq(
            all_layers,
            vec![
                // The original image layer, not compacted
                PersistentLayerKey {
                    key_range: get_key(0)..get_key(10),
                    lsn_range: Lsn(0x10)..Lsn(0x11),
                    is_delta: false,
                },
                // According the selection logic, we select all layers with start key <= 0x28, so we would merge the layer 0x20-0x28 and
                // the layer 0x28-0x30 into one.
                PersistentLayerKey {
                    key_range: get_key(1)..get_key(2),
                    lsn_range: Lsn(0x20)..Lsn(0x30),
                    is_delta: true,
                },
                // Above the upper bound and untouched
                PersistentLayerKey {
                    key_range: get_key(1)..get_key(2),
                    lsn_range: Lsn(0x30)..Lsn(0x50),
                    is_delta: true,
                },
                // This layer is untouched
                PersistentLayerKey {
                    key_range: get_key(8)..get_key(10),
                    lsn_range: Lsn(0x30)..Lsn(0x50),
                    is_delta: true,
                },
            ],
        );

        tline
            .compact_with_gc(
                &cancel,
                CompactOptions {
                    compact_key_range: Some((get_key(3)..get_key(8)).into()),
                    compact_lsn_range: Some((Lsn(0x28)..Lsn(0x40)).into()),
                    ..Default::default()
                },
                &ctx,
            )
            .await
            .unwrap();
        verify_result().await;

        let all_layers = inspect_and_sort(&tline, Some(get_key(0)..get_key(10))).await;
        check_layer_map_key_eq(
            all_layers,
            vec![
                // The original image layer, not compacted
                PersistentLayerKey {
                    key_range: get_key(0)..get_key(10),
                    lsn_range: Lsn(0x10)..Lsn(0x11),
                    is_delta: false,
                },
                // Not in the compaction key range, uncompacted
                PersistentLayerKey {
                    key_range: get_key(1)..get_key(2),
                    lsn_range: Lsn(0x20)..Lsn(0x30),
                    is_delta: true,
                },
                // Not in the compaction key range, uncompacted but need rewrite because the delta layer overlaps with the range
                PersistentLayerKey {
                    key_range: get_key(1)..get_key(2),
                    lsn_range: Lsn(0x30)..Lsn(0x50),
                    is_delta: true,
                },
                // Note that when we specify the LSN upper bound to be 0x40, the compaction algorithm will not try to cut the layer
                // horizontally in half. Instead, it will include all LSNs that overlap with 0x40. So the real max_lsn of the compaction
                // becomes 0x50.
                PersistentLayerKey {
                    key_range: get_key(8)..get_key(10),
                    lsn_range: Lsn(0x30)..Lsn(0x50),
                    is_delta: true,
                },
            ],
        );

        // compact again
        tline
            .compact_with_gc(
                &cancel,
                CompactOptions {
                    compact_key_range: Some((get_key(0)..get_key(5)).into()),
                    compact_lsn_range: Some((Lsn(0x20)..Lsn(0x50)).into()),
                    ..Default::default()
                },
                &ctx,
            )
            .await
            .unwrap();
        verify_result().await;

        let all_layers = inspect_and_sort(&tline, Some(get_key(0)..get_key(10))).await;
        check_layer_map_key_eq(
            all_layers,
            vec![
                // The original image layer, not compacted
                PersistentLayerKey {
                    key_range: get_key(0)..get_key(10),
                    lsn_range: Lsn(0x10)..Lsn(0x11),
                    is_delta: false,
                },
                // The range gets compacted
                PersistentLayerKey {
                    key_range: get_key(1)..get_key(2),
                    lsn_range: Lsn(0x20)..Lsn(0x50),
                    is_delta: true,
                },
                // Not touched during this iteration of compaction
                PersistentLayerKey {
                    key_range: get_key(8)..get_key(10),
                    lsn_range: Lsn(0x30)..Lsn(0x50),
                    is_delta: true,
                },
            ],
        );

        // final full compaction
        tline
            .compact_with_gc(&cancel, CompactOptions::default(), &ctx)
            .await
            .unwrap();
        verify_result().await;

        let all_layers = inspect_and_sort(&tline, Some(get_key(0)..get_key(10))).await;
        check_layer_map_key_eq(
            all_layers,
            vec![
                // The compacted image layer (full key range)
                PersistentLayerKey {
                    key_range: Key::MIN..Key::MAX,
                    lsn_range: Lsn(0x10)..Lsn(0x11),
                    is_delta: false,
                },
                // All other data in the delta layer
                PersistentLayerKey {
                    key_range: get_key(1)..get_key(10),
                    lsn_range: Lsn(0x10)..Lsn(0x50),
                    is_delta: true,
                },
            ],
        );

        Ok(())
    }

    #[cfg(feature = "testing")]
    #[tokio::test]
    async fn test_bottom_most_compation_redo_failure() -> anyhow::Result<()> {
        let harness = TenantHarness::create("test_bottom_most_compation_redo_failure").await?;
        let (tenant, ctx) = harness.load().await;

        fn get_key(id: u32) -> Key {
            // using aux key here b/c they are guaranteed to be inside `collect_keyspace`.
            let mut key = Key::from_hex("620000000033333333444444445500000000").unwrap();
            key.field6 = id;
            key
        }

        let img_layer = (0..10)
            .map(|id| (get_key(id), Bytes::from(format!("value {id}@0x10"))))
            .collect_vec();

        let delta1 = vec![
            (
                get_key(1),
                Lsn(0x20),
                Value::WalRecord(NeonWalRecord::wal_append("@0x20")),
            ),
            (
                get_key(1),
                Lsn(0x24),
                Value::WalRecord(NeonWalRecord::wal_append("@0x24")),
            ),
            (
                get_key(1),
                Lsn(0x28),
                // This record will fail to redo
                Value::WalRecord(NeonWalRecord::wal_append_conditional("@0x28", "???")),
            ),
        ];

        let tline = tenant
            .create_test_timeline_with_layers(
                TIMELINE_ID,
                Lsn(0x10),
                DEFAULT_PG_VERSION,
                &ctx,
                vec![], // in-memory layers
                vec![DeltaLayerTestDesc::new_with_inferred_key_range(
                    Lsn(0x20)..Lsn(0x30),
                    delta1,
                )], // delta layers
                vec![(Lsn(0x10), img_layer)], // image layers
                Lsn(0x50),
            )
            .await?;
        {
            tline
                .applied_gc_cutoff_lsn
                .lock_for_write()
                .store_and_unlock(Lsn(0x30))
                .wait()
                .await;
            // Update GC info
            let mut guard = tline.gc_info.write().unwrap();
            *guard = GcInfo {
                retain_lsns: vec![],
                cutoffs: GcCutoffs {
                    time: Some(Lsn(0x30)),
                    space: Lsn(0x30),
                },
                leases: Default::default(),
                within_ancestor_pitr: false,
            };
        }

        let cancel = CancellationToken::new();

        // Compaction will fail, but should not fire any critical error.
        // Gc-compaction currently cannot figure out what keys are not in the keyspace during the compaction
        // process. It will always try to redo the logs it reads and if it doesn't work, fail the entire
        // compaction job. Tracked in <https://github.com/neondatabase/neon/issues/10395>.
        let res = tline
            .compact_with_gc(
                &cancel,
                CompactOptions {
                    compact_key_range: None,
                    compact_lsn_range: None,
                    ..Default::default()
                },
                &ctx,
            )
            .await;
        assert!(res.is_err());

        Ok(())
    }

    #[cfg(feature = "testing")]
    #[tokio::test]
    async fn test_synthetic_size_calculation_with_invisible_branches() -> anyhow::Result<()> {
        use pageserver_api::models::TimelineVisibilityState;

        use crate::tenant::size::gather_inputs;

        let tenant_conf = pageserver_api::models::TenantConfig {
            // Ensure that we don't compute gc_cutoffs (which needs reading the layer files)
            pitr_interval: Some(Duration::ZERO),
            ..Default::default()
        };
        let harness = TenantHarness::create_custom(
            "test_synthetic_size_calculation_with_invisible_branches",
            tenant_conf,
            TenantId::generate(),
            ShardIdentity::unsharded(),
            Generation::new(0xdeadbeef),
        )
        .await?;
        let (tenant, ctx) = harness.load().await;
        let main_tline = tenant
            .create_test_timeline_with_layers(
                TIMELINE_ID,
                Lsn(0x10),
                DEFAULT_PG_VERSION,
                &ctx,
                vec![],
                vec![],
                vec![],
                Lsn(0x100),
            )
            .await?;

        let snapshot1 = TimelineId::from_array(hex!("11223344556677881122334455667790"));
        tenant
            .branch_timeline_test_with_layers(
                &main_tline,
                snapshot1,
                Some(Lsn(0x20)),
                &ctx,
                vec![],
                vec![],
                Lsn(0x50),
            )
            .await?;
        let snapshot2 = TimelineId::from_array(hex!("11223344556677881122334455667791"));
        tenant
            .branch_timeline_test_with_layers(
                &main_tline,
                snapshot2,
                Some(Lsn(0x30)),
                &ctx,
                vec![],
                vec![],
                Lsn(0x50),
            )
            .await?;
        let snapshot3 = TimelineId::from_array(hex!("11223344556677881122334455667792"));
        tenant
            .branch_timeline_test_with_layers(
                &main_tline,
                snapshot3,
                Some(Lsn(0x40)),
                &ctx,
                vec![],
                vec![],
                Lsn(0x50),
            )
            .await?;
        let limit = Arc::new(Semaphore::new(1));
        let max_retention_period = None;
        let mut logical_size_cache = HashMap::new();
        let cause = LogicalSizeCalculationCause::EvictionTaskImitation;
        let cancel = CancellationToken::new();

        let inputs = gather_inputs(
            &tenant,
            &limit,
            max_retention_period,
            &mut logical_size_cache,
            cause,
            &cancel,
            &ctx,
        )
        .instrument(info_span!(
            "gather_inputs",
            tenant_id = "unknown",
            shard_id = "unknown",
        ))
        .await?;
        use crate::tenant::size::{LsnKind, ModelInputs, SegmentMeta};
        use LsnKind::*;
        use tenant_size_model::Segment;
        let ModelInputs { mut segments, .. } = inputs;
        segments.retain(|s| s.timeline_id == TIMELINE_ID);
        for segment in segments.iter_mut() {
            segment.segment.parent = None; // We don't care about the parent for the test
            segment.segment.size = None; // We don't care about the size for the test
        }
        assert_eq!(
            segments,
            [
                SegmentMeta {
                    segment: Segment {
                        parent: None,
                        lsn: 0x10,
                        size: None,
                        needed: false,
                    },
                    timeline_id: TIMELINE_ID,
                    kind: BranchStart,
                },
                SegmentMeta {
                    segment: Segment {
                        parent: None,
                        lsn: 0x20,
                        size: None,
                        needed: false,
                    },
                    timeline_id: TIMELINE_ID,
                    kind: BranchPoint,
                },
                SegmentMeta {
                    segment: Segment {
                        parent: None,
                        lsn: 0x30,
                        size: None,
                        needed: false,
                    },
                    timeline_id: TIMELINE_ID,
                    kind: BranchPoint,
                },
                SegmentMeta {
                    segment: Segment {
                        parent: None,
                        lsn: 0x40,
                        size: None,
                        needed: false,
                    },
                    timeline_id: TIMELINE_ID,
                    kind: BranchPoint,
                },
                SegmentMeta {
                    segment: Segment {
                        parent: None,
                        lsn: 0x100,
                        size: None,
                        needed: false,
                    },
                    timeline_id: TIMELINE_ID,
                    kind: GcCutOff,
                }, // we need to retain everything above the last branch point
                SegmentMeta {
                    segment: Segment {
                        parent: None,
                        lsn: 0x100,
                        size: None,
                        needed: true,
                    },
                    timeline_id: TIMELINE_ID,
                    kind: BranchEnd,
                },
            ]
        );

        main_tline
            .remote_client
            .schedule_index_upload_for_timeline_invisible_state(
                TimelineVisibilityState::Invisible,
            )?;
        main_tline.remote_client.wait_completion().await?;
        let inputs = gather_inputs(
            &tenant,
            &limit,
            max_retention_period,
            &mut logical_size_cache,
            cause,
            &cancel,
            &ctx,
        )
        .instrument(info_span!(
            "gather_inputs",
            tenant_id = "unknown",
            shard_id = "unknown",
        ))
        .await?;
        let ModelInputs { mut segments, .. } = inputs;
        segments.retain(|s| s.timeline_id == TIMELINE_ID);
        for segment in segments.iter_mut() {
            segment.segment.parent = None; // We don't care about the parent for the test
            segment.segment.size = None; // We don't care about the size for the test
        }
        assert_eq!(
            segments,
            [
                SegmentMeta {
                    segment: Segment {
                        parent: None,
                        lsn: 0x10,
                        size: None,
                        needed: false,
                    },
                    timeline_id: TIMELINE_ID,
                    kind: BranchStart,
                },
                SegmentMeta {
                    segment: Segment {
                        parent: None,
                        lsn: 0x20,
                        size: None,
                        needed: false,
                    },
                    timeline_id: TIMELINE_ID,
                    kind: BranchPoint,
                },
                SegmentMeta {
                    segment: Segment {
                        parent: None,
                        lsn: 0x30,
                        size: None,
                        needed: false,
                    },
                    timeline_id: TIMELINE_ID,
                    kind: BranchPoint,
                },
                SegmentMeta {
                    segment: Segment {
                        parent: None,
                        lsn: 0x40,
                        size: None,
                        needed: false,
                    },
                    timeline_id: TIMELINE_ID,
                    kind: BranchPoint,
                },
                SegmentMeta {
                    segment: Segment {
                        parent: None,
                        lsn: 0x40, // Branch end LSN == last branch point LSN
                        size: None,
                        needed: true,
                    },
                    timeline_id: TIMELINE_ID,
                    kind: BranchEnd,
                },
            ]
        );
        Ok(())
    }
}<|MERGE_RESOLUTION|>--- conflicted
+++ resolved
@@ -3321,15 +3321,7 @@
             return;
         }
         match err {
-<<<<<<< HEAD
             CompactionError::ShuttingDown => unreachable!("is_cancel"),
-            // Offload failures don't trip the circuit breaker, since they're cheap to retry and
-            // shouldn't block compaction.
-            CompactionError::Offload(_) => {}
-=======
-            err if err.is_cancel() => {}
-            CompactionError::ShuttingDown => (),
->>>>>>> 3ff50689
             CompactionError::CollectKeySpaceError(err) => {
                 // CollectKeySpaceError::Cancelled and PageRead::Cancelled are handled in `err.is_cancel` branch.
                 self.compaction_circuit_breaker
