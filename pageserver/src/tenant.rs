--- conflicted
+++ resolved
@@ -3323,12 +3323,7 @@
             return;
         }
         match err {
-<<<<<<< HEAD
             CompactionError::ShuttingDown => unreachable!("is_cancel"),
-=======
-            err if err.is_cancel() => {}
-            CompactionError::ShuttingDown => (),
->>>>>>> 157166bf
             CompactionError::Other(err) => {
                 self.compaction_circuit_breaker
                     .lock()
