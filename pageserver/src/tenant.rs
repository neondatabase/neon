//!
//! Timeline repository implementation that keeps old data in files on disk, and
//! the recent changes in memory. See tenant/*_layer.rs files.
//! The functions here are responsible for locating the correct layer for the
//! get/put call, walking back the timeline branching history as needed.
//!
//! The files are stored in the .neon/tenants/<tenant_id>/timelines/<timeline_id>
//! directory. See docs/pageserver-storage.md for how the files are managed.
//! In addition to the layer files, there is a metadata file in the same
//! directory that contains information about the timeline, in particular its
//! parent timeline, and the last LSN that has been written to disk.
//!

use anyhow::{bail, Context};
use futures::FutureExt;
use pageserver_api::models::TimelineState;
use remote_storage::DownloadError;
use remote_storage::GenericRemoteStorage;
use storage_broker::BrokerClientChannel;
use tokio::sync::watch;
use tokio::task::JoinSet;
use tracing::*;
use utils::crashsafe::path_with_suffix_extension;

use std::cmp::min;
use std::collections::hash_map::Entry;
use std::collections::BTreeSet;
use std::collections::HashMap;
use std::ffi::OsStr;
use std::fs;
use std::fs::File;
use std::fs::OpenOptions;
use std::io;
use std::io::Write;
use std::ops::Bound::Included;
use std::path::Path;
use std::path::PathBuf;
use std::process::Command;
use std::process::Stdio;
use std::sync::atomic::AtomicU64;
use std::sync::atomic::Ordering;
use std::sync::Arc;
use std::sync::MutexGuard;
use std::sync::{Mutex, RwLock};
use std::time::{Duration, Instant};

use self::config::TenantConf;
use self::metadata::TimelineMetadata;
use self::remote_timeline_client::RemoteTimelineClient;
use self::timeline::EvictionTaskTenantState;
use crate::config::PageServerConf;
use crate::context::{DownloadBehavior, RequestContext};
use crate::import_datadir;
use crate::is_uninit_mark;
use crate::metrics::{remove_tenant_metrics, TENANT_STATE_METRIC, TENANT_SYNTHETIC_SIZE_METRIC};
use crate::repository::GcResult;
use crate::task_mgr;
use crate::task_mgr::TaskKind;
use crate::tenant::config::TenantConfOpt;
use crate::tenant::metadata::load_metadata;
use crate::tenant::remote_timeline_client::index::IndexPart;
use crate::tenant::remote_timeline_client::MaybeDeletedIndexPart;
use crate::tenant::remote_timeline_client::PersistIndexPartWithDeletedFlagError;
use crate::tenant::storage_layer::DeltaLayer;
use crate::tenant::storage_layer::ImageLayer;
use crate::tenant::storage_layer::Layer;

use crate::virtual_file::VirtualFile;
use crate::walredo::PostgresRedoManager;
use crate::walredo::WalRedoManager;
use crate::TEMP_FILE_SUFFIX;
pub use pageserver_api::models::TenantState;

use toml_edit;
use utils::{
    crashsafe,
    id::{TenantId, TimelineId},
    lsn::{Lsn, RecordLsn},
};

pub mod blob_io;
pub mod block_io;
pub mod disk_btree;
pub(crate) mod ephemeral_file;
pub mod layer_map;

pub mod metadata;
mod par_fsync;
mod remote_timeline_client;
pub mod storage_layer;

pub mod config;
pub mod mgr;
pub mod tasks;
pub mod upload_queue;

mod timeline;

pub mod size;

pub(crate) use timeline::debug_assert_current_span_has_tenant_and_timeline_id;
pub use timeline::{
    LocalLayerInfoForDiskUsageEviction, LogicalSizeCalculationCause, PageReconstructError, Timeline,
};

// re-export this function so that page_cache.rs can use it.
pub use crate::tenant::ephemeral_file::writeback as writeback_ephemeral_file;

// re-export for use in storage_sync.rs
pub use crate::tenant::metadata::save_metadata;

// re-export for use in walreceiver
pub use crate::tenant::timeline::WalReceiverInfo;

/// Parts of the `.neon/tenants/<tenant_id>/timelines/<timeline_id>` directory prefix.
pub const TIMELINES_SEGMENT_NAME: &str = "timelines";

pub const TENANT_ATTACHING_MARKER_FILENAME: &str = "attaching";

///
/// Tenant consists of multiple timelines. Keep them in a hash table.
///
pub struct Tenant {
    // Global pageserver config parameters
    pub conf: &'static PageServerConf,

    /// The value creation timestamp, used to measure activation delay, see:
    /// <https://github.com/neondatabase/neon/issues/4025>
    loading_started_at: Instant,

    state: watch::Sender<TenantState>,

    // Overridden tenant-specific config parameters.
    // We keep TenantConfOpt sturct here to preserve the information
    // about parameters that are not set.
    // This is necessary to allow global config updates.
    tenant_conf: Arc<RwLock<TenantConfOpt>>,

    tenant_id: TenantId,
    timelines: Mutex<HashMap<TimelineId, Arc<Timeline>>>,
    // This mutex prevents creation of new timelines during GC.
    // Adding yet another mutex (in addition to `timelines`) is needed because holding
    // `timelines` mutex during all GC iteration
    // may block for a long time `get_timeline`, `get_timelines_state`,... and other operations
    // with timelines, which in turn may cause dropping replication connection, expiration of wait_for_lsn
    // timeout...
    gc_cs: tokio::sync::Mutex<()>,
    walredo_mgr: Arc<dyn WalRedoManager + Send + Sync>,

    // provides access to timeline data sitting in the remote storage
    remote_storage: Option<GenericRemoteStorage>,

    /// Cached logical sizes updated updated on each [`Tenant::gather_size_inputs`].
    cached_logical_sizes: tokio::sync::Mutex<HashMap<(TimelineId, Lsn), u64>>,
    cached_synthetic_tenant_size: Arc<AtomicU64>,

    eviction_task_tenant_state: tokio::sync::Mutex<EvictionTaskTenantState>,
}

/// A timeline with some of its files on disk, being initialized.
/// This struct ensures the atomicity of the timeline init: it's either properly created and inserted into pageserver's memory, or
/// its local files are removed. In the worst case of a crash, an uninit mark file is left behind, which causes the directory
/// to be removed on next restart.
///
/// The caller is responsible for proper timeline data filling before the final init.
#[must_use]
pub struct UninitializedTimeline<'t> {
    owning_tenant: &'t Tenant,
    timeline_id: TimelineId,
    raw_timeline: Option<(Arc<Timeline>, TimelineUninitMark)>,
}

/// An uninit mark file, created along the timeline dir to ensure the timeline either gets fully initialized and loaded into pageserver's memory,
/// or gets removed eventually.
///
/// XXX: it's important to create it near the timeline dir, not inside it to ensure timeline dir gets removed first.
#[must_use]
struct TimelineUninitMark {
    uninit_mark_deleted: bool,
    uninit_mark_path: PathBuf,
    timeline_path: PathBuf,
}

impl UninitializedTimeline<'_> {
    /// Ensures timeline data is valid, loads it into pageserver's memory and removes
    /// uninit mark file on success.
    ///
    /// This function launches the flush loop if not already done.
    ///
    /// The caller is responsible for activating the timeline (function `.activate()`).
    fn initialize_with_lock(
        mut self,
        _ctx: &RequestContext,
        timelines: &mut HashMap<TimelineId, Arc<Timeline>>,
        load_layer_map: bool,
    ) -> anyhow::Result<Arc<Timeline>> {
        let timeline_id = self.timeline_id;
        let tenant_id = self.owning_tenant.tenant_id;

        let (new_timeline, uninit_mark) = self.raw_timeline.take().with_context(|| {
            format!("No timeline for initalization found for {tenant_id}/{timeline_id}")
        })?;

        let new_disk_consistent_lsn = new_timeline.get_disk_consistent_lsn();
        // TODO it would be good to ensure that, but apparently a lot of our testing is dependend on that at least
        // ensure!(new_disk_consistent_lsn.is_valid(),
        //     "Timeline {tenant_id}/{timeline_id} has invalid disk_consistent_lsn and cannot be initialized");

        match timelines.entry(timeline_id) {
            Entry::Occupied(_) => anyhow::bail!(
                "Found freshly initialized timeline {tenant_id}/{timeline_id} in the tenant map"
            ),
            Entry::Vacant(v) => {
                if load_layer_map {
                    new_timeline
                        .load_layer_map(new_disk_consistent_lsn)
                        .with_context(|| {
                            format!(
                                "Failed to load layermap for timeline {tenant_id}/{timeline_id}"
                            )
                        })?;
                }
                uninit_mark.remove_uninit_mark().with_context(|| {
                    format!(
                        "Failed to remove uninit mark file for timeline {tenant_id}/{timeline_id}"
                    )
                })?;
                v.insert(Arc::clone(&new_timeline));

                new_timeline.maybe_spawn_flush_loop();
            }
        }

        Ok(new_timeline)
    }

    /// Prepares timeline data by loading it from the basebackup archive.
    pub async fn import_basebackup_from_tar(
        self,
        copyin_read: &mut (impl tokio::io::AsyncRead + Send + Sync + Unpin),
        base_lsn: Lsn,
        broker_client: storage_broker::BrokerClientChannel,
        ctx: &RequestContext,
    ) -> anyhow::Result<Arc<Timeline>> {
        let raw_timeline = self.raw_timeline()?;

        import_datadir::import_basebackup_from_tar(raw_timeline, copyin_read, base_lsn, ctx)
            .await
            .context("Failed to import basebackup")?;

        // Flush loop needs to be spawned in order to be able to flush.
        // We want to run proper checkpoint before we mark timeline as available to outside world
        // Thus spawning flush loop manually and skipping flush_loop setup in initialize_with_lock
        raw_timeline.maybe_spawn_flush_loop();

        fail::fail_point!("before-checkpoint-new-timeline", |_| {
            bail!("failpoint before-checkpoint-new-timeline");
        });

        raw_timeline
            .freeze_and_flush()
            .await
            .context("Failed to flush after basebackup import")?;

        // Initialize without loading the layer map. We started with an empty layer map, and already
        // updated it for the layers that we created during the import.
        let mut timelines = self.owning_tenant.timelines.lock().unwrap();
        let tl = self.initialize_with_lock(ctx, &mut timelines, false)?;
<<<<<<< HEAD
        tl.activate(broker_client, ctx);
=======
        tl.activate(broker_client, ctx)?;
>>>>>>> 08e7d240
        Ok(tl)
    }

    fn raw_timeline(&self) -> anyhow::Result<&Arc<Timeline>> {
        Ok(&self
            .raw_timeline
            .as_ref()
            .with_context(|| {
                format!(
                    "No raw timeline {}/{} found",
                    self.owning_tenant.tenant_id, self.timeline_id
                )
            })?
            .0)
    }
}

impl Drop for UninitializedTimeline<'_> {
    fn drop(&mut self) {
        if let Some((_, uninit_mark)) = self.raw_timeline.take() {
            let _entered = info_span!("drop_uninitialized_timeline", tenant = %self.owning_tenant.tenant_id, timeline = %self.timeline_id).entered();
            error!("Timeline got dropped without initializing, cleaning its files");
            cleanup_timeline_directory(uninit_mark);
        }
    }
}

fn cleanup_timeline_directory(uninit_mark: TimelineUninitMark) {
    let timeline_path = &uninit_mark.timeline_path;
    match ignore_absent_files(|| fs::remove_dir_all(timeline_path)) {
        Ok(()) => {
            info!("Timeline dir {timeline_path:?} removed successfully, removing the uninit mark")
        }
        Err(e) => {
            error!("Failed to clean up uninitialized timeline directory {timeline_path:?}: {e:?}")
        }
    }
    drop(uninit_mark); // mark handles its deletion on drop, gets retained if timeline dir exists
}

impl TimelineUninitMark {
    /// Useful for initializing timelines, existing on disk after the restart.
    pub fn dummy() -> Self {
        Self {
            uninit_mark_deleted: true,
            uninit_mark_path: PathBuf::new(),
            timeline_path: PathBuf::new(),
        }
    }

    fn new(uninit_mark_path: PathBuf, timeline_path: PathBuf) -> Self {
        Self {
            uninit_mark_deleted: false,
            uninit_mark_path,
            timeline_path,
        }
    }

    fn remove_uninit_mark(mut self) -> anyhow::Result<()> {
        if !self.uninit_mark_deleted {
            self.delete_mark_file_if_present()?;
        }

        Ok(())
    }

    fn delete_mark_file_if_present(&mut self) -> anyhow::Result<()> {
        let uninit_mark_file = &self.uninit_mark_path;
        let uninit_mark_parent = uninit_mark_file
            .parent()
            .with_context(|| format!("Uninit mark file {uninit_mark_file:?} has no parent"))?;
        ignore_absent_files(|| fs::remove_file(uninit_mark_file)).with_context(|| {
            format!("Failed to remove uninit mark file at path {uninit_mark_file:?}")
        })?;
        crashsafe::fsync(uninit_mark_parent).context("Failed to fsync uninit mark parent")?;
        self.uninit_mark_deleted = true;

        Ok(())
    }
}

impl Drop for TimelineUninitMark {
    fn drop(&mut self) {
        if !self.uninit_mark_deleted {
            if self.timeline_path.exists() {
                error!(
                    "Uninit mark {} is not removed, timeline {} stays uninitialized",
                    self.uninit_mark_path.display(),
                    self.timeline_path.display()
                )
            } else {
                // unblock later timeline creation attempts
                warn!(
                    "Removing intermediate uninit mark file {}",
                    self.uninit_mark_path.display()
                );
                if let Err(e) = self.delete_mark_file_if_present() {
                    error!("Failed to remove the uninit mark file: {e}")
                }
            }
        }
    }
}

// We should not blindly overwrite local metadata with remote one.
// For example, consider the following case:
//     Image layer is flushed to disk as a new delta layer, we update local metadata and start upload task but after that
//     pageserver crashes. During startup we'll load new metadata, and then reset it
//     to the state of remote one. But current layermap will have layers from the old
//     metadata which is inconsistent.
//     And with current logic it wont disgard them during load because during layermap
//     load it sees local disk consistent lsn which is ahead of layer lsns.
//     If we treat remote as source of truth we need to completely sync with it,
//     i e delete local files which are missing on the remote. This will add extra work,
//     wal for these layers needs to be reingested for example
//
// So the solution is to take remote metadata only when we're attaching.
pub fn merge_local_remote_metadata<'a>(
    local: Option<&'a TimelineMetadata>,
    remote: Option<&'a TimelineMetadata>,
) -> anyhow::Result<(&'a TimelineMetadata, bool)> {
    match (local, remote) {
        (None, None) => anyhow::bail!("we should have either local metadata or remote"),
        (Some(local), None) => Ok((local, true)),
        // happens if we crash during attach, before writing out the metadata file
        (None, Some(remote)) => Ok((remote, false)),
        // This is the regular case where we crash/exit before finishing queued uploads.
        // Also, it happens if we crash during attach after writing the metadata file
        // but before removing the attaching marker file.
        (Some(local), Some(remote)) => {
            let consistent_lsn_cmp = local
                .disk_consistent_lsn()
                .cmp(&remote.disk_consistent_lsn());
            let gc_cutoff_lsn_cmp = local
                .latest_gc_cutoff_lsn()
                .cmp(&remote.latest_gc_cutoff_lsn());
            use std::cmp::Ordering::*;
            match (consistent_lsn_cmp, gc_cutoff_lsn_cmp) {
                // It wouldn't matter, but pick the local one so that we don't rewrite the metadata file.
                (Equal, Equal) => Ok((local, true)),
                // Local state is clearly ahead of the remote.
                (Greater, Greater) => Ok((local, true)),
                // We have local layer files that aren't on the remote, but GC horizon is on par.
                (Greater, Equal) => Ok((local, true)),
                // Local GC started running but we couldn't sync it to the remote.
                (Equal, Greater) => Ok((local, true)),

                // We always update the local value first, so something else must have
                // updated the remote value, probably a different pageserver.
                // The control plane is supposed to prevent this from happening.
                // Bail out.
                (Less, Less)
                | (Less, Equal)
                | (Equal, Less)
                | (Less, Greater)
                | (Greater, Less) => {
                    anyhow::bail!(
                        r#"remote metadata appears to be ahead of local metadata:
local:
  {local:#?}
remote:
  {remote:#?}
"#
                    );
                }
            }
        }
    }
}

#[derive(Debug, thiserror::Error)]
pub enum DeleteTimelineError {
    #[error("NotFound")]
    NotFound,
    #[error("HasChildren")]
    HasChildren,
    #[error(transparent)]
    Other(#[from] anyhow::Error),
}

struct RemoteStartupData {
    index_part: IndexPart,
    remote_metadata: TimelineMetadata,
}

#[derive(Debug, thiserror::Error)]
pub(crate) enum WaitToBecomeActiveError {
    WillNotBecomeActive {
        tenant_id: TenantId,
        state: TenantState,
    },
    TenantDropped {
        tenant_id: TenantId,
    },
}

impl std::fmt::Display for WaitToBecomeActiveError {
    fn fmt(&self, f: &mut std::fmt::Formatter<'_>) -> std::fmt::Result {
        match self {
            WaitToBecomeActiveError::WillNotBecomeActive { tenant_id, state } => {
                write!(
                    f,
                    "Tenant {} will not become active. Current state: {:?}",
                    tenant_id, state
                )
            }
            WaitToBecomeActiveError::TenantDropped { tenant_id } => {
                write!(f, "Tenant {tenant_id} will not become active (dropped)")
            }
        }
    }
}

impl Tenant {
    /// Yet another helper for timeline initialization.
    /// Contains the common part of `load_local_timeline` and `load_remote_timeline`.
    ///
    /// - Initializes the Timeline struct and inserts it into the tenant's hash map
    /// - Scans the local timeline directory for layer files and builds the layer map
    /// - Downloads remote index file and adds remote files to the layer map
    /// - Schedules remote upload tasks for any files that are present locally but missing from remote storage.
    ///
    /// If the operation fails, the timeline is left in the tenant's hash map in Broken state. On success,
    /// it is marked as Active.
    #[allow(clippy::too_many_arguments)]
    async fn timeline_init_and_sync(
        &self,
        timeline_id: TimelineId,
        remote_client: Option<RemoteTimelineClient>,
        remote_startup_data: Option<RemoteStartupData>,
        local_metadata: Option<TimelineMetadata>,
        ancestor: Option<Arc<Timeline>>,
        first_save: bool,
        ctx: &RequestContext,
    ) -> anyhow::Result<()> {
        let tenant_id = self.tenant_id;

        let (up_to_date_metadata, picked_local) = merge_local_remote_metadata(
            local_metadata.as_ref(),
            remote_startup_data.as_ref().map(|r| &r.remote_metadata),
        )
        .context("merge_local_remote_metadata")?
        .to_owned();

        let timeline = {
            // avoiding holding it across awaits
            let mut timelines_accessor = self.timelines.lock().unwrap();
            if timelines_accessor.contains_key(&timeline_id) {
                anyhow::bail!(
                    "Timeline {tenant_id}/{timeline_id} already exists in the tenant map"
                );
            }

            let dummy_timeline = self.create_timeline_data(
                timeline_id,
                up_to_date_metadata,
                ancestor.clone(),
                remote_client,
            )?;

            let timeline = UninitializedTimeline {
                owning_tenant: self,
                timeline_id,
                raw_timeline: Some((dummy_timeline, TimelineUninitMark::dummy())),
            };
            // Do not start walreceiver here. We do need loaded layer map for reconcile_with_remote
            // But we shouldnt start walreceiver before we have all the data locally, because working walreceiver
            // will ingest data which may require looking at the layers which are not yet available locally
            match timeline.initialize_with_lock(ctx, &mut timelines_accessor, true) {
                Ok(new_timeline) => new_timeline,
                Err(e) => {
                    error!("Failed to initialize timeline {tenant_id}/{timeline_id}: {e:?}");
                    // FIXME using None is a hack, it wont hurt, just ugly.
                    //     Ideally initialize_with_lock error should return timeline in the error
                    //     Or return ownership of itself completely so somethin like into_broken
                    //     can be called directly on Uninitielized timeline
                    //     also leades to redundant .clone
                    let broken_timeline = self
                        .create_timeline_data(
                            timeline_id,
                            up_to_date_metadata,
                            ancestor.clone(),
                            None,
                        )
                        .with_context(|| {
                            format!("creating broken timeline data for {tenant_id}/{timeline_id}")
                        })?;
                    broken_timeline.set_state(TimelineState::Broken);
                    timelines_accessor.insert(timeline_id, broken_timeline);
                    return Err(e);
                }
            }
        };

        if self.remote_storage.is_some() {
            // Reconcile local state with remote storage, downloading anything that's
            // missing locally, and scheduling uploads for anything that's missing
            // in remote storage.
            timeline
                .reconcile_with_remote(
                    up_to_date_metadata,
                    remote_startup_data.as_ref().map(|r| &r.index_part),
                )
                .await
                .context("failed to reconcile with remote")?
        }

        // Sanity check: a timeline should have some content.
        anyhow::ensure!(
            ancestor.is_some()
                || timeline
                    .layers
                    .read()
                    .unwrap()
                    .iter_historic_layers()
                    .next()
                    .is_some(),
            "Timeline has no ancestor and no layer files"
        );

        // Save the metadata file to local disk.
        if !picked_local {
            save_metadata(
                self.conf,
                timeline_id,
                tenant_id,
                up_to_date_metadata,
                first_save,
            )
            .context("save_metadata")?;
        }

        Ok(())
    }

    ///
    /// Attach a tenant that's available in cloud storage.
    ///
    /// This returns quickly, after just creating the in-memory object
    /// Tenant struct and launching a background task to download
    /// the remote index files.  On return, the tenant is most likely still in
    /// Attaching state, and it will become Active once the background task
    /// finishes. You can use wait_until_active() to wait for the task to
    /// complete.
    ///
    pub(crate) fn spawn_attach(
        conf: &'static PageServerConf,
        tenant_id: TenantId,
        broker_client: storage_broker::BrokerClientChannel,
        remote_storage: GenericRemoteStorage,
        ctx: &RequestContext,
    ) -> anyhow::Result<Arc<Tenant>> {
        // TODO dedup with spawn_load
        let tenant_conf =
            Self::load_tenant_config(conf, tenant_id).context("load tenant config")?;

        let wal_redo_manager = Arc::new(PostgresRedoManager::new(conf, tenant_id));
        let tenant = Arc::new(Tenant::new(
            TenantState::Attaching,
            conf,
            tenant_conf,
            wal_redo_manager,
            tenant_id,
            Some(remote_storage),
        ));

        // Do all the hard work in the background
        let tenant_clone = Arc::clone(&tenant);

        let ctx = ctx.detached_child(TaskKind::Attach, DownloadBehavior::Warn);
        task_mgr::spawn(
            &tokio::runtime::Handle::current(),
            TaskKind::Attach,
            Some(tenant_id),
            None,
            "attach tenant",
            false,
            async move {
                let doit = async {
                    tenant_clone.attach(&ctx).await?;
                    tenant_clone.activate(broker_client, &ctx)?;
                    anyhow::Ok(())
                };
                match doit.await {
                    Ok(_) => {}
                    Err(e) => {
                        tenant_clone.set_broken(e.to_string());
                        error!("error attaching tenant: {:?}", e);
                    }
                }
                Ok(())
            }
            .instrument({
                let span = tracing::info_span!(parent: None, "attach", tenant_id=%tenant_id);
                span.follows_from(Span::current());
                span
            }),
        );
        Ok(tenant)
    }

    ///
    /// Background task that downloads all data for a tenant and brings it to Active state.
    ///
    async fn attach(self: &Arc<Tenant>, ctx: &RequestContext) -> anyhow::Result<()> {
        debug_assert_current_span_has_tenant_id();

        let marker_file = self.conf.tenant_attaching_mark_file_path(&self.tenant_id);
        if !tokio::fs::try_exists(&marker_file)
            .await
            .context("check for existence of marker file")?
        {
            anyhow::bail!(
                "implementation error: marker file should exist at beginning of this function"
            );
        }

        // Get list of remote timelines
        // download index files for every tenant timeline
        info!("listing remote timelines");

        let remote_storage = self
            .remote_storage
            .as_ref()
            .ok_or_else(|| anyhow::anyhow!("cannot attach without remote storage"))?;

        let remote_timeline_ids = remote_timeline_client::list_remote_timelines(
            remote_storage,
            self.conf,
            self.tenant_id,
        )
        .await?;

        info!("found {} timelines", remote_timeline_ids.len());

        // Download & parse index parts
        let mut part_downloads = JoinSet::new();
        for timeline_id in remote_timeline_ids {
            let client = RemoteTimelineClient::new(
                remote_storage.clone(),
                self.conf,
                self.tenant_id,
                timeline_id,
            );
            part_downloads.spawn(
                async move {
                    debug!("starting index part download");

                    let index_part = client
                        .download_index_file()
                        .await
                        .context("download index file")?;

                    debug!("finished index part download");

                    Result::<_, anyhow::Error>::Ok((timeline_id, client, index_part))
                }
                .map(move |res| {
                    res.with_context(|| format!("download index part for timeline {timeline_id}"))
                })
                .instrument(info_span!("download_index_part", timeline=%timeline_id)),
            );
        }
        // Wait for all the download tasks to complete & collect results.
        let mut remote_index_and_client = HashMap::new();
        let mut timeline_ancestors = HashMap::new();
        while let Some(result) = part_downloads.join_next().await {
            // NB: we already added timeline_id as context to the error
            let result: Result<_, anyhow::Error> = result.context("joinset task join")?;
            let (timeline_id, client, index_part) = result?;
            debug!("successfully downloaded index part for timeline {timeline_id}");
            match index_part {
                MaybeDeletedIndexPart::IndexPart(index_part) => {
                    timeline_ancestors.insert(
                        timeline_id,
                        index_part.parse_metadata().context("parse_metadata")?,
                    );
                    remote_index_and_client.insert(timeline_id, (index_part, client));
                }
                MaybeDeletedIndexPart::Deleted => {
                    info!("timeline {} is deleted, skipping", timeline_id);
                    continue;
                }
            }
        }

        // For every timeline, download the metadata file, scan the local directory,
        // and build a layer map that contains an entry for each remote and local
        // layer file.
        let sorted_timelines = tree_sort_timelines(timeline_ancestors)?;
        for (timeline_id, remote_metadata) in sorted_timelines {
            let (index_part, remote_client) = remote_index_and_client
                .remove(&timeline_id)
                .expect("just put it in above");

            // TODO again handle early failure
            self.load_remote_timeline(timeline_id, index_part, remote_metadata, remote_client, ctx)
                .await
                .with_context(|| {
                    format!(
                        "failed to load remote timeline {} for tenant {}",
                        timeline_id, self.tenant_id
                    )
                })?;
        }

        std::fs::remove_file(&marker_file)
            .with_context(|| format!("unlink attach marker file {}", marker_file.display()))?;
        crashsafe::fsync(marker_file.parent().expect("marker file has parent dir"))
            .context("fsync tenant directory after unlinking attach marker file")?;

        utils::failpoint_sleep_millis_async!("attach-before-activate");

        info!("Done");

        Ok(())
    }

    /// get size of all remote timelines
    ///
    /// This function relies on the index_part instead of listing the remote storage
    ///
    pub async fn get_remote_size(&self) -> anyhow::Result<u64> {
        let mut size = 0;

        for timeline in self.list_timelines().iter() {
            if let Some(remote_client) = &timeline.remote_client {
                size += remote_client.get_remote_physical_size();
            }
        }

        Ok(size)
    }

    #[instrument(skip_all, fields(timeline_id=%timeline_id))]
    async fn load_remote_timeline(
        &self,
        timeline_id: TimelineId,
        index_part: IndexPart,
        remote_metadata: TimelineMetadata,
        remote_client: RemoteTimelineClient,
        ctx: &RequestContext,
    ) -> anyhow::Result<()> {
        debug_assert_current_span_has_tenant_id();

        info!("downloading index file for timeline {}", timeline_id);
        tokio::fs::create_dir_all(self.conf.timeline_path(&timeline_id, &self.tenant_id))
            .await
            .context("Failed to create new timeline directory")?;

        let ancestor = if let Some(ancestor_id) = remote_metadata.ancestor_timeline() {
            let timelines = self.timelines.lock().unwrap();
            Some(Arc::clone(timelines.get(&ancestor_id).ok_or_else(
                || {
                    anyhow::anyhow!(
                        "cannot find ancestor timeline {ancestor_id} for timeline {timeline_id}"
                    )
                },
            )?))
        } else {
            None
        };

        // Even if there is local metadata it cannot be ahead of the remote one
        // since we're attaching. Even if we resume interrupted attach remote one
        // cannot be older than the local one
        let local_metadata = None;

        self.timeline_init_and_sync(
            timeline_id,
            Some(remote_client),
            Some(RemoteStartupData {
                index_part,
                remote_metadata,
            }),
            local_metadata,
            ancestor,
            true,
            ctx,
        )
        .await
    }

    /// Create a placeholder Tenant object for a broken tenant
    pub fn create_broken_tenant(
        conf: &'static PageServerConf,
        tenant_id: TenantId,
        reason: String,
    ) -> Arc<Tenant> {
        let wal_redo_manager = Arc::new(PostgresRedoManager::new(conf, tenant_id));
        Arc::new(Tenant::new(
            TenantState::Broken {
                reason,
                backtrace: String::new(),
            },
            conf,
            TenantConfOpt::default(),
            wal_redo_manager,
            tenant_id,
            None,
        ))
    }

    ///
    /// Load a tenant that's available on local disk
    ///
    /// This is used at pageserver startup, to rebuild the in-memory
    /// structures from on-disk state. This is similar to attaching a tenant,
    /// but the index files already exist on local disk, as well as some layer
    /// files.
    ///
    /// If the loading fails for some reason, the Tenant will go into Broken
    /// state.
    ///
    #[instrument(skip(conf, remote_storage, ctx), fields(tenant_id=%tenant_id))]
    pub fn spawn_load(
        conf: &'static PageServerConf,
        tenant_id: TenantId,
        broker_client: storage_broker::BrokerClientChannel,
        remote_storage: Option<GenericRemoteStorage>,
        ctx: &RequestContext,
    ) -> Arc<Tenant> {
        let tenant_conf = match Self::load_tenant_config(conf, tenant_id) {
            Ok(conf) => conf,
            Err(e) => {
                error!("load tenant config failed: {:?}", e);
                return Tenant::create_broken_tenant(conf, tenant_id, format!("{e:#}"));
            }
        };

        let wal_redo_manager = Arc::new(PostgresRedoManager::new(conf, tenant_id));
        let tenant = Tenant::new(
            TenantState::Loading,
            conf,
            tenant_conf,
            wal_redo_manager,
            tenant_id,
            remote_storage,
        );
        let tenant = Arc::new(tenant);

        // Do all the hard work in a background task
        let tenant_clone = Arc::clone(&tenant);

        let ctx = ctx.detached_child(TaskKind::InitialLoad, DownloadBehavior::Warn);
        let _ = task_mgr::spawn(
            &tokio::runtime::Handle::current(),
            TaskKind::InitialLoad,
            Some(tenant_id),
            None,
            "initial tenant load",
            false,
            async move {
                let doit = async {
                    tenant_clone.load(&ctx).await?;
                    tenant_clone.activate(broker_client, &ctx)?;
                    anyhow::Ok(())
                };
                match doit.await {
                    Ok(()) => {}
                    Err(err) => {
                        tenant_clone.set_broken(err.to_string());
                        error!("could not load tenant {tenant_id}: {err:?}");
                    }
                }
                info!("initial load for tenant {tenant_id} finished!");
                Ok(())
            }
            .instrument({
                let span = tracing::info_span!(parent: None, "load", tenant_id=%tenant_id);
                span.follows_from(Span::current());
                span
            }),
        );

        info!("spawned load into background");

        tenant
    }

    ///
    /// Background task to load in-memory data structures for this tenant, from
    /// files on disk. Used at pageserver startup.
    ///
    async fn load(self: &Arc<Tenant>, ctx: &RequestContext) -> anyhow::Result<()> {
        debug_assert_current_span_has_tenant_id();

        info!("loading tenant task");

        utils::failpoint_sleep_millis_async!("before-loading-tenant");

        // TODO split this into two functions, scan and actual load

        // Load in-memory state to reflect the local files on disk
        //
        // Scan the directory, peek into the metadata file of each timeline, and
        // collect a list of timelines and their ancestors.
        let mut timelines_to_load: HashMap<TimelineId, TimelineMetadata> = HashMap::new();
        let timelines_dir = self.conf.timelines_path(&self.tenant_id);
        for entry in std::fs::read_dir(&timelines_dir).with_context(|| {
            format!(
                "Failed to list timelines directory for tenant {}",
                self.tenant_id
            )
        })? {
            let entry = entry.with_context(|| {
                format!("cannot read timeline dir entry for {}", self.tenant_id)
            })?;
            let timeline_dir = entry.path();

            if crate::is_temporary(&timeline_dir) {
                info!(
                    "Found temporary timeline directory, removing: {}",
                    timeline_dir.display()
                );
                if let Err(e) = std::fs::remove_dir_all(&timeline_dir) {
                    error!(
                        "Failed to remove temporary directory '{}': {:?}",
                        timeline_dir.display(),
                        e
                    );
                }
            } else if is_uninit_mark(&timeline_dir) {
                let timeline_uninit_mark_file = &timeline_dir;
                info!(
                    "Found an uninit mark file {}, removing the timeline and its uninit mark",
                    timeline_uninit_mark_file.display()
                );
                let timeline_id = timeline_uninit_mark_file
                    .file_stem()
                    .and_then(OsStr::to_str)
                    .unwrap_or_default()
                    .parse::<TimelineId>()
                    .with_context(|| {
                        format!(
                            "Could not parse timeline id out of the timeline uninit mark name {}",
                            timeline_uninit_mark_file.display()
                        )
                    })?;
                let timeline_dir = self.conf.timeline_path(&timeline_id, &self.tenant_id);
                if let Err(e) =
                    remove_timeline_and_uninit_mark(&timeline_dir, timeline_uninit_mark_file)
                {
                    error!("Failed to clean up uninit marked timeline: {e:?}");
                }
            } else {
                let timeline_id = timeline_dir
                    .file_name()
                    .and_then(OsStr::to_str)
                    .unwrap_or_default()
                    .parse::<TimelineId>()
                    .with_context(|| {
                        format!(
                            "Could not parse timeline id out of the timeline dir name {}",
                            timeline_dir.display()
                        )
                    })?;
                let timeline_uninit_mark_file = self
                    .conf
                    .timeline_uninit_mark_file_path(self.tenant_id, timeline_id);
                if timeline_uninit_mark_file.exists() {
                    info!(
                        "Found an uninit mark file for timeline {}/{}, removing the timeline and its uninit mark",
                        self.tenant_id, timeline_id
                    );
                    if let Err(e) =
                        remove_timeline_and_uninit_mark(&timeline_dir, &timeline_uninit_mark_file)
                    {
                        error!("Failed to clean up uninit marked timeline: {e:?}");
                    }
                    continue;
                }

                let file_name = entry.file_name();
                if let Ok(timeline_id) =
                    file_name.to_str().unwrap_or_default().parse::<TimelineId>()
                {
                    let metadata = load_metadata(self.conf, timeline_id, self.tenant_id)
                        .context("failed to load metadata")?;
                    timelines_to_load.insert(timeline_id, metadata);
                } else {
                    // A file or directory that doesn't look like a timeline ID
                    warn!(
                        "unexpected file or directory in timelines directory: {}",
                        file_name.to_string_lossy()
                    );
                }
            }
        }

        // Sort the array of timeline IDs into tree-order, so that parent comes before
        // all its children.
        let sorted_timelines = tree_sort_timelines(timelines_to_load)?;
        // FIXME original collect_timeline_files contained one more check:
        //    1. "Timeline has no ancestor and no layer files"

        for (timeline_id, local_metadata) in sorted_timelines {
            self.load_local_timeline(timeline_id, local_metadata, ctx)
                .await
                .with_context(|| format!("load local timeline {timeline_id}"))?;
        }

        info!("Done");

        Ok(())
    }

    /// Subroutine of `load_tenant`, to load an individual timeline
    ///
    /// NB: The parent is assumed to be already loaded!
    #[instrument(skip_all, fields(timeline_id))]
    async fn load_local_timeline(
        &self,
        timeline_id: TimelineId,
        local_metadata: TimelineMetadata,
        ctx: &RequestContext,
    ) -> anyhow::Result<()> {
        debug_assert_current_span_has_tenant_id();

        let remote_client = self.remote_storage.as_ref().map(|remote_storage| {
            RemoteTimelineClient::new(
                remote_storage.clone(),
                self.conf,
                self.tenant_id,
                timeline_id,
            )
        });

        let remote_startup_data = match &remote_client {
            Some(remote_client) => match remote_client.download_index_file().await {
                Ok(index_part) => {
                    let index_part = match index_part {
                        MaybeDeletedIndexPart::IndexPart(index_part) => index_part,
                        MaybeDeletedIndexPart::Deleted => {
                            // TODO: we won't reach here if remote storage gets de-configured after start of the deletion operation.
                            // Example:
                            //  start deletion operation
                            //  finishes upload of index part
                            //  pageserver crashes
                            //  remote storage gets de-configured
                            //  pageserver starts
                            //
                            // We don't really anticipate remote storage to be de-configured, so, for now, this is fine.
                            // Also, maybe we'll remove that option entirely in the future, see https://github.com/neondatabase/neon/issues/4099.
                            info!("is_deleted is set on remote, resuming removal of local data originally done by timeline deletion handler");
                            std::fs::remove_dir_all(
                                self.conf.timeline_path(&timeline_id, &self.tenant_id),
                            )
                            .context("remove_dir_all")?;

                            return Ok(());
                        }
                    };

                    let remote_metadata = index_part.parse_metadata().context("parse_metadata")?;
                    Some(RemoteStartupData {
                        index_part,
                        remote_metadata,
                    })
                }
                Err(DownloadError::NotFound) => {
                    info!("no index file was found on the remote");
                    None
                }
                Err(e) => return Err(anyhow::anyhow!(e)),
            },
            None => None,
        };

        let ancestor = if let Some(ancestor_timeline_id) = local_metadata.ancestor_timeline() {
            let ancestor_timeline = self.get_timeline(ancestor_timeline_id, false)
            .with_context(|| anyhow::anyhow!("cannot find ancestor timeline {ancestor_timeline_id} for timeline {timeline_id}"))?;
            Some(ancestor_timeline)
        } else {
            None
        };

        self.timeline_init_and_sync(
            timeline_id,
            remote_client,
            remote_startup_data,
            Some(local_metadata),
            ancestor,
            false,
            ctx,
        )
        .await
    }

    pub fn tenant_id(&self) -> TenantId {
        self.tenant_id
    }

    /// Get Timeline handle for given Neon timeline ID.
    /// This function is idempotent. It doesn't change internal state in any way.
    pub fn get_timeline(
        &self,
        timeline_id: TimelineId,
        active_only: bool,
    ) -> anyhow::Result<Arc<Timeline>> {
        let timelines_accessor = self.timelines.lock().unwrap();
        let timeline = timelines_accessor.get(&timeline_id).with_context(|| {
            format!("Timeline {}/{} was not found", self.tenant_id, timeline_id)
        })?;

        if active_only && !timeline.is_active() {
            anyhow::bail!(
                "Timeline {}/{} is not active, state: {:?}",
                self.tenant_id,
                timeline_id,
                timeline.current_state()
            )
        } else {
            Ok(Arc::clone(timeline))
        }
    }

    /// Lists timelines the tenant contains.
    /// Up to tenant's implementation to omit certain timelines that ar not considered ready for use.
    pub fn list_timelines(&self) -> Vec<Arc<Timeline>> {
        self.timelines
            .lock()
            .unwrap()
            .values()
            .map(Arc::clone)
            .collect()
    }

    /// This is used to create the initial 'main' timeline during bootstrapping,
    /// or when importing a new base backup. The caller is expected to load an
    /// initial image of the datadir to the new timeline after this.
    pub fn create_empty_timeline(
        &self,
        new_timeline_id: TimelineId,
        initdb_lsn: Lsn,
        pg_version: u32,
        _ctx: &RequestContext,
    ) -> anyhow::Result<UninitializedTimeline> {
        anyhow::ensure!(
            self.is_active(),
            "Cannot create empty timelines on inactive tenant"
        );

        let timelines = self.timelines.lock().unwrap();
        let timeline_uninit_mark = self.create_timeline_uninit_mark(new_timeline_id, &timelines)?;
        drop(timelines);

        let new_metadata = TimelineMetadata::new(
            Lsn(0),
            None,
            None,
            Lsn(0),
            initdb_lsn,
            initdb_lsn,
            pg_version,
        );
        self.prepare_timeline(
            new_timeline_id,
            &new_metadata,
            timeline_uninit_mark,
            true,
            None,
        )
    }

    /// Helper for unit tests to create an emtpy timeline.
    ///
    /// The timeline is has state value `Active` but its background loops are not running.
    // This makes the various functions which anyhow::ensure! for Active state work in tests.
    // Our current tests don't need the background loops.
    #[cfg(test)]
    pub fn create_test_timeline(
        &self,
        new_timeline_id: TimelineId,
        initdb_lsn: Lsn,
        pg_version: u32,
        ctx: &RequestContext,
    ) -> anyhow::Result<Arc<Timeline>> {
        let uninit_tl = self.create_empty_timeline(new_timeline_id, initdb_lsn, pg_version, ctx)?;
        let mut timelines = self.timelines.lock().unwrap();
        let tl = uninit_tl.initialize_with_lock(ctx, &mut timelines, true)?;
        // The non-test code would call tl.activate() here.
        tl.set_state(TimelineState::Active);
        Ok(tl)
    }

    /// Create a new timeline.
    ///
    /// Returns the new timeline ID and reference to its Timeline object.
    ///
    /// If the caller specified the timeline ID to use (`new_timeline_id`), and timeline with
    /// the same timeline ID already exists, returns None. If `new_timeline_id` is not given,
    /// a new unique ID is generated.
    pub async fn create_timeline(
        &self,
        new_timeline_id: TimelineId,
        ancestor_timeline_id: Option<TimelineId>,
        mut ancestor_start_lsn: Option<Lsn>,
        pg_version: u32,
        broker_client: storage_broker::BrokerClientChannel,
        ctx: &RequestContext,
    ) -> anyhow::Result<Option<Arc<Timeline>>> {
        anyhow::ensure!(
            self.is_active(),
            "Cannot create timelines on inactive tenant"
        );

        if let Ok(existing) = self.get_timeline(new_timeline_id, false) {
            debug!("timeline {new_timeline_id} already exists");

            if let Some(remote_client) = existing.remote_client.as_ref() {
                // Wait for uploads to complete, so that when we return Ok, the timeline
                // is known to be durable on remote storage. Just like we do at the end of
                // this function, after we have created the timeline ourselves.
                //
                // We only really care that the initial version of `index_part.json` has
                // been uploaded. That's enough to remember that the timeline
                // exists. However, there is no function to wait specifically for that so
                // we just wait for all in-progress uploads to finish.
                remote_client
                    .wait_completion()
                    .await
                    .context("wait for timeline uploads to complete")?;
            }

            return Ok(None);
        }

        let loaded_timeline = match ancestor_timeline_id {
            Some(ancestor_timeline_id) => {
                let ancestor_timeline = self
                    .get_timeline(ancestor_timeline_id, false)
                    .context("Cannot branch off the timeline that's not present in pageserver")?;

                if let Some(lsn) = ancestor_start_lsn.as_mut() {
                    *lsn = lsn.align();

                    let ancestor_ancestor_lsn = ancestor_timeline.get_ancestor_lsn();
                    if ancestor_ancestor_lsn > *lsn {
                        // can we safely just branch from the ancestor instead?
                        bail!(
                            "invalid start lsn {} for ancestor timeline {}: less than timeline ancestor lsn {}",
                            lsn,
                            ancestor_timeline_id,
                            ancestor_ancestor_lsn,
                        );
                    }

                    // Wait for the WAL to arrive and be processed on the parent branch up
                    // to the requested branch point. The repository code itself doesn't
                    // require it, but if we start to receive WAL on the new timeline,
                    // decoding the new WAL might need to look up previous pages, relation
                    // sizes etc. and that would get confused if the previous page versions
                    // are not in the repository yet.
                    ancestor_timeline.wait_lsn(*lsn, ctx).await?;
                }

                self.branch_timeline(&ancestor_timeline, new_timeline_id, ancestor_start_lsn, ctx)
                    .await?
            }
            None => {
                self.bootstrap_timeline(new_timeline_id, pg_version, ctx)
                    .await?
            }
        };

<<<<<<< HEAD
        loaded_timeline.activate(broker_client, ctx);
=======
        loaded_timeline.activate(broker_client, ctx)?;
>>>>>>> 08e7d240

        if let Some(remote_client) = loaded_timeline.remote_client.as_ref() {
            // Wait for the upload of the 'index_part.json` file to finish, so that when we return
            // Ok, the timeline is durable in remote storage.
            let kind = ancestor_timeline_id
                .map(|_| "branched")
                .unwrap_or("bootstrapped");
            remote_client.wait_completion().await.with_context(|| {
                format!("wait for {} timeline initial uploads to complete", kind)
            })?;
        }

        Ok(Some(loaded_timeline))
    }

    /// perform one garbage collection iteration, removing old data files from disk.
    /// this function is periodically called by gc task.
    /// also it can be explicitly requested through page server api 'do_gc' command.
    ///
    /// `target_timeline_id` specifies the timeline to GC, or None for all.
    ///
    /// The `horizon` an `pitr` parameters determine how much WAL history needs to be retained.
    /// Also known as the retention period, or the GC cutoff point. `horizon` specifies
    /// the amount of history, as LSN difference from current latest LSN on each timeline.
    /// `pitr` specifies the same as a time difference from the current time. The effective
    /// GC cutoff point is determined conservatively by either `horizon` and `pitr`, whichever
    /// requires more history to be retained.
    //
    pub async fn gc_iteration(
        &self,
        target_timeline_id: Option<TimelineId>,
        horizon: u64,
        pitr: Duration,
        ctx: &RequestContext,
    ) -> anyhow::Result<GcResult> {
        anyhow::ensure!(
            self.is_active(),
            "Cannot run GC iteration on inactive tenant"
        );

        self.gc_iteration_internal(target_timeline_id, horizon, pitr, ctx)
            .await
    }

    /// Perform one compaction iteration.
    /// This function is periodically called by compactor task.
    /// Also it can be explicitly requested per timeline through page server
    /// api's 'compact' command.
    pub async fn compaction_iteration(&self, ctx: &RequestContext) -> anyhow::Result<()> {
        anyhow::ensure!(
            self.is_active(),
            "Cannot run compaction iteration on inactive tenant"
        );

        // Scan through the hashmap and collect a list of all the timelines,
        // while holding the lock. Then drop the lock and actually perform the
        // compactions.  We don't want to block everything else while the
        // compaction runs.
        let timelines_to_compact = {
            let timelines = self.timelines.lock().unwrap();
            let timelines_to_compact = timelines
                .iter()
                .map(|(timeline_id, timeline)| (*timeline_id, timeline.clone()))
                .collect::<Vec<_>>();
            drop(timelines);
            timelines_to_compact
        };

        for (timeline_id, timeline) in &timelines_to_compact {
            timeline
                .compact(ctx)
                .instrument(info_span!("compact_timeline", timeline = %timeline_id))
                .await?;
        }

        Ok(())
    }

    /// Flush all in-memory data to disk.
    ///
    /// Used at graceful shutdown.
    ///
    pub async fn freeze_and_flush(&self) -> anyhow::Result<()> {
        // Scan through the hashmap and collect a list of all the timelines,
        // while holding the lock. Then drop the lock and actually perform the
        // flushing. We don't want to block everything else while the
        // flushing is performed.
        let timelines_to_flush = {
            let timelines = self.timelines.lock().unwrap();
            timelines
                .iter()
                .map(|(_id, timeline)| Arc::clone(timeline))
                .collect::<Vec<_>>()
        };

        for timeline in &timelines_to_flush {
            timeline.freeze_and_flush().await?;
        }

        Ok(())
    }

    /// Removes timeline-related in-memory data
    pub async fn delete_timeline(
        &self,
        timeline_id: TimelineId,
        _ctx: &RequestContext,
    ) -> Result<(), DeleteTimelineError> {
        timeline::debug_assert_current_span_has_tenant_and_timeline_id();

        // Transition the timeline into TimelineState::Stopping.
        // This should prevent new operations from starting.
        let timeline = {
            let mut timelines = self.timelines.lock().unwrap();

            // Ensure that there are no child timelines **attached to that pageserver**,
            // because detach removes files, which will break child branches
            let children_exist = timelines
                .iter()
                .any(|(_, entry)| entry.get_ancestor_timeline_id() == Some(timeline_id));

            if children_exist {
                return Err(DeleteTimelineError::HasChildren);
            }

            let timeline_entry = match timelines.entry(timeline_id) {
                Entry::Occupied(e) => e,
                Entry::Vacant(_) => return Err(DeleteTimelineError::NotFound),
            };

            let timeline = Arc::clone(timeline_entry.get());
            timeline.set_state(TimelineState::Stopping);

            drop(timelines);
            timeline
        };

        // Now that the Timeline is in Stopping state, request all the related tasks to
        // shut down.
        //
        // NB: If you call delete_timeline multiple times concurrently, they will
        // all go through the motions here. Make sure the code here is idempotent,
        // and don't error out if some of the shutdown tasks have already been
        // completed!

        // Stop the walreceiver first.
        debug!("waiting for wal receiver to shutdown");
        let maybe_started_walreceiver = { timeline.walreceiver.lock().unwrap().take() };
        if let Some(walreceiver) = maybe_started_walreceiver {
            walreceiver.stop().await;
        }
        debug!("wal receiver shutdown confirmed");

        // Prevent new uploads from starting.
        if let Some(remote_client) = timeline.remote_client.as_ref() {
            let res = remote_client.stop();
            match res {
                Ok(()) => {}
                Err(e) => match e {
                    remote_timeline_client::StopError::QueueUninitialized => {
                        // This case shouldn't happen currently because the
                        // load and attach code bails out if _any_ of the timeline fails to fetch its IndexPart.
                        // That is, before we declare the Tenant as Active.
                        // But we only allow calls to delete_timeline on Active tenants.
                        return Err(DeleteTimelineError::Other(anyhow::anyhow!("upload queue is uninitialized, likely the timeline was in Broken state prior to this call because it failed to fetch IndexPart during load or attach, check the logs")));
                    }
                },
            }
        }

        // Stop & wait for the remaining timeline tasks, including upload tasks.
        // NB: This and other delete_timeline calls do not run as a task_mgr task,
        //     so, they are not affected by this shutdown_tasks() call.
        info!("waiting for timeline tasks to shutdown");
        task_mgr::shutdown_tasks(None, Some(self.tenant_id), Some(timeline_id)).await;

        // Mark timeline as deleted in S3 so we won't pick it up next time
        // during attach or pageserver restart.
        // See comment in persist_index_part_with_deleted_flag.
        if let Some(remote_client) = timeline.remote_client.as_ref() {
            match remote_client.persist_index_part_with_deleted_flag().await {
                // If we (now, or already) marked it successfully as deleted, we can proceed
                Ok(()) | Err(PersistIndexPartWithDeletedFlagError::AlreadyDeleted(_)) => (),
                // Bail out otherwise
                Err(e @ PersistIndexPartWithDeletedFlagError::AlreadyInProgress(_))
                | Err(e @ PersistIndexPartWithDeletedFlagError::Other(_)) => {
                    return Err(DeleteTimelineError::Other(anyhow::anyhow!(e)));
                }
            }
        }

        {
            // Grab the layer_removal_cs lock, and actually perform the deletion.
            //
            // This lock prevents multiple concurrent delete_timeline calls from
            // stepping on each other's toes, while deleting the files. It also
            // prevents GC or compaction from running at the same time.
            //
            // Note that there are still other race conditions between
            // GC, compaction and timeline deletion. GC task doesn't
            // register itself properly with the timeline it's
            // operating on. See
            // https://github.com/neondatabase/neon/issues/2671
            //
            // No timeout here, GC & Compaction should be responsive to the
            // `TimelineState::Stopping` change.
            info!("waiting for layer_removal_cs.lock()");
            let layer_removal_guard = timeline.layer_removal_cs.lock().await;
            info!("got layer_removal_cs.lock(), deleting layer files");

            // NB: storage_sync upload tasks that reference these layers have been cancelled
            //     by the caller.

            let local_timeline_directory = self.conf.timeline_path(&timeline_id, &self.tenant_id);

            fail::fail_point!("timeline-delete-before-rm", |_| {
                Err(anyhow::anyhow!("failpoint: timeline-delete-before-rm"))?
            });

            // NB: This need not be atomic because the deleted flag in the IndexPart
            // will be observed during tenant/timeline load. The deletion will be resumed there.
            //
            // For configurations without remote storage, we tolerate that we're not crash-safe here.
            // The timeline may come up Active but with missing layer files, in such setups.
            // See https://github.com/neondatabase/neon/pull/3919#issuecomment-1531726720
            match std::fs::remove_dir_all(&local_timeline_directory) {
                Err(e) if e.kind() == std::io::ErrorKind::NotFound => {
                    // This can happen if we're called a second time, e.g.,
                    // because of a previous failure/cancellation at/after
                    // failpoint timeline-delete-after-rm.
                    //
                    // It can also happen if we race with tenant detach, because,
                    // it doesn't grab the layer_removal_cs lock.
                    //
                    // For now, log and continue.
                    // warn! level is technically not appropriate for the
                    // first case because we should expect retries to happen.
                    // But the error is so rare, it seems better to get attention if it happens.
                    let tenant_state = self.current_state();
                    warn!(
                        timeline_dir=?local_timeline_directory,
                        ?tenant_state,
                        "timeline directory not found, proceeding anyway"
                    );
                    // continue with the rest of the deletion
                }
                res => res.with_context(|| {
                    format!(
                        "Failed to remove local timeline directory '{}'",
                        local_timeline_directory.display()
                    )
                })?,
            }

            info!("finished deleting layer files, releasing layer_removal_cs.lock()");
            drop(layer_removal_guard);
        }

        fail::fail_point!("timeline-delete-after-rm", |_| {
            Err(anyhow::anyhow!("failpoint: timeline-delete-after-rm"))?
        });

        // Remove the timeline from the map.
        let mut timelines = self.timelines.lock().unwrap();
        let children_exist = timelines
            .iter()
            .any(|(_, entry)| entry.get_ancestor_timeline_id() == Some(timeline_id));
        // XXX this can happen because `branch_timeline` doesn't check `TimelineState::Stopping`.
        // We already deleted the layer files, so it's probably best to panic.
        // (Ideally, above remove_dir_all is atomic so we don't see this timeline after a restart)
        if children_exist {
            panic!("Timeline grew children while we removed layer files");
        }
        let removed_timeline = timelines.remove(&timeline_id);
        if removed_timeline.is_none() {
            // This can legitimately happen if there's a concurrent call to this function.
            //   T1                                             T2
            //   lock
            //   unlock
            //                                                  lock
            //                                                  unlock
            //                                                  remove files
            //                                                  lock
            //                                                  remove from map
            //                                                  unlock
            //                                                  return
            //   remove files
            //   lock
            //   remove from map observes empty map
            //   unlock
            //   return
            debug!("concurrent call to this function won the race");
        }
        drop(timelines);

        Ok(())
    }

    pub fn current_state(&self) -> TenantState {
        self.state.borrow().clone()
    }

    pub fn is_active(&self) -> bool {
        self.current_state() == TenantState::Active
    }

    /// Changes tenant status to active, unless shutdown was already requested.
    fn activate(
        self: &Arc<Self>,
        broker_client: BrokerClientChannel,
        ctx: &RequestContext,
    ) -> anyhow::Result<()> {
        debug_assert_current_span_has_tenant_id();

        let mut result = Ok(());
        self.state.send_modify(|current_state| {
            match &*current_state {
                TenantState::Active => {
                    // activate() was called on an already Active tenant. Shouldn't happen.
                    result = Err(anyhow::anyhow!("Tenant is already active"));
                }
                TenantState::Broken { reason, .. } => {
                    // This shouldn't happen either
                    result = Err(anyhow::anyhow!(
                        "Could not activate tenant because it is in broken state due to: {reason}",
                    ));
                }
                TenantState::Stopping => {
                    // The tenant was detached, or system shutdown was requested, while we were
                    // loading or attaching the tenant.
                    info!("Tenant is already in Stopping state, skipping activation");
                }
                TenantState::Loading | TenantState::Attaching => {
                    *current_state = TenantState::Active;

                    debug!(tenant_id = %self.tenant_id, "Activating tenant");

                    let timelines_accessor = self.timelines.lock().unwrap();
                    let not_broken_timelines = timelines_accessor
                        .values()
                        .filter(|timeline| timeline.current_state() != TimelineState::Broken);

                    // Spawn gc and compaction loops. The loops will shut themselves
                    // down when they notice that the tenant is inactive.
                    tasks::start_background_loops(self);

                    let mut activated_timelines = 0;

                    for timeline in not_broken_timelines {
<<<<<<< HEAD
                        timeline.activate(broker_client.clone(), ctx);
                        activated_timelines += 1;
=======
                        match timeline
                            .activate(broker_client.clone(), ctx)
                            .context("timeline activation for activating tenant")
                        {
                            Ok(()) => {
                                activated_timelines += 1;
                            }
                            Err(e) => {
                                error!(
                                    "Failed to activate timeline {}: {:#}",
                                    timeline.timeline_id, e
                                );
                                timeline.set_state(TimelineState::Broken);
                                *current_state = TenantState::broken_from_reason(format!(
                                    "failed to activate timeline {}: {}",
                                    timeline.timeline_id, e
                                ));

                                timelines_broken_during_activation += 1;
                            }
                        }
>>>>>>> 08e7d240
                    }

                    let elapsed = self.loading_started_at.elapsed();
                    let total_timelines = timelines_accessor.len();

                    // log a lot of stuff, because some tenants sometimes suffer from user-visible
                    // times to activate. see https://github.com/neondatabase/neon/issues/4025
                    info!(
                        since_creation_millis = elapsed.as_millis(),
                        tenant_id = %self.tenant_id,
                        activated_timelines,
                        total_timelines,
                        post_state = <&'static str>::from(&*current_state),
                        "activation attempt finished"
                    );
                }
            }
        });
        result
    }

    /// Change tenant status to Stopping, to mark that it is being shut down
    pub fn set_stopping(&self) {
        self.state.send_modify(|current_state| {
            match current_state {
                TenantState::Active | TenantState::Loading | TenantState::Attaching => {
                    *current_state = TenantState::Stopping;

                    // FIXME: If the tenant is still Loading or Attaching, new timelines
                    // might be created after this. That's harmless, as the Timelines
                    // won't be accessible to anyone, when the Tenant is in Stopping
                    // state.
                    let timelines_accessor = self.timelines.lock().unwrap();
                    let not_broken_timelines = timelines_accessor
                        .values()
                        .filter(|timeline| timeline.current_state() != TimelineState::Broken);
                    for timeline in not_broken_timelines {
                        timeline.set_state(TimelineState::Stopping);
                    }
                }
                TenantState::Broken { reason, .. } => {
                    info!("Cannot set tenant to Stopping state, it is in Broken state due to: {reason}");
                }
                TenantState::Stopping => {
                    // The tenant was detached, or system shutdown was requested, while we were
                    // loading or attaching the tenant.
                    info!("Tenant is already in Stopping state");
                }
            }
        });
    }

    pub fn set_broken(&self, reason: String) {
        self.state.send_modify(|current_state| {
            match *current_state {
                TenantState::Active => {
                    // Broken tenants can currently only used for fatal errors that happen
                    // while loading or attaching a tenant. A tenant that has already been
                    // activated should never be marked as broken. We cope with it the best
                    // we can, but it shouldn't happen.
                    warn!("Changing Active tenant to Broken state, reason: {}", reason);
                    *current_state = TenantState::broken_from_reason(reason);
                }
                TenantState::Broken { .. } => {
                    // This shouldn't happen either
                    warn!("Tenant is already in Broken state");
                }
                TenantState::Stopping => {
                    // This shouldn't happen either
                    warn!(
                        "Marking Stopping tenant as Broken state, reason: {}",
                        reason
                    );
                    *current_state = TenantState::broken_from_reason(reason);
                }
                TenantState::Loading | TenantState::Attaching => {
                    info!("Setting tenant as Broken state, reason: {}", reason);
                    *current_state = TenantState::broken_from_reason(reason);
                }
            }
        });
    }

    pub fn subscribe_for_state_updates(&self) -> watch::Receiver<TenantState> {
        self.state.subscribe()
    }

    pub(crate) async fn wait_to_become_active(&self) -> Result<(), WaitToBecomeActiveError> {
        let mut receiver = self.state.subscribe();
        loop {
            let current_state = receiver.borrow_and_update().clone();
            match current_state {
                TenantState::Loading | TenantState::Attaching => {
                    // in these states, there's a chance that we can reach ::Active
                    receiver.changed().await.map_err(
                        |_e: tokio::sync::watch::error::RecvError| {
                            WaitToBecomeActiveError::TenantDropped {
                                tenant_id: self.tenant_id,
                            }
                        },
                    )?;
                }
                TenantState::Active { .. } => {
                    return Ok(());
                }
                TenantState::Broken { .. } | TenantState::Stopping => {
                    // There's no chance the tenant can transition back into ::Active
                    return Err(WaitToBecomeActiveError::WillNotBecomeActive {
                        tenant_id: self.tenant_id,
                        state: current_state,
                    });
                }
            }
        }
    }
}

/// Given a Vec of timelines and their ancestors (timeline_id, ancestor_id),
/// perform a topological sort, so that the parent of each timeline comes
/// before the children.
fn tree_sort_timelines(
    timelines: HashMap<TimelineId, TimelineMetadata>,
) -> anyhow::Result<Vec<(TimelineId, TimelineMetadata)>> {
    let mut result = Vec::with_capacity(timelines.len());

    let mut now = Vec::with_capacity(timelines.len());
    // (ancestor, children)
    let mut later: HashMap<TimelineId, Vec<(TimelineId, TimelineMetadata)>> =
        HashMap::with_capacity(timelines.len());

    for (timeline_id, metadata) in timelines {
        if let Some(ancestor_id) = metadata.ancestor_timeline() {
            let children = later.entry(ancestor_id).or_default();
            children.push((timeline_id, metadata));
        } else {
            now.push((timeline_id, metadata));
        }
    }

    while let Some((timeline_id, metadata)) = now.pop() {
        result.push((timeline_id, metadata));
        // All children of this can be loaded now
        if let Some(mut children) = later.remove(&timeline_id) {
            now.append(&mut children);
        }
    }

    // All timelines should be visited now. Unless there were timelines with missing ancestors.
    if !later.is_empty() {
        for (missing_id, orphan_ids) in later {
            for (orphan_id, _) in orphan_ids {
                error!("could not load timeline {orphan_id} because its ancestor timeline {missing_id} could not be loaded");
            }
        }
        bail!("could not load tenant because some timelines are missing ancestors");
    }

    Ok(result)
}

impl Tenant {
    pub fn tenant_specific_overrides(&self) -> TenantConfOpt {
        *self.tenant_conf.read().unwrap()
    }

    pub fn effective_config(&self) -> TenantConf {
        self.tenant_specific_overrides()
            .merge(self.conf.default_tenant_conf)
    }

    pub fn get_checkpoint_distance(&self) -> u64 {
        let tenant_conf = self.tenant_conf.read().unwrap();
        tenant_conf
            .checkpoint_distance
            .unwrap_or(self.conf.default_tenant_conf.checkpoint_distance)
    }

    pub fn get_checkpoint_timeout(&self) -> Duration {
        let tenant_conf = self.tenant_conf.read().unwrap();
        tenant_conf
            .checkpoint_timeout
            .unwrap_or(self.conf.default_tenant_conf.checkpoint_timeout)
    }

    pub fn get_compaction_target_size(&self) -> u64 {
        let tenant_conf = self.tenant_conf.read().unwrap();
        tenant_conf
            .compaction_target_size
            .unwrap_or(self.conf.default_tenant_conf.compaction_target_size)
    }

    pub fn get_compaction_period(&self) -> Duration {
        let tenant_conf = self.tenant_conf.read().unwrap();
        tenant_conf
            .compaction_period
            .unwrap_or(self.conf.default_tenant_conf.compaction_period)
    }

    pub fn get_compaction_threshold(&self) -> usize {
        let tenant_conf = self.tenant_conf.read().unwrap();
        tenant_conf
            .compaction_threshold
            .unwrap_or(self.conf.default_tenant_conf.compaction_threshold)
    }

    pub fn get_gc_horizon(&self) -> u64 {
        let tenant_conf = self.tenant_conf.read().unwrap();
        tenant_conf
            .gc_horizon
            .unwrap_or(self.conf.default_tenant_conf.gc_horizon)
    }

    pub fn get_gc_period(&self) -> Duration {
        let tenant_conf = self.tenant_conf.read().unwrap();
        tenant_conf
            .gc_period
            .unwrap_or(self.conf.default_tenant_conf.gc_period)
    }

    pub fn get_image_creation_threshold(&self) -> usize {
        let tenant_conf = self.tenant_conf.read().unwrap();
        tenant_conf
            .image_creation_threshold
            .unwrap_or(self.conf.default_tenant_conf.image_creation_threshold)
    }

    pub fn get_pitr_interval(&self) -> Duration {
        let tenant_conf = self.tenant_conf.read().unwrap();
        tenant_conf
            .pitr_interval
            .unwrap_or(self.conf.default_tenant_conf.pitr_interval)
    }

    pub fn get_trace_read_requests(&self) -> bool {
        let tenant_conf = self.tenant_conf.read().unwrap();
        tenant_conf
            .trace_read_requests
            .unwrap_or(self.conf.default_tenant_conf.trace_read_requests)
    }

    pub fn get_min_resident_size_override(&self) -> Option<u64> {
        let tenant_conf = self.tenant_conf.read().unwrap();
        tenant_conf
            .min_resident_size_override
            .or(self.conf.default_tenant_conf.min_resident_size_override)
    }

    pub fn set_new_tenant_config(&self, new_tenant_conf: TenantConfOpt) {
        *self.tenant_conf.write().unwrap() = new_tenant_conf;
        // Don't hold self.timelines.lock() during the notifies.
        // There's no risk of deadlock right now, but there could be if we consolidate
        // mutexes in struct Timeline in the future.
        let timelines = self.list_timelines();
        for timeline in timelines {
            timeline.tenant_conf_updated();
        }
    }

    fn create_timeline_data(
        &self,
        new_timeline_id: TimelineId,
        new_metadata: &TimelineMetadata,
        ancestor: Option<Arc<Timeline>>,
        remote_client: Option<RemoteTimelineClient>,
    ) -> anyhow::Result<Arc<Timeline>> {
        if let Some(ancestor_timeline_id) = new_metadata.ancestor_timeline() {
            anyhow::ensure!(
                ancestor.is_some(),
                "Timeline's {new_timeline_id} ancestor {ancestor_timeline_id} was not found"
            )
        }

        let pg_version = new_metadata.pg_version();
        Ok(Timeline::new(
            self.conf,
            Arc::clone(&self.tenant_conf),
            new_metadata,
            ancestor,
            new_timeline_id,
            self.tenant_id,
            Arc::clone(&self.walredo_mgr),
            remote_client,
            pg_version,
        ))
    }

    fn new(
        state: TenantState,
        conf: &'static PageServerConf,
        tenant_conf: TenantConfOpt,
        walredo_mgr: Arc<dyn WalRedoManager + Send + Sync>,
        tenant_id: TenantId,
        remote_storage: Option<GenericRemoteStorage>,
    ) -> Tenant {
        let (state, mut rx) = watch::channel(state);

        tokio::spawn(async move {
            let mut current_state: &'static str = From::from(&*rx.borrow_and_update());
            let tid = tenant_id.to_string();
            TENANT_STATE_METRIC
                .with_label_values(&[&tid, current_state])
                .inc();
            loop {
                match rx.changed().await {
                    Ok(()) => {
                        let new_state: &'static str = From::from(&*rx.borrow_and_update());
                        TENANT_STATE_METRIC
                            .with_label_values(&[&tid, current_state])
                            .dec();
                        TENANT_STATE_METRIC
                            .with_label_values(&[&tid, new_state])
                            .inc();

                        current_state = new_state;
                    }
                    Err(_sender_dropped_error) => {
                        info!("Tenant dropped the state updates sender, quitting waiting for tenant state change");
                        return;
                    }
                }
            }
        });

        Tenant {
            tenant_id,
            conf,
            // using now here is good enough approximation to catch tenants with really long
            // activation times.
            loading_started_at: Instant::now(),
            tenant_conf: Arc::new(RwLock::new(tenant_conf)),
            timelines: Mutex::new(HashMap::new()),
            gc_cs: tokio::sync::Mutex::new(()),
            walredo_mgr,
            remote_storage,
            state,
            cached_logical_sizes: tokio::sync::Mutex::new(HashMap::new()),
            cached_synthetic_tenant_size: Arc::new(AtomicU64::new(0)),
            eviction_task_tenant_state: tokio::sync::Mutex::new(EvictionTaskTenantState::default()),
        }
    }

    /// Locate and load config
    pub(super) fn load_tenant_config(
        conf: &'static PageServerConf,
        tenant_id: TenantId,
    ) -> anyhow::Result<TenantConfOpt> {
        let target_config_path = conf.tenant_config_path(tenant_id);
        let target_config_display = target_config_path.display();

        info!("loading tenantconf from {target_config_display}");

        // FIXME If the config file is not found, assume that we're attaching
        // a detached tenant and config is passed via attach command.
        // https://github.com/neondatabase/neon/issues/1555
        if !target_config_path.exists() {
            info!("tenant config not found in {target_config_display}");
            return Ok(TenantConfOpt::default());
        }

        // load and parse file
        let config = fs::read_to_string(&target_config_path).with_context(|| {
            format!("Failed to load config from path '{target_config_display}'")
        })?;

        let toml = config.parse::<toml_edit::Document>().with_context(|| {
            format!("Failed to parse config from file '{target_config_display}' as toml file")
        })?;

        let mut tenant_conf = TenantConfOpt::default();
        for (key, item) in toml.iter() {
            match key {
                "tenant_config" => {
                    tenant_conf = PageServerConf::parse_toml_tenant_conf(item).with_context(|| {
                        format!("Failed to parse config from file '{target_config_display}' as pageserver config")
                    })?;
                }
                _ => bail!("config file {target_config_display} has unrecognized pageserver option '{key}'"),

            }
        }

        Ok(tenant_conf)
    }

    pub(super) fn persist_tenant_config(
        tenant_id: &TenantId,
        target_config_path: &Path,
        tenant_conf: TenantConfOpt,
        creating_tenant: bool,
    ) -> anyhow::Result<()> {
        let _enter = info_span!("saving tenantconf").entered();

        // imitate a try-block with a closure
        let do_persist = |target_config_path: &Path| -> anyhow::Result<()> {
            let target_config_parent = target_config_path.parent().with_context(|| {
                format!(
                    "Config path does not have a parent: {}",
                    target_config_path.display()
                )
            })?;

            info!("persisting tenantconf to {}", target_config_path.display());

            let mut conf_content = r#"# This file contains a specific per-tenant's config.
#  It is read in case of pageserver restart.

[tenant_config]
"#
            .to_string();

            // Convert the config to a toml file.
            conf_content += &toml_edit::ser::to_string(&tenant_conf)?;

            let mut target_config_file = VirtualFile::open_with_options(
                target_config_path,
                OpenOptions::new()
                    .truncate(true) // This needed for overwriting with small config files
                    .write(true)
                    .create_new(creating_tenant)
                    // when creating a new tenant, first_save will be true and `.create(true)` will be
                    // ignored (per rust std docs).
                    //
                    // later when updating the config of created tenant, or persisting config for the
                    // first time for attached tenant, the `.create(true)` is used.
                    .create(true),
            )?;

            target_config_file
                .write(conf_content.as_bytes())
                .context("write toml bytes into file")
                .and_then(|_| target_config_file.sync_all().context("fsync config file"))
                .context("write config file")?;

            // fsync the parent directory to ensure the directory entry is durable.
            // before this was done conditionally on creating_tenant, but these management actions are rare
            // enough to just fsync it always.

            crashsafe::fsync(target_config_parent)?;
            // XXX we're not fsyncing the parent dir, need to do that in case `creating_tenant`
            Ok(())
        };

        // this function is called from creating the tenant and updating the tenant config, which
        // would otherwise share this context, so keep it here in one place.
        do_persist(target_config_path).with_context(|| {
            format!(
                "write tenant {tenant_id} config to {}",
                target_config_path.display()
            )
        })
    }

    //
    // How garbage collection works:
    //
    //                    +--bar------------->
    //                   /
    //             +----+-----foo---------------->
    //            /
    // ----main--+-------------------------->
    //                \
    //                 +-----baz-------->
    //
    //
    // 1. Grab 'gc_cs' mutex to prevent new timelines from being created while Timeline's
    //    `gc_infos` are being refreshed
    // 2. Scan collected timelines, and on each timeline, make note of the
    //    all the points where other timelines have been branched off.
    //    We will refrain from removing page versions at those LSNs.
    // 3. For each timeline, scan all layer files on the timeline.
    //    Remove all files for which a newer file exists and which
    //    don't cover any branch point LSNs.
    //
    // TODO:
    // - if a relation has a non-incremental persistent layer on a child branch, then we
    //   don't need to keep that in the parent anymore. But currently
    //   we do.
    async fn gc_iteration_internal(
        &self,
        target_timeline_id: Option<TimelineId>,
        horizon: u64,
        pitr: Duration,
        ctx: &RequestContext,
    ) -> anyhow::Result<GcResult> {
        let mut totals: GcResult = Default::default();
        let now = Instant::now();

        let gc_timelines = self
            .refresh_gc_info_internal(target_timeline_id, horizon, pitr, ctx)
            .await?;

        utils::failpoint_sleep_millis_async!("gc_iteration_internal_after_getting_gc_timelines");

        // If there is nothing to GC, we don't want any messages in the INFO log.
        if !gc_timelines.is_empty() {
            info!("{} timelines need GC", gc_timelines.len());
        } else {
            debug!("{} timelines need GC", gc_timelines.len());
        }

        // Perform GC for each timeline.
        //
        // Note that we don't hold the GC lock here because we don't want
        // to delay the branch creation task, which requires the GC lock.
        // A timeline GC iteration can be slow because it may need to wait for
        // compaction (both require `layer_removal_cs` lock),
        // but the GC iteration can run concurrently with branch creation.
        //
        // See comments in [`Tenant::branch_timeline`] for more information
        // about why branch creation task can run concurrently with timeline's GC iteration.
        for timeline in gc_timelines {
            if task_mgr::is_shutdown_requested() {
                // We were requested to shut down. Stop and return with the progress we
                // made.
                break;
            }
            let result = timeline.gc().await?;
            totals += result;
        }

        totals.elapsed = now.elapsed();
        Ok(totals)
    }

    /// Refreshes the Timeline::gc_info for all timelines, returning the
    /// vector of timelines which have [`Timeline::get_last_record_lsn`] past
    /// [`Tenant::get_gc_horizon`].
    ///
    /// This is usually executed as part of periodic gc, but can now be triggered more often.
    pub async fn refresh_gc_info(
        &self,
        ctx: &RequestContext,
    ) -> anyhow::Result<Vec<Arc<Timeline>>> {
        // since this method can now be called at different rates than the configured gc loop, it
        // might be that these configuration values get applied faster than what it was previously,
        // since these were only read from the gc task.
        let horizon = self.get_gc_horizon();
        let pitr = self.get_pitr_interval();

        // refresh all timelines
        let target_timeline_id = None;

        self.refresh_gc_info_internal(target_timeline_id, horizon, pitr, ctx)
            .await
    }

    async fn refresh_gc_info_internal(
        &self,
        target_timeline_id: Option<TimelineId>,
        horizon: u64,
        pitr: Duration,
        ctx: &RequestContext,
    ) -> anyhow::Result<Vec<Arc<Timeline>>> {
        // grab mutex to prevent new timelines from being created here.
        let gc_cs = self.gc_cs.lock().await;

        // Scan all timelines. For each timeline, remember the timeline ID and
        // the branch point where it was created.
        let (all_branchpoints, timeline_ids): (BTreeSet<(TimelineId, Lsn)>, _) = {
            let timelines = self.timelines.lock().unwrap();
            let mut all_branchpoints = BTreeSet::new();
            let timeline_ids = {
                if let Some(target_timeline_id) = target_timeline_id.as_ref() {
                    if timelines.get(target_timeline_id).is_none() {
                        bail!("gc target timeline does not exist")
                    }
                };

                timelines
                    .iter()
                    .map(|(timeline_id, timeline_entry)| {
                        if let Some(ancestor_timeline_id) =
                            &timeline_entry.get_ancestor_timeline_id()
                        {
                            // If target_timeline is specified, we only need to know branchpoints of its children
                            if let Some(timeline_id) = target_timeline_id {
                                if ancestor_timeline_id == &timeline_id {
                                    all_branchpoints.insert((
                                        *ancestor_timeline_id,
                                        timeline_entry.get_ancestor_lsn(),
                                    ));
                                }
                            }
                            // Collect branchpoints for all timelines
                            else {
                                all_branchpoints.insert((
                                    *ancestor_timeline_id,
                                    timeline_entry.get_ancestor_lsn(),
                                ));
                            }
                        }

                        *timeline_id
                    })
                    .collect::<Vec<_>>()
            };
            (all_branchpoints, timeline_ids)
        };

        // Ok, we now know all the branch points.
        // Update the GC information for each timeline.
        let mut gc_timelines = Vec::with_capacity(timeline_ids.len());
        for timeline_id in timeline_ids {
            // Timeline is known to be local and loaded.
            let timeline = self
                .get_timeline(timeline_id, false)
                .with_context(|| format!("Timeline {timeline_id} was not found"))?;

            // If target_timeline is specified, ignore all other timelines
            if let Some(target_timeline_id) = target_timeline_id {
                if timeline_id != target_timeline_id {
                    continue;
                }
            }

            if let Some(cutoff) = timeline.get_last_record_lsn().checked_sub(horizon) {
                let branchpoints: Vec<Lsn> = all_branchpoints
                    .range((
                        Included((timeline_id, Lsn(0))),
                        Included((timeline_id, Lsn(u64::MAX))),
                    ))
                    .map(|&x| x.1)
                    .collect();
                timeline
                    .update_gc_info(branchpoints, cutoff, pitr, ctx)
                    .await?;

                gc_timelines.push(timeline);
            }
        }
        drop(gc_cs);
        Ok(gc_timelines)
    }

    /// A substitute for `branch_timeline` for use in unit tests.
    /// The returned timeline will have state value `Active` to make various `anyhow::ensure!()`
    /// calls pass, but, we do not actually call `.activate()` under the hood. So, none of the
    /// timeline background tasks are launched, except the flush loop.
    #[cfg(test)]
    async fn branch_timeline_test(
        &self,
        src_timeline: &Arc<Timeline>,
        dst_id: TimelineId,
        start_lsn: Option<Lsn>,
        ctx: &RequestContext,
    ) -> anyhow::Result<Arc<Timeline>> {
        let tl = self
            .branch_timeline_impl(src_timeline, dst_id, start_lsn, ctx)
            .await?;
        tl.set_state(TimelineState::Active);
        Ok(tl)
    }

    /// Branch an existing timeline.
    ///
    /// The caller is responsible for activating the returned timeline.
    async fn branch_timeline(
        &self,
        src_timeline: &Arc<Timeline>,
        dst_id: TimelineId,
        start_lsn: Option<Lsn>,
        ctx: &RequestContext,
    ) -> anyhow::Result<Arc<Timeline>> {
        self.branch_timeline_impl(src_timeline, dst_id, start_lsn, ctx)
            .await
    }

    async fn branch_timeline_impl(
        &self,
        src_timeline: &Arc<Timeline>,
        dst_id: TimelineId,
        start_lsn: Option<Lsn>,
        ctx: &RequestContext,
    ) -> anyhow::Result<Arc<Timeline>> {
        let src_id = src_timeline.timeline_id;

        // If no start LSN is specified, we branch the new timeline from the source timeline's last record LSN
        let start_lsn = start_lsn.unwrap_or_else(|| {
            let lsn = src_timeline.get_last_record_lsn();
            info!("branching timeline {dst_id} from timeline {src_id} at last record LSN: {lsn}");
            lsn
        });

        // First acquire the GC lock so that another task cannot advance the GC
        // cutoff in 'gc_info', and make 'start_lsn' invalid, while we are
        // creating the branch.
        let _gc_cs = self.gc_cs.lock().await;

        // Create a placeholder for the new branch. This will error
        // out if the new timeline ID is already in use.
        let timeline_uninit_mark = {
            let timelines = self.timelines.lock().unwrap();
            self.create_timeline_uninit_mark(dst_id, &timelines)?
        };

        // Ensure that `start_lsn` is valid, i.e. the LSN is within the PITR
        // horizon on the source timeline
        //
        // We check it against both the planned GC cutoff stored in 'gc_info',
        // and the 'latest_gc_cutoff' of the last GC that was performed.  The
        // planned GC cutoff in 'gc_info' is normally larger than
        // 'latest_gc_cutoff_lsn', but beware of corner cases like if you just
        // changed the GC settings for the tenant to make the PITR window
        // larger, but some of the data was already removed by an earlier GC
        // iteration.

        // check against last actual 'latest_gc_cutoff' first
        let latest_gc_cutoff_lsn = src_timeline.get_latest_gc_cutoff_lsn();
        src_timeline
            .check_lsn_is_in_scope(start_lsn, &latest_gc_cutoff_lsn)
            .context(format!(
                "invalid branch start lsn: less than latest GC cutoff {}",
                *latest_gc_cutoff_lsn,
            ))?;

        // and then the planned GC cutoff
        {
            let gc_info = src_timeline.gc_info.read().unwrap();
            let cutoff = min(gc_info.pitr_cutoff, gc_info.horizon_cutoff);
            if start_lsn < cutoff {
                bail!(format!(
                    "invalid branch start lsn: less than planned GC cutoff {cutoff}"
                ));
            }
        }

        //
        // The branch point is valid, and we are still holding the 'gc_cs' lock
        // so that GC cannot advance the GC cutoff until we are finished.
        // Proceed with the branch creation.
        //

        // Determine prev-LSN for the new timeline. We can only determine it if
        // the timeline was branched at the current end of the source timeline.
        let RecordLsn {
            last: src_last,
            prev: src_prev,
        } = src_timeline.get_last_record_rlsn();
        let dst_prev = if src_last == start_lsn {
            Some(src_prev)
        } else {
            None
        };

        // Create the metadata file, noting the ancestor of the new timeline.
        // There is initially no data in it, but all the read-calls know to look
        // into the ancestor.
        let metadata = TimelineMetadata::new(
            start_lsn,
            dst_prev,
            Some(src_id),
            start_lsn,
            *src_timeline.latest_gc_cutoff_lsn.read(), // FIXME: should we hold onto this guard longer?
            src_timeline.initdb_lsn,
            src_timeline.pg_version,
        );

        let new_timeline = {
            let mut timelines = self.timelines.lock().unwrap();
            self.prepare_timeline(
                dst_id,
                &metadata,
                timeline_uninit_mark,
                false,
                Some(Arc::clone(src_timeline)),
            )?
            .initialize_with_lock(ctx, &mut timelines, true)?
        };

        // Root timeline gets its layers during creation and uploads them along with the metadata.
        // A branch timeline though, when created, can get no writes for some time, hence won't get any layers created.
        // We still need to upload its metadata eagerly: if other nodes `attach` the tenant and miss this timeline, their GC
        // could get incorrect information and remove more layers, than needed.
        // See also https://github.com/neondatabase/neon/issues/3865
        if let Some(remote_client) = new_timeline.remote_client.as_ref() {
            remote_client
                .schedule_index_upload_for_metadata_update(&metadata)
                .context("branch initial metadata upload")?;
        }

        info!("branched timeline {dst_id} from {src_id} at {start_lsn}");

        Ok(new_timeline)
    }

    /// - run initdb to init temporary instance and get bootstrap data
    /// - after initialization complete, remove the temp dir.
    ///
    /// The caller is responsible for activating the returned timeline.
    async fn bootstrap_timeline(
        &self,
        timeline_id: TimelineId,
        pg_version: u32,
        ctx: &RequestContext,
    ) -> anyhow::Result<Arc<Timeline>> {
        let timeline_uninit_mark = {
            let timelines = self.timelines.lock().unwrap();
            self.create_timeline_uninit_mark(timeline_id, &timelines)?
        };
        // create a `tenant/{tenant_id}/timelines/basebackup-{timeline_id}.{TEMP_FILE_SUFFIX}/`
        // temporary directory for basebackup files for the given timeline.
        let initdb_path = path_with_suffix_extension(
            self.conf
                .timelines_path(&self.tenant_id)
                .join(format!("basebackup-{timeline_id}")),
            TEMP_FILE_SUFFIX,
        );

        // an uninit mark was placed before, nothing else can access this timeline files
        // current initdb was not run yet, so remove whatever was left from the previous runs
        if initdb_path.exists() {
            fs::remove_dir_all(&initdb_path).with_context(|| {
                format!(
                    "Failed to remove already existing initdb directory: {}",
                    initdb_path.display()
                )
            })?;
        }
        // Init temporarily repo to get bootstrap data, this creates a directory in the `initdb_path` path
        run_initdb(self.conf, &initdb_path, pg_version)?;
        // this new directory is very temporary, set to remove it immediately after bootstrap, we don't need it
        scopeguard::defer! {
            if let Err(e) = fs::remove_dir_all(&initdb_path) {
                // this is unlikely, but we will remove the directory on pageserver restart or another bootstrap call
                error!("Failed to remove temporary initdb directory '{}': {}", initdb_path.display(), e);
            }
        }
        let pgdata_path = &initdb_path;
        let pgdata_lsn = import_datadir::get_lsn_from_controlfile(pgdata_path)?.align();

        // Import the contents of the data directory at the initial checkpoint
        // LSN, and any WAL after that.
        // Initdb lsn will be equal to last_record_lsn which will be set after import.
        // Because we know it upfront avoid having an option or dummy zero value by passing it to the metadata.
        let new_metadata = TimelineMetadata::new(
            Lsn(0),
            None,
            None,
            Lsn(0),
            pgdata_lsn,
            pgdata_lsn,
            pg_version,
        );
        let raw_timeline =
            self.prepare_timeline(timeline_id, &new_metadata, timeline_uninit_mark, true, None)?;

        let tenant_id = raw_timeline.owning_tenant.tenant_id;
        let unfinished_timeline = raw_timeline.raw_timeline()?;

        import_datadir::import_timeline_from_postgres_datadir(
            unfinished_timeline,
            pgdata_path,
            pgdata_lsn,
            ctx,
        )
        .await
        .with_context(|| {
            format!("Failed to import pgdatadir for timeline {tenant_id}/{timeline_id}")
        })?;

        // Flush the new layer files to disk, before we mark the timeline as available to
        // the outside world.
        //
        // Thus spawn flush loop manually and skip flush_loop setup in initialize_with_lock
        unfinished_timeline.maybe_spawn_flush_loop();

        fail::fail_point!("before-checkpoint-new-timeline", |_| {
            anyhow::bail!("failpoint before-checkpoint-new-timeline");
        });

        unfinished_timeline
            .freeze_and_flush()
            .await
            .with_context(|| {
                format!(
                    "Failed to flush after pgdatadir import for timeline {tenant_id}/{timeline_id}"
                )
            })?;

        // Initialize the timeline without loading the layer map, because we already updated the layer
        // map above, when we imported the datadir.
        let timeline = {
            let mut timelines = self.timelines.lock().unwrap();
            raw_timeline.initialize_with_lock(ctx, &mut timelines, false)?
        };

        info!(
            "created root timeline {} timeline.lsn {}",
            timeline_id,
            timeline.get_last_record_lsn()
        );

        Ok(timeline)
    }

    /// Creates intermediate timeline structure and its files, without loading it into memory.
    /// It's up to the caller to import the necesary data and import the timeline into memory.
    fn prepare_timeline(
        &self,
        new_timeline_id: TimelineId,
        new_metadata: &TimelineMetadata,
        uninit_mark: TimelineUninitMark,
        init_layers: bool,
        ancestor: Option<Arc<Timeline>>,
    ) -> anyhow::Result<UninitializedTimeline> {
        let tenant_id = self.tenant_id;

        let remote_client = if let Some(remote_storage) = self.remote_storage.as_ref() {
            let remote_client = RemoteTimelineClient::new(
                remote_storage.clone(),
                self.conf,
                tenant_id,
                new_timeline_id,
            );
            remote_client.init_upload_queue_for_empty_remote(new_metadata)?;
            Some(remote_client)
        } else {
            None
        };

        match self.create_timeline_files(
            &uninit_mark.timeline_path,
            new_timeline_id,
            new_metadata,
            ancestor,
            remote_client,
        ) {
            Ok(new_timeline) => {
                if init_layers {
                    new_timeline.layers.write().unwrap().next_open_layer_at =
                        Some(new_timeline.initdb_lsn);
                }
                debug!(
                    "Successfully created initial files for timeline {tenant_id}/{new_timeline_id}"
                );
                Ok(UninitializedTimeline {
                    owning_tenant: self,
                    timeline_id: new_timeline_id,
                    raw_timeline: Some((new_timeline, uninit_mark)),
                })
            }
            Err(e) => {
                error!("Failed to create initial files for timeline {tenant_id}/{new_timeline_id}, cleaning up: {e:?}");
                cleanup_timeline_directory(uninit_mark);
                Err(e)
            }
        }
    }

    fn create_timeline_files(
        &self,
        timeline_path: &Path,
        new_timeline_id: TimelineId,
        new_metadata: &TimelineMetadata,
        ancestor: Option<Arc<Timeline>>,
        remote_client: Option<RemoteTimelineClient>,
    ) -> anyhow::Result<Arc<Timeline>> {
        let timeline_data = self
            .create_timeline_data(new_timeline_id, new_metadata, ancestor, remote_client)
            .context("Failed to create timeline data structure")?;
        crashsafe::create_dir_all(timeline_path).context("Failed to create timeline directory")?;

        fail::fail_point!("after-timeline-uninit-mark-creation", |_| {
            anyhow::bail!("failpoint after-timeline-uninit-mark-creation");
        });

        save_metadata(
            self.conf,
            new_timeline_id,
            self.tenant_id,
            new_metadata,
            true,
        )
        .context("Failed to create timeline metadata")?;

        Ok(timeline_data)
    }

    /// Attempts to create an uninit mark file for the timeline initialization.
    /// Bails, if the timeline is already loaded into the memory (i.e. initialized before), or the uninit mark file already exists.
    ///
    /// This way, we need to hold the timelines lock only for small amount of time during the mark check/creation per timeline init.
    fn create_timeline_uninit_mark(
        &self,
        timeline_id: TimelineId,
        timelines: &MutexGuard<HashMap<TimelineId, Arc<Timeline>>>,
    ) -> anyhow::Result<TimelineUninitMark> {
        let tenant_id = self.tenant_id;

        anyhow::ensure!(
            timelines.get(&timeline_id).is_none(),
            "Timeline {tenant_id}/{timeline_id} already exists in pageserver's memory"
        );
        let timeline_path = self.conf.timeline_path(&timeline_id, &tenant_id);
        anyhow::ensure!(
            !timeline_path.exists(),
            "Timeline {} already exists, cannot create its uninit mark file",
            timeline_path.display()
        );

        let uninit_mark_path = self
            .conf
            .timeline_uninit_mark_file_path(tenant_id, timeline_id);
        fs::File::create(&uninit_mark_path)
            .context("Failed to create uninit mark file")
            .and_then(|_| {
                crashsafe::fsync_file_and_parent(&uninit_mark_path)
                    .context("Failed to fsync uninit mark file")
            })
            .with_context(|| {
                format!("Failed to crate uninit mark for timeline {tenant_id}/{timeline_id}")
            })?;

        let uninit_mark = TimelineUninitMark::new(uninit_mark_path, timeline_path);

        Ok(uninit_mark)
    }

    /// Gathers inputs from all of the timelines to produce a sizing model input.
    ///
    /// Future is cancellation safe. Only one calculation can be running at once per tenant.
    #[instrument(skip_all, fields(tenant_id=%self.tenant_id))]
    pub async fn gather_size_inputs(
        &self,
        // `max_retention_period` overrides the cutoff that is used to calculate the size
        // (only if it is shorter than the real cutoff).
        max_retention_period: Option<u64>,
        cause: LogicalSizeCalculationCause,
        ctx: &RequestContext,
    ) -> anyhow::Result<size::ModelInputs> {
        let logical_sizes_at_once = self
            .conf
            .concurrent_tenant_size_logical_size_queries
            .inner();

        // TODO: Having a single mutex block concurrent reads is not great for performance.
        //
        // But the only case where we need to run multiple of these at once is when we
        // request a size for a tenant manually via API, while another background calculation
        // is in progress (which is not a common case).
        //
        // See more for on the issue #2748 condenced out of the initial PR review.
        let mut shared_cache = self.cached_logical_sizes.lock().await;

        size::gather_inputs(
            self,
            logical_sizes_at_once,
            max_retention_period,
            &mut shared_cache,
            cause,
            ctx,
        )
        .await
    }

    /// Calculate synthetic tenant size and cache the result.
    /// This is periodically called by background worker.
    /// result is cached in tenant struct
    #[instrument(skip_all, fields(tenant_id=%self.tenant_id))]
    pub async fn calculate_synthetic_size(
        &self,
        cause: LogicalSizeCalculationCause,
        ctx: &RequestContext,
    ) -> anyhow::Result<u64> {
        let inputs = self.gather_size_inputs(None, cause, ctx).await?;

        let size = inputs.calculate()?;

        self.set_cached_synthetic_size(size);

        Ok(size)
    }

    /// Cache given synthetic size and update the metric value
    pub fn set_cached_synthetic_size(&self, size: u64) {
        self.cached_synthetic_tenant_size
            .store(size, Ordering::Relaxed);

        TENANT_SYNTHETIC_SIZE_METRIC
            .get_metric_with_label_values(&[&self.tenant_id.to_string()])
            .unwrap()
            .set(size);
    }

    pub fn get_cached_synthetic_size(&self) -> u64 {
        self.cached_synthetic_tenant_size.load(Ordering::Relaxed)
    }
}

fn remove_timeline_and_uninit_mark(timeline_dir: &Path, uninit_mark: &Path) -> anyhow::Result<()> {
    fs::remove_dir_all(timeline_dir)
        .or_else(|e| {
            if e.kind() == std::io::ErrorKind::NotFound {
                // we can leave the uninit mark without a timeline dir,
                // just remove the mark then
                Ok(())
            } else {
                Err(e)
            }
        })
        .with_context(|| {
            format!(
                "Failed to remove unit marked timeline directory {}",
                timeline_dir.display()
            )
        })?;
    fs::remove_file(uninit_mark).with_context(|| {
        format!(
            "Failed to remove timeline uninit mark file {}",
            uninit_mark.display()
        )
    })?;

    Ok(())
}

pub(crate) enum CreateTenantFilesMode {
    Create,
    Attach,
}

pub(crate) fn create_tenant_files(
    conf: &'static PageServerConf,
    tenant_conf: TenantConfOpt,
    tenant_id: TenantId,
    mode: CreateTenantFilesMode,
) -> anyhow::Result<PathBuf> {
    let target_tenant_directory = conf.tenant_path(&tenant_id);
    anyhow::ensure!(
        !target_tenant_directory
            .try_exists()
            .context("check existence of tenant directory")?,
        "tenant directory already exists",
    );

    let temporary_tenant_dir =
        path_with_suffix_extension(&target_tenant_directory, TEMP_FILE_SUFFIX);
    debug!(
        "Creating temporary directory structure in {}",
        temporary_tenant_dir.display()
    );

    // top-level dir may exist if we are creating it through CLI
    crashsafe::create_dir_all(&temporary_tenant_dir).with_context(|| {
        format!(
            "could not create temporary tenant directory {}",
            temporary_tenant_dir.display()
        )
    })?;

    let creation_result = try_create_target_tenant_dir(
        conf,
        tenant_conf,
        tenant_id,
        mode,
        &temporary_tenant_dir,
        &target_tenant_directory,
    );

    if creation_result.is_err() {
        error!("Failed to create directory structure for tenant {tenant_id}, cleaning tmp data");
        if let Err(e) = fs::remove_dir_all(&temporary_tenant_dir) {
            error!("Failed to remove temporary tenant directory {temporary_tenant_dir:?}: {e}")
        } else if let Err(e) = crashsafe::fsync(&temporary_tenant_dir) {
            error!(
                "Failed to fsync removed temporary tenant directory {temporary_tenant_dir:?}: {e}"
            )
        }
    }

    creation_result?;

    Ok(target_tenant_directory)
}

fn try_create_target_tenant_dir(
    conf: &'static PageServerConf,
    tenant_conf: TenantConfOpt,
    tenant_id: TenantId,
    mode: CreateTenantFilesMode,
    temporary_tenant_dir: &Path,
    target_tenant_directory: &Path,
) -> Result<(), anyhow::Error> {
    match mode {
        CreateTenantFilesMode::Create => {} // needs no attach marker, writing tenant conf + atomic rename of dir is good enough
        CreateTenantFilesMode::Attach => {
            let attach_marker_path = temporary_tenant_dir.join(TENANT_ATTACHING_MARKER_FILENAME);
            let file = std::fs::OpenOptions::new()
                .create_new(true)
                .write(true)
                .open(&attach_marker_path)
                .with_context(|| {
                    format!("could not create attach marker file {attach_marker_path:?}")
                })?;
            file.sync_all().with_context(|| {
                format!("could not sync attach marker file: {attach_marker_path:?}")
            })?;
            // fsync of the directory in which the file resides comes later in this function
        }
    }

    let temporary_tenant_timelines_dir = rebase_directory(
        &conf.timelines_path(&tenant_id),
        target_tenant_directory,
        temporary_tenant_dir,
    )
    .with_context(|| format!("resolve tenant {tenant_id} temporary timelines dir"))?;
    let temporary_tenant_config_path = rebase_directory(
        &conf.tenant_config_path(tenant_id),
        target_tenant_directory,
        temporary_tenant_dir,
    )
    .with_context(|| format!("resolve tenant {tenant_id} temporary config path"))?;

    Tenant::persist_tenant_config(&tenant_id, &temporary_tenant_config_path, tenant_conf, true)?;

    crashsafe::create_dir(&temporary_tenant_timelines_dir).with_context(|| {
        format!(
            "create tenant {} temporary timelines directory {}",
            tenant_id,
            temporary_tenant_timelines_dir.display()
        )
    })?;
    fail::fail_point!("tenant-creation-before-tmp-rename", |_| {
        anyhow::bail!("failpoint tenant-creation-before-tmp-rename");
    });

    // Make sure the current tenant directory entries are durable before renaming.
    // Without this, a crash may reorder any of the directory entry creations above.
    crashsafe::fsync(temporary_tenant_dir)
        .with_context(|| format!("sync temporary tenant directory {temporary_tenant_dir:?}"))?;

    fs::rename(temporary_tenant_dir, target_tenant_directory).with_context(|| {
        format!(
            "move tenant {} temporary directory {} into the permanent one {}",
            tenant_id,
            temporary_tenant_dir.display(),
            target_tenant_directory.display()
        )
    })?;
    let target_dir_parent = target_tenant_directory.parent().with_context(|| {
        format!(
            "get tenant {} dir parent for {}",
            tenant_id,
            target_tenant_directory.display()
        )
    })?;
    crashsafe::fsync(target_dir_parent).with_context(|| {
        format!(
            "fsync renamed directory's parent {} for tenant {}",
            target_dir_parent.display(),
            tenant_id,
        )
    })?;

    Ok(())
}

fn rebase_directory(original_path: &Path, base: &Path, new_base: &Path) -> anyhow::Result<PathBuf> {
    let relative_path = original_path.strip_prefix(base).with_context(|| {
        format!(
            "Failed to strip base prefix '{}' off path '{}'",
            base.display(),
            original_path.display()
        )
    })?;
    Ok(new_base.join(relative_path))
}

/// Create the cluster temporarily in 'initdbpath' directory inside the repository
/// to get bootstrap data for timeline initialization.
fn run_initdb(
    conf: &'static PageServerConf,
    initdb_target_dir: &Path,
    pg_version: u32,
) -> anyhow::Result<()> {
    let initdb_bin_path = conf.pg_bin_dir(pg_version)?.join("initdb");
    let initdb_lib_dir = conf.pg_lib_dir(pg_version)?;
    info!(
        "running {} in {}, libdir: {}",
        initdb_bin_path.display(),
        initdb_target_dir.display(),
        initdb_lib_dir.display(),
    );

    let initdb_output = Command::new(&initdb_bin_path)
        .args(["-D", &initdb_target_dir.to_string_lossy()])
        .args(["-U", &conf.superuser])
        .args(["-E", "utf8"])
        .arg("--no-instructions")
        // This is only used for a temporary installation that is deleted shortly after,
        // so no need to fsync it
        .arg("--no-sync")
        .env_clear()
        .env("LD_LIBRARY_PATH", &initdb_lib_dir)
        .env("DYLD_LIBRARY_PATH", &initdb_lib_dir)
        .stdout(Stdio::null())
        .output()
        .with_context(|| {
            format!(
                "failed to execute {} at target dir {}",
                initdb_bin_path.display(),
                initdb_target_dir.display()
            )
        })?;
    if !initdb_output.status.success() {
        bail!(
            "initdb failed: '{}'",
            String::from_utf8_lossy(&initdb_output.stderr)
        );
    }

    Ok(())
}

impl Drop for Tenant {
    fn drop(&mut self) {
        remove_tenant_metrics(&self.tenant_id);
    }
}
/// Dump contents of a layer file to stdout.
pub fn dump_layerfile_from_path(
    path: &Path,
    verbose: bool,
    ctx: &RequestContext,
) -> anyhow::Result<()> {
    use std::os::unix::fs::FileExt;

    // All layer files start with a two-byte "magic" value, to identify the kind of
    // file.
    let file = File::open(path)?;
    let mut header_buf = [0u8; 2];
    file.read_exact_at(&mut header_buf, 0)?;

    match u16::from_be_bytes(header_buf) {
        crate::IMAGE_FILE_MAGIC => ImageLayer::new_for_path(path, file)?.dump(verbose, ctx)?,
        crate::DELTA_FILE_MAGIC => DeltaLayer::new_for_path(path, file)?.dump(verbose, ctx)?,
        magic => bail!("unrecognized magic identifier: {:?}", magic),
    }

    Ok(())
}

fn ignore_absent_files<F>(fs_operation: F) -> io::Result<()>
where
    F: Fn() -> io::Result<()>,
{
    fs_operation().or_else(|e| {
        if e.kind() == io::ErrorKind::NotFound {
            Ok(())
        } else {
            Err(e)
        }
    })
}

#[cfg(test)]
pub mod harness {
    use bytes::{Bytes, BytesMut};
    use once_cell::sync::Lazy;
    use once_cell::sync::OnceCell;
    use std::sync::{Arc, RwLock, RwLockReadGuard, RwLockWriteGuard};
    use std::{fs, path::PathBuf};
    use utils::logging;
    use utils::lsn::Lsn;

    use crate::{
        config::PageServerConf,
        repository::Key,
        tenant::Tenant,
        walrecord::NeonWalRecord,
        walredo::{WalRedoError, WalRedoManager},
    };

    use super::*;
    use crate::tenant::config::{TenantConf, TenantConfOpt};
    use hex_literal::hex;
    use utils::id::{TenantId, TimelineId};

    pub const TIMELINE_ID: TimelineId =
        TimelineId::from_array(hex!("11223344556677881122334455667788"));
    pub const NEW_TIMELINE_ID: TimelineId =
        TimelineId::from_array(hex!("AA223344556677881122334455667788"));

    /// Convenience function to create a page image with given string as the only content
    #[allow(non_snake_case)]
    pub fn TEST_IMG(s: &str) -> Bytes {
        let mut buf = BytesMut::new();
        buf.extend_from_slice(s.as_bytes());
        buf.resize(64, 0);

        buf.freeze()
    }

    static LOCK: Lazy<RwLock<()>> = Lazy::new(|| RwLock::new(()));

    impl From<TenantConf> for TenantConfOpt {
        fn from(tenant_conf: TenantConf) -> Self {
            Self {
                checkpoint_distance: Some(tenant_conf.checkpoint_distance),
                checkpoint_timeout: Some(tenant_conf.checkpoint_timeout),
                compaction_target_size: Some(tenant_conf.compaction_target_size),
                compaction_period: Some(tenant_conf.compaction_period),
                compaction_threshold: Some(tenant_conf.compaction_threshold),
                gc_horizon: Some(tenant_conf.gc_horizon),
                gc_period: Some(tenant_conf.gc_period),
                image_creation_threshold: Some(tenant_conf.image_creation_threshold),
                pitr_interval: Some(tenant_conf.pitr_interval),
                walreceiver_connect_timeout: Some(tenant_conf.walreceiver_connect_timeout),
                lagging_wal_timeout: Some(tenant_conf.lagging_wal_timeout),
                max_lsn_wal_lag: Some(tenant_conf.max_lsn_wal_lag),
                trace_read_requests: Some(tenant_conf.trace_read_requests),
                eviction_policy: Some(tenant_conf.eviction_policy),
                min_resident_size_override: tenant_conf.min_resident_size_override,
                evictions_low_residence_duration_metric_threshold: Some(
                    tenant_conf.evictions_low_residence_duration_metric_threshold,
                ),
            }
        }
    }

    pub struct TenantHarness<'a> {
        pub conf: &'static PageServerConf,
        pub tenant_conf: TenantConf,
        pub tenant_id: TenantId,

        pub lock_guard: (
            Option<RwLockReadGuard<'a, ()>>,
            Option<RwLockWriteGuard<'a, ()>>,
        ),
    }

    static LOG_HANDLE: OnceCell<()> = OnceCell::new();

    impl<'a> TenantHarness<'a> {
        pub fn create(test_name: &'static str) -> anyhow::Result<Self> {
            Self::create_internal(test_name, false)
        }
        pub fn create_exclusive(test_name: &'static str) -> anyhow::Result<Self> {
            Self::create_internal(test_name, true)
        }
        fn create_internal(test_name: &'static str, exclusive: bool) -> anyhow::Result<Self> {
            let lock_guard = if exclusive {
                (None, Some(LOCK.write().unwrap()))
            } else {
                (Some(LOCK.read().unwrap()), None)
            };

            LOG_HANDLE.get_or_init(|| {
                logging::init(
                    logging::LogFormat::Test,
                    // enable it in case in case the tests exercise code paths that use
                    // debug_assert_current_span_has_tenant_and_timeline_id
                    logging::TracingErrorLayerEnablement::EnableWithRustLogFilter,
                )
                .expect("Failed to init test logging")
            });

            let repo_dir = PageServerConf::test_repo_dir(test_name);
            let _ = fs::remove_dir_all(&repo_dir);
            fs::create_dir_all(&repo_dir)?;

            let conf = PageServerConf::dummy_conf(repo_dir);
            // Make a static copy of the config. This can never be free'd, but that's
            // OK in a test.
            let conf: &'static PageServerConf = Box::leak(Box::new(conf));

            // Disable automatic GC and compaction to make the unit tests more deterministic.
            // The tests perform them manually if needed.
            let tenant_conf = TenantConf {
                gc_period: Duration::ZERO,
                compaction_period: Duration::ZERO,
                ..TenantConf::default()
            };

            let tenant_id = TenantId::generate();
            fs::create_dir_all(conf.tenant_path(&tenant_id))?;
            fs::create_dir_all(conf.timelines_path(&tenant_id))?;

            Ok(Self {
                conf,
                tenant_conf,
                tenant_id,
                lock_guard,
            })
        }

        pub async fn load(&self) -> (Arc<Tenant>, RequestContext) {
            let ctx = RequestContext::new(TaskKind::UnitTest, DownloadBehavior::Error);
            (
                self.try_load(&ctx)
                    .await
                    .expect("failed to load test tenant"),
                ctx,
            )
        }

        pub async fn try_load(&self, ctx: &RequestContext) -> anyhow::Result<Arc<Tenant>> {
            let walredo_mgr = Arc::new(TestRedoManager);

            let tenant = Arc::new(Tenant::new(
                TenantState::Loading,
                self.conf,
                TenantConfOpt::from(self.tenant_conf),
                walredo_mgr,
                self.tenant_id,
                None,
            ));
            // populate tenant with locally available timelines
            let mut timelines_to_load = HashMap::new();
            for timeline_dir_entry in fs::read_dir(self.conf.timelines_path(&self.tenant_id))
                .expect("should be able to read timelines dir")
            {
                let timeline_dir_entry = timeline_dir_entry?;
                let timeline_id: TimelineId = timeline_dir_entry
                    .path()
                    .file_name()
                    .unwrap()
                    .to_string_lossy()
                    .parse()?;

                let timeline_metadata = load_metadata(self.conf, timeline_id, self.tenant_id)?;
                timelines_to_load.insert(timeline_id, timeline_metadata);
            }
            tenant
                .load(ctx)
                .instrument(info_span!("try_load", tenant_id=%self.tenant_id))
                .await?;
            tenant.state.send_replace(TenantState::Active);
            for timeline in tenant.timelines.lock().unwrap().values() {
                timeline.set_state(TimelineState::Active);
            }
            Ok(tenant)
        }

        pub fn timeline_path(&self, timeline_id: &TimelineId) -> PathBuf {
            self.conf.timeline_path(timeline_id, &self.tenant_id)
        }
    }

    // Mock WAL redo manager that doesn't do much
    pub struct TestRedoManager;

    impl WalRedoManager for TestRedoManager {
        fn request_redo(
            &self,
            key: Key,
            lsn: Lsn,
            base_img: Option<(Lsn, Bytes)>,
            records: Vec<(Lsn, NeonWalRecord)>,
            _pg_version: u32,
        ) -> Result<Bytes, WalRedoError> {
            let s = format!(
                "redo for {} to get to {}, with {} and {} records",
                key,
                lsn,
                if base_img.is_some() {
                    "base image"
                } else {
                    "no base image"
                },
                records.len()
            );
            println!("{s}");

            Ok(TEST_IMG(&s))
        }
    }
}

#[cfg(test)]
mod tests {
    use super::*;
    use crate::keyspace::KeySpaceAccum;
    use crate::repository::{Key, Value};
    use crate::tenant::harness::*;
    use crate::DEFAULT_PG_VERSION;
    use crate::METADATA_FILE_NAME;
    use bytes::BytesMut;
    use hex_literal::hex;
    use once_cell::sync::Lazy;
    use rand::{thread_rng, Rng};

    static TEST_KEY: Lazy<Key> =
        Lazy::new(|| Key::from_slice(&hex!("112222222233333333444444445500000001")));

    #[tokio::test]
    async fn test_basic() -> anyhow::Result<()> {
        let (tenant, ctx) = TenantHarness::create("test_basic")?.load().await;
        let tline = tenant.create_test_timeline(TIMELINE_ID, Lsn(0), DEFAULT_PG_VERSION, &ctx)?;

        let writer = tline.writer();
        writer.put(*TEST_KEY, Lsn(0x10), &Value::Image(TEST_IMG("foo at 0x10")))?;
        writer.finish_write(Lsn(0x10));
        drop(writer);

        let writer = tline.writer();
        writer.put(*TEST_KEY, Lsn(0x20), &Value::Image(TEST_IMG("foo at 0x20")))?;
        writer.finish_write(Lsn(0x20));
        drop(writer);

        assert_eq!(
            tline.get(*TEST_KEY, Lsn(0x10), &ctx).await?,
            TEST_IMG("foo at 0x10")
        );
        assert_eq!(
            tline.get(*TEST_KEY, Lsn(0x1f), &ctx).await?,
            TEST_IMG("foo at 0x10")
        );
        assert_eq!(
            tline.get(*TEST_KEY, Lsn(0x20), &ctx).await?,
            TEST_IMG("foo at 0x20")
        );

        Ok(())
    }

    #[tokio::test]
    async fn no_duplicate_timelines() -> anyhow::Result<()> {
        let (tenant, ctx) = TenantHarness::create("no_duplicate_timelines")?
            .load()
            .await;
        let _ = tenant.create_test_timeline(TIMELINE_ID, Lsn(0), DEFAULT_PG_VERSION, &ctx)?;

        match tenant.create_empty_timeline(TIMELINE_ID, Lsn(0), DEFAULT_PG_VERSION, &ctx) {
            Ok(_) => panic!("duplicate timeline creation should fail"),
            Err(e) => assert_eq!(
                e.to_string(),
                format!(
                    "Timeline {}/{} already exists in pageserver's memory",
                    tenant.tenant_id, TIMELINE_ID
                )
            ),
        }

        Ok(())
    }

    /// Convenience function to create a page image with given string as the only content
    pub fn test_value(s: &str) -> Value {
        let mut buf = BytesMut::new();
        buf.extend_from_slice(s.as_bytes());
        Value::Image(buf.freeze())
    }

    ///
    /// Test branch creation
    ///
    #[tokio::test]
    async fn test_branch() -> anyhow::Result<()> {
        use std::str::from_utf8;

        let (tenant, ctx) = TenantHarness::create("test_branch")?.load().await;
        let tline = tenant.create_test_timeline(TIMELINE_ID, Lsn(0), DEFAULT_PG_VERSION, &ctx)?;
        let writer = tline.writer();

        #[allow(non_snake_case)]
        let TEST_KEY_A: Key = Key::from_hex("112222222233333333444444445500000001").unwrap();
        #[allow(non_snake_case)]
        let TEST_KEY_B: Key = Key::from_hex("112222222233333333444444445500000002").unwrap();

        // Insert a value on the timeline
        writer.put(TEST_KEY_A, Lsn(0x20), &test_value("foo at 0x20"))?;
        writer.put(TEST_KEY_B, Lsn(0x20), &test_value("foobar at 0x20"))?;
        writer.finish_write(Lsn(0x20));

        writer.put(TEST_KEY_A, Lsn(0x30), &test_value("foo at 0x30"))?;
        writer.finish_write(Lsn(0x30));
        writer.put(TEST_KEY_A, Lsn(0x40), &test_value("foo at 0x40"))?;
        writer.finish_write(Lsn(0x40));

        //assert_current_logical_size(&tline, Lsn(0x40));

        // Branch the history, modify relation differently on the new timeline
        tenant
            .branch_timeline_test(&tline, NEW_TIMELINE_ID, Some(Lsn(0x30)), &ctx)
            .await?;
        let newtline = tenant
            .get_timeline(NEW_TIMELINE_ID, true)
            .expect("Should have a local timeline");
        let new_writer = newtline.writer();
        new_writer.put(TEST_KEY_A, Lsn(0x40), &test_value("bar at 0x40"))?;
        new_writer.finish_write(Lsn(0x40));

        // Check page contents on both branches
        assert_eq!(
            from_utf8(&tline.get(TEST_KEY_A, Lsn(0x40), &ctx).await?)?,
            "foo at 0x40"
        );
        assert_eq!(
            from_utf8(&newtline.get(TEST_KEY_A, Lsn(0x40), &ctx).await?)?,
            "bar at 0x40"
        );
        assert_eq!(
            from_utf8(&newtline.get(TEST_KEY_B, Lsn(0x40), &ctx).await?)?,
            "foobar at 0x20"
        );

        //assert_current_logical_size(&tline, Lsn(0x40));

        Ok(())
    }

    async fn make_some_layers(tline: &Timeline, start_lsn: Lsn) -> anyhow::Result<()> {
        let mut lsn = start_lsn;
        #[allow(non_snake_case)]
        {
            let writer = tline.writer();
            // Create a relation on the timeline
            writer.put(
                *TEST_KEY,
                lsn,
                &Value::Image(TEST_IMG(&format!("foo at {}", lsn))),
            )?;
            writer.finish_write(lsn);
            lsn += 0x10;
            writer.put(
                *TEST_KEY,
                lsn,
                &Value::Image(TEST_IMG(&format!("foo at {}", lsn))),
            )?;
            writer.finish_write(lsn);
            lsn += 0x10;
        }
        tline.freeze_and_flush().await?;
        {
            let writer = tline.writer();
            writer.put(
                *TEST_KEY,
                lsn,
                &Value::Image(TEST_IMG(&format!("foo at {}", lsn))),
            )?;
            writer.finish_write(lsn);
            lsn += 0x10;
            writer.put(
                *TEST_KEY,
                lsn,
                &Value::Image(TEST_IMG(&format!("foo at {}", lsn))),
            )?;
            writer.finish_write(lsn);
        }
        tline.freeze_and_flush().await
    }

    #[tokio::test]
    async fn test_prohibit_branch_creation_on_garbage_collected_data() -> anyhow::Result<()> {
        let (tenant, ctx) =
            TenantHarness::create("test_prohibit_branch_creation_on_garbage_collected_data")?
                .load()
                .await;
        let tline = tenant.create_test_timeline(TIMELINE_ID, Lsn(0), DEFAULT_PG_VERSION, &ctx)?;
        make_some_layers(tline.as_ref(), Lsn(0x20)).await?;

        // this removes layers before lsn 40 (50 minus 10), so there are two remaining layers, image and delta for 31-50
        // FIXME: this doesn't actually remove any layer currently, given how the flushing
        // and compaction works. But it does set the 'cutoff' point so that the cross check
        // below should fail.
        tenant
            .gc_iteration(Some(TIMELINE_ID), 0x10, Duration::ZERO, &ctx)
            .await?;

        // try to branch at lsn 25, should fail because we already garbage collected the data
        match tenant
            .branch_timeline_test(&tline, NEW_TIMELINE_ID, Some(Lsn(0x25)), &ctx)
            .await
        {
            Ok(_) => panic!("branching should have failed"),
            Err(err) => {
                assert!(err.to_string().contains("invalid branch start lsn"));
                assert!(err
                    .source()
                    .unwrap()
                    .to_string()
                    .contains("we might've already garbage collected needed data"))
            }
        }

        Ok(())
    }

    #[tokio::test]
    async fn test_prohibit_branch_creation_on_pre_initdb_lsn() -> anyhow::Result<()> {
        let (tenant, ctx) =
            TenantHarness::create("test_prohibit_branch_creation_on_pre_initdb_lsn")?
                .load()
                .await;

        let tline =
            tenant.create_test_timeline(TIMELINE_ID, Lsn(0x50), DEFAULT_PG_VERSION, &ctx)?;
        // try to branch at lsn 0x25, should fail because initdb lsn is 0x50
        match tenant
            .branch_timeline_test(&tline, NEW_TIMELINE_ID, Some(Lsn(0x25)), &ctx)
            .await
        {
            Ok(_) => panic!("branching should have failed"),
            Err(err) => {
                assert!(&err.to_string().contains("invalid branch start lsn"));
                assert!(&err
                    .source()
                    .unwrap()
                    .to_string()
                    .contains("is earlier than latest GC horizon"));
            }
        }

        Ok(())
    }

    /*
    // FIXME: This currently fails to error out. Calling GC doesn't currently
    // remove the old value, we'd need to work a little harder
    #[tokio::test]
    async fn test_prohibit_get_for_garbage_collected_data() -> anyhow::Result<()> {
        let repo =
            RepoHarness::create("test_prohibit_get_for_garbage_collected_data")?
            .load();

        let tline = repo.create_empty_timeline(TIMELINE_ID, Lsn(0), DEFAULT_PG_VERSION)?;
        make_some_layers(tline.as_ref(), Lsn(0x20)).await?;

        repo.gc_iteration(Some(TIMELINE_ID), 0x10, Duration::ZERO)?;
        let latest_gc_cutoff_lsn = tline.get_latest_gc_cutoff_lsn();
        assert!(*latest_gc_cutoff_lsn > Lsn(0x25));
        match tline.get(*TEST_KEY, Lsn(0x25)) {
            Ok(_) => panic!("request for page should have failed"),
            Err(err) => assert!(err.to_string().contains("not found at")),
        }
        Ok(())
    }
     */

    #[tokio::test]
    async fn test_get_branchpoints_from_an_inactive_timeline() -> anyhow::Result<()> {
        let (tenant, ctx) =
            TenantHarness::create("test_get_branchpoints_from_an_inactive_timeline")?
                .load()
                .await;
        let tline = tenant.create_test_timeline(TIMELINE_ID, Lsn(0), DEFAULT_PG_VERSION, &ctx)?;
        make_some_layers(tline.as_ref(), Lsn(0x20)).await?;

        tenant
            .branch_timeline_test(&tline, NEW_TIMELINE_ID, Some(Lsn(0x40)), &ctx)
            .await?;
        let newtline = tenant
            .get_timeline(NEW_TIMELINE_ID, true)
            .expect("Should have a local timeline");

        make_some_layers(newtline.as_ref(), Lsn(0x60)).await?;

        tline.set_state(TimelineState::Broken);

        tenant
            .gc_iteration(Some(TIMELINE_ID), 0x10, Duration::ZERO, &ctx)
            .await?;

        // The branchpoints should contain all timelines, even ones marked
        // as Broken.
        {
            let branchpoints = &tline.gc_info.read().unwrap().retain_lsns;
            assert_eq!(branchpoints.len(), 1);
            assert_eq!(branchpoints[0], Lsn(0x40));
        }

        // You can read the key from the child branch even though the parent is
        // Broken, as long as you don't need to access data from the parent.
        assert_eq!(
            newtline.get(*TEST_KEY, Lsn(0x70), &ctx).await?,
            TEST_IMG(&format!("foo at {}", Lsn(0x70)))
        );

        // This needs to traverse to the parent, and fails.
        let err = newtline.get(*TEST_KEY, Lsn(0x50), &ctx).await.unwrap_err();
        assert!(err
            .to_string()
            .contains("will not become active. Current state: Broken"));

        Ok(())
    }

    #[tokio::test]
    async fn test_retain_data_in_parent_which_is_needed_for_child() -> anyhow::Result<()> {
        let (tenant, ctx) =
            TenantHarness::create("test_retain_data_in_parent_which_is_needed_for_child")?
                .load()
                .await;
        let tline = tenant.create_test_timeline(TIMELINE_ID, Lsn(0), DEFAULT_PG_VERSION, &ctx)?;
        make_some_layers(tline.as_ref(), Lsn(0x20)).await?;

        tenant
            .branch_timeline_test(&tline, NEW_TIMELINE_ID, Some(Lsn(0x40)), &ctx)
            .await?;
        let newtline = tenant
            .get_timeline(NEW_TIMELINE_ID, true)
            .expect("Should have a local timeline");
        // this removes layers before lsn 40 (50 minus 10), so there are two remaining layers, image and delta for 31-50
        tenant
            .gc_iteration(Some(TIMELINE_ID), 0x10, Duration::ZERO, &ctx)
            .await?;
        assert!(newtline.get(*TEST_KEY, Lsn(0x25), &ctx).await.is_ok());

        Ok(())
    }
    #[tokio::test]
    async fn test_parent_keeps_data_forever_after_branching() -> anyhow::Result<()> {
        let (tenant, ctx) =
            TenantHarness::create("test_parent_keeps_data_forever_after_branching")?
                .load()
                .await;
        let tline = tenant.create_test_timeline(TIMELINE_ID, Lsn(0), DEFAULT_PG_VERSION, &ctx)?;
        make_some_layers(tline.as_ref(), Lsn(0x20)).await?;

        tenant
            .branch_timeline_test(&tline, NEW_TIMELINE_ID, Some(Lsn(0x40)), &ctx)
            .await?;
        let newtline = tenant
            .get_timeline(NEW_TIMELINE_ID, true)
            .expect("Should have a local timeline");

        make_some_layers(newtline.as_ref(), Lsn(0x60)).await?;

        // run gc on parent
        tenant
            .gc_iteration(Some(TIMELINE_ID), 0x10, Duration::ZERO, &ctx)
            .await?;

        // Check that the data is still accessible on the branch.
        assert_eq!(
            newtline.get(*TEST_KEY, Lsn(0x50), &ctx).await?,
            TEST_IMG(&format!("foo at {}", Lsn(0x40)))
        );

        Ok(())
    }

    #[tokio::test]
    async fn timeline_load() -> anyhow::Result<()> {
        const TEST_NAME: &str = "timeline_load";
        let harness = TenantHarness::create(TEST_NAME)?;
        {
            let (tenant, ctx) = harness.load().await;
            let tline =
                tenant.create_test_timeline(TIMELINE_ID, Lsn(0x8000), DEFAULT_PG_VERSION, &ctx)?;
            make_some_layers(tline.as_ref(), Lsn(0x8000)).await?;
        }

        let (tenant, _ctx) = harness.load().await;
        tenant
            .get_timeline(TIMELINE_ID, true)
            .expect("cannot load timeline");

        Ok(())
    }

    #[tokio::test]
    async fn timeline_load_with_ancestor() -> anyhow::Result<()> {
        const TEST_NAME: &str = "timeline_load_with_ancestor";
        let harness = TenantHarness::create(TEST_NAME)?;
        // create two timelines
        {
            let (tenant, ctx) = harness.load().await;
            let tline =
                tenant.create_test_timeline(TIMELINE_ID, Lsn(0), DEFAULT_PG_VERSION, &ctx)?;

            make_some_layers(tline.as_ref(), Lsn(0x20)).await?;

            let child_tline = tenant
                .branch_timeline_test(&tline, NEW_TIMELINE_ID, Some(Lsn(0x40)), &ctx)
                .await?;
            child_tline.set_state(TimelineState::Active);

            let newtline = tenant
                .get_timeline(NEW_TIMELINE_ID, true)
                .expect("Should have a local timeline");

            make_some_layers(newtline.as_ref(), Lsn(0x60)).await?;
        }

        // check that both of them are initially unloaded
        let (tenant, _ctx) = harness.load().await;

        // check that both, child and ancestor are loaded
        let _child_tline = tenant
            .get_timeline(NEW_TIMELINE_ID, true)
            .expect("cannot get child timeline loaded");

        let _ancestor_tline = tenant
            .get_timeline(TIMELINE_ID, true)
            .expect("cannot get ancestor timeline loaded");

        Ok(())
    }

    #[tokio::test]
    async fn corrupt_metadata() -> anyhow::Result<()> {
        const TEST_NAME: &str = "corrupt_metadata";
        let harness = TenantHarness::create(TEST_NAME)?;
        let (tenant, ctx) = harness.load().await;

        let tline = tenant.create_test_timeline(TIMELINE_ID, Lsn(0), DEFAULT_PG_VERSION, &ctx)?;
        drop(tline);
        drop(tenant);

        let metadata_path = harness.timeline_path(&TIMELINE_ID).join(METADATA_FILE_NAME);

        assert!(metadata_path.is_file());

        let mut metadata_bytes = std::fs::read(&metadata_path)?;
        assert_eq!(metadata_bytes.len(), 512);
        metadata_bytes[8] ^= 1;
        std::fs::write(metadata_path, metadata_bytes)?;

        let err = harness.try_load(&ctx).await.err().expect("should fail");
        assert!(err
            .to_string()
            .starts_with("Failed to parse metadata bytes from path"));

        let mut found_error_message = false;
        let mut err_source = err.source();
        while let Some(source) = err_source {
            if source.to_string() == "metadata checksum mismatch" {
                found_error_message = true;
                break;
            }
            err_source = source.source();
        }
        assert!(
            found_error_message,
            "didn't find the corrupted metadata error"
        );

        Ok(())
    }

    #[tokio::test]
    async fn test_images() -> anyhow::Result<()> {
        let (tenant, ctx) = TenantHarness::create("test_images")?.load().await;
        let tline = tenant.create_test_timeline(TIMELINE_ID, Lsn(0), DEFAULT_PG_VERSION, &ctx)?;

        let writer = tline.writer();
        writer.put(*TEST_KEY, Lsn(0x10), &Value::Image(TEST_IMG("foo at 0x10")))?;
        writer.finish_write(Lsn(0x10));
        drop(writer);

        tline.freeze_and_flush().await?;
        tline.compact(&ctx).await?;

        let writer = tline.writer();
        writer.put(*TEST_KEY, Lsn(0x20), &Value::Image(TEST_IMG("foo at 0x20")))?;
        writer.finish_write(Lsn(0x20));
        drop(writer);

        tline.freeze_and_flush().await?;
        tline.compact(&ctx).await?;

        let writer = tline.writer();
        writer.put(*TEST_KEY, Lsn(0x30), &Value::Image(TEST_IMG("foo at 0x30")))?;
        writer.finish_write(Lsn(0x30));
        drop(writer);

        tline.freeze_and_flush().await?;
        tline.compact(&ctx).await?;

        let writer = tline.writer();
        writer.put(*TEST_KEY, Lsn(0x40), &Value::Image(TEST_IMG("foo at 0x40")))?;
        writer.finish_write(Lsn(0x40));
        drop(writer);

        tline.freeze_and_flush().await?;
        tline.compact(&ctx).await?;

        assert_eq!(
            tline.get(*TEST_KEY, Lsn(0x10), &ctx).await?,
            TEST_IMG("foo at 0x10")
        );
        assert_eq!(
            tline.get(*TEST_KEY, Lsn(0x1f), &ctx).await?,
            TEST_IMG("foo at 0x10")
        );
        assert_eq!(
            tline.get(*TEST_KEY, Lsn(0x20), &ctx).await?,
            TEST_IMG("foo at 0x20")
        );
        assert_eq!(
            tline.get(*TEST_KEY, Lsn(0x30), &ctx).await?,
            TEST_IMG("foo at 0x30")
        );
        assert_eq!(
            tline.get(*TEST_KEY, Lsn(0x40), &ctx).await?,
            TEST_IMG("foo at 0x40")
        );

        Ok(())
    }

    //
    // Insert 1000 key-value pairs with increasing keys, flush, compact, GC.
    // Repeat 50 times.
    //
    #[tokio::test]
    async fn test_bulk_insert() -> anyhow::Result<()> {
        let (tenant, ctx) = TenantHarness::create("test_bulk_insert")?.load().await;
        let tline = tenant.create_test_timeline(TIMELINE_ID, Lsn(0), DEFAULT_PG_VERSION, &ctx)?;

        let mut lsn = Lsn(0x10);

        let mut keyspace = KeySpaceAccum::new();

        let mut test_key = Key::from_hex("012222222233333333444444445500000000").unwrap();
        let mut blknum = 0;
        for _ in 0..50 {
            for _ in 0..10000 {
                test_key.field6 = blknum;
                let writer = tline.writer();
                writer.put(
                    test_key,
                    lsn,
                    &Value::Image(TEST_IMG(&format!("{} at {}", blknum, lsn))),
                )?;
                writer.finish_write(lsn);
                drop(writer);

                keyspace.add_key(test_key);

                lsn = Lsn(lsn.0 + 0x10);
                blknum += 1;
            }

            let cutoff = tline.get_last_record_lsn();

            tline
                .update_gc_info(Vec::new(), cutoff, Duration::ZERO, &ctx)
                .await?;
            tline.freeze_and_flush().await?;
            tline.compact(&ctx).await?;
            tline.gc().await?;
        }

        Ok(())
    }

    #[tokio::test]
    async fn test_random_updates() -> anyhow::Result<()> {
        let (tenant, ctx) = TenantHarness::create("test_random_updates")?.load().await;
        let tline = tenant.create_test_timeline(TIMELINE_ID, Lsn(0), DEFAULT_PG_VERSION, &ctx)?;

        const NUM_KEYS: usize = 1000;

        let mut test_key = Key::from_hex("012222222233333333444444445500000000").unwrap();

        let mut keyspace = KeySpaceAccum::new();

        // Track when each page was last modified. Used to assert that
        // a read sees the latest page version.
        let mut updated = [Lsn(0); NUM_KEYS];

        let mut lsn = Lsn(0);
        #[allow(clippy::needless_range_loop)]
        for blknum in 0..NUM_KEYS {
            lsn = Lsn(lsn.0 + 0x10);
            test_key.field6 = blknum as u32;
            let writer = tline.writer();
            writer.put(
                test_key,
                lsn,
                &Value::Image(TEST_IMG(&format!("{} at {}", blknum, lsn))),
            )?;
            writer.finish_write(lsn);
            updated[blknum] = lsn;
            drop(writer);

            keyspace.add_key(test_key);
        }

        for _ in 0..50 {
            for _ in 0..NUM_KEYS {
                lsn = Lsn(lsn.0 + 0x10);
                let blknum = thread_rng().gen_range(0..NUM_KEYS);
                test_key.field6 = blknum as u32;
                let writer = tline.writer();
                writer.put(
                    test_key,
                    lsn,
                    &Value::Image(TEST_IMG(&format!("{} at {}", blknum, lsn))),
                )?;
                writer.finish_write(lsn);
                drop(writer);
                updated[blknum] = lsn;
            }

            // Read all the blocks
            for (blknum, last_lsn) in updated.iter().enumerate() {
                test_key.field6 = blknum as u32;
                assert_eq!(
                    tline.get(test_key, lsn, &ctx).await?,
                    TEST_IMG(&format!("{} at {}", blknum, last_lsn))
                );
            }

            // Perform a cycle of flush, compact, and GC
            let cutoff = tline.get_last_record_lsn();
            tline
                .update_gc_info(Vec::new(), cutoff, Duration::ZERO, &ctx)
                .await?;
            tline.freeze_and_flush().await?;
            tline.compact(&ctx).await?;
            tline.gc().await?;
        }

        Ok(())
    }

    #[tokio::test]
    async fn test_traverse_branches() -> anyhow::Result<()> {
        let (tenant, ctx) = TenantHarness::create("test_traverse_branches")?
            .load()
            .await;
        let mut tline =
            tenant.create_test_timeline(TIMELINE_ID, Lsn(0), DEFAULT_PG_VERSION, &ctx)?;

        const NUM_KEYS: usize = 1000;

        let mut test_key = Key::from_hex("012222222233333333444444445500000000").unwrap();

        let mut keyspace = KeySpaceAccum::new();

        // Track when each page was last modified. Used to assert that
        // a read sees the latest page version.
        let mut updated = [Lsn(0); NUM_KEYS];

        let mut lsn = Lsn(0);
        #[allow(clippy::needless_range_loop)]
        for blknum in 0..NUM_KEYS {
            lsn = Lsn(lsn.0 + 0x10);
            test_key.field6 = blknum as u32;
            let writer = tline.writer();
            writer.put(
                test_key,
                lsn,
                &Value::Image(TEST_IMG(&format!("{} at {}", blknum, lsn))),
            )?;
            writer.finish_write(lsn);
            updated[blknum] = lsn;
            drop(writer);

            keyspace.add_key(test_key);
        }

        for _ in 0..50 {
            let new_tline_id = TimelineId::generate();
            tenant
                .branch_timeline_test(&tline, new_tline_id, Some(lsn), &ctx)
                .await?;
            tline = tenant
                .get_timeline(new_tline_id, true)
                .expect("Should have the branched timeline");

            for _ in 0..NUM_KEYS {
                lsn = Lsn(lsn.0 + 0x10);
                let blknum = thread_rng().gen_range(0..NUM_KEYS);
                test_key.field6 = blknum as u32;
                let writer = tline.writer();
                writer.put(
                    test_key,
                    lsn,
                    &Value::Image(TEST_IMG(&format!("{} at {}", blknum, lsn))),
                )?;
                println!("updating {} at {}", blknum, lsn);
                writer.finish_write(lsn);
                drop(writer);
                updated[blknum] = lsn;
            }

            // Read all the blocks
            for (blknum, last_lsn) in updated.iter().enumerate() {
                test_key.field6 = blknum as u32;
                assert_eq!(
                    tline.get(test_key, lsn, &ctx).await?,
                    TEST_IMG(&format!("{} at {}", blknum, last_lsn))
                );
            }

            // Perform a cycle of flush, compact, and GC
            let cutoff = tline.get_last_record_lsn();
            tline
                .update_gc_info(Vec::new(), cutoff, Duration::ZERO, &ctx)
                .await?;
            tline.freeze_and_flush().await?;
            tline.compact(&ctx).await?;
            tline.gc().await?;
        }

        Ok(())
    }

    #[tokio::test]
    async fn test_traverse_ancestors() -> anyhow::Result<()> {
        let (tenant, ctx) = TenantHarness::create("test_traverse_ancestors")?
            .load()
            .await;
        let mut tline =
            tenant.create_test_timeline(TIMELINE_ID, Lsn(0), DEFAULT_PG_VERSION, &ctx)?;

        const NUM_KEYS: usize = 100;
        const NUM_TLINES: usize = 50;

        let mut test_key = Key::from_hex("012222222233333333444444445500000000").unwrap();
        // Track page mutation lsns across different timelines.
        let mut updated = [[Lsn(0); NUM_KEYS]; NUM_TLINES];

        let mut lsn = Lsn(0);

        #[allow(clippy::needless_range_loop)]
        for idx in 0..NUM_TLINES {
            let new_tline_id = TimelineId::generate();
            tenant
                .branch_timeline_test(&tline, new_tline_id, Some(lsn), &ctx)
                .await?;
            tline = tenant
                .get_timeline(new_tline_id, true)
                .expect("Should have the branched timeline");

            for _ in 0..NUM_KEYS {
                lsn = Lsn(lsn.0 + 0x10);
                let blknum = thread_rng().gen_range(0..NUM_KEYS);
                test_key.field6 = blknum as u32;
                let writer = tline.writer();
                writer.put(
                    test_key,
                    lsn,
                    &Value::Image(TEST_IMG(&format!("{} {} at {}", idx, blknum, lsn))),
                )?;
                println!("updating [{}][{}] at {}", idx, blknum, lsn);
                writer.finish_write(lsn);
                drop(writer);
                updated[idx][blknum] = lsn;
            }
        }

        // Read pages from leaf timeline across all ancestors.
        for (idx, lsns) in updated.iter().enumerate() {
            for (blknum, lsn) in lsns.iter().enumerate() {
                // Skip empty mutations.
                if lsn.0 == 0 {
                    continue;
                }
                println!("checking [{idx}][{blknum}] at {lsn}");
                test_key.field6 = blknum as u32;
                assert_eq!(
                    tline.get(test_key, *lsn, &ctx).await?,
                    TEST_IMG(&format!("{idx} {blknum} at {lsn}"))
                );
            }
        }
        Ok(())
    }
}

#[cfg(not(debug_assertions))]
#[inline]
pub(crate) fn debug_assert_current_span_has_tenant_id() {}

#[cfg(debug_assertions)]
pub static TENANT_ID_EXTRACTOR: once_cell::sync::Lazy<
    utils::tracing_span_assert::MultiNameExtractor<2>,
> = once_cell::sync::Lazy::new(|| {
    utils::tracing_span_assert::MultiNameExtractor::new("TenantId", ["tenant_id", "tenant"])
});

#[cfg(debug_assertions)]
#[inline]
pub(crate) fn debug_assert_current_span_has_tenant_id() {
    use utils::tracing_span_assert;

    match tracing_span_assert::check_fields_present([&*TENANT_ID_EXTRACTOR]) {
        Ok(()) => (),
        Err(missing) => panic!(
            "missing extractors: {:?}",
            missing.into_iter().map(|e| e.name()).collect::<Vec<_>>()
        ),
    }
}<|MERGE_RESOLUTION|>--- conflicted
+++ resolved
@@ -266,11 +266,7 @@
         // updated it for the layers that we created during the import.
         let mut timelines = self.owning_tenant.timelines.lock().unwrap();
         let tl = self.initialize_with_lock(ctx, &mut timelines, false)?;
-<<<<<<< HEAD
         tl.activate(broker_client, ctx);
-=======
-        tl.activate(broker_client, ctx)?;
->>>>>>> 08e7d240
         Ok(tl)
     }
 
@@ -1337,11 +1333,7 @@
             }
         };
 
-<<<<<<< HEAD
         loaded_timeline.activate(broker_client, ctx);
-=======
-        loaded_timeline.activate(broker_client, ctx)?;
->>>>>>> 08e7d240
 
         if let Some(remote_client) = loaded_timeline.remote_client.as_ref() {
             // Wait for the upload of the 'index_part.json` file to finish, so that when we return
@@ -1691,32 +1683,8 @@
                     let mut activated_timelines = 0;
 
                     for timeline in not_broken_timelines {
-<<<<<<< HEAD
                         timeline.activate(broker_client.clone(), ctx);
                         activated_timelines += 1;
-=======
-                        match timeline
-                            .activate(broker_client.clone(), ctx)
-                            .context("timeline activation for activating tenant")
-                        {
-                            Ok(()) => {
-                                activated_timelines += 1;
-                            }
-                            Err(e) => {
-                                error!(
-                                    "Failed to activate timeline {}: {:#}",
-                                    timeline.timeline_id, e
-                                );
-                                timeline.set_state(TimelineState::Broken);
-                                *current_state = TenantState::broken_from_reason(format!(
-                                    "failed to activate timeline {}: {}",
-                                    timeline.timeline_id, e
-                                ));
-
-                                timelines_broken_during_activation += 1;
-                            }
-                        }
->>>>>>> 08e7d240
                     }
 
                     let elapsed = self.loading_started_at.elapsed();
