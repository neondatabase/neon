//! Timeline repository implementation that keeps old data in layer files, and
//! the recent changes in ephemeral files.
//!
//! See tenant/*_layer.rs files. The functions here are responsible for locating
//! the correct layer for the get/put call, walking back the timeline branching
//! history as needed.
//!
//! The files are stored in the .neon/tenants/<tenant_id>/timelines/<timeline_id>
//! directory. See docs/pageserver-storage.md for how the files are managed.
//! In addition to the layer files, there is a metadata file in the same
//! directory that contains information about the timeline, in particular its
//! parent timeline, and the last LSN that has been written to disk.
//!

use anyhow::{bail, Context};
use arc_swap::ArcSwap;
use camino::Utf8Path;
use camino::Utf8PathBuf;
use chrono::NaiveDateTime;
use enumset::EnumSet;
use futures::stream::FuturesUnordered;
use futures::StreamExt;
use pageserver_api::models;
use pageserver_api::models::LsnLease;
use pageserver_api::models::TimelineArchivalState;
use pageserver_api::models::TimelineState;
use pageserver_api::models::TopTenantShardItem;
use pageserver_api::models::WalRedoManagerStatus;
use pageserver_api::shard::ShardIdentity;
use pageserver_api::shard::ShardStripeSize;
use pageserver_api::shard::TenantShardId;
use remote_storage::DownloadError;
use remote_storage::GenericRemoteStorage;
use remote_storage::TimeoutOrCancel;
use remote_timeline_client::manifest::{
    OffloadedTimelineManifest, TenantManifest, LATEST_TENANT_MANIFEST_VERSION,
};
use remote_timeline_client::UploadQueueNotReadyError;
use std::collections::BTreeMap;
use std::fmt;
use std::future::Future;
use std::sync::Weak;
use std::time::SystemTime;
use storage_broker::BrokerClientChannel;
use timeline::offload::offload_timeline;
use tokio::io::BufReader;
use tokio::sync::watch;
use tokio::task::JoinSet;
use tokio_util::sync::CancellationToken;
use tracing::*;
use upload_queue::NotInitialized;
use utils::backoff;
use utils::circuit_breaker::CircuitBreaker;
use utils::completion;
use utils::crashsafe::path_with_suffix_extension;
use utils::failpoint_support;
use utils::fs_ext;
use utils::pausable_failpoint;
use utils::sync::gate::Gate;
use utils::sync::gate::GateGuard;
use utils::timeout::timeout_cancellable;
use utils::timeout::TimeoutCancellableError;
use utils::zstd::create_zst_tarball;
use utils::zstd::extract_zst_tarball;

use self::config::AttachedLocationConfig;
use self::config::AttachmentMode;
use self::config::LocationConf;
use self::config::TenantConf;
use self::metadata::TimelineMetadata;
use self::mgr::GetActiveTenantError;
use self::mgr::GetTenantError;
use self::remote_timeline_client::upload::{upload_index_part, upload_tenant_manifest};
use self::remote_timeline_client::{RemoteTimelineClient, WaitCompletionError};
use self::timeline::uninit::TimelineCreateGuard;
use self::timeline::uninit::TimelineExclusionError;
use self::timeline::uninit::UninitializedTimeline;
use self::timeline::EvictionTaskTenantState;
use self::timeline::GcCutoffs;
use self::timeline::TimelineDeleteProgress;
use self::timeline::TimelineResources;
use self::timeline::WaitLsnError;
use crate::config::PageServerConf;
use crate::context::{DownloadBehavior, RequestContext};
use crate::deletion_queue::DeletionQueueClient;
use crate::deletion_queue::DeletionQueueError;
use crate::import_datadir;
use crate::is_uninit_mark;
use crate::l0_flush::L0FlushGlobalState;
use crate::metrics::TENANT;
use crate::metrics::{
    remove_tenant_metrics, BROKEN_TENANTS_SET, CIRCUIT_BREAKERS_BROKEN, CIRCUIT_BREAKERS_UNBROKEN,
    TENANT_STATE_METRIC, TENANT_SYNTHETIC_SIZE_METRIC,
};
use crate::repository::GcResult;
use crate::task_mgr;
use crate::task_mgr::TaskKind;
use crate::tenant::config::LocationMode;
use crate::tenant::config::TenantConfOpt;
pub use crate::tenant::remote_timeline_client::index::IndexPart;
use crate::tenant::remote_timeline_client::remote_initdb_archive_path;
use crate::tenant::remote_timeline_client::MaybeDeletedIndexPart;
use crate::tenant::remote_timeline_client::INITDB_PATH;
use crate::tenant::storage_layer::DeltaLayer;
use crate::tenant::storage_layer::ImageLayer;
use crate::walingest::WalLagCooldown;
use crate::walredo;
use crate::InitializationOrder;
use std::collections::hash_map::Entry;
use std::collections::HashMap;
use std::collections::HashSet;
use std::fmt::Debug;
use std::fmt::Display;
use std::fs;
use std::fs::File;
use std::sync::atomic::{AtomicU64, Ordering};
use std::sync::Arc;
use std::sync::Mutex;
use std::time::{Duration, Instant};

use crate::span;
use crate::tenant::timeline::delete::DeleteTimelineFlow;
use crate::tenant::timeline::uninit::cleanup_timeline_directory;
use crate::virtual_file::VirtualFile;
use crate::walredo::PostgresRedoManager;
use crate::TEMP_FILE_SUFFIX;
use once_cell::sync::Lazy;
pub use pageserver_api::models::TenantState;
use tokio::sync::Semaphore;

static INIT_DB_SEMAPHORE: Lazy<Semaphore> = Lazy::new(|| Semaphore::new(8));
use utils::{
    crashsafe,
    generation::Generation,
    id::TimelineId,
    lsn::{Lsn, RecordLsn},
};

pub mod blob_io;
pub mod block_io;
pub mod vectored_blob_io;

pub mod disk_btree;
pub(crate) mod ephemeral_file;
pub mod layer_map;

pub mod metadata;
pub mod remote_timeline_client;
pub mod storage_layer;

pub mod checks;
pub mod config;
pub mod mgr;
pub mod secondary;
pub mod tasks;
pub mod upload_queue;

pub(crate) mod timeline;

pub mod size;

mod gc_block;
pub(crate) mod throttle;

pub(crate) use crate::span::debug_assert_current_span_has_tenant_and_timeline_id;
pub(crate) use timeline::{LogicalSizeCalculationCause, PageReconstructError, Timeline};

// re-export for use in walreceiver
pub use crate::tenant::timeline::WalReceiverInfo;

/// The "tenants" part of `tenants/<tenant>/timelines...`
pub const TENANTS_SEGMENT_NAME: &str = "tenants";

/// Parts of the `.neon/tenants/<tenant_id>/timelines/<timeline_id>` directory prefix.
pub const TIMELINES_SEGMENT_NAME: &str = "timelines";

/// References to shared objects that are passed into each tenant, such
/// as the shared remote storage client and process initialization state.
#[derive(Clone)]
pub struct TenantSharedResources {
    pub broker_client: storage_broker::BrokerClientChannel,
    pub remote_storage: GenericRemoteStorage,
    pub deletion_queue_client: DeletionQueueClient,
    pub l0_flush_global_state: L0FlushGlobalState,
}

/// A [`Tenant`] is really an _attached_ tenant.  The configuration
/// for an attached tenant is a subset of the [`LocationConf`], represented
/// in this struct.
pub(super) struct AttachedTenantConf {
    tenant_conf: TenantConfOpt,
    location: AttachedLocationConfig,
    /// The deadline before which we are blocked from GC so that
    /// leases have a chance to be renewed.
    lsn_lease_deadline: Option<tokio::time::Instant>,
}

impl AttachedTenantConf {
    fn new(tenant_conf: TenantConfOpt, location: AttachedLocationConfig) -> Self {
        // Sets a deadline before which we cannot proceed to GC due to lsn lease.
        //
        // We do this as the leases mapping are not persisted to disk. By delaying GC by lease
        // length, we guarantee that all the leases we granted before will have a chance to renew
        // when we run GC for the first time after restart / transition from AttachedMulti to AttachedSingle.
        let lsn_lease_deadline = if location.attach_mode == AttachmentMode::Single {
            Some(
                tokio::time::Instant::now()
                    + tenant_conf
                        .lsn_lease_length
                        .unwrap_or(LsnLease::DEFAULT_LENGTH),
            )
        } else {
            // We don't use `lsn_lease_deadline` to delay GC in AttachedMulti and AttachedStale
            // because we don't do GC in these modes.
            None
        };

        Self {
            tenant_conf,
            location,
            lsn_lease_deadline,
        }
    }

    fn try_from(location_conf: LocationConf) -> anyhow::Result<Self> {
        match &location_conf.mode {
            LocationMode::Attached(attach_conf) => {
                Ok(Self::new(location_conf.tenant_conf, *attach_conf))
            }
            LocationMode::Secondary(_) => {
                anyhow::bail!("Attempted to construct AttachedTenantConf from a LocationConf in secondary mode")
            }
        }
    }

    fn is_gc_blocked_by_lsn_lease_deadline(&self) -> bool {
        self.lsn_lease_deadline
            .map(|d| tokio::time::Instant::now() < d)
            .unwrap_or(false)
    }
}
struct TimelinePreload {
    timeline_id: TimelineId,
    client: RemoteTimelineClient,
    index_part: Result<MaybeDeletedIndexPart, DownloadError>,
}

pub(crate) struct TenantPreload {
    tenant_manifest: TenantManifest,
    timelines: HashMap<TimelineId, TimelinePreload>,
}

/// When we spawn a tenant, there is a special mode for tenant creation that
/// avoids trying to read anything from remote storage.
pub(crate) enum SpawnMode {
    /// Activate as soon as possible
    Eager,
    /// Lazy activation in the background, with the option to skip the queue if the need comes up
    Lazy,
}

///
/// Tenant consists of multiple timelines. Keep them in a hash table.
///
pub struct Tenant {
    // Global pageserver config parameters
    pub conf: &'static PageServerConf,

    /// The value creation timestamp, used to measure activation delay, see:
    /// <https://github.com/neondatabase/neon/issues/4025>
    constructed_at: Instant,

    state: watch::Sender<TenantState>,

    // Overridden tenant-specific config parameters.
    // We keep TenantConfOpt sturct here to preserve the information
    // about parameters that are not set.
    // This is necessary to allow global config updates.
    tenant_conf: Arc<ArcSwap<AttachedTenantConf>>,

    tenant_shard_id: TenantShardId,

    // The detailed sharding information, beyond the number/count in tenant_shard_id
    shard_identity: ShardIdentity,

    /// The remote storage generation, used to protect S3 objects from split-brain.
    /// Does not change over the lifetime of the [`Tenant`] object.
    ///
    /// This duplicates the generation stored in LocationConf, but that structure is mutable:
    /// this copy enforces the invariant that generatio doesn't change during a Tenant's lifetime.
    generation: Generation,

    timelines: Mutex<HashMap<TimelineId, Arc<Timeline>>>,

    /// During timeline creation, we first insert the TimelineId to the
    /// creating map, then `timelines`, then remove it from the creating map.
    /// **Lock order**: if acquiring both, acquire`timelines` before `timelines_creating`
    timelines_creating: std::sync::Mutex<HashSet<TimelineId>>,

    /// Possibly offloaded and archived timelines
    /// **Lock order**: if acquiring both, acquire`timelines` before `timelines_offloaded`
    timelines_offloaded: Mutex<HashMap<TimelineId, Arc<OffloadedTimeline>>>,

    // This mutex prevents creation of new timelines during GC.
    // Adding yet another mutex (in addition to `timelines`) is needed because holding
    // `timelines` mutex during all GC iteration
    // may block for a long time `get_timeline`, `get_timelines_state`,... and other operations
    // with timelines, which in turn may cause dropping replication connection, expiration of wait_for_lsn
    // timeout...
    gc_cs: tokio::sync::Mutex<()>,
    walredo_mgr: Option<Arc<WalRedoManager>>,

    // provides access to timeline data sitting in the remote storage
    pub(crate) remote_storage: GenericRemoteStorage,

    // Access to global deletion queue for when this tenant wants to schedule a deletion
    deletion_queue_client: DeletionQueueClient,

    /// Cached logical sizes updated updated on each [`Tenant::gather_size_inputs`].
    cached_logical_sizes: tokio::sync::Mutex<HashMap<(TimelineId, Lsn), u64>>,
    cached_synthetic_tenant_size: Arc<AtomicU64>,

    eviction_task_tenant_state: tokio::sync::Mutex<EvictionTaskTenantState>,

    /// Track repeated failures to compact, so that we can back off.
    /// Overhead of mutex is acceptable because compaction is done with a multi-second period.
    compaction_circuit_breaker: std::sync::Mutex<CircuitBreaker>,

    /// If the tenant is in Activating state, notify this to encourage it
    /// to proceed to Active as soon as possible, rather than waiting for lazy
    /// background warmup.
    pub(crate) activate_now_sem: tokio::sync::Semaphore,

    /// Time it took for the tenant to activate. Zero if not active yet.
    attach_wal_lag_cooldown: Arc<std::sync::OnceLock<WalLagCooldown>>,

    // Cancellation token fires when we have entered shutdown().  This is a parent of
    // Timelines' cancellation token.
    pub(crate) cancel: CancellationToken,

    // Users of the Tenant such as the page service must take this Gate to avoid
    // trying to use a Tenant which is shutting down.
    pub(crate) gate: Gate,

    /// Throttle applied at the top of [`Timeline::get`].
    /// All [`Tenant::timelines`] of a given [`Tenant`] instance share the same [`throttle::Throttle`] instance.
    pub(crate) timeline_get_throttle:
        Arc<throttle::Throttle<crate::metrics::tenant_throttling::TimelineGet>>,

    /// An ongoing timeline detach concurrency limiter.
    ///
    /// As a tenant will likely be restarted as part of timeline detach ancestor it makes no sense
    /// to have two running at the same time. A different one can be started if an earlier one
    /// has failed for whatever reason.
    ongoing_timeline_detach: std::sync::Mutex<Option<(TimelineId, utils::completion::Barrier)>>,

    /// `index_part.json` based gc blocking reason tracking.
    ///
    /// New gc iterations must start a new iteration by acquiring `GcBlock::start` before
    /// proceeding.
    pub(crate) gc_block: gc_block::GcBlock,

    l0_flush_global_state: L0FlushGlobalState,
}

impl std::fmt::Debug for Tenant {
    fn fmt(&self, f: &mut std::fmt::Formatter<'_>) -> std::fmt::Result {
        write!(f, "{} ({})", self.tenant_shard_id, self.current_state())
    }
}

pub(crate) enum WalRedoManager {
    Prod(WalredoManagerId, PostgresRedoManager),
    #[cfg(test)]
    Test(harness::TestRedoManager),
}

#[derive(thiserror::Error, Debug)]
#[error("pageserver is shutting down")]
pub(crate) struct GlobalShutDown;

impl WalRedoManager {
    pub(crate) fn new(mgr: PostgresRedoManager) -> Result<Arc<Self>, GlobalShutDown> {
        let id = WalredoManagerId::next();
        let arc = Arc::new(Self::Prod(id, mgr));
        let mut guard = WALREDO_MANAGERS.lock().unwrap();
        match &mut *guard {
            Some(map) => {
                map.insert(id, Arc::downgrade(&arc));
                Ok(arc)
            }
            None => Err(GlobalShutDown),
        }
    }
}

impl Drop for WalRedoManager {
    fn drop(&mut self) {
        match self {
            Self::Prod(id, _) => {
                let mut guard = WALREDO_MANAGERS.lock().unwrap();
                if let Some(map) = &mut *guard {
                    map.remove(id).expect("new() registers, drop() unregisters");
                }
            }
            #[cfg(test)]
            Self::Test(_) => {
                // Not applicable to test redo manager
            }
        }
    }
}

/// Global registry of all walredo managers so that [`crate::shutdown_pageserver`] can shut down
/// the walredo processes outside of the regular order.
///
/// This is necessary to work around a systemd bug where it freezes if there are
/// walredo processes left => <https://github.com/neondatabase/cloud/issues/11387>
#[allow(clippy::type_complexity)]
pub(crate) static WALREDO_MANAGERS: once_cell::sync::Lazy<
    Mutex<Option<HashMap<WalredoManagerId, Weak<WalRedoManager>>>>,
> = once_cell::sync::Lazy::new(|| Mutex::new(Some(HashMap::new())));
#[derive(PartialEq, Eq, Hash, Clone, Copy, Debug)]
pub(crate) struct WalredoManagerId(u64);
impl WalredoManagerId {
    pub fn next() -> Self {
        static NEXT: std::sync::atomic::AtomicU64 = std::sync::atomic::AtomicU64::new(1);
        let id = NEXT.fetch_add(1, std::sync::atomic::Ordering::Relaxed);
        if id == 0 {
            panic!("WalredoManagerId::new() returned 0, indicating wraparound, risking it's no longer unique");
        }
        Self(id)
    }
}

#[cfg(test)]
impl From<harness::TestRedoManager> for WalRedoManager {
    fn from(mgr: harness::TestRedoManager) -> Self {
        Self::Test(mgr)
    }
}

impl WalRedoManager {
    pub(crate) async fn shutdown(&self) -> bool {
        match self {
            Self::Prod(_, mgr) => mgr.shutdown().await,
            #[cfg(test)]
            Self::Test(_) => {
                // Not applicable to test redo manager
                true
            }
        }
    }

    pub(crate) fn maybe_quiesce(&self, idle_timeout: Duration) {
        match self {
            Self::Prod(_, mgr) => mgr.maybe_quiesce(idle_timeout),
            #[cfg(test)]
            Self::Test(_) => {
                // Not applicable to test redo manager
            }
        }
    }

    /// # Cancel-Safety
    ///
    /// This method is cancellation-safe.
    pub async fn request_redo(
        &self,
        key: crate::repository::Key,
        lsn: Lsn,
        base_img: Option<(Lsn, bytes::Bytes)>,
        records: Vec<(Lsn, crate::walrecord::NeonWalRecord)>,
        pg_version: u32,
    ) -> Result<bytes::Bytes, walredo::Error> {
        match self {
            Self::Prod(_, mgr) => {
                mgr.request_redo(key, lsn, base_img, records, pg_version)
                    .await
            }
            #[cfg(test)]
            Self::Test(mgr) => {
                mgr.request_redo(key, lsn, base_img, records, pg_version)
                    .await
            }
        }
    }

    pub(crate) fn status(&self) -> Option<WalRedoManagerStatus> {
        match self {
            WalRedoManager::Prod(_, m) => Some(m.status()),
            #[cfg(test)]
            WalRedoManager::Test(_) => None,
        }
    }
}

/// A very lightweight memory representation of an offloaded timeline.
///
/// We need to store the list of offloaded timelines so that we can perform operations on them,
/// like unoffloading them, or (at a later date), decide to perform flattening.
/// This type has a much smaller memory impact than [`Timeline`], and thus we can store many
/// more offloaded timelines than we can manage ones that aren't.
pub struct OffloadedTimeline {
    pub tenant_shard_id: TenantShardId,
    pub timeline_id: TimelineId,
    pub ancestor_timeline_id: Option<TimelineId>,
    /// Whether to retain the branch lsn at the ancestor or not
    pub ancestor_retain_lsn: Option<Lsn>,

    /// When the timeline was archived.
    ///
    /// Present for future flattening deliberations.
    pub archived_at: NaiveDateTime,

    /// Lazily constructed remote client for the timeline
    ///
    /// If we offload a timeline, we keep around the remote client
    /// for the duration of the process. If we find it through the
    /// manifest, we don't construct it up until it's needed (deletion).
    pub remote_client: Option<Arc<RemoteTimelineClient>>,

    /// Prevent two tasks from deleting the timeline at the same time. If held, the
    /// timeline is being deleted. If 'true', the timeline has already been deleted.
    pub delete_progress: TimelineDeleteProgress,
}

impl OffloadedTimeline {
    /// Obtains an offloaded timeline from a given timeline object.
    ///
    /// Returns `None` if the `archived_at` flag couldn't be obtained, i.e.
    /// the timeline is not in a stopped state.
    /// Panics if the timeline is not archived.
    fn from_timeline(timeline: &Timeline) -> Result<Self, UploadQueueNotReadyError> {
        let ancestor_retain_lsn = timeline
            .get_ancestor_timeline_id()
            .map(|_timeline_id| timeline.get_ancestor_lsn());
        let archived_at = timeline
            .remote_client
            .archived_at_stopped_queue()?
            .expect("must be called on an archived timeline");
        Ok(Self {
            tenant_shard_id: timeline.tenant_shard_id,
            timeline_id: timeline.timeline_id,
            ancestor_timeline_id: timeline.get_ancestor_timeline_id(),
            ancestor_retain_lsn,
            archived_at,

            remote_client: Some(timeline.remote_client.clone()),
            delete_progress: timeline.delete_progress.clone(),
        })
    }
    fn from_manifest(tenant_shard_id: TenantShardId, manifest: &OffloadedTimelineManifest) -> Self {
        let OffloadedTimelineManifest {
            timeline_id,
            ancestor_timeline_id,
            ancestor_retain_lsn,
            archived_at,
        } = *manifest;
        Self {
            tenant_shard_id,
            timeline_id,
            ancestor_timeline_id,
            ancestor_retain_lsn,
            archived_at,
            remote_client: None,
            delete_progress: TimelineDeleteProgress::default(),
        }
    }
    fn manifest(&self) -> OffloadedTimelineManifest {
        let Self {
            timeline_id,
            ancestor_timeline_id,
            ancestor_retain_lsn,
            archived_at,
            ..
        } = self;
        OffloadedTimelineManifest {
            timeline_id: *timeline_id,
            ancestor_timeline_id: *ancestor_timeline_id,
            ancestor_retain_lsn: *ancestor_retain_lsn,
            archived_at: *archived_at,
        }
    }
}

#[derive(Copy, Clone, PartialEq, Eq, Hash, Debug)]
pub enum MaybeOffloaded {
    Yes,
    No,
}

#[derive(Clone)]
pub enum TimelineOrOffloaded {
    Timeline(Arc<Timeline>),
    Offloaded(Arc<OffloadedTimeline>),
}

impl TimelineOrOffloaded {
    pub fn tenant_shard_id(&self) -> TenantShardId {
        match self {
            TimelineOrOffloaded::Timeline(timeline) => timeline.tenant_shard_id,
            TimelineOrOffloaded::Offloaded(offloaded) => offloaded.tenant_shard_id,
        }
    }
    pub fn timeline_id(&self) -> TimelineId {
        match self {
            TimelineOrOffloaded::Timeline(timeline) => timeline.timeline_id,
            TimelineOrOffloaded::Offloaded(offloaded) => offloaded.timeline_id,
        }
    }
    pub fn delete_progress(&self) -> &Arc<tokio::sync::Mutex<DeleteTimelineFlow>> {
        match self {
            TimelineOrOffloaded::Timeline(timeline) => &timeline.delete_progress,
            TimelineOrOffloaded::Offloaded(offloaded) => &offloaded.delete_progress,
        }
    }
    pub fn remote_client_maybe_construct(&self, tenant: &Tenant) -> Arc<RemoteTimelineClient> {
        match self {
            TimelineOrOffloaded::Timeline(timeline) => timeline.remote_client.clone(),
            TimelineOrOffloaded::Offloaded(offloaded) => match offloaded.remote_client.clone() {
                Some(remote_client) => remote_client,
                None => {
                    let remote_client = tenant.build_timeline_client(
                        offloaded.timeline_id,
                        tenant.remote_storage.clone(),
                    );
                    Arc::new(remote_client)
                }
            },
        }
    }
}

#[derive(Debug, thiserror::Error, PartialEq, Eq)]
pub enum GetTimelineError {
    #[error("Timeline is shutting down")]
    ShuttingDown,
    #[error("Timeline {tenant_id}/{timeline_id} is not active, state: {state:?}")]
    NotActive {
        tenant_id: TenantShardId,
        timeline_id: TimelineId,
        state: TimelineState,
    },
    #[error("Timeline {tenant_id}/{timeline_id} was not found")]
    NotFound {
        tenant_id: TenantShardId,
        timeline_id: TimelineId,
    },
}

#[derive(Debug, thiserror::Error)]
pub enum LoadLocalTimelineError {
    #[error("FailedToLoad")]
    Load(#[source] anyhow::Error),
    #[error("FailedToResumeDeletion")]
    ResumeDeletion(#[source] anyhow::Error),
}

#[derive(thiserror::Error)]
pub enum DeleteTimelineError {
    #[error("NotFound")]
    NotFound,

    #[error("HasChildren")]
    HasChildren(Vec<TimelineId>),

    #[error("Timeline deletion is already in progress")]
    AlreadyInProgress(Arc<tokio::sync::Mutex<DeleteTimelineFlow>>),

    #[error(transparent)]
    Other(#[from] anyhow::Error),
}

impl Debug for DeleteTimelineError {
    fn fmt(&self, f: &mut std::fmt::Formatter<'_>) -> std::fmt::Result {
        match self {
            Self::NotFound => write!(f, "NotFound"),
            Self::HasChildren(c) => f.debug_tuple("HasChildren").field(c).finish(),
            Self::AlreadyInProgress(_) => f.debug_tuple("AlreadyInProgress").finish(),
            Self::Other(e) => f.debug_tuple("Other").field(e).finish(),
        }
    }
}

#[derive(thiserror::Error)]
pub enum TimelineArchivalError {
    #[error("NotFound")]
    NotFound,

    #[error("Timeout")]
    Timeout,

    #[error("Cancelled")]
    Cancelled,

    #[error("ancestor is archived: {}", .0)]
    HasArchivedParent(TimelineId),

    #[error("HasUnarchivedChildren")]
    HasUnarchivedChildren(Vec<TimelineId>),

    #[error("Timeline archival is already in progress")]
    AlreadyInProgress,

    #[error(transparent)]
    Other(anyhow::Error),
}

impl Debug for TimelineArchivalError {
    fn fmt(&self, f: &mut std::fmt::Formatter<'_>) -> std::fmt::Result {
        match self {
            Self::NotFound => write!(f, "NotFound"),
            Self::Timeout => write!(f, "Timeout"),
            Self::Cancelled => write!(f, "Cancelled"),
            Self::HasArchivedParent(p) => f.debug_tuple("HasArchivedParent").field(p).finish(),
            Self::HasUnarchivedChildren(c) => {
                f.debug_tuple("HasUnarchivedChildren").field(c).finish()
            }
            Self::AlreadyInProgress => f.debug_tuple("AlreadyInProgress").finish(),
            Self::Other(e) => f.debug_tuple("Other").field(e).finish(),
        }
    }
}

pub enum SetStoppingError {
    AlreadyStopping(completion::Barrier),
    Broken,
}

impl Debug for SetStoppingError {
    fn fmt(&self, f: &mut std::fmt::Formatter<'_>) -> std::fmt::Result {
        match self {
            Self::AlreadyStopping(_) => f.debug_tuple("AlreadyStopping").finish(),
            Self::Broken => write!(f, "Broken"),
        }
    }
}

/// Arguments to [`Tenant::create_timeline`].
///
/// Not usable as an idempotency key for timeline creation because if [`CreateTimelineParamsBranch::ancestor_start_lsn`]
/// is `None`, the result of the timeline create call is not deterministic.
///
/// See [`CreateTimelineIdempotency`] for an idempotency key.
#[derive(Debug)]
pub(crate) enum CreateTimelineParams {
    Bootstrap(CreateTimelineParamsBootstrap),
    Branch(CreateTimelineParamsBranch),
}

#[derive(Debug)]
pub(crate) struct CreateTimelineParamsBootstrap {
    pub(crate) new_timeline_id: TimelineId,
    pub(crate) existing_initdb_timeline_id: Option<TimelineId>,
    pub(crate) pg_version: u32,
}

/// NB: See comment on [`CreateTimelineIdempotency::Branch`] for why there's no `pg_version` here.
#[derive(Debug)]
pub(crate) struct CreateTimelineParamsBranch {
    pub(crate) new_timeline_id: TimelineId,
    pub(crate) ancestor_timeline_id: TimelineId,
    pub(crate) ancestor_start_lsn: Option<Lsn>,
}

/// What is used to determine idempotency of a [`Tenant::create_timeline`] call in  [`Tenant::start_creating_timeline`].
///
/// Each [`Timeline`] object holds [`Self`] as an immutable property in [`Timeline::create_idempotency`].
///
/// We lower timeline creation requests to [`Self`], and then use [`PartialEq::eq`] to compare [`Timeline::create_idempotency`] with the request.
/// If they are equal, we return a reference to the existing timeline, otherwise it's an idempotency conflict.
///
/// There is special treatment for [`Self::FailWithConflict`] to always return an idempotency conflict.
/// It would be nice to have more advanced derive macros to make that special treatment declarative.
///
/// Notes:
/// - Unlike [`CreateTimelineParams`], ancestor LSN is fixed, so, branching will be at a deterministic LSN.
/// - We make some trade-offs though, e.g., [`CreateTimelineParamsBootstrap::existing_initdb_timeline_id`]
///   is not considered for idempotency. We can improve on this over time if we deem it necessary.
///
#[derive(Debug, Clone, PartialEq, Eq)]
pub(crate) enum CreateTimelineIdempotency {
    /// NB: special treatment, see comment in [`Self`].
    FailWithConflict,
    Bootstrap {
        pg_version: u32,
    },
    /// NB: branches always have the same `pg_version` as their ancestor.
    /// While [`pageserver_api::models::TimelineCreateRequestMode::Branch::pg_version`]
    /// exists as a field, and is set by cplane, it has always been ignored by pageserver when
    /// determining the child branch pg_version.
    Branch {
        ancestor_timeline_id: TimelineId,
        ancestor_start_lsn: Lsn,
    },
}

<<<<<<< HEAD
=======
/// What is returned by [`Tenant::start_creating_timeline`].
>>>>>>> 85f9e5ab
#[must_use]
enum StartCreatingTimelineResult<'t> {
    CreateGuard(TimelineCreateGuard<'t>),
    Idempotent(Arc<Timeline>),
}

<<<<<<< HEAD
=======
/// What is returned by [`Tenant::create_timeline`].
enum CreateTimelineResult {
    Created(Arc<Timeline>),
    Idempotent(Arc<Timeline>),
}

impl CreateTimelineResult {
    fn timeline(&self) -> &Arc<Timeline> {
        match self {
            Self::Created(t) | Self::Idempotent(t) => t,
        }
    }
    /// Unit test timelines aren't activated, test has to do it if it needs to.
    #[cfg(test)]
    fn into_timeline_for_test(self) -> Arc<Timeline> {
        match self {
            Self::Created(t) | Self::Idempotent(t) => t,
        }
    }
}

>>>>>>> 85f9e5ab
#[derive(thiserror::Error, Debug)]
pub enum CreateTimelineError {
    #[error("creation of timeline with the given ID is in progress")]
    AlreadyCreating,
    #[error("timeline already exists with different parameters")]
    Conflict,
    #[error(transparent)]
    AncestorLsn(anyhow::Error),
    #[error("ancestor timeline is not active")]
    AncestorNotActive,
    #[error("ancestor timeline is archived")]
    AncestorArchived,
    #[error("tenant shutting down")]
    ShuttingDown,
    #[error(transparent)]
    Other(#[from] anyhow::Error),
}

#[derive(thiserror::Error, Debug)]
enum InitdbError {
    Other(anyhow::Error),
    Cancelled,
    Spawn(std::io::Result<()>),
    Failed(std::process::ExitStatus, Vec<u8>),
}

impl fmt::Display for InitdbError {
    fn fmt(&self, f: &mut fmt::Formatter) -> fmt::Result {
        match self {
            InitdbError::Cancelled => write!(f, "Operation was cancelled"),
            InitdbError::Spawn(e) => write!(f, "Spawn error: {:?}", e),
            InitdbError::Failed(status, stderr) => write!(
                f,
                "Command failed with status {:?}: {}",
                status,
                String::from_utf8_lossy(stderr)
            ),
            InitdbError::Other(e) => write!(f, "Error: {:?}", e),
        }
    }
}

impl From<std::io::Error> for InitdbError {
    fn from(error: std::io::Error) -> Self {
        InitdbError::Spawn(Err(error))
    }
}

enum CreateTimelineCause {
    Load,
    Delete,
}

#[derive(thiserror::Error, Debug)]
pub(crate) enum GcError {
    // The tenant is shutting down
    #[error("tenant shutting down")]
    TenantCancelled,

    // The tenant is shutting down
    #[error("timeline shutting down")]
    TimelineCancelled,

    // The tenant is in a state inelegible to run GC
    #[error("not active")]
    NotActive,

    // A requested GC cutoff LSN was invalid, for example it tried to move backwards
    #[error("not active")]
    BadLsn { why: String },

    // A remote storage error while scheduling updates after compaction
    #[error(transparent)]
    Remote(anyhow::Error),

    // An error reading while calculating GC cutoffs
    #[error(transparent)]
    GcCutoffs(PageReconstructError),

    // If GC was invoked for a particular timeline, this error means it didn't exist
    #[error("timeline not found")]
    TimelineNotFound,
}

impl From<PageReconstructError> for GcError {
    fn from(value: PageReconstructError) -> Self {
        match value {
            PageReconstructError::Cancelled => Self::TimelineCancelled,
            other => Self::GcCutoffs(other),
        }
    }
}

impl From<NotInitialized> for GcError {
    fn from(value: NotInitialized) -> Self {
        match value {
            NotInitialized::Uninitialized => GcError::Remote(value.into()),
            NotInitialized::Stopped | NotInitialized::ShuttingDown => GcError::TimelineCancelled,
        }
    }
}

impl From<timeline::layer_manager::Shutdown> for GcError {
    fn from(_: timeline::layer_manager::Shutdown) -> Self {
        GcError::TimelineCancelled
    }
}

#[derive(thiserror::Error, Debug)]
pub(crate) enum LoadConfigError {
    #[error("TOML deserialization error: '{0}'")]
    DeserializeToml(#[from] toml_edit::de::Error),

    #[error("Config not found at {0}")]
    NotFound(Utf8PathBuf),
}

impl Tenant {
    /// Yet another helper for timeline initialization.
    ///
    /// - Initializes the Timeline struct and inserts it into the tenant's hash map
    /// - Scans the local timeline directory for layer files and builds the layer map
    /// - Downloads remote index file and adds remote files to the layer map
    /// - Schedules remote upload tasks for any files that are present locally but missing from remote storage.
    ///
    /// If the operation fails, the timeline is left in the tenant's hash map in Broken state. On success,
    /// it is marked as Active.
    #[allow(clippy::too_many_arguments)]
    async fn timeline_init_and_sync(
        &self,
        timeline_id: TimelineId,
        resources: TimelineResources,
        index_part: Option<IndexPart>,
        metadata: TimelineMetadata,
        ancestor: Option<Arc<Timeline>>,
        _ctx: &RequestContext,
    ) -> anyhow::Result<()> {
        let tenant_id = self.tenant_shard_id;

        let idempotency = if metadata.ancestor_timeline().is_none() {
            CreateTimelineIdempotency::Bootstrap {
                pg_version: metadata.pg_version(),
            }
        } else {
            CreateTimelineIdempotency::Branch {
                ancestor_timeline_id: metadata.ancestor_timeline().unwrap(),
                ancestor_start_lsn: metadata.ancestor_lsn(),
            }
        };

        let timeline = self.create_timeline_struct(
            timeline_id,
            &metadata,
            ancestor.clone(),
            resources,
            CreateTimelineCause::Load,
            idempotency.clone(),
        )?;
        let disk_consistent_lsn = timeline.get_disk_consistent_lsn();
        anyhow::ensure!(
            disk_consistent_lsn.is_valid(),
            "Timeline {tenant_id}/{timeline_id} has invalid disk_consistent_lsn"
        );
        assert_eq!(
            disk_consistent_lsn,
            metadata.disk_consistent_lsn(),
            "these are used interchangeably"
        );

        if let Some(index_part) = index_part.as_ref() {
            timeline.remote_client.init_upload_queue(index_part)?;
        } else {
            // No data on the remote storage, but we have local metadata file. We can end up
            // here with timeline_create being interrupted before finishing index part upload.
            // By doing what we do here, the index part upload is retried.
            // If control plane retries timeline creation in the meantime, the mgmt API handler
            // for timeline creation will coalesce on the upload we queue here.

            // FIXME: this branch should be dead code as we no longer write local metadata.

            timeline
                .remote_client
                .init_upload_queue_for_empty_remote(&metadata)?;
            timeline
                .remote_client
                .schedule_index_upload_for_full_metadata_update(&metadata)?;
        }

        timeline
            .load_layer_map(disk_consistent_lsn, index_part)
            .await
            .with_context(|| {
                format!("Failed to load layermap for timeline {tenant_id}/{timeline_id}")
            })?;

        {
            // avoiding holding it across awaits
            let mut timelines_accessor = self.timelines.lock().unwrap();
            match timelines_accessor.entry(timeline_id) {
                // We should never try and load the same timeline twice during startup
                Entry::Occupied(_) => {
                    unreachable!(
                        "Timeline {tenant_id}/{timeline_id} already exists in the tenant map"
                    );
                }
                Entry::Vacant(v) => {
                    v.insert(Arc::clone(&timeline));
                    timeline.maybe_spawn_flush_loop();
                }
            }
        };

        // Sanity check: a timeline should have some content.
        anyhow::ensure!(
            ancestor.is_some()
                || timeline
                    .layers
                    .read()
                    .await
                    .layer_map()
                    .expect("currently loading, layer manager cannot be shutdown already")
                    .iter_historic_layers()
                    .next()
                    .is_some(),
            "Timeline has no ancestor and no layer files"
        );

        Ok(())
    }

    /// Attach a tenant that's available in cloud storage.
    ///
    /// This returns quickly, after just creating the in-memory object
    /// Tenant struct and launching a background task to download
    /// the remote index files.  On return, the tenant is most likely still in
    /// Attaching state, and it will become Active once the background task
    /// finishes. You can use wait_until_active() to wait for the task to
    /// complete.
    ///
    #[allow(clippy::too_many_arguments)]
    pub(crate) fn spawn(
        conf: &'static PageServerConf,
        tenant_shard_id: TenantShardId,
        resources: TenantSharedResources,
        attached_conf: AttachedTenantConf,
        shard_identity: ShardIdentity,
        init_order: Option<InitializationOrder>,
        mode: SpawnMode,
        ctx: &RequestContext,
    ) -> Result<Arc<Tenant>, GlobalShutDown> {
        let wal_redo_manager =
            WalRedoManager::new(PostgresRedoManager::new(conf, tenant_shard_id))?;

        let TenantSharedResources {
            broker_client,
            remote_storage,
            deletion_queue_client,
            l0_flush_global_state,
        } = resources;

        let attach_mode = attached_conf.location.attach_mode;
        let generation = attached_conf.location.generation;

        let tenant = Arc::new(Tenant::new(
            TenantState::Attaching,
            conf,
            attached_conf,
            shard_identity,
            Some(wal_redo_manager),
            tenant_shard_id,
            remote_storage.clone(),
            deletion_queue_client,
            l0_flush_global_state,
        ));

        // The attach task will carry a GateGuard, so that shutdown() reliably waits for it to drop out if
        // we shut down while attaching.
        let attach_gate_guard = tenant
            .gate
            .enter()
            .expect("We just created the Tenant: nothing else can have shut it down yet");

        // Do all the hard work in the background
        let tenant_clone = Arc::clone(&tenant);
        let ctx = ctx.detached_child(TaskKind::Attach, DownloadBehavior::Warn);
        task_mgr::spawn(
            &tokio::runtime::Handle::current(),
            TaskKind::Attach,
            tenant_shard_id,
            None,
            "attach tenant",
            async move {

                info!(
                    ?attach_mode,
                    "Attaching tenant"
                );

                let _gate_guard = attach_gate_guard;

                // Is this tenant being spawned as part of process startup?
                let starting_up = init_order.is_some();
                scopeguard::defer! {
                    if starting_up {
                        TENANT.startup_complete.inc();
                    }
                }

                // Ideally we should use Tenant::set_broken_no_wait, but it is not supposed to be used when tenant is in loading state.
                enum BrokenVerbosity {
                    Error,
                    Info
                }
                let make_broken =
                    |t: &Tenant, err: anyhow::Error, verbosity: BrokenVerbosity| {
                        match verbosity {
                            BrokenVerbosity::Info => {
                                info!("attach cancelled, setting tenant state to Broken: {err}");
                            },
                            BrokenVerbosity::Error => {
                                error!("attach failed, setting tenant state to Broken: {err:?}");
                            }
                        }
                        t.state.send_modify(|state| {
                            // The Stopping case is for when we have passed control on to DeleteTenantFlow:
                            // if it errors, we will call make_broken when tenant is already in Stopping.
                            assert!(
                                matches!(*state, TenantState::Attaching | TenantState::Stopping { .. }),
                                "the attach task owns the tenant state until activation is complete"
                            );

                            *state = TenantState::broken_from_reason(err.to_string());
                        });
                    };

                // TODO: should also be rejecting tenant conf changes that violate this check.
                if let Err(e) = crate::tenant::storage_layer::inmemory_layer::IndexEntry::validate_checkpoint_distance(tenant_clone.get_checkpoint_distance()) {
                    make_broken(&tenant_clone, anyhow::anyhow!(e), BrokenVerbosity::Error);
                    return Ok(());
                }

                let mut init_order = init_order;
                // take the completion because initial tenant loading will complete when all of
                // these tasks complete.
                let _completion = init_order
                    .as_mut()
                    .and_then(|x| x.initial_tenant_load.take());
                let remote_load_completion = init_order
                    .as_mut()
                    .and_then(|x| x.initial_tenant_load_remote.take());

                enum AttachType<'a> {
                    /// We are attaching this tenant lazily in the background.
                    Warmup {
                        _permit: tokio::sync::SemaphorePermit<'a>,
                        during_startup: bool
                    },
                    /// We are attaching this tenant as soon as we can, because for example an
                    /// endpoint tried to access it.
                    OnDemand,
                    /// During normal operations after startup, we are attaching a tenant, and
                    /// eager attach was requested.
                    Normal,
                }

                let attach_type = if matches!(mode, SpawnMode::Lazy) {
                    // Before doing any I/O, wait for at least one of:
                    // - A client attempting to access to this tenant (on-demand loading)
                    // - A permit becoming available in the warmup semaphore (background warmup)

                    tokio::select!(
                        permit = tenant_clone.activate_now_sem.acquire() => {
                            let _ = permit.expect("activate_now_sem is never closed");
                            tracing::info!("Activating tenant (on-demand)");
                            AttachType::OnDemand
                        },
                        permit = conf.concurrent_tenant_warmup.inner().acquire() => {
                            let _permit = permit.expect("concurrent_tenant_warmup semaphore is never closed");
                            tracing::info!("Activating tenant (warmup)");
                            AttachType::Warmup {
                                _permit,
                                during_startup: init_order.is_some()
                            }
                        }
                        _ = tenant_clone.cancel.cancelled() => {
                            // This is safe, but should be pretty rare: it is interesting if a tenant
                            // stayed in Activating for such a long time that shutdown found it in
                            // that state.
                            tracing::info!(state=%tenant_clone.current_state(), "Tenant shut down before activation");
                            // Make the tenant broken so that set_stopping will not hang waiting for it to leave
                            // the Attaching state.  This is an over-reaction (nothing really broke, the tenant is
                            // just shutting down), but ensures progress.
                            make_broken(&tenant_clone, anyhow::anyhow!("Shut down while Attaching"), BrokenVerbosity::Info);
                            return Ok(());
                        },
                    )
                } else {
                    // SpawnMode::{Create,Eager} always cause jumping ahead of the
                    // concurrent_tenant_warmup queue
                    AttachType::Normal
                };

                let preload = match &mode {
                    SpawnMode::Eager | SpawnMode::Lazy => {
                        let _preload_timer = TENANT.preload.start_timer();
                        let res = tenant_clone
                            .preload(&remote_storage, task_mgr::shutdown_token())
                            .await;
                        match res {
                            Ok(p) => Some(p),
                            Err(e) => {
                                make_broken(&tenant_clone, anyhow::anyhow!(e), BrokenVerbosity::Error);
                                return Ok(());
                            }
                        }
                    }

                };

                // Remote preload is complete.
                drop(remote_load_completion);


                // We will time the duration of the attach phase unless this is a creation (attach will do no work)
                let attach_start = std::time::Instant::now();
                let attached = {
                    let _attach_timer = Some(TENANT.attach.start_timer());
                    tenant_clone.attach(preload, &ctx).await
                };
                let attach_duration = attach_start.elapsed();
                _ = tenant_clone.attach_wal_lag_cooldown.set(WalLagCooldown::new(attach_start, attach_duration));

                match attached {
                    Ok(()) => {
                        info!("attach finished, activating");
                        tenant_clone.activate(broker_client, None, &ctx);
                    }
                    Err(e) => {
                        make_broken(&tenant_clone, anyhow::anyhow!(e), BrokenVerbosity::Error);
                    }
                }

                // If we are doing an opportunistic warmup attachment at startup, initialize
                // logical size at the same time.  This is better than starting a bunch of idle tenants
                // with cold caches and then coming back later to initialize their logical sizes.
                //
                // It also prevents the warmup proccess competing with the concurrency limit on
                // logical size calculations: if logical size calculation semaphore is saturated,
                // then warmup will wait for that before proceeding to the next tenant.
                if matches!(attach_type, AttachType::Warmup { during_startup: true, .. }) {
                    let mut futs: FuturesUnordered<_> = tenant_clone.timelines.lock().unwrap().values().cloned().map(|t| t.await_initial_logical_size()).collect();
                    tracing::info!("Waiting for initial logical sizes while warming up...");
                    while futs.next().await.is_some() {}
                    tracing::info!("Warm-up complete");
                }

                Ok(())
            }
            .instrument(tracing::info_span!(parent: None, "attach", tenant_id=%tenant_shard_id.tenant_id, shard_id=%tenant_shard_id.shard_slug(), gen=?generation)),
        );
        Ok(tenant)
    }

    #[instrument(skip_all)]
    pub(crate) async fn preload(
        self: &Arc<Self>,
        remote_storage: &GenericRemoteStorage,
        cancel: CancellationToken,
    ) -> anyhow::Result<TenantPreload> {
        span::debug_assert_current_span_has_tenant_id();
        // Get list of remote timelines
        // download index files for every tenant timeline
        info!("listing remote timelines");
        let (remote_timeline_ids, other_keys) = remote_timeline_client::list_remote_timelines(
            remote_storage,
            self.tenant_shard_id,
            cancel.clone(),
        )
        .await?;
        let (offloaded_add, tenant_manifest) =
            match remote_timeline_client::do_download_tenant_manifest(
                remote_storage,
                &self.tenant_shard_id,
                &cancel,
            )
            .await
            {
                Ok((tenant_manifest, _generation)) => (
                    format!("{} offloaded", tenant_manifest.offloaded_timelines.len()),
                    tenant_manifest,
                ),
                Err(DownloadError::NotFound) => {
                    ("no manifest".to_string(), TenantManifest::empty())
                }
                Err(e) => Err(e)?,
            };

        info!(
            "found {} timelines, and {offloaded_add}",
            remote_timeline_ids.len()
        );

        for k in other_keys {
            warn!("Unexpected non timeline key {k}");
        }

        Ok(TenantPreload {
            tenant_manifest,
            timelines: self
                .load_timelines_metadata(remote_timeline_ids, remote_storage, cancel)
                .await?,
        })
    }

    ///
    /// Background task that downloads all data for a tenant and brings it to Active state.
    ///
    /// No background tasks are started as part of this routine.
    ///
    async fn attach(
        self: &Arc<Tenant>,
        preload: Option<TenantPreload>,
        ctx: &RequestContext,
    ) -> anyhow::Result<()> {
        span::debug_assert_current_span_has_tenant_id();

        failpoint_support::sleep_millis_async!("before-attaching-tenant");

        let Some(preload) = preload else {
            anyhow::bail!("local-only deployment is no longer supported, https://github.com/neondatabase/neon/issues/5624");
        };

        let mut offloaded_timeline_ids = HashSet::new();
        let mut offloaded_timelines_list = Vec::new();
        for timeline_manifest in preload.tenant_manifest.offloaded_timelines.iter() {
            let timeline_id = timeline_manifest.timeline_id;
            let offloaded_timeline =
                OffloadedTimeline::from_manifest(self.tenant_shard_id, timeline_manifest);
            offloaded_timelines_list.push((timeline_id, Arc::new(offloaded_timeline)));
            offloaded_timeline_ids.insert(timeline_id);
        }

        let mut timelines_to_resume_deletions = vec![];

        let mut remote_index_and_client = HashMap::new();
        let mut timeline_ancestors = HashMap::new();
        let mut existent_timelines = HashSet::new();
        for (timeline_id, preload) in preload.timelines {
            if offloaded_timeline_ids.remove(&timeline_id) {
                // The timeline is offloaded, skip loading it.
                continue;
            }
            let index_part = match preload.index_part {
                Ok(i) => {
                    debug!("remote index part exists for timeline {timeline_id}");
                    // We found index_part on the remote, this is the standard case.
                    existent_timelines.insert(timeline_id);
                    i
                }
                Err(DownloadError::NotFound) => {
                    // There is no index_part on the remote. We only get here
                    // if there is some prefix for the timeline in the remote storage.
                    // This can e.g. be the initdb.tar.zst archive, maybe a
                    // remnant from a prior incomplete creation or deletion attempt.
                    // Delete the local directory as the deciding criterion for a
                    // timeline's existence is presence of index_part.
                    info!(%timeline_id, "index_part not found on remote");
                    continue;
                }
                Err(e) => {
                    // Some (possibly ephemeral) error happened during index_part download.
                    // Pretend the timeline exists to not delete the timeline directory,
                    // as it might be a temporary issue and we don't want to re-download
                    // everything after it resolves.
                    warn!(%timeline_id, "Failed to load index_part from remote storage, failed creation? ({e})");

                    existent_timelines.insert(timeline_id);
                    continue;
                }
            };
            match index_part {
                MaybeDeletedIndexPart::IndexPart(index_part) => {
                    timeline_ancestors.insert(timeline_id, index_part.metadata.clone());
                    remote_index_and_client.insert(timeline_id, (index_part, preload.client));
                }
                MaybeDeletedIndexPart::Deleted(index_part) => {
                    info!(
                        "timeline {} is deleted, picking to resume deletion",
                        timeline_id
                    );
                    timelines_to_resume_deletions.push((timeline_id, index_part, preload.client));
                }
            }
        }

        let mut gc_blocks = HashMap::new();

        // For every timeline, download the metadata file, scan the local directory,
        // and build a layer map that contains an entry for each remote and local
        // layer file.
        let sorted_timelines = tree_sort_timelines(timeline_ancestors, |m| m.ancestor_timeline())?;
        for (timeline_id, remote_metadata) in sorted_timelines {
            let (index_part, remote_client) = remote_index_and_client
                .remove(&timeline_id)
                .expect("just put it in above");

            if let Some(blocking) = index_part.gc_blocking.as_ref() {
                // could just filter these away, but it helps while testing
                anyhow::ensure!(
                    !blocking.reasons.is_empty(),
                    "index_part for {timeline_id} is malformed: it should not have gc blocking with zero reasons"
                );
                let prev = gc_blocks.insert(timeline_id, blocking.reasons);
                assert!(prev.is_none());
            }

            // TODO again handle early failure
            self.load_remote_timeline(
                timeline_id,
                index_part,
                remote_metadata,
                TimelineResources {
                    remote_client,
                    timeline_get_throttle: self.timeline_get_throttle.clone(),
                    l0_flush_global_state: self.l0_flush_global_state.clone(),
                },
                ctx,
            )
            .await
            .with_context(|| {
                format!(
                    "failed to load remote timeline {} for tenant {}",
                    timeline_id, self.tenant_shard_id
                )
            })?;
        }

        // Walk through deleted timelines, resume deletion
        for (timeline_id, index_part, remote_timeline_client) in timelines_to_resume_deletions {
            remote_timeline_client
                .init_upload_queue_stopped_to_continue_deletion(&index_part)
                .context("init queue stopped")
                .map_err(LoadLocalTimelineError::ResumeDeletion)?;

            DeleteTimelineFlow::resume_deletion(
                Arc::clone(self),
                timeline_id,
                &index_part.metadata,
                remote_timeline_client,
            )
            .instrument(tracing::info_span!("timeline_delete", %timeline_id))
            .await
            .context("resume_deletion")
            .map_err(LoadLocalTimelineError::ResumeDeletion)?;
        }
        // Complete deletions for offloaded timeline id's.
        offloaded_timelines_list
            .retain(|(offloaded_id, _offloaded)| {
                // At this point, offloaded_timeline_ids has the list of all offloaded timelines
                // without a prefix in S3, so they are inexistent.
                // In the end, existence of a timeline is finally determined by the existence of an index-part.json in remote storage.
                // If there is a dangling reference in another location, they need to be cleaned up.
                let delete = offloaded_timeline_ids.contains(offloaded_id);
                if delete {
                    tracing::info!("Removing offloaded timeline {offloaded_id} from manifest as no remote prefix was found");
                }
                !delete
        });
        if !offloaded_timelines_list.is_empty() {
            tracing::info!(
                "Tenant has {} offloaded timelines",
                offloaded_timelines_list.len()
            );
        }
        {
            let mut offloaded_timelines_accessor = self.timelines_offloaded.lock().unwrap();
            offloaded_timelines_accessor.extend(offloaded_timelines_list.into_iter());
        }
        if !offloaded_timeline_ids.is_empty() {
            let manifest = self.tenant_manifest();
            // TODO: generation support
            let generation = remote_timeline_client::TENANT_MANIFEST_GENERATION;
            upload_tenant_manifest(
                &self.remote_storage,
                &self.tenant_shard_id,
                generation,
                &manifest,
                &self.cancel,
            )
            .await
            .map_err(TimelineArchivalError::Other)?;
        }

        // The local filesystem contents are a cache of what's in the remote IndexPart;
        // IndexPart is the source of truth.
        self.clean_up_timelines(&existent_timelines)?;

        self.gc_block.set_scanned(gc_blocks);

        fail::fail_point!("attach-before-activate", |_| {
            anyhow::bail!("attach-before-activate");
        });
        failpoint_support::sleep_millis_async!("attach-before-activate-sleep", &self.cancel);

        info!("Done");

        Ok(())
    }

    /// Check for any local timeline directories that are temporary, or do not correspond to a
    /// timeline that still exists: this can happen if we crashed during a deletion/creation, or
    /// if a timeline was deleted while the tenant was attached to a different pageserver.
    fn clean_up_timelines(&self, existent_timelines: &HashSet<TimelineId>) -> anyhow::Result<()> {
        let timelines_dir = self.conf.timelines_path(&self.tenant_shard_id);

        let entries = match timelines_dir.read_dir_utf8() {
            Ok(d) => d,
            Err(e) => {
                if e.kind() == std::io::ErrorKind::NotFound {
                    return Ok(());
                } else {
                    return Err(e).context("list timelines directory for tenant");
                }
            }
        };

        for entry in entries {
            let entry = entry.context("read timeline dir entry")?;
            let entry_path = entry.path();

            let purge = if crate::is_temporary(entry_path)
                // TODO: remove uninit mark code (https://github.com/neondatabase/neon/issues/5718)
                || is_uninit_mark(entry_path)
                || crate::is_delete_mark(entry_path)
            {
                true
            } else {
                match TimelineId::try_from(entry_path.file_name()) {
                    Ok(i) => {
                        // Purge if the timeline ID does not exist in remote storage: remote storage is the authority.
                        !existent_timelines.contains(&i)
                    }
                    Err(e) => {
                        tracing::warn!(
                            "Unparseable directory in timelines directory: {entry_path}, ignoring ({e})"
                        );
                        // Do not purge junk: if we don't recognize it, be cautious and leave it for a human.
                        false
                    }
                }
            };

            if purge {
                tracing::info!("Purging stale timeline dentry {entry_path}");
                if let Err(e) = match entry.file_type() {
                    Ok(t) => if t.is_dir() {
                        std::fs::remove_dir_all(entry_path)
                    } else {
                        std::fs::remove_file(entry_path)
                    }
                    .or_else(fs_ext::ignore_not_found),
                    Err(e) => Err(e),
                } {
                    tracing::warn!("Failed to purge stale timeline dentry {entry_path}: {e}");
                }
            }
        }

        Ok(())
    }

    /// Get sum of all remote timelines sizes
    ///
    /// This function relies on the index_part instead of listing the remote storage
    pub fn remote_size(&self) -> u64 {
        let mut size = 0;

        for timeline in self.list_timelines() {
            size += timeline.remote_client.get_remote_physical_size();
        }

        size
    }

    #[instrument(skip_all, fields(timeline_id=%timeline_id))]
    async fn load_remote_timeline(
        &self,
        timeline_id: TimelineId,
        index_part: IndexPart,
        remote_metadata: TimelineMetadata,
        resources: TimelineResources,
        ctx: &RequestContext,
    ) -> anyhow::Result<()> {
        span::debug_assert_current_span_has_tenant_id();

        info!("downloading index file for timeline {}", timeline_id);
        tokio::fs::create_dir_all(self.conf.timeline_path(&self.tenant_shard_id, &timeline_id))
            .await
            .context("Failed to create new timeline directory")?;

        let ancestor = if let Some(ancestor_id) = remote_metadata.ancestor_timeline() {
            let timelines = self.timelines.lock().unwrap();
            Some(Arc::clone(timelines.get(&ancestor_id).ok_or_else(
                || {
                    anyhow::anyhow!(
                        "cannot find ancestor timeline {ancestor_id} for timeline {timeline_id}"
                    )
                },
            )?))
        } else {
            None
        };

        self.timeline_init_and_sync(
            timeline_id,
            resources,
            Some(index_part),
            remote_metadata,
            ancestor,
            ctx,
        )
        .await
    }

    async fn load_timelines_metadata(
        self: &Arc<Tenant>,
        timeline_ids: HashSet<TimelineId>,
        remote_storage: &GenericRemoteStorage,
        cancel: CancellationToken,
    ) -> anyhow::Result<HashMap<TimelineId, TimelinePreload>> {
        let mut part_downloads = JoinSet::new();
        for timeline_id in timeline_ids {
            let cancel_clone = cancel.clone();
            part_downloads.spawn(
                self.load_timeline_metadata(timeline_id, remote_storage.clone(), cancel_clone)
                    .instrument(info_span!("download_index_part", %timeline_id)),
            );
        }

        let mut timeline_preloads: HashMap<TimelineId, TimelinePreload> = HashMap::new();

        loop {
            tokio::select!(
                next = part_downloads.join_next() => {
                    match next {
                        Some(result) => {
                            let preload = result.context("join preload task")?;
                            timeline_preloads.insert(preload.timeline_id, preload);
                        },
                        None => {
                            break;
                        }
                    }
                },
                _ = cancel.cancelled() => {
                    anyhow::bail!("Cancelled while waiting for remote index download")
                }
            )
        }

        Ok(timeline_preloads)
    }

    fn build_timeline_client(
        &self,
        timeline_id: TimelineId,
        remote_storage: GenericRemoteStorage,
    ) -> RemoteTimelineClient {
        RemoteTimelineClient::new(
            remote_storage.clone(),
            self.deletion_queue_client.clone(),
            self.conf,
            self.tenant_shard_id,
            timeline_id,
            self.generation,
        )
    }

    fn load_timeline_metadata(
        self: &Arc<Tenant>,
        timeline_id: TimelineId,
        remote_storage: GenericRemoteStorage,
        cancel: CancellationToken,
    ) -> impl Future<Output = TimelinePreload> {
        let client = self.build_timeline_client(timeline_id, remote_storage);
        async move {
            debug_assert_current_span_has_tenant_and_timeline_id();
            debug!("starting index part download");

            let index_part = client.download_index_file(&cancel).await;

            debug!("finished index part download");

            TimelinePreload {
                client,
                timeline_id,
                index_part,
            }
        }
    }

    fn check_to_be_archived_has_no_unarchived_children(
        timeline_id: TimelineId,
        timelines: &std::sync::MutexGuard<'_, HashMap<TimelineId, Arc<Timeline>>>,
    ) -> Result<(), TimelineArchivalError> {
        let children: Vec<TimelineId> = timelines
            .iter()
            .filter_map(|(id, entry)| {
                if entry.get_ancestor_timeline_id() != Some(timeline_id) {
                    return None;
                }
                if entry.is_archived() == Some(true) {
                    return None;
                }
                Some(*id)
            })
            .collect();

        if !children.is_empty() {
            return Err(TimelineArchivalError::HasUnarchivedChildren(children));
        }
        Ok(())
    }

    fn check_ancestor_of_to_be_unarchived_is_not_archived(
        ancestor_timeline_id: TimelineId,
        timelines: &std::sync::MutexGuard<'_, HashMap<TimelineId, Arc<Timeline>>>,
        offloaded_timelines: &std::sync::MutexGuard<
            '_,
            HashMap<TimelineId, Arc<OffloadedTimeline>>,
        >,
    ) -> Result<(), TimelineArchivalError> {
        let has_archived_parent =
            if let Some(ancestor_timeline) = timelines.get(&ancestor_timeline_id) {
                ancestor_timeline.is_archived() == Some(true)
            } else if offloaded_timelines.contains_key(&ancestor_timeline_id) {
                true
            } else {
                error!("ancestor timeline {ancestor_timeline_id} not found");
                if cfg!(debug_assertions) {
                    panic!("ancestor timeline {ancestor_timeline_id} not found");
                }
                return Err(TimelineArchivalError::NotFound);
            };
        if has_archived_parent {
            return Err(TimelineArchivalError::HasArchivedParent(
                ancestor_timeline_id,
            ));
        }
        Ok(())
    }

    fn check_to_be_unarchived_timeline_has_no_archived_parent(
        timeline: &Arc<Timeline>,
    ) -> Result<(), TimelineArchivalError> {
        if let Some(ancestor_timeline) = timeline.ancestor_timeline() {
            if ancestor_timeline.is_archived() == Some(true) {
                return Err(TimelineArchivalError::HasArchivedParent(
                    ancestor_timeline.timeline_id,
                ));
            }
        }
        Ok(())
    }

    /// Loads the specified (offloaded) timeline from S3 and attaches it as a loaded timeline
    async fn unoffload_timeline(
        self: &Arc<Self>,
        timeline_id: TimelineId,
        broker_client: storage_broker::BrokerClientChannel,
        ctx: RequestContext,
    ) -> Result<Arc<Timeline>, TimelineArchivalError> {
        info!("unoffloading timeline");
        let cancel = self.cancel.clone();
        let timeline_preload = self
            .load_timeline_metadata(timeline_id, self.remote_storage.clone(), cancel.clone())
            .await;

        let index_part = match timeline_preload.index_part {
            Ok(index_part) => {
                debug!("remote index part exists for timeline {timeline_id}");
                index_part
            }
            Err(DownloadError::NotFound) => {
                error!(%timeline_id, "index_part not found on remote");
                return Err(TimelineArchivalError::NotFound);
            }
            Err(DownloadError::Cancelled) => return Err(TimelineArchivalError::Cancelled),
            Err(e) => {
                // Some (possibly ephemeral) error happened during index_part download.
                warn!(%timeline_id, "Failed to load index_part from remote storage, failed creation? ({e})");
                return Err(TimelineArchivalError::Other(
                    anyhow::Error::new(e).context("downloading index_part from remote storage"),
                ));
            }
        };
        let index_part = match index_part {
            MaybeDeletedIndexPart::IndexPart(index_part) => index_part,
            MaybeDeletedIndexPart::Deleted(_index_part) => {
                info!("timeline is deleted according to index_part.json");
                return Err(TimelineArchivalError::NotFound);
            }
        };
        let remote_metadata = index_part.metadata.clone();
        let timeline_resources = self.build_timeline_resources(timeline_id);
        self.load_remote_timeline(
            timeline_id,
            index_part,
            remote_metadata,
            timeline_resources,
            &ctx,
        )
        .await
        .with_context(|| {
            format!(
                "failed to load remote timeline {} for tenant {}",
                timeline_id, self.tenant_shard_id
            )
        })
        .map_err(TimelineArchivalError::Other)?;

        let timeline = {
            let timelines = self.timelines.lock().unwrap();
            let Some(timeline) = timelines.get(&timeline_id) else {
                warn!("timeline not available directly after attach");
                // This is not a panic because no locks are held between `load_remote_timeline`
                // which puts the timeline into timelines, and our look into the timeline map.
                return Err(TimelineArchivalError::Other(anyhow::anyhow!(
                    "timeline not available directly after attach"
                )));
            };
            let mut offloaded_timelines = self.timelines_offloaded.lock().unwrap();
            if offloaded_timelines.remove(&timeline_id).is_none() {
                warn!("timeline already removed from offloaded timelines");
            }
            Arc::clone(timeline)
        };

        // Upload new list of offloaded timelines to S3
        let manifest = self.tenant_manifest();
        // TODO: generation support
        let generation = remote_timeline_client::TENANT_MANIFEST_GENERATION;
        upload_tenant_manifest(
            &self.remote_storage,
            &self.tenant_shard_id,
            generation,
            &manifest,
            &cancel,
        )
        .await
        .map_err(TimelineArchivalError::Other)?;

        // Activate the timeline (if it makes sense)
        if !(timeline.is_broken() || timeline.is_stopping()) {
            let background_jobs_can_start = None;
            timeline.activate(
                self.clone(),
                broker_client.clone(),
                background_jobs_can_start,
                &ctx,
            );
        }

        info!("timeline unoffloading complete");
        Ok(timeline)
    }

    pub(crate) async fn apply_timeline_archival_config(
        self: &Arc<Self>,
        timeline_id: TimelineId,
        new_state: TimelineArchivalState,
        broker_client: storage_broker::BrokerClientChannel,
        ctx: RequestContext,
    ) -> Result<(), TimelineArchivalError> {
        info!("setting timeline archival config");
        // First part: figure out what is needed to do, and do validation
        let timeline_or_unarchive_offloaded = 'outer: {
            let timelines = self.timelines.lock().unwrap();

            let Some(timeline) = timelines.get(&timeline_id) else {
                let offloaded_timelines = self.timelines_offloaded.lock().unwrap();
                let Some(offloaded) = offloaded_timelines.get(&timeline_id) else {
                    return Err(TimelineArchivalError::NotFound);
                };
                if new_state == TimelineArchivalState::Archived {
                    // It's offloaded already, so nothing to do
                    return Ok(());
                }
                if let Some(ancestor_timeline_id) = offloaded.ancestor_timeline_id {
                    Self::check_ancestor_of_to_be_unarchived_is_not_archived(
                        ancestor_timeline_id,
                        &timelines,
                        &offloaded_timelines,
                    )?;
                }
                break 'outer None;
            };

            // Do some validation. We release the timelines lock below, so there is potential
            // for race conditions: these checks are more present to prevent misunderstandings of
            // the API's capabilities, instead of serving as the sole way to defend their invariants.
            match new_state {
                TimelineArchivalState::Unarchived => {
                    Self::check_to_be_unarchived_timeline_has_no_archived_parent(timeline)?
                }
                TimelineArchivalState::Archived => {
                    Self::check_to_be_archived_has_no_unarchived_children(timeline_id, &timelines)?
                }
            }
            Some(Arc::clone(timeline))
        };

        // Second part: unoffload timeline (if needed)
        let timeline = if let Some(timeline) = timeline_or_unarchive_offloaded {
            timeline
        } else {
            // Turn offloaded timeline into a non-offloaded one
            self.unoffload_timeline(timeline_id, broker_client, ctx)
                .await?
        };

        // Third part: upload new timeline archival state and block until it is present in S3
        let upload_needed = match timeline
            .remote_client
            .schedule_index_upload_for_timeline_archival_state(new_state)
        {
            Ok(upload_needed) => upload_needed,
            Err(e) => {
                if timeline.cancel.is_cancelled() {
                    return Err(TimelineArchivalError::Cancelled);
                } else {
                    return Err(TimelineArchivalError::Other(e));
                }
            }
        };

        if upload_needed {
            info!("Uploading new state");
            const MAX_WAIT: Duration = Duration::from_secs(10);
            let Ok(v) =
                tokio::time::timeout(MAX_WAIT, timeline.remote_client.wait_completion()).await
            else {
                tracing::warn!("reached timeout for waiting on upload queue");
                return Err(TimelineArchivalError::Timeout);
            };
            v.map_err(|e| match e {
                WaitCompletionError::NotInitialized(e) => {
                    TimelineArchivalError::Other(anyhow::anyhow!(e))
                }
                WaitCompletionError::UploadQueueShutDownOrStopped => {
                    TimelineArchivalError::Cancelled
                }
            })?;
        }
        Ok(())
    }

    pub fn get_offloaded_timeline(
        &self,
        timeline_id: TimelineId,
    ) -> Result<Arc<OffloadedTimeline>, GetTimelineError> {
        self.timelines_offloaded
            .lock()
            .unwrap()
            .get(&timeline_id)
            .map(Arc::clone)
            .ok_or(GetTimelineError::NotFound {
                tenant_id: self.tenant_shard_id,
                timeline_id,
            })
    }

    pub(crate) fn tenant_shard_id(&self) -> TenantShardId {
        self.tenant_shard_id
    }

    /// Get Timeline handle for given Neon timeline ID.
    /// This function is idempotent. It doesn't change internal state in any way.
    pub fn get_timeline(
        &self,
        timeline_id: TimelineId,
        active_only: bool,
    ) -> Result<Arc<Timeline>, GetTimelineError> {
        let timelines_accessor = self.timelines.lock().unwrap();
        let timeline = timelines_accessor
            .get(&timeline_id)
            .ok_or(GetTimelineError::NotFound {
                tenant_id: self.tenant_shard_id,
                timeline_id,
            })?;

        if active_only && !timeline.is_active() {
            Err(GetTimelineError::NotActive {
                tenant_id: self.tenant_shard_id,
                timeline_id,
                state: timeline.current_state(),
            })
        } else {
            Ok(Arc::clone(timeline))
        }
    }

    /// Lists timelines the tenant contains.
    /// It's up to callers to omit certain timelines that are not considered ready for use.
    pub fn list_timelines(&self) -> Vec<Arc<Timeline>> {
        self.timelines
            .lock()
            .unwrap()
            .values()
            .map(Arc::clone)
            .collect()
    }

    /// Lists timelines the tenant manages, including offloaded ones.
    ///
    /// It's up to callers to omit certain timelines that are not considered ready for use.
    pub fn list_timelines_and_offloaded(
        &self,
    ) -> (Vec<Arc<Timeline>>, Vec<Arc<OffloadedTimeline>>) {
        let timelines = self
            .timelines
            .lock()
            .unwrap()
            .values()
            .map(Arc::clone)
            .collect();
        let offloaded = self
            .timelines_offloaded
            .lock()
            .unwrap()
            .values()
            .map(Arc::clone)
            .collect();
        (timelines, offloaded)
    }

    pub fn list_timeline_ids(&self) -> Vec<TimelineId> {
        self.timelines.lock().unwrap().keys().cloned().collect()
    }

    /// This is used to create the initial 'main' timeline during bootstrapping,
    /// or when importing a new base backup. The caller is expected to load an
    /// initial image of the datadir to the new timeline after this.
    ///
    /// Until that happens, the on-disk state is invalid (disk_consistent_lsn=Lsn(0))
    /// and the timeline will fail to load at a restart.
    ///
    /// For tests, use `DatadirModification::init_empty_test_timeline` + `commit` to setup the
    /// minimum amount of keys required to get a writable timeline.
    /// (Without it, `put` might fail due to `repartition` failing.)
    pub(crate) async fn create_empty_timeline(
        &self,
        new_timeline_id: TimelineId,
        initdb_lsn: Lsn,
        pg_version: u32,
        _ctx: &RequestContext,
    ) -> anyhow::Result<UninitializedTimeline> {
        anyhow::ensure!(
            self.is_active(),
            "Cannot create empty timelines on inactive tenant"
        );

        // Protect against concurrent attempts to use this TimelineId
        let create_guard = match self
            .start_creating_timeline(new_timeline_id, CreateTimelineIdempotency::FailWithConflict)
            .await?
        {
            StartCreatingTimelineResult::CreateGuard(guard) => guard,
            StartCreatingTimelineResult::Idempotent(_) => {
                unreachable!("FailWithConflict implies we get an error instead")
            }
        };

        let new_metadata = TimelineMetadata::new(
            // Initialize disk_consistent LSN to 0, The caller must import some data to
            // make it valid, before calling finish_creation()
            Lsn(0),
            None,
            None,
            Lsn(0),
            initdb_lsn,
            initdb_lsn,
            pg_version,
        );
        self.prepare_new_timeline(
            new_timeline_id,
            &new_metadata,
            create_guard,
            initdb_lsn,
            None,
        )
        .await
    }

    /// Helper for unit tests to create an empty timeline.
    ///
    /// The timeline is has state value `Active` but its background loops are not running.
    // This makes the various functions which anyhow::ensure! for Active state work in tests.
    // Our current tests don't need the background loops.
    #[cfg(test)]
    pub async fn create_test_timeline(
        &self,
        new_timeline_id: TimelineId,
        initdb_lsn: Lsn,
        pg_version: u32,
        ctx: &RequestContext,
    ) -> anyhow::Result<Arc<Timeline>> {
        let uninit_tl = self
            .create_empty_timeline(new_timeline_id, initdb_lsn, pg_version, ctx)
            .await?;
        let tline = uninit_tl.raw_timeline().expect("we just created it");
        assert_eq!(tline.get_last_record_lsn(), Lsn(0));

        // Setup minimum keys required for the timeline to be usable.
        let mut modification = tline.begin_modification(initdb_lsn);
        modification
            .init_empty_test_timeline()
            .context("init_empty_test_timeline")?;
        modification
            .commit(ctx)
            .await
            .context("commit init_empty_test_timeline modification")?;

        // Flush to disk so that uninit_tl's check for valid disk_consistent_lsn passes.
        tline.maybe_spawn_flush_loop();
        tline.freeze_and_flush().await.context("freeze_and_flush")?;

        // Make sure the freeze_and_flush reaches remote storage.
        tline.remote_client.wait_completion().await.unwrap();

        let tl = uninit_tl.finish_creation()?;
        // The non-test code would call tl.activate() here.
        tl.set_state(TimelineState::Active);
        Ok(tl)
    }

    /// Helper for unit tests to create a timeline with some pre-loaded states.
    #[cfg(test)]
    #[allow(clippy::too_many_arguments)]
    pub async fn create_test_timeline_with_layers(
        &self,
        new_timeline_id: TimelineId,
        initdb_lsn: Lsn,
        pg_version: u32,
        ctx: &RequestContext,
        delta_layer_desc: Vec<timeline::DeltaLayerTestDesc>,
        image_layer_desc: Vec<(Lsn, Vec<(pageserver_api::key::Key, bytes::Bytes)>)>,
        end_lsn: Lsn,
    ) -> anyhow::Result<Arc<Timeline>> {
        use checks::check_valid_layermap;
        use itertools::Itertools;

        let tline = self
            .create_test_timeline(new_timeline_id, initdb_lsn, pg_version, ctx)
            .await?;
        tline.force_advance_lsn(end_lsn);
        for deltas in delta_layer_desc {
            tline
                .force_create_delta_layer(deltas, Some(initdb_lsn), ctx)
                .await?;
        }
        for (lsn, images) in image_layer_desc {
            tline
                .force_create_image_layer(lsn, images, Some(initdb_lsn), ctx)
                .await?;
        }
        let layer_names = tline
            .layers
            .read()
            .await
            .layer_map()
            .unwrap()
            .iter_historic_layers()
            .map(|layer| layer.layer_name())
            .collect_vec();
        if let Some(err) = check_valid_layermap(&layer_names) {
            bail!("invalid layermap: {err}");
        }
        Ok(tline)
    }

    /// Create a new timeline.
    ///
    /// Returns the new timeline ID and reference to its Timeline object.
    ///
    /// If the caller specified the timeline ID to use (`new_timeline_id`), and timeline with
    /// the same timeline ID already exists, returns CreateTimelineError::AlreadyExists.
    #[allow(clippy::too_many_arguments)]
    pub(crate) async fn create_timeline(
        self: &Arc<Tenant>,
        params: CreateTimelineParams,
        broker_client: storage_broker::BrokerClientChannel,
        ctx: &RequestContext,
    ) -> Result<Arc<Timeline>, CreateTimelineError> {
        if !self.is_active() {
            if matches!(self.current_state(), TenantState::Stopping { .. }) {
                return Err(CreateTimelineError::ShuttingDown);
            } else {
                return Err(CreateTimelineError::Other(anyhow::anyhow!(
                    "Cannot create timelines on inactive tenant"
                )));
            }
        }

        let _gate = self
            .gate
            .enter()
            .map_err(|_| CreateTimelineError::ShuttingDown)?;

        let result: CreateTimelineResult = match params {
            CreateTimelineParams::Bootstrap(CreateTimelineParamsBootstrap {
                new_timeline_id,
                existing_initdb_timeline_id,
                pg_version,
            }) => {
                self.bootstrap_timeline(
                    new_timeline_id,
                    pg_version,
                    existing_initdb_timeline_id,
                    ctx,
                )
                .await?
            }
            CreateTimelineParams::Branch(CreateTimelineParamsBranch {
                new_timeline_id,
                ancestor_timeline_id,
                mut ancestor_start_lsn,
            }) => {
                let ancestor_timeline = self
                    .get_timeline(ancestor_timeline_id, false)
                    .context("Cannot branch off the timeline that's not present in pageserver")?;

                // instead of waiting around, just deny the request because ancestor is not yet
                // ready for other purposes either.
                if !ancestor_timeline.is_active() {
                    return Err(CreateTimelineError::AncestorNotActive);
                }

                if ancestor_timeline.is_archived() == Some(true) {
                    info!("tried to branch archived timeline");
                    return Err(CreateTimelineError::AncestorArchived);
                }

                if let Some(lsn) = ancestor_start_lsn.as_mut() {
                    *lsn = lsn.align();

                    let ancestor_ancestor_lsn = ancestor_timeline.get_ancestor_lsn();
                    if ancestor_ancestor_lsn > *lsn {
                        // can we safely just branch from the ancestor instead?
                        return Err(CreateTimelineError::AncestorLsn(anyhow::anyhow!(
                            "invalid start lsn {} for ancestor timeline {}: less than timeline ancestor lsn {}",
                            lsn,
                            ancestor_timeline_id,
                            ancestor_ancestor_lsn,
                        )));
                    }

                    // Wait for the WAL to arrive and be processed on the parent branch up
                    // to the requested branch point. The repository code itself doesn't
                    // require it, but if we start to receive WAL on the new timeline,
                    // decoding the new WAL might need to look up previous pages, relation
                    // sizes etc. and that would get confused if the previous page versions
                    // are not in the repository yet.
                    ancestor_timeline
                        .wait_lsn(*lsn, timeline::WaitLsnWaiter::Tenant, ctx)
                        .await
                        .map_err(|e| match e {
                            e @ (WaitLsnError::Timeout(_) | WaitLsnError::BadState { .. }) => {
                                CreateTimelineError::AncestorLsn(anyhow::anyhow!(e))
                            }
                            WaitLsnError::Shutdown => CreateTimelineError::ShuttingDown,
                        })?;
                }

                self.branch_timeline(&ancestor_timeline, new_timeline_id, ancestor_start_lsn, ctx)
                    .await?
            }
        };

        // At this point we have dropped our guard on [`Self::timelines_creating`], and
        // the timeline is visible in [`Self::timelines`], but it is _not_ durable yet.  We must
        // not send a success to the caller until it is.  The same applies to handling retries,
        // that is done in [`Self::start_creating_timeline`].
        result
            .timeline()
            .remote_client
            .wait_completion()
            .await
            .context("wait for timeline initial uploads to complete")?;

        // The creating task is responsible for activating the timeline.
        // We do this after `wait_completion()` so that we don't spin up tasks that start
        // doing stuff before the IndexPart is durable in S3, which is done by the previous section.
        let activated_timeline = match result {
            CreateTimelineResult::Created(timeline) => {
                timeline.activate(self.clone(), broker_client, None, ctx);
                timeline
            }
            CreateTimelineResult::Idempotent(timeline) => {
                info!(
                    "request was deemed idempotent, activation will be done by the creating task"
                );
                timeline
            }
        };

        Ok(activated_timeline)
    }

    pub(crate) async fn delete_timeline(
        self: Arc<Self>,
        timeline_id: TimelineId,
    ) -> Result<(), DeleteTimelineError> {
        DeleteTimelineFlow::run(&self, timeline_id).await?;

        Ok(())
    }

    /// perform one garbage collection iteration, removing old data files from disk.
    /// this function is periodically called by gc task.
    /// also it can be explicitly requested through page server api 'do_gc' command.
    ///
    /// `target_timeline_id` specifies the timeline to GC, or None for all.
    ///
    /// The `horizon` an `pitr` parameters determine how much WAL history needs to be retained.
    /// Also known as the retention period, or the GC cutoff point. `horizon` specifies
    /// the amount of history, as LSN difference from current latest LSN on each timeline.
    /// `pitr` specifies the same as a time difference from the current time. The effective
    /// GC cutoff point is determined conservatively by either `horizon` and `pitr`, whichever
    /// requires more history to be retained.
    //
    pub(crate) async fn gc_iteration(
        &self,
        target_timeline_id: Option<TimelineId>,
        horizon: u64,
        pitr: Duration,
        cancel: &CancellationToken,
        ctx: &RequestContext,
    ) -> Result<GcResult, GcError> {
        // Don't start doing work during shutdown
        if let TenantState::Stopping { .. } = self.current_state() {
            return Ok(GcResult::default());
        }

        // there is a global allowed_error for this
        if !self.is_active() {
            return Err(GcError::NotActive);
        }

        {
            let conf = self.tenant_conf.load();

            if !conf.location.may_delete_layers_hint() {
                info!("Skipping GC in location state {:?}", conf.location);
                return Ok(GcResult::default());
            }

            if conf.is_gc_blocked_by_lsn_lease_deadline() {
                info!("Skipping GC because lsn lease deadline is not reached");
                return Ok(GcResult::default());
            }
        }

        let _guard = match self.gc_block.start().await {
            Ok(guard) => guard,
            Err(reasons) => {
                info!("Skipping GC: {reasons}");
                return Ok(GcResult::default());
            }
        };

        self.gc_iteration_internal(target_timeline_id, horizon, pitr, cancel, ctx)
            .await
    }

    /// Perform one compaction iteration.
    /// This function is periodically called by compactor task.
    /// Also it can be explicitly requested per timeline through page server
    /// api's 'compact' command.
    ///
    /// Returns whether we have pending compaction task.
    async fn compaction_iteration(
        self: &Arc<Self>,
        cancel: &CancellationToken,
        ctx: &RequestContext,
    ) -> Result<bool, timeline::CompactionError> {
        // Don't start doing work during shutdown, or when broken, we do not need those in the logs
        if !self.is_active() {
            return Ok(false);
        }

        {
            let conf = self.tenant_conf.load();
            if !conf.location.may_delete_layers_hint() || !conf.location.may_upload_layers_hint() {
                info!("Skipping compaction in location state {:?}", conf.location);
                return Ok(false);
            }
        }

        // Scan through the hashmap and collect a list of all the timelines,
        // while holding the lock. Then drop the lock and actually perform the
        // compactions.  We don't want to block everything else while the
        // compaction runs.
        let timelines_to_compact_or_offload;
        {
            let timelines = self.timelines.lock().unwrap();
            timelines_to_compact_or_offload = timelines
                .iter()
                .filter_map(|(timeline_id, timeline)| {
                    let (is_active, can_offload) = (timeline.is_active(), timeline.can_offload());
                    let has_no_unoffloaded_children = {
                        !timelines
                            .iter()
                            .any(|(_id, tl)| tl.get_ancestor_timeline_id() == Some(*timeline_id))
                    };
                    let can_offload =
                        can_offload && has_no_unoffloaded_children && self.conf.timeline_offloading;
                    if (is_active, can_offload) == (false, false) {
                        None
                    } else {
                        Some((*timeline_id, timeline.clone(), (is_active, can_offload)))
                    }
                })
                .collect::<Vec<_>>();
            drop(timelines);
        }

        // Before doing any I/O work, check our circuit breaker
        if self.compaction_circuit_breaker.lock().unwrap().is_broken() {
            info!("Skipping compaction due to previous failures");
            return Ok(false);
        }

        let mut has_pending_task = false;

        for (timeline_id, timeline, (can_compact, can_offload)) in &timelines_to_compact_or_offload
        {
            let pending_task_left = if *can_compact {
                Some(
                    timeline
                        .compact(cancel, EnumSet::empty(), ctx)
                        .instrument(info_span!("compact_timeline", %timeline_id))
                        .await
                        .inspect_err(|e| match e {
                            timeline::CompactionError::ShuttingDown => (),
                            timeline::CompactionError::Other(e) => {
                                self.compaction_circuit_breaker
                                    .lock()
                                    .unwrap()
                                    .fail(&CIRCUIT_BREAKERS_BROKEN, e);
                            }
                        })?,
                )
            } else {
                None
            };
            has_pending_task |= pending_task_left.unwrap_or(false);
            if pending_task_left == Some(false) && *can_offload {
                offload_timeline(self, timeline)
                    .instrument(info_span!("offload_timeline", %timeline_id))
                    .await
                    .map_err(timeline::CompactionError::Other)?;
            }
        }

        self.compaction_circuit_breaker
            .lock()
            .unwrap()
            .success(&CIRCUIT_BREAKERS_UNBROKEN);

        Ok(has_pending_task)
    }

    // Call through to all timelines to freeze ephemeral layers if needed.  Usually
    // this happens during ingest: this background housekeeping is for freezing layers
    // that are open but haven't been written to for some time.
    async fn ingest_housekeeping(&self) {
        // Scan through the hashmap and collect a list of all the timelines,
        // while holding the lock. Then drop the lock and actually perform the
        // compactions.  We don't want to block everything else while the
        // compaction runs.
        let timelines = {
            self.timelines
                .lock()
                .unwrap()
                .values()
                .filter_map(|timeline| {
                    if timeline.is_active() {
                        Some(timeline.clone())
                    } else {
                        None
                    }
                })
                .collect::<Vec<_>>()
        };

        for timeline in &timelines {
            timeline.maybe_freeze_ephemeral_layer().await;
        }
    }

    pub fn timeline_has_no_attached_children(&self, timeline_id: TimelineId) -> bool {
        let timelines = self.timelines.lock().unwrap();
        !timelines
            .iter()
            .any(|(_id, tl)| tl.get_ancestor_timeline_id() == Some(timeline_id))
    }

    pub fn current_state(&self) -> TenantState {
        self.state.borrow().clone()
    }

    pub fn is_active(&self) -> bool {
        self.current_state() == TenantState::Active
    }

    pub fn generation(&self) -> Generation {
        self.generation
    }

    pub(crate) fn wal_redo_manager_status(&self) -> Option<WalRedoManagerStatus> {
        self.walredo_mgr.as_ref().and_then(|mgr| mgr.status())
    }

    /// Changes tenant status to active, unless shutdown was already requested.
    ///
    /// `background_jobs_can_start` is an optional barrier set to a value during pageserver startup
    /// to delay background jobs. Background jobs can be started right away when None is given.
    fn activate(
        self: &Arc<Self>,
        broker_client: BrokerClientChannel,
        background_jobs_can_start: Option<&completion::Barrier>,
        ctx: &RequestContext,
    ) {
        span::debug_assert_current_span_has_tenant_id();

        let mut activating = false;
        self.state.send_modify(|current_state| {
            use pageserver_api::models::ActivatingFrom;
            match &*current_state {
                TenantState::Activating(_) | TenantState::Active | TenantState::Broken { .. } | TenantState::Stopping { .. } => {
                    panic!("caller is responsible for calling activate() only on Loading / Attaching tenants, got {state:?}", state = current_state);
                }
                TenantState::Attaching => {
                    *current_state = TenantState::Activating(ActivatingFrom::Attaching);
                }
            }
            debug!(tenant_id = %self.tenant_shard_id.tenant_id, shard_id = %self.tenant_shard_id.shard_slug(), "Activating tenant");
            activating = true;
            // Continue outside the closure. We need to grab timelines.lock()
            // and we plan to turn it into a tokio::sync::Mutex in a future patch.
        });

        if activating {
            let timelines_accessor = self.timelines.lock().unwrap();
            let timelines_offloaded_accessor = self.timelines_offloaded.lock().unwrap();
            let timelines_to_activate = timelines_accessor
                .values()
                .filter(|timeline| !(timeline.is_broken() || timeline.is_stopping()));

            // Before activation, populate each Timeline's GcInfo with information about its children
            self.initialize_gc_info(&timelines_accessor, &timelines_offloaded_accessor);

            // Spawn gc and compaction loops. The loops will shut themselves
            // down when they notice that the tenant is inactive.
            tasks::start_background_loops(self, background_jobs_can_start);

            let mut activated_timelines = 0;

            for timeline in timelines_to_activate {
                timeline.activate(
                    self.clone(),
                    broker_client.clone(),
                    background_jobs_can_start,
                    ctx,
                );
                activated_timelines += 1;
            }

            self.state.send_modify(move |current_state| {
                assert!(
                    matches!(current_state, TenantState::Activating(_)),
                    "set_stopping and set_broken wait for us to leave Activating state",
                );
                *current_state = TenantState::Active;

                let elapsed = self.constructed_at.elapsed();
                let total_timelines = timelines_accessor.len();

                // log a lot of stuff, because some tenants sometimes suffer from user-visible
                // times to activate. see https://github.com/neondatabase/neon/issues/4025
                info!(
                    since_creation_millis = elapsed.as_millis(),
                    tenant_id = %self.tenant_shard_id.tenant_id,
                    shard_id = %self.tenant_shard_id.shard_slug(),
                    activated_timelines,
                    total_timelines,
                    post_state = <&'static str>::from(&*current_state),
                    "activation attempt finished"
                );

                TENANT.activation.observe(elapsed.as_secs_f64());
            });
        }
    }

    /// Shutdown the tenant and join all of the spawned tasks.
    ///
    /// The method caters for all use-cases:
    /// - pageserver shutdown (freeze_and_flush == true)
    /// - detach + ignore (freeze_and_flush == false)
    ///
    /// This will attempt to shutdown even if tenant is broken.
    ///
    /// `shutdown_progress` is a [`completion::Barrier`] for the shutdown initiated by this call.
    /// If the tenant is already shutting down, we return a clone of the first shutdown call's
    /// `Barrier` as an `Err`. This not-first caller can use the returned barrier to join with
    /// the ongoing shutdown.
    async fn shutdown(
        &self,
        shutdown_progress: completion::Barrier,
        shutdown_mode: timeline::ShutdownMode,
    ) -> Result<(), completion::Barrier> {
        span::debug_assert_current_span_has_tenant_id();

        // Set tenant (and its timlines) to Stoppping state.
        //
        // Since we can only transition into Stopping state after activation is complete,
        // run it in a JoinSet so all tenants have a chance to stop before we get SIGKILLed.
        //
        // Transitioning tenants to Stopping state has a couple of non-obvious side effects:
        // 1. Lock out any new requests to the tenants.
        // 2. Signal cancellation to WAL receivers (we wait on it below).
        // 3. Signal cancellation for other tenant background loops.
        // 4. ???
        //
        // The waiting for the cancellation is not done uniformly.
        // We certainly wait for WAL receivers to shut down.
        // That is necessary so that no new data comes in before the freeze_and_flush.
        // But the tenant background loops are joined-on in our caller.
        // It's mesed up.
        // we just ignore the failure to stop

        // If we're still attaching, fire the cancellation token early to drop out: this
        // will prevent us flushing, but ensures timely shutdown if some I/O during attach
        // is very slow.
        let shutdown_mode = if matches!(self.current_state(), TenantState::Attaching) {
            self.cancel.cancel();

            // Having fired our cancellation token, do not try and flush timelines: their cancellation tokens
            // are children of ours, so their flush loops will have shut down already
            timeline::ShutdownMode::Hard
        } else {
            shutdown_mode
        };

        match self.set_stopping(shutdown_progress, false, false).await {
            Ok(()) => {}
            Err(SetStoppingError::Broken) => {
                // assume that this is acceptable
            }
            Err(SetStoppingError::AlreadyStopping(other)) => {
                // give caller the option to wait for this this shutdown
                info!("Tenant::shutdown: AlreadyStopping");
                return Err(other);
            }
        };

        let mut js = tokio::task::JoinSet::new();
        {
            let timelines = self.timelines.lock().unwrap();
            timelines.values().for_each(|timeline| {
                let timeline = Arc::clone(timeline);
                let timeline_id = timeline.timeline_id;
                let span = tracing::info_span!("timeline_shutdown", %timeline_id, ?shutdown_mode);
                js.spawn(async move { timeline.shutdown(shutdown_mode).instrument(span).await });
            })
        };
        // test_long_timeline_create_then_tenant_delete is leaning on this message
        tracing::info!("Waiting for timelines...");
        while let Some(res) = js.join_next().await {
            match res {
                Ok(()) => {}
                Err(je) if je.is_cancelled() => unreachable!("no cancelling used"),
                Err(je) if je.is_panic() => { /* logged already */ }
                Err(je) => warn!("unexpected JoinError: {je:?}"),
            }
        }

        // We cancel the Tenant's cancellation token _after_ the timelines have all shut down.  This permits
        // them to continue to do work during their shutdown methods, e.g. flushing data.
        tracing::debug!("Cancelling CancellationToken");
        self.cancel.cancel();

        // shutdown all tenant and timeline tasks: gc, compaction, page service
        // No new tasks will be started for this tenant because it's in `Stopping` state.
        //
        // this will additionally shutdown and await all timeline tasks.
        tracing::debug!("Waiting for tasks...");
        task_mgr::shutdown_tasks(None, Some(self.tenant_shard_id), None).await;

        if let Some(walredo_mgr) = self.walredo_mgr.as_ref() {
            walredo_mgr.shutdown().await;
        }

        // Wait for any in-flight operations to complete
        self.gate.close().await;

        remove_tenant_metrics(&self.tenant_shard_id);

        Ok(())
    }

    /// Change tenant status to Stopping, to mark that it is being shut down.
    ///
    /// This function waits for the tenant to become active if it isn't already, before transitioning it into Stopping state.
    ///
    /// This function is not cancel-safe!
    ///
    /// `allow_transition_from_loading` is needed for the special case of loading task deleting the tenant.
    /// `allow_transition_from_attaching` is needed for the special case of attaching deleted tenant.
    async fn set_stopping(
        &self,
        progress: completion::Barrier,
        _allow_transition_from_loading: bool,
        allow_transition_from_attaching: bool,
    ) -> Result<(), SetStoppingError> {
        let mut rx = self.state.subscribe();

        // cannot stop before we're done activating, so wait out until we're done activating
        rx.wait_for(|state| match state {
            TenantState::Attaching if allow_transition_from_attaching => true,
            TenantState::Activating(_) | TenantState::Attaching => {
                info!(
                    "waiting for {} to turn Active|Broken|Stopping",
                    <&'static str>::from(state)
                );
                false
            }
            TenantState::Active | TenantState::Broken { .. } | TenantState::Stopping { .. } => true,
        })
        .await
        .expect("cannot drop self.state while on a &self method");

        // we now know we're done activating, let's see whether this task is the winner to transition into Stopping
        let mut err = None;
        let stopping = self.state.send_if_modified(|current_state| match current_state {
            TenantState::Activating(_) => {
                unreachable!("1we ensured above that we're done with activation, and, there is no re-activation")
            }
            TenantState::Attaching => {
                if !allow_transition_from_attaching {
                    unreachable!("2we ensured above that we're done with activation, and, there is no re-activation")
                };
                *current_state = TenantState::Stopping { progress };
                true
            }
            TenantState::Active => {
                // FIXME: due to time-of-check vs time-of-use issues, it can happen that new timelines
                // are created after the transition to Stopping. That's harmless, as the Timelines
                // won't be accessible to anyone afterwards, because the Tenant is in Stopping state.
                *current_state = TenantState::Stopping { progress };
                // Continue stopping outside the closure. We need to grab timelines.lock()
                // and we plan to turn it into a tokio::sync::Mutex in a future patch.
                true
            }
            TenantState::Broken { reason, .. } => {
                info!(
                    "Cannot set tenant to Stopping state, it is in Broken state due to: {reason}"
                );
                err = Some(SetStoppingError::Broken);
                false
            }
            TenantState::Stopping { progress } => {
                info!("Tenant is already in Stopping state");
                err = Some(SetStoppingError::AlreadyStopping(progress.clone()));
                false
            }
        });
        match (stopping, err) {
            (true, None) => {} // continue
            (false, Some(err)) => return Err(err),
            (true, Some(_)) => unreachable!(
                "send_if_modified closure must error out if not transitioning to Stopping"
            ),
            (false, None) => unreachable!(
                "send_if_modified closure must return true if transitioning to Stopping"
            ),
        }

        let timelines_accessor = self.timelines.lock().unwrap();
        let not_broken_timelines = timelines_accessor
            .values()
            .filter(|timeline| !timeline.is_broken());
        for timeline in not_broken_timelines {
            timeline.set_state(TimelineState::Stopping);
        }
        Ok(())
    }

    /// Method for tenant::mgr to transition us into Broken state in case of a late failure in
    /// `remove_tenant_from_memory`
    ///
    /// This function waits for the tenant to become active if it isn't already, before transitioning it into Stopping state.
    ///
    /// In tests, we also use this to set tenants to Broken state on purpose.
    pub(crate) async fn set_broken(&self, reason: String) {
        let mut rx = self.state.subscribe();

        // The load & attach routines own the tenant state until it has reached `Active`.
        // So, wait until it's done.
        rx.wait_for(|state| match state {
            TenantState::Activating(_) | TenantState::Attaching => {
                info!(
                    "waiting for {} to turn Active|Broken|Stopping",
                    <&'static str>::from(state)
                );
                false
            }
            TenantState::Active | TenantState::Broken { .. } | TenantState::Stopping { .. } => true,
        })
        .await
        .expect("cannot drop self.state while on a &self method");

        // we now know we're done activating, let's see whether this task is the winner to transition into Broken
        self.set_broken_no_wait(reason)
    }

    pub(crate) fn set_broken_no_wait(&self, reason: impl Display) {
        let reason = reason.to_string();
        self.state.send_modify(|current_state| {
            match *current_state {
                TenantState::Activating(_) | TenantState::Attaching => {
                    unreachable!("we ensured above that we're done with activation, and, there is no re-activation")
                }
                TenantState::Active => {
                    if cfg!(feature = "testing") {
                        warn!("Changing Active tenant to Broken state, reason: {}", reason);
                        *current_state = TenantState::broken_from_reason(reason);
                    } else {
                        unreachable!("not allowed to call set_broken on Active tenants in non-testing builds")
                    }
                }
                TenantState::Broken { .. } => {
                    warn!("Tenant is already in Broken state");
                }
                // This is the only "expected" path, any other path is a bug.
                TenantState::Stopping { .. } => {
                    warn!(
                        "Marking Stopping tenant as Broken state, reason: {}",
                        reason
                    );
                    *current_state = TenantState::broken_from_reason(reason);
                }
           }
        });
    }

    pub fn subscribe_for_state_updates(&self) -> watch::Receiver<TenantState> {
        self.state.subscribe()
    }

    /// The activate_now semaphore is initialized with zero units.  As soon as
    /// we add a unit, waiters will be able to acquire a unit and proceed.
    pub(crate) fn activate_now(&self) {
        self.activate_now_sem.add_permits(1);
    }

    pub(crate) async fn wait_to_become_active(
        &self,
        timeout: Duration,
    ) -> Result<(), GetActiveTenantError> {
        let mut receiver = self.state.subscribe();
        loop {
            let current_state = receiver.borrow_and_update().clone();
            match current_state {
                TenantState::Attaching | TenantState::Activating(_) => {
                    // in these states, there's a chance that we can reach ::Active
                    self.activate_now();
                    match timeout_cancellable(timeout, &self.cancel, receiver.changed()).await {
                        Ok(r) => {
                            r.map_err(
                            |_e: tokio::sync::watch::error::RecvError|
                                // Tenant existed but was dropped: report it as non-existent
                                GetActiveTenantError::NotFound(GetTenantError::NotFound(self.tenant_shard_id.tenant_id))
                        )?
                        }
                        Err(TimeoutCancellableError::Cancelled) => {
                            return Err(GetActiveTenantError::Cancelled);
                        }
                        Err(TimeoutCancellableError::Timeout) => {
                            return Err(GetActiveTenantError::WaitForActiveTimeout {
                                latest_state: Some(self.current_state()),
                                wait_time: timeout,
                            });
                        }
                    }
                }
                TenantState::Active { .. } => {
                    return Ok(());
                }
                TenantState::Broken { reason, .. } => {
                    // This is fatal, and reported distinctly from the general case of "will never be active" because
                    // it's logically a 500 to external API users (broken is always a bug).
                    return Err(GetActiveTenantError::Broken(reason));
                }
                TenantState::Stopping { .. } => {
                    // There's no chance the tenant can transition back into ::Active
                    return Err(GetActiveTenantError::WillNotBecomeActive(current_state));
                }
            }
        }
    }

    pub(crate) fn get_attach_mode(&self) -> AttachmentMode {
        self.tenant_conf.load().location.attach_mode
    }

    /// For API access: generate a LocationConfig equivalent to the one that would be used to
    /// create a Tenant in the same state.  Do not use this in hot paths: it's for relatively
    /// rare external API calls, like a reconciliation at startup.
    pub(crate) fn get_location_conf(&self) -> models::LocationConfig {
        let conf = self.tenant_conf.load();

        let location_config_mode = match conf.location.attach_mode {
            AttachmentMode::Single => models::LocationConfigMode::AttachedSingle,
            AttachmentMode::Multi => models::LocationConfigMode::AttachedMulti,
            AttachmentMode::Stale => models::LocationConfigMode::AttachedStale,
        };

        // We have a pageserver TenantConf, we need the API-facing TenantConfig.
        let tenant_config: models::TenantConfig = conf.tenant_conf.clone().into();

        models::LocationConfig {
            mode: location_config_mode,
            generation: self.generation.into(),
            secondary_conf: None,
            shard_number: self.shard_identity.number.0,
            shard_count: self.shard_identity.count.literal(),
            shard_stripe_size: self.shard_identity.stripe_size.0,
            tenant_conf: tenant_config,
        }
    }

    pub(crate) fn get_tenant_shard_id(&self) -> &TenantShardId {
        &self.tenant_shard_id
    }

    pub(crate) fn get_shard_stripe_size(&self) -> ShardStripeSize {
        self.shard_identity.stripe_size
    }

    pub(crate) fn get_generation(&self) -> Generation {
        self.generation
    }

    /// This function partially shuts down the tenant (it shuts down the Timelines) and is fallible,
    /// and can leave the tenant in a bad state if it fails.  The caller is responsible for
    /// resetting this tenant to a valid state if we fail.
    pub(crate) async fn split_prepare(
        &self,
        child_shards: &Vec<TenantShardId>,
    ) -> anyhow::Result<()> {
        let timelines = self.timelines.lock().unwrap().clone();
        for timeline in timelines.values() {
            // We do not block timeline creation/deletion during splits inside the pageserver: it is up to higher levels
            // to ensure that they do not start a split if currently in the process of doing these.

            // Upload an index from the parent: this is partly to provide freshness for the
            // child tenants that will copy it, and partly for general ease-of-debugging: there will
            // always be a parent shard index in the same generation as we wrote the child shard index.
            tracing::info!(timeline_id=%timeline.timeline_id, "Uploading index");
            timeline
                .remote_client
                .schedule_index_upload_for_file_changes()?;
            timeline.remote_client.wait_completion().await?;

            // Shut down the timeline's remote client: this means that the indices we write
            // for child shards will not be invalidated by the parent shard deleting layers.
            tracing::info!(timeline_id=%timeline.timeline_id, "Shutting down remote storage client");
            timeline.remote_client.shutdown().await;

            // Download methods can still be used after shutdown, as they don't flow through the remote client's
            // queue.  In principal the RemoteTimelineClient could provide this without downloading it, but this
            // operation is rare, so it's simpler to just download it (and robustly guarantees that the index
            // we use here really is the remotely persistent one).
            tracing::info!(timeline_id=%timeline.timeline_id, "Downloading index_part from parent");
            let result = timeline.remote_client
                .download_index_file(&self.cancel)
                .instrument(info_span!("download_index_file", tenant_id=%self.tenant_shard_id.tenant_id, shard_id=%self.tenant_shard_id.shard_slug(), timeline_id=%timeline.timeline_id))
                .await?;
            let index_part = match result {
                MaybeDeletedIndexPart::Deleted(_) => {
                    anyhow::bail!("Timeline deletion happened concurrently with split")
                }
                MaybeDeletedIndexPart::IndexPart(p) => p,
            };

            for child_shard in child_shards {
                tracing::info!(timeline_id=%timeline.timeline_id, "Uploading index_part for child {}", child_shard.to_index());
                upload_index_part(
                    &self.remote_storage,
                    child_shard,
                    &timeline.timeline_id,
                    self.generation,
                    &index_part,
                    &self.cancel,
                )
                .await?;
            }
        }

        // TODO: also copy index files of offloaded timelines

        let tenant_manifest = self.tenant_manifest();
        // TODO: generation support
        let generation = remote_timeline_client::TENANT_MANIFEST_GENERATION;
        for child_shard in child_shards {
            tracing::info!(
                "Uploading tenant manifest for child {}",
                child_shard.to_index()
            );
            upload_tenant_manifest(
                &self.remote_storage,
                child_shard,
                generation,
                &tenant_manifest,
                &self.cancel,
            )
            .await?;
        }

        Ok(())
    }

    pub(crate) fn get_sizes(&self) -> TopTenantShardItem {
        let mut result = TopTenantShardItem {
            id: self.tenant_shard_id,
            resident_size: 0,
            physical_size: 0,
            max_logical_size: 0,
        };

        for timeline in self.timelines.lock().unwrap().values() {
            result.resident_size += timeline.metrics.resident_physical_size_gauge.get();

            result.physical_size += timeline
                .remote_client
                .metrics
                .remote_physical_size_gauge
                .get();
            result.max_logical_size = std::cmp::max(
                result.max_logical_size,
                timeline.metrics.current_logical_size_gauge.get(),
            );
        }

        result
    }
}

/// Given a Vec of timelines and their ancestors (timeline_id, ancestor_id),
/// perform a topological sort, so that the parent of each timeline comes
/// before the children.
/// E extracts the ancestor from T
/// This allows for T to be different. It can be TimelineMetadata, can be Timeline itself, etc.
fn tree_sort_timelines<T, E>(
    timelines: HashMap<TimelineId, T>,
    extractor: E,
) -> anyhow::Result<Vec<(TimelineId, T)>>
where
    E: Fn(&T) -> Option<TimelineId>,
{
    let mut result = Vec::with_capacity(timelines.len());

    let mut now = Vec::with_capacity(timelines.len());
    // (ancestor, children)
    let mut later: HashMap<TimelineId, Vec<(TimelineId, T)>> =
        HashMap::with_capacity(timelines.len());

    for (timeline_id, value) in timelines {
        if let Some(ancestor_id) = extractor(&value) {
            let children = later.entry(ancestor_id).or_default();
            children.push((timeline_id, value));
        } else {
            now.push((timeline_id, value));
        }
    }

    while let Some((timeline_id, metadata)) = now.pop() {
        result.push((timeline_id, metadata));
        // All children of this can be loaded now
        if let Some(mut children) = later.remove(&timeline_id) {
            now.append(&mut children);
        }
    }

    // All timelines should be visited now. Unless there were timelines with missing ancestors.
    if !later.is_empty() {
        for (missing_id, orphan_ids) in later {
            for (orphan_id, _) in orphan_ids {
                error!("could not load timeline {orphan_id} because its ancestor timeline {missing_id} could not be loaded");
            }
        }
        bail!("could not load tenant because some timelines are missing ancestors");
    }

    Ok(result)
}

impl Tenant {
    pub fn tenant_specific_overrides(&self) -> TenantConfOpt {
        self.tenant_conf.load().tenant_conf.clone()
    }

    pub fn effective_config(&self) -> TenantConf {
        self.tenant_specific_overrides()
            .merge(self.conf.default_tenant_conf.clone())
    }

    pub fn get_checkpoint_distance(&self) -> u64 {
        let tenant_conf = self.tenant_conf.load().tenant_conf.clone();
        tenant_conf
            .checkpoint_distance
            .unwrap_or(self.conf.default_tenant_conf.checkpoint_distance)
    }

    pub fn get_checkpoint_timeout(&self) -> Duration {
        let tenant_conf = self.tenant_conf.load().tenant_conf.clone();
        tenant_conf
            .checkpoint_timeout
            .unwrap_or(self.conf.default_tenant_conf.checkpoint_timeout)
    }

    pub fn get_compaction_target_size(&self) -> u64 {
        let tenant_conf = self.tenant_conf.load().tenant_conf.clone();
        tenant_conf
            .compaction_target_size
            .unwrap_or(self.conf.default_tenant_conf.compaction_target_size)
    }

    pub fn get_compaction_period(&self) -> Duration {
        let tenant_conf = self.tenant_conf.load().tenant_conf.clone();
        tenant_conf
            .compaction_period
            .unwrap_or(self.conf.default_tenant_conf.compaction_period)
    }

    pub fn get_compaction_threshold(&self) -> usize {
        let tenant_conf = self.tenant_conf.load().tenant_conf.clone();
        tenant_conf
            .compaction_threshold
            .unwrap_or(self.conf.default_tenant_conf.compaction_threshold)
    }

    pub fn get_gc_horizon(&self) -> u64 {
        let tenant_conf = self.tenant_conf.load().tenant_conf.clone();
        tenant_conf
            .gc_horizon
            .unwrap_or(self.conf.default_tenant_conf.gc_horizon)
    }

    pub fn get_gc_period(&self) -> Duration {
        let tenant_conf = self.tenant_conf.load().tenant_conf.clone();
        tenant_conf
            .gc_period
            .unwrap_or(self.conf.default_tenant_conf.gc_period)
    }

    pub fn get_image_creation_threshold(&self) -> usize {
        let tenant_conf = self.tenant_conf.load().tenant_conf.clone();
        tenant_conf
            .image_creation_threshold
            .unwrap_or(self.conf.default_tenant_conf.image_creation_threshold)
    }

    pub fn get_pitr_interval(&self) -> Duration {
        let tenant_conf = self.tenant_conf.load().tenant_conf.clone();
        tenant_conf
            .pitr_interval
            .unwrap_or(self.conf.default_tenant_conf.pitr_interval)
    }

    pub fn get_min_resident_size_override(&self) -> Option<u64> {
        let tenant_conf = self.tenant_conf.load().tenant_conf.clone();
        tenant_conf
            .min_resident_size_override
            .or(self.conf.default_tenant_conf.min_resident_size_override)
    }

    pub fn get_heatmap_period(&self) -> Option<Duration> {
        let tenant_conf = self.tenant_conf.load().tenant_conf.clone();
        let heatmap_period = tenant_conf
            .heatmap_period
            .unwrap_or(self.conf.default_tenant_conf.heatmap_period);
        if heatmap_period.is_zero() {
            None
        } else {
            Some(heatmap_period)
        }
    }

    pub fn get_lsn_lease_length(&self) -> Duration {
        let tenant_conf = self.tenant_conf.load().tenant_conf.clone();
        tenant_conf
            .lsn_lease_length
            .unwrap_or(self.conf.default_tenant_conf.lsn_lease_length)
    }

    pub(crate) fn tenant_manifest(&self) -> TenantManifest {
        let timelines_offloaded = self.timelines_offloaded.lock().unwrap();

        let mut timeline_manifests = timelines_offloaded
            .iter()
            .map(|(_timeline_id, offloaded)| offloaded.manifest())
            .collect::<Vec<_>>();
        // Sort the manifests so that our output is deterministic
        timeline_manifests.sort_by_key(|timeline_manifest| timeline_manifest.timeline_id);

        TenantManifest {
            version: LATEST_TENANT_MANIFEST_VERSION,
            offloaded_timelines: timeline_manifests,
        }
    }

    pub fn set_new_tenant_config(&self, new_tenant_conf: TenantConfOpt) {
        // Use read-copy-update in order to avoid overwriting the location config
        // state if this races with [`Tenant::set_new_location_config`]. Note that
        // this race is not possible if both request types come from the storage
        // controller (as they should!) because an exclusive op lock is required
        // on the storage controller side.
        self.tenant_conf.rcu(|inner| {
            Arc::new(AttachedTenantConf {
                tenant_conf: new_tenant_conf.clone(),
                location: inner.location,
                // Attached location is not changed, no need to update lsn lease deadline.
                lsn_lease_deadline: inner.lsn_lease_deadline,
            })
        });

        self.tenant_conf_updated(&new_tenant_conf);
        // Don't hold self.timelines.lock() during the notifies.
        // There's no risk of deadlock right now, but there could be if we consolidate
        // mutexes in struct Timeline in the future.
        let timelines = self.list_timelines();
        for timeline in timelines {
            timeline.tenant_conf_updated(&new_tenant_conf);
        }
    }

    pub(crate) fn set_new_location_config(&self, new_conf: AttachedTenantConf) {
        let new_tenant_conf = new_conf.tenant_conf.clone();

        self.tenant_conf.store(Arc::new(new_conf));

        self.tenant_conf_updated(&new_tenant_conf);
        // Don't hold self.timelines.lock() during the notifies.
        // There's no risk of deadlock right now, but there could be if we consolidate
        // mutexes in struct Timeline in the future.
        let timelines = self.list_timelines();
        for timeline in timelines {
            timeline.tenant_conf_updated(&new_tenant_conf);
        }
    }

    fn get_timeline_get_throttle_config(
        psconf: &'static PageServerConf,
        overrides: &TenantConfOpt,
    ) -> throttle::Config {
        overrides
            .timeline_get_throttle
            .clone()
            .unwrap_or(psconf.default_tenant_conf.timeline_get_throttle.clone())
    }

    pub(crate) fn tenant_conf_updated(&self, new_conf: &TenantConfOpt) {
        let conf = Self::get_timeline_get_throttle_config(self.conf, new_conf);
        self.timeline_get_throttle.reconfigure(conf)
    }

    /// Helper function to create a new Timeline struct.
    ///
    /// The returned Timeline is in Loading state. The caller is responsible for
    /// initializing any on-disk state, and for inserting the Timeline to the 'timelines'
    /// map.
    ///
    /// `validate_ancestor == false` is used when a timeline is created for deletion
    /// and we might not have the ancestor present anymore which is fine for to be
    /// deleted timelines.
    fn create_timeline_struct(
        &self,
        new_timeline_id: TimelineId,
        new_metadata: &TimelineMetadata,
        ancestor: Option<Arc<Timeline>>,
        resources: TimelineResources,
        cause: CreateTimelineCause,
        create_idempotency: CreateTimelineIdempotency,
    ) -> anyhow::Result<Arc<Timeline>> {
        let state = match cause {
            CreateTimelineCause::Load => {
                let ancestor_id = new_metadata.ancestor_timeline();
                anyhow::ensure!(
                    ancestor_id == ancestor.as_ref().map(|t| t.timeline_id),
                    "Timeline's {new_timeline_id} ancestor {ancestor_id:?} was not found"
                );
                TimelineState::Loading
            }
            CreateTimelineCause::Delete => TimelineState::Stopping,
        };

        let pg_version = new_metadata.pg_version();

        let timeline = Timeline::new(
            self.conf,
            Arc::clone(&self.tenant_conf),
            new_metadata,
            ancestor,
            new_timeline_id,
            self.tenant_shard_id,
            self.generation,
            self.shard_identity,
            self.walredo_mgr.clone(),
            resources,
            pg_version,
            state,
            self.attach_wal_lag_cooldown.clone(),
            create_idempotency,
            self.cancel.child_token(),
        );

        Ok(timeline)
    }

    // Allow too_many_arguments because a constructor's argument list naturally grows with the
    // number of attributes in the struct: breaking these out into a builder wouldn't be helpful.
    #[allow(clippy::too_many_arguments)]
    fn new(
        state: TenantState,
        conf: &'static PageServerConf,
        attached_conf: AttachedTenantConf,
        shard_identity: ShardIdentity,
        walredo_mgr: Option<Arc<WalRedoManager>>,
        tenant_shard_id: TenantShardId,
        remote_storage: GenericRemoteStorage,
        deletion_queue_client: DeletionQueueClient,
        l0_flush_global_state: L0FlushGlobalState,
    ) -> Tenant {
        debug_assert!(
            !attached_conf.location.generation.is_none() || conf.control_plane_api.is_none()
        );

        let (state, mut rx) = watch::channel(state);

        tokio::spawn(async move {
            // reflect tenant state in metrics:
            // - global per tenant state: TENANT_STATE_METRIC
            // - "set" of broken tenants: BROKEN_TENANTS_SET
            //
            // set of broken tenants should not have zero counts so that it remains accessible for
            // alerting.

            let tid = tenant_shard_id.to_string();
            let shard_id = tenant_shard_id.shard_slug().to_string();
            let set_key = &[tid.as_str(), shard_id.as_str()][..];

            fn inspect_state(state: &TenantState) -> ([&'static str; 1], bool) {
                ([state.into()], matches!(state, TenantState::Broken { .. }))
            }

            let mut tuple = inspect_state(&rx.borrow_and_update());

            let is_broken = tuple.1;
            let mut counted_broken = if is_broken {
                // add the id to the set right away, there should not be any updates on the channel
                // after before tenant is removed, if ever
                BROKEN_TENANTS_SET.with_label_values(set_key).set(1);
                true
            } else {
                false
            };

            loop {
                let labels = &tuple.0;
                let current = TENANT_STATE_METRIC.with_label_values(labels);
                current.inc();

                if rx.changed().await.is_err() {
                    // tenant has been dropped
                    current.dec();
                    drop(BROKEN_TENANTS_SET.remove_label_values(set_key));
                    break;
                }

                current.dec();
                tuple = inspect_state(&rx.borrow_and_update());

                let is_broken = tuple.1;
                if is_broken && !counted_broken {
                    counted_broken = true;
                    // insert the tenant_id (back) into the set while avoiding needless counter
                    // access
                    BROKEN_TENANTS_SET.with_label_values(set_key).set(1);
                }
            }
        });

        Tenant {
            tenant_shard_id,
            shard_identity,
            generation: attached_conf.location.generation,
            conf,
            // using now here is good enough approximation to catch tenants with really long
            // activation times.
            constructed_at: Instant::now(),
            timelines: Mutex::new(HashMap::new()),
            timelines_creating: Mutex::new(HashSet::new()),
            timelines_offloaded: Mutex::new(HashMap::new()),
            gc_cs: tokio::sync::Mutex::new(()),
            walredo_mgr,
            remote_storage,
            deletion_queue_client,
            state,
            cached_logical_sizes: tokio::sync::Mutex::new(HashMap::new()),
            cached_synthetic_tenant_size: Arc::new(AtomicU64::new(0)),
            eviction_task_tenant_state: tokio::sync::Mutex::new(EvictionTaskTenantState::default()),
            compaction_circuit_breaker: std::sync::Mutex::new(CircuitBreaker::new(
                format!("compaction-{tenant_shard_id}"),
                5,
                // Compaction can be a very expensive operation, and might leak disk space.  It also ought
                // to be infallible, as long as remote storage is available.  So if it repeatedly fails,
                // use an extremely long backoff.
                Some(Duration::from_secs(3600 * 24)),
            )),
            activate_now_sem: tokio::sync::Semaphore::new(0),
            attach_wal_lag_cooldown: Arc::new(std::sync::OnceLock::new()),
            cancel: CancellationToken::default(),
            gate: Gate::default(),
            timeline_get_throttle: Arc::new(throttle::Throttle::new(
                Tenant::get_timeline_get_throttle_config(conf, &attached_conf.tenant_conf),
                crate::metrics::tenant_throttling::TimelineGet::new(&tenant_shard_id),
            )),
            tenant_conf: Arc::new(ArcSwap::from_pointee(attached_conf)),
            ongoing_timeline_detach: std::sync::Mutex::default(),
            gc_block: Default::default(),
            l0_flush_global_state,
        }
    }

    /// Locate and load config
    pub(super) fn load_tenant_config(
        conf: &'static PageServerConf,
        tenant_shard_id: &TenantShardId,
    ) -> Result<LocationConf, LoadConfigError> {
        let config_path = conf.tenant_location_config_path(tenant_shard_id);

        info!("loading tenant configuration from {config_path}");

        // load and parse file
        let config = fs::read_to_string(&config_path).map_err(|e| {
            match e.kind() {
                std::io::ErrorKind::NotFound => {
                    // The config should almost always exist for a tenant directory:
                    //  - When attaching a tenant, the config is the first thing we write
                    //  - When detaching a tenant, we atomically move the directory to a tmp location
                    //    before deleting contents.
                    //
                    // The very rare edge case that can result in a missing config is if we crash during attach
                    // between creating directory and writing config.  Callers should handle that as if the
                    // directory didn't exist.

                    LoadConfigError::NotFound(config_path)
                }
                _ => {
                    // No IO errors except NotFound are acceptable here: other kinds of error indicate local storage or permissions issues
                    // that we cannot cleanly recover
                    crate::virtual_file::on_fatal_io_error(&e, "Reading tenant config file")
                }
            }
        })?;

        Ok(toml_edit::de::from_str::<LocationConf>(&config)?)
    }

    #[tracing::instrument(skip_all, fields(tenant_id=%tenant_shard_id.tenant_id, shard_id=%tenant_shard_id.shard_slug()))]
    pub(super) async fn persist_tenant_config(
        conf: &'static PageServerConf,
        tenant_shard_id: &TenantShardId,
        location_conf: &LocationConf,
    ) -> std::io::Result<()> {
        let config_path = conf.tenant_location_config_path(tenant_shard_id);

        Self::persist_tenant_config_at(tenant_shard_id, &config_path, location_conf).await
    }

    #[tracing::instrument(skip_all, fields(tenant_id=%tenant_shard_id.tenant_id, shard_id=%tenant_shard_id.shard_slug()))]
    pub(super) async fn persist_tenant_config_at(
        tenant_shard_id: &TenantShardId,
        config_path: &Utf8Path,
        location_conf: &LocationConf,
    ) -> std::io::Result<()> {
        debug!("persisting tenantconf to {config_path}");

        let mut conf_content = r#"# This file contains a specific per-tenant's config.
#  It is read in case of pageserver restart.
"#
        .to_string();

        fail::fail_point!("tenant-config-before-write", |_| {
            Err(std::io::Error::new(
                std::io::ErrorKind::Other,
                "tenant-config-before-write",
            ))
        });

        // Convert the config to a toml file.
        conf_content +=
            &toml_edit::ser::to_string_pretty(&location_conf).expect("Config serialization failed");

        let temp_path = path_with_suffix_extension(config_path, TEMP_FILE_SUFFIX);

        let conf_content = conf_content.into_bytes();
        VirtualFile::crashsafe_overwrite(config_path.to_owned(), temp_path, conf_content).await
    }

    //
    // How garbage collection works:
    //
    //                    +--bar------------->
    //                   /
    //             +----+-----foo---------------->
    //            /
    // ----main--+-------------------------->
    //                \
    //                 +-----baz-------->
    //
    //
    // 1. Grab 'gc_cs' mutex to prevent new timelines from being created while Timeline's
    //    `gc_infos` are being refreshed
    // 2. Scan collected timelines, and on each timeline, make note of the
    //    all the points where other timelines have been branched off.
    //    We will refrain from removing page versions at those LSNs.
    // 3. For each timeline, scan all layer files on the timeline.
    //    Remove all files for which a newer file exists and which
    //    don't cover any branch point LSNs.
    //
    // TODO:
    // - if a relation has a non-incremental persistent layer on a child branch, then we
    //   don't need to keep that in the parent anymore. But currently
    //   we do.
    async fn gc_iteration_internal(
        &self,
        target_timeline_id: Option<TimelineId>,
        horizon: u64,
        pitr: Duration,
        cancel: &CancellationToken,
        ctx: &RequestContext,
    ) -> Result<GcResult, GcError> {
        let mut totals: GcResult = Default::default();
        let now = Instant::now();

        let gc_timelines = self
            .refresh_gc_info_internal(target_timeline_id, horizon, pitr, cancel, ctx)
            .await?;

        failpoint_support::sleep_millis_async!("gc_iteration_internal_after_getting_gc_timelines");

        // If there is nothing to GC, we don't want any messages in the INFO log.
        if !gc_timelines.is_empty() {
            info!("{} timelines need GC", gc_timelines.len());
        } else {
            debug!("{} timelines need GC", gc_timelines.len());
        }

        // Perform GC for each timeline.
        //
        // Note that we don't hold the `Tenant::gc_cs` lock here because we don't want to delay the
        // branch creation task, which requires the GC lock. A GC iteration can run concurrently
        // with branch creation.
        //
        // See comments in [`Tenant::branch_timeline`] for more information about why branch
        // creation task can run concurrently with timeline's GC iteration.
        for timeline in gc_timelines {
            if cancel.is_cancelled() {
                // We were requested to shut down. Stop and return with the progress we
                // made.
                break;
            }
            let result = match timeline.gc().await {
                Err(GcError::TimelineCancelled) => {
                    if target_timeline_id.is_some() {
                        // If we were targetting this specific timeline, surface cancellation to caller
                        return Err(GcError::TimelineCancelled);
                    } else {
                        // A timeline may be shutting down independently of the tenant's lifecycle: we should
                        // skip past this and proceed to try GC on other timelines.
                        continue;
                    }
                }
                r => r?,
            };
            totals += result;
        }

        totals.elapsed = now.elapsed();
        Ok(totals)
    }

    /// Refreshes the Timeline::gc_info for all timelines, returning the
    /// vector of timelines which have [`Timeline::get_last_record_lsn`] past
    /// [`Tenant::get_gc_horizon`].
    ///
    /// This is usually executed as part of periodic gc, but can now be triggered more often.
    pub(crate) async fn refresh_gc_info(
        &self,
        cancel: &CancellationToken,
        ctx: &RequestContext,
    ) -> Result<Vec<Arc<Timeline>>, GcError> {
        // since this method can now be called at different rates than the configured gc loop, it
        // might be that these configuration values get applied faster than what it was previously,
        // since these were only read from the gc task.
        let horizon = self.get_gc_horizon();
        let pitr = self.get_pitr_interval();

        // refresh all timelines
        let target_timeline_id = None;

        self.refresh_gc_info_internal(target_timeline_id, horizon, pitr, cancel, ctx)
            .await
    }

    /// Populate all Timelines' `GcInfo` with information about their children.  We do not set the
    /// PITR cutoffs here, because that requires I/O: this is done later, before GC, by [`Self::refresh_gc_info_internal`]
    ///
    /// Subsequently, parent-child relationships are updated incrementally inside [`Timeline::new`] and [`Timeline::drop`].
    fn initialize_gc_info(
        &self,
        timelines: &std::sync::MutexGuard<HashMap<TimelineId, Arc<Timeline>>>,
        timelines_offloaded: &std::sync::MutexGuard<HashMap<TimelineId, Arc<OffloadedTimeline>>>,
    ) {
        // This function must be called before activation: after activation timeline create/delete operations
        // might happen, and this function is not safe to run concurrently with those.
        assert!(!self.is_active());

        // Scan all timelines. For each timeline, remember the timeline ID and
        // the branch point where it was created.
        let mut all_branchpoints: BTreeMap<TimelineId, Vec<(Lsn, TimelineId, MaybeOffloaded)>> =
            BTreeMap::new();
        timelines.iter().for_each(|(timeline_id, timeline_entry)| {
            if let Some(ancestor_timeline_id) = &timeline_entry.get_ancestor_timeline_id() {
                let ancestor_children = all_branchpoints.entry(*ancestor_timeline_id).or_default();
                ancestor_children.push((
                    timeline_entry.get_ancestor_lsn(),
                    *timeline_id,
                    MaybeOffloaded::No,
                ));
            }
        });
        timelines_offloaded
            .iter()
            .for_each(|(timeline_id, timeline_entry)| {
                let Some(ancestor_timeline_id) = &timeline_entry.ancestor_timeline_id else {
                    return;
                };
                let Some(retain_lsn) = timeline_entry.ancestor_retain_lsn else {
                    return;
                };
                let ancestor_children = all_branchpoints.entry(*ancestor_timeline_id).or_default();
                ancestor_children.push((retain_lsn, *timeline_id, MaybeOffloaded::Yes));
            });

        // The number of bytes we always keep, irrespective of PITR: this is a constant across timelines
        let horizon = self.get_gc_horizon();

        // Populate each timeline's GcInfo with information about its child branches
        for timeline in timelines.values() {
            let mut branchpoints: Vec<(Lsn, TimelineId, MaybeOffloaded)> = all_branchpoints
                .remove(&timeline.timeline_id)
                .unwrap_or_default();

            branchpoints.sort_by_key(|b| b.0);

            let mut target = timeline.gc_info.write().unwrap();

            target.retain_lsns = branchpoints;

            let space_cutoff = timeline
                .get_last_record_lsn()
                .checked_sub(horizon)
                .unwrap_or(Lsn(0));

            target.cutoffs = GcCutoffs {
                space: space_cutoff,
                time: Lsn::INVALID,
            };
        }
    }

    async fn refresh_gc_info_internal(
        &self,
        target_timeline_id: Option<TimelineId>,
        horizon: u64,
        pitr: Duration,
        cancel: &CancellationToken,
        ctx: &RequestContext,
    ) -> Result<Vec<Arc<Timeline>>, GcError> {
        // before taking the gc_cs lock, do the heavier weight finding of gc_cutoff points for
        // currently visible timelines.
        let timelines = self
            .timelines
            .lock()
            .unwrap()
            .values()
            .filter(|tl| match target_timeline_id.as_ref() {
                Some(target) => &tl.timeline_id == target,
                None => true,
            })
            .cloned()
            .collect::<Vec<_>>();

        if target_timeline_id.is_some() && timelines.is_empty() {
            // We were to act on a particular timeline and it wasn't found
            return Err(GcError::TimelineNotFound);
        }

        let mut gc_cutoffs: HashMap<TimelineId, GcCutoffs> =
            HashMap::with_capacity(timelines.len());

        for timeline in timelines.iter() {
            let cutoff = timeline
                .get_last_record_lsn()
                .checked_sub(horizon)
                .unwrap_or(Lsn(0));

            let cutoffs = timeline.find_gc_cutoffs(cutoff, pitr, cancel, ctx).await?;
            let old = gc_cutoffs.insert(timeline.timeline_id, cutoffs);
            assert!(old.is_none());
        }

        if !self.is_active() || self.cancel.is_cancelled() {
            return Err(GcError::TenantCancelled);
        }

        // grab mutex to prevent new timelines from being created here; avoid doing long operations
        // because that will stall branch creation.
        let gc_cs = self.gc_cs.lock().await;

        // Ok, we now know all the branch points.
        // Update the GC information for each timeline.
        let mut gc_timelines = Vec::with_capacity(timelines.len());
        for timeline in timelines {
            // We filtered the timeline list above
            if let Some(target_timeline_id) = target_timeline_id {
                assert_eq!(target_timeline_id, timeline.timeline_id);
            }

            {
                let mut target = timeline.gc_info.write().unwrap();

                // Cull any expired leases
                let now = SystemTime::now();
                target.leases.retain(|_, lease| !lease.is_expired(&now));

                timeline
                    .metrics
                    .valid_lsn_lease_count_gauge
                    .set(target.leases.len() as u64);

                // Look up parent's PITR cutoff to update the child's knowledge of whether it is within parent's PITR
                if let Some(ancestor_id) = timeline.get_ancestor_timeline_id() {
                    if let Some(ancestor_gc_cutoffs) = gc_cutoffs.get(&ancestor_id) {
                        target.within_ancestor_pitr =
                            timeline.get_ancestor_lsn() >= ancestor_gc_cutoffs.time;
                    }
                }

                // Update metrics that depend on GC state
                timeline
                    .metrics
                    .archival_size
                    .set(if target.within_ancestor_pitr {
                        timeline.metrics.current_logical_size_gauge.get()
                    } else {
                        0
                    });
                timeline.metrics.pitr_history_size.set(
                    timeline
                        .get_last_record_lsn()
                        .checked_sub(target.cutoffs.time)
                        .unwrap_or(Lsn(0))
                        .0,
                );

                // Apply the cutoffs we found to the Timeline's GcInfo.  Why might we _not_ have cutoffs for a timeline?
                // - this timeline was created while we were finding cutoffs
                // - lsn for timestamp search fails for this timeline repeatedly
                if let Some(cutoffs) = gc_cutoffs.get(&timeline.timeline_id) {
                    target.cutoffs = cutoffs.clone();
                }
            }

            gc_timelines.push(timeline);
        }
        drop(gc_cs);
        Ok(gc_timelines)
    }

    /// A substitute for `branch_timeline` for use in unit tests.
    /// The returned timeline will have state value `Active` to make various `anyhow::ensure!()`
    /// calls pass, but, we do not actually call `.activate()` under the hood. So, none of the
    /// timeline background tasks are launched, except the flush loop.
    #[cfg(test)]
    async fn branch_timeline_test(
        self: &Arc<Self>,
        src_timeline: &Arc<Timeline>,
        dst_id: TimelineId,
        ancestor_lsn: Option<Lsn>,
        ctx: &RequestContext,
    ) -> Result<Arc<Timeline>, CreateTimelineError> {
        let tl = self
            .branch_timeline_impl(src_timeline, dst_id, ancestor_lsn, ctx)
            .await?
            .into_timeline_for_test();
        tl.set_state(TimelineState::Active);
        Ok(tl)
    }

    /// Helper for unit tests to branch a timeline with some pre-loaded states.
    #[cfg(test)]
    #[allow(clippy::too_many_arguments)]
    pub async fn branch_timeline_test_with_layers(
        self: &Arc<Self>,
        src_timeline: &Arc<Timeline>,
        dst_id: TimelineId,
        ancestor_lsn: Option<Lsn>,
        ctx: &RequestContext,
        delta_layer_desc: Vec<timeline::DeltaLayerTestDesc>,
        image_layer_desc: Vec<(Lsn, Vec<(pageserver_api::key::Key, bytes::Bytes)>)>,
        end_lsn: Lsn,
    ) -> anyhow::Result<Arc<Timeline>> {
        use checks::check_valid_layermap;
        use itertools::Itertools;

        let tline = self
            .branch_timeline_test(src_timeline, dst_id, ancestor_lsn, ctx)
            .await?;
        let ancestor_lsn = if let Some(ancestor_lsn) = ancestor_lsn {
            ancestor_lsn
        } else {
            tline.get_last_record_lsn()
        };
        assert!(end_lsn >= ancestor_lsn);
        tline.force_advance_lsn(end_lsn);
        for deltas in delta_layer_desc {
            tline
                .force_create_delta_layer(deltas, Some(ancestor_lsn), ctx)
                .await?;
        }
        for (lsn, images) in image_layer_desc {
            tline
                .force_create_image_layer(lsn, images, Some(ancestor_lsn), ctx)
                .await?;
        }
        let layer_names = tline
            .layers
            .read()
            .await
            .layer_map()
            .unwrap()
            .iter_historic_layers()
            .map(|layer| layer.layer_name())
            .collect_vec();
        if let Some(err) = check_valid_layermap(&layer_names) {
            bail!("invalid layermap: {err}");
        }
        Ok(tline)
    }

    /// Branch an existing timeline.
    async fn branch_timeline(
        self: &Arc<Self>,
        src_timeline: &Arc<Timeline>,
        dst_id: TimelineId,
        start_lsn: Option<Lsn>,
        ctx: &RequestContext,
    ) -> Result<CreateTimelineResult, CreateTimelineError> {
        self.branch_timeline_impl(src_timeline, dst_id, start_lsn, ctx)
            .await
    }

    async fn branch_timeline_impl(
        self: &Arc<Self>,
        src_timeline: &Arc<Timeline>,
        dst_id: TimelineId,
        start_lsn: Option<Lsn>,
        _ctx: &RequestContext,
    ) -> Result<CreateTimelineResult, CreateTimelineError> {
        let src_id = src_timeline.timeline_id;

        // We will validate our ancestor LSN in this function.  Acquire the GC lock so that
        // this check cannot race with GC, and the ancestor LSN is guaranteed to remain
        // valid while we are creating the branch.
        let _gc_cs = self.gc_cs.lock().await;

        // If no start LSN is specified, we branch the new timeline from the source timeline's last record LSN
        let start_lsn = start_lsn.unwrap_or_else(|| {
            let lsn = src_timeline.get_last_record_lsn();
            info!("branching timeline {dst_id} from timeline {src_id} at last record LSN: {lsn}");
            lsn
        });

        // we finally have determined the ancestor_start_lsn, so we can get claim exclusivity now
        let timeline_create_guard = match self
            .start_creating_timeline(
                dst_id,
                CreateTimelineIdempotency::Branch {
                    ancestor_timeline_id: src_timeline.timeline_id,
                    ancestor_start_lsn: start_lsn,
                },
            )
            .await?
        {
            StartCreatingTimelineResult::CreateGuard(guard) => guard,
<<<<<<< HEAD
            StartCreatingTimelineResult::Idempotent(timeline) => return Ok(timeline),
=======
            StartCreatingTimelineResult::Idempotent(timeline) => {
                return Ok(CreateTimelineResult::Idempotent(timeline));
            }
>>>>>>> 85f9e5ab
        };

        // Ensure that `start_lsn` is valid, i.e. the LSN is within the PITR
        // horizon on the source timeline
        //
        // We check it against both the planned GC cutoff stored in 'gc_info',
        // and the 'latest_gc_cutoff' of the last GC that was performed.  The
        // planned GC cutoff in 'gc_info' is normally larger than
        // 'latest_gc_cutoff_lsn', but beware of corner cases like if you just
        // changed the GC settings for the tenant to make the PITR window
        // larger, but some of the data was already removed by an earlier GC
        // iteration.

        // check against last actual 'latest_gc_cutoff' first
        let latest_gc_cutoff_lsn = src_timeline.get_latest_gc_cutoff_lsn();
        src_timeline
            .check_lsn_is_in_scope(start_lsn, &latest_gc_cutoff_lsn)
            .context(format!(
                "invalid branch start lsn: less than latest GC cutoff {}",
                *latest_gc_cutoff_lsn,
            ))
            .map_err(CreateTimelineError::AncestorLsn)?;

        // and then the planned GC cutoff
        {
            let gc_info = src_timeline.gc_info.read().unwrap();
            let cutoff = gc_info.min_cutoff();
            if start_lsn < cutoff {
                return Err(CreateTimelineError::AncestorLsn(anyhow::anyhow!(
                    "invalid branch start lsn: less than planned GC cutoff {cutoff}"
                )));
            }
        }

        //
        // The branch point is valid, and we are still holding the 'gc_cs' lock
        // so that GC cannot advance the GC cutoff until we are finished.
        // Proceed with the branch creation.
        //

        // Determine prev-LSN for the new timeline. We can only determine it if
        // the timeline was branched at the current end of the source timeline.
        let RecordLsn {
            last: src_last,
            prev: src_prev,
        } = src_timeline.get_last_record_rlsn();
        let dst_prev = if src_last == start_lsn {
            Some(src_prev)
        } else {
            None
        };

        // Create the metadata file, noting the ancestor of the new timeline.
        // There is initially no data in it, but all the read-calls know to look
        // into the ancestor.
        let metadata = TimelineMetadata::new(
            start_lsn,
            dst_prev,
            Some(src_id),
            start_lsn,
            *src_timeline.latest_gc_cutoff_lsn.read(), // FIXME: should we hold onto this guard longer?
            src_timeline.initdb_lsn,
            src_timeline.pg_version,
        );

        let uninitialized_timeline = self
            .prepare_new_timeline(
                dst_id,
                &metadata,
                timeline_create_guard,
                start_lsn + 1,
                Some(Arc::clone(src_timeline)),
            )
            .await?;

        let new_timeline = uninitialized_timeline.finish_creation()?;

        // Root timeline gets its layers during creation and uploads them along with the metadata.
        // A branch timeline though, when created, can get no writes for some time, hence won't get any layers created.
        // We still need to upload its metadata eagerly: if other nodes `attach` the tenant and miss this timeline, their GC
        // could get incorrect information and remove more layers, than needed.
        // See also https://github.com/neondatabase/neon/issues/3865
        new_timeline
            .remote_client
            .schedule_index_upload_for_full_metadata_update(&metadata)
            .context("branch initial metadata upload")?;

        Ok(CreateTimelineResult::Created(new_timeline))
    }

    /// For unit tests, make this visible so that other modules can directly create timelines
    #[cfg(test)]
    #[tracing::instrument(skip_all, fields(tenant_id=%self.tenant_shard_id.tenant_id, shard_id=%self.tenant_shard_id.shard_slug(), %timeline_id))]
    pub(crate) async fn bootstrap_timeline_test(
        self: &Arc<Self>,
        timeline_id: TimelineId,
        pg_version: u32,
        load_existing_initdb: Option<TimelineId>,
        ctx: &RequestContext,
    ) -> anyhow::Result<Arc<Timeline>> {
        self.bootstrap_timeline(timeline_id, pg_version, load_existing_initdb, ctx)
            .await
            .map_err(anyhow::Error::new)
            .map(|r| r.into_timeline_for_test())
    }

    /// Get exclusive access to the timeline ID for creation.
    ///
    /// Timeline-creating code paths must use this function before making changes
    /// to in-memory or persistent state.
    ///
    /// The `state` parameter is a description of the timeline creation operation
    /// we intend to perform.
    /// If the timeline was already created in the meantime, we check whether this
    /// request conflicts or is idempotent , based on `state`.
    async fn start_creating_timeline(
        &self,
        new_timeline_id: TimelineId,
        idempotency: CreateTimelineIdempotency,
    ) -> Result<StartCreatingTimelineResult<'_>, CreateTimelineError> {
<<<<<<< HEAD
        match self.create_timeline_create_guard(new_timeline_id, idempotency) {
=======
        match self.create_timeline_create_guard(new_timeline_id) {
>>>>>>> 85f9e5ab
            Ok(create_guard) => {
                pausable_failpoint!("timeline-creation-after-uninit");
                Ok(StartCreatingTimelineResult::CreateGuard(create_guard))
            }
            Err(TimelineExclusionError::AlreadyCreating) => {
                // Creation is in progress, we cannot create it again, and we cannot
                // check if this request matches the existing one, so caller must try
                // again later.
                Err(CreateTimelineError::AlreadyCreating)
            }
            Err(TimelineExclusionError::Other(e)) => Err(CreateTimelineError::Other(e)),
<<<<<<< HEAD
            Err(TimelineExclusionError::AlreadyExists { existing, arg }) => {
                {
                    let existing = &existing.create_idempotency;
                    let _span = info_span!("idempotency_check", ?existing, ?arg).entered();

                    match (existing, &arg) {
                        // FailWithConflict => no idempotency check
                        (CreateTimelineIdempotency::FailWithConflict, _)
                        | (_, CreateTimelineIdempotency::FailWithConflict) => {
                            warn!("timeline already exists, failing request");
=======
            Err(TimelineExclusionError::AlreadyExists(existing)) => {
                debug!("timeline already exists");

                // Idempotency: creating the same timeline twice is not an error, unless
                // the second creation has different parameters.
                //
                // TODO: this is a crutch; we should store the CreateTimelineState as an
                // immutable attribute in the index part, and compare them using derive(`Eq`).
                match idempotency {
                    CreateTimelineIdempotency::Bootstrap { pg_version } => {
                        if existing.pg_version != pg_version {
                            info!("timeline already exists with different pg_version");
                            return Err(CreateTimelineError::Conflict);
                        }
                        if existing.get_ancestor_timeline_id().is_some() {
                            info!("timeline already exists with an ancestor");
                            return Err(CreateTimelineError::Conflict);
                        }
                        if existing.get_ancestor_lsn() != Lsn::INVALID {
                            info!("timeline already exists with an ancestor LSN");
>>>>>>> 85f9e5ab
                            return Err(CreateTimelineError::Conflict);
                        }
                        // Idempotent <=> CreateTimelineIdempotency is identical
                        (x, y) if x == y => {
                            info!("timeline already exists and idempotency matches, succeeding request");
                            // fallthrough
                        }
                        (_, _) => {
                            warn!("idempotency conflict, failing request");
                            return Err(CreateTimelineError::Conflict);
                        }
                    }
                }

                // Wait for uploads to complete, so that when we return Ok, the timeline
                // is known to be durable on remote storage. Just like we do at the end of
                // this function, after we have created the timeline ourselves.
                //
                // We only really care that the initial version of `index_part.json` has
                // been uploaded. That's enough to remember that the timeline
                // exists. However, there is no function to wait specifically for that so
                // we just wait for all in-progress uploads to finish.
                existing
                    .remote_client
                    .wait_completion()
                    .await
                    .context("wait for timeline uploads to complete")?;

                // TODO: shouldn't we also wait for timeline to become active?
                // Code before this(https://github.com/neondatabase/neon/pull/9366) refactoring
                // didn't do it.

                Ok(StartCreatingTimelineResult::Idempotent(existing))
            }
        }
    }

    async fn upload_initdb(
        &self,
        timelines_path: &Utf8PathBuf,
        pgdata_path: &Utf8PathBuf,
        timeline_id: &TimelineId,
    ) -> anyhow::Result<()> {
        let temp_path = timelines_path.join(format!(
            "{INITDB_PATH}.upload-{timeline_id}.{TEMP_FILE_SUFFIX}"
        ));

        scopeguard::defer! {
            if let Err(e) = fs::remove_file(&temp_path) {
                error!("Failed to remove temporary initdb archive '{temp_path}': {e}");
            }
        }

        let (pgdata_zstd, tar_zst_size) = create_zst_tarball(pgdata_path, &temp_path).await?;
        const INITDB_TAR_ZST_WARN_LIMIT: u64 = 2 * 1024 * 1024;
        if tar_zst_size > INITDB_TAR_ZST_WARN_LIMIT {
            warn!(
                "compressed {temp_path} size of {tar_zst_size} is above limit {INITDB_TAR_ZST_WARN_LIMIT}."
            );
        }

        pausable_failpoint!("before-initdb-upload");

        backoff::retry(
            || async {
                self::remote_timeline_client::upload_initdb_dir(
                    &self.remote_storage,
                    &self.tenant_shard_id.tenant_id,
                    timeline_id,
                    pgdata_zstd.try_clone().await?,
                    tar_zst_size,
                    &self.cancel,
                )
                .await
            },
            |_| false,
            3,
            u32::MAX,
            "persist_initdb_tar_zst",
            &self.cancel,
        )
        .await
        .ok_or_else(|| anyhow::Error::new(TimeoutOrCancel::Cancel))
        .and_then(|x| x)
    }

    /// - run initdb to init temporary instance and get bootstrap data
    /// - after initialization completes, tar up the temp dir and upload it to S3.
    async fn bootstrap_timeline(
        self: &Arc<Self>,
        timeline_id: TimelineId,
        pg_version: u32,
        load_existing_initdb: Option<TimelineId>,
        ctx: &RequestContext,
    ) -> Result<CreateTimelineResult, CreateTimelineError> {
        let timeline_create_guard = match self
            .start_creating_timeline(
                timeline_id,
                CreateTimelineIdempotency::Bootstrap { pg_version },
            )
            .await?
        {
            StartCreatingTimelineResult::CreateGuard(guard) => guard,
<<<<<<< HEAD
            StartCreatingTimelineResult::Idempotent(timeline) => return Ok(timeline),
=======
            StartCreatingTimelineResult::Idempotent(timeline) => {
                return Ok(CreateTimelineResult::Idempotent(timeline))
            }
>>>>>>> 85f9e5ab
        };

        // create a `tenant/{tenant_id}/timelines/basebackup-{timeline_id}.{TEMP_FILE_SUFFIX}/`
        // temporary directory for basebackup files for the given timeline.

        let timelines_path = self.conf.timelines_path(&self.tenant_shard_id);
        let pgdata_path = path_with_suffix_extension(
            timelines_path.join(format!("basebackup-{timeline_id}")),
            TEMP_FILE_SUFFIX,
        );

        // Remove whatever was left from the previous runs: safe because TimelineCreateGuard guarantees
        // we won't race with other creations or existent timelines with the same path.
        if pgdata_path.exists() {
            fs::remove_dir_all(&pgdata_path).with_context(|| {
                format!("Failed to remove already existing initdb directory: {pgdata_path}")
            })?;
        }

        // this new directory is very temporary, set to remove it immediately after bootstrap, we don't need it
        scopeguard::defer! {
            if let Err(e) = fs::remove_dir_all(&pgdata_path) {
                // this is unlikely, but we will remove the directory on pageserver restart or another bootstrap call
                error!("Failed to remove temporary initdb directory '{pgdata_path}': {e}");
            }
        }
        if let Some(existing_initdb_timeline_id) = load_existing_initdb {
            if existing_initdb_timeline_id != timeline_id {
                let source_path = &remote_initdb_archive_path(
                    &self.tenant_shard_id.tenant_id,
                    &existing_initdb_timeline_id,
                );
                let dest_path =
                    &remote_initdb_archive_path(&self.tenant_shard_id.tenant_id, &timeline_id);

                // if this fails, it will get retried by retried control plane requests
                self.remote_storage
                    .copy_object(source_path, dest_path, &self.cancel)
                    .await
                    .context("copy initdb tar")?;
            }
            let (initdb_tar_zst_path, initdb_tar_zst) =
                self::remote_timeline_client::download_initdb_tar_zst(
                    self.conf,
                    &self.remote_storage,
                    &self.tenant_shard_id,
                    &existing_initdb_timeline_id,
                    &self.cancel,
                )
                .await
                .context("download initdb tar")?;

            scopeguard::defer! {
                if let Err(e) = fs::remove_file(&initdb_tar_zst_path) {
                    error!("Failed to remove temporary initdb archive '{initdb_tar_zst_path}': {e}");
                }
            }

            let buf_read =
                BufReader::with_capacity(remote_timeline_client::BUFFER_SIZE, initdb_tar_zst);
            extract_zst_tarball(&pgdata_path, buf_read)
                .await
                .context("extract initdb tar")?;
        } else {
            // Init temporarily repo to get bootstrap data, this creates a directory in the `pgdata_path` path
            run_initdb(self.conf, &pgdata_path, pg_version, &self.cancel)
                .await
                .context("run initdb")?;

            // Upload the created data dir to S3
            if self.tenant_shard_id().is_shard_zero() {
                self.upload_initdb(&timelines_path, &pgdata_path, &timeline_id)
                    .await?;
            }
        }
        let pgdata_lsn = import_datadir::get_lsn_from_controlfile(&pgdata_path)?.align();

        // Import the contents of the data directory at the initial checkpoint
        // LSN, and any WAL after that.
        // Initdb lsn will be equal to last_record_lsn which will be set after import.
        // Because we know it upfront avoid having an option or dummy zero value by passing it to the metadata.
        let new_metadata = TimelineMetadata::new(
            Lsn(0),
            None,
            None,
            Lsn(0),
            pgdata_lsn,
            pgdata_lsn,
            pg_version,
        );
        let raw_timeline = self
            .prepare_new_timeline(
                timeline_id,
                &new_metadata,
                timeline_create_guard,
                pgdata_lsn,
                None,
            )
            .await?;

        let tenant_shard_id = raw_timeline.owning_tenant.tenant_shard_id;
        let unfinished_timeline = raw_timeline.raw_timeline()?;

        // Flush the new layer files to disk, before we make the timeline as available to
        // the outside world.
        //
        // Flush loop needs to be spawned in order to be able to flush.
        unfinished_timeline.maybe_spawn_flush_loop();

        import_datadir::import_timeline_from_postgres_datadir(
            unfinished_timeline,
            &pgdata_path,
            pgdata_lsn,
            ctx,
        )
        .await
        .with_context(|| {
            format!("Failed to import pgdatadir for timeline {tenant_shard_id}/{timeline_id}")
        })?;

        fail::fail_point!("before-checkpoint-new-timeline", |_| {
            Err(CreateTimelineError::Other(anyhow::anyhow!(
                "failpoint before-checkpoint-new-timeline"
            )))
        });

        unfinished_timeline
            .freeze_and_flush()
            .await
            .with_context(|| {
                format!(
                    "Failed to flush after pgdatadir import for timeline {tenant_shard_id}/{timeline_id}"
                )
            })?;

        // All done!
        let timeline = raw_timeline.finish_creation()?;

        Ok(CreateTimelineResult::Created(timeline))
    }

    fn build_timeline_remote_client(&self, timeline_id: TimelineId) -> RemoteTimelineClient {
        RemoteTimelineClient::new(
            self.remote_storage.clone(),
            self.deletion_queue_client.clone(),
            self.conf,
            self.tenant_shard_id,
            timeline_id,
            self.generation,
        )
    }

    /// Call this before constructing a timeline, to build its required structures
    fn build_timeline_resources(&self, timeline_id: TimelineId) -> TimelineResources {
        TimelineResources {
            remote_client: self.build_timeline_remote_client(timeline_id),
            timeline_get_throttle: self.timeline_get_throttle.clone(),
            l0_flush_global_state: self.l0_flush_global_state.clone(),
        }
    }

    /// Creates intermediate timeline structure and its files.
    ///
    /// An empty layer map is initialized, and new data and WAL can be imported starting
    /// at 'disk_consistent_lsn'. After any initial data has been imported, call
    /// `finish_creation` to insert the Timeline into the timelines map.
    async fn prepare_new_timeline<'a>(
        &'a self,
        new_timeline_id: TimelineId,
        new_metadata: &TimelineMetadata,
        create_guard: TimelineCreateGuard<'a>,
        start_lsn: Lsn,
        ancestor: Option<Arc<Timeline>>,
    ) -> anyhow::Result<UninitializedTimeline<'a>> {
        let tenant_shard_id = self.tenant_shard_id;

        let resources = self.build_timeline_resources(new_timeline_id);
        resources
            .remote_client
            .init_upload_queue_for_empty_remote(new_metadata)?;

        let timeline_struct = self
            .create_timeline_struct(
                new_timeline_id,
                new_metadata,
                ancestor,
                resources,
                CreateTimelineCause::Load,
                create_guard.idempotency.clone(),
            )
            .context("Failed to create timeline data structure")?;

        timeline_struct.init_empty_layer_map(start_lsn);

        if let Err(e) = self
            .create_timeline_files(&create_guard.timeline_path)
            .await
        {
            error!("Failed to create initial files for timeline {tenant_shard_id}/{new_timeline_id}, cleaning up: {e:?}");
            cleanup_timeline_directory(create_guard);
            return Err(e);
        }

        debug!(
            "Successfully created initial files for timeline {tenant_shard_id}/{new_timeline_id}"
        );

        Ok(UninitializedTimeline::new(
            self,
            new_timeline_id,
            Some((timeline_struct, create_guard)),
        ))
    }

    async fn create_timeline_files(&self, timeline_path: &Utf8Path) -> anyhow::Result<()> {
        crashsafe::create_dir(timeline_path).context("Failed to create timeline directory")?;

        fail::fail_point!("after-timeline-dir-creation", |_| {
            anyhow::bail!("failpoint after-timeline-dir-creation");
        });

        Ok(())
    }

    /// Get a guard that provides exclusive access to the timeline directory, preventing
    /// concurrent attempts to create the same timeline.
    fn create_timeline_create_guard(
        &self,
        timeline_id: TimelineId,
        idempotency: CreateTimelineIdempotency,
    ) -> Result<TimelineCreateGuard, TimelineExclusionError> {
        let tenant_shard_id = self.tenant_shard_id;

        let timeline_path = self.conf.timeline_path(&tenant_shard_id, &timeline_id);

        let create_guard =
            TimelineCreateGuard::new(self, timeline_id, timeline_path.clone(), idempotency)?;

        // At this stage, we have got exclusive access to in-memory state for this timeline ID
        // for creation.
        // A timeline directory should never exist on disk already:
        // - a previous failed creation would have cleaned up after itself
        // - a pageserver restart would clean up timeline directories that don't have valid remote state
        //
        // Therefore it is an unexpected internal error to encounter a timeline directory already existing here,
        // this error may indicate a bug in cleanup on failed creations.
        if timeline_path.exists() {
            return Err(TimelineExclusionError::Other(anyhow::anyhow!(
                "Timeline directory already exists! This is a bug."
            )));
        }

        Ok(create_guard)
    }

    /// Gathers inputs from all of the timelines to produce a sizing model input.
    ///
    /// Future is cancellation safe. Only one calculation can be running at once per tenant.
    #[instrument(skip_all, fields(tenant_id=%self.tenant_shard_id.tenant_id, shard_id=%self.tenant_shard_id.shard_slug()))]
    pub async fn gather_size_inputs(
        &self,
        // `max_retention_period` overrides the cutoff that is used to calculate the size
        // (only if it is shorter than the real cutoff).
        max_retention_period: Option<u64>,
        cause: LogicalSizeCalculationCause,
        cancel: &CancellationToken,
        ctx: &RequestContext,
    ) -> Result<size::ModelInputs, size::CalculateSyntheticSizeError> {
        let logical_sizes_at_once = self
            .conf
            .concurrent_tenant_size_logical_size_queries
            .inner();

        // TODO: Having a single mutex block concurrent reads is not great for performance.
        //
        // But the only case where we need to run multiple of these at once is when we
        // request a size for a tenant manually via API, while another background calculation
        // is in progress (which is not a common case).
        //
        // See more for on the issue #2748 condenced out of the initial PR review.
        let mut shared_cache = tokio::select! {
            locked = self.cached_logical_sizes.lock() => locked,
            _ = cancel.cancelled() => return Err(size::CalculateSyntheticSizeError::Cancelled),
            _ = self.cancel.cancelled() => return Err(size::CalculateSyntheticSizeError::Cancelled),
        };

        size::gather_inputs(
            self,
            logical_sizes_at_once,
            max_retention_period,
            &mut shared_cache,
            cause,
            cancel,
            ctx,
        )
        .await
    }

    /// Calculate synthetic tenant size and cache the result.
    /// This is periodically called by background worker.
    /// result is cached in tenant struct
    #[instrument(skip_all, fields(tenant_id=%self.tenant_shard_id.tenant_id, shard_id=%self.tenant_shard_id.shard_slug()))]
    pub async fn calculate_synthetic_size(
        &self,
        cause: LogicalSizeCalculationCause,
        cancel: &CancellationToken,
        ctx: &RequestContext,
    ) -> Result<u64, size::CalculateSyntheticSizeError> {
        let inputs = self.gather_size_inputs(None, cause, cancel, ctx).await?;

        let size = inputs.calculate();

        self.set_cached_synthetic_size(size);

        Ok(size)
    }

    /// Cache given synthetic size and update the metric value
    pub fn set_cached_synthetic_size(&self, size: u64) {
        self.cached_synthetic_tenant_size
            .store(size, Ordering::Relaxed);

        // Only shard zero should be calculating synthetic sizes
        debug_assert!(self.shard_identity.is_shard_zero());

        TENANT_SYNTHETIC_SIZE_METRIC
            .get_metric_with_label_values(&[&self.tenant_shard_id.tenant_id.to_string()])
            .unwrap()
            .set(size);
    }

    pub fn cached_synthetic_size(&self) -> u64 {
        self.cached_synthetic_tenant_size.load(Ordering::Relaxed)
    }

    /// Flush any in-progress layers, schedule uploads, and wait for uploads to complete.
    ///
    /// This function can take a long time: callers should wrap it in a timeout if calling
    /// from an external API handler.
    ///
    /// Cancel-safety: cancelling this function may leave I/O running, but such I/O is
    /// still bounded by tenant/timeline shutdown.
    #[tracing::instrument(skip_all)]
    pub(crate) async fn flush_remote(&self) -> anyhow::Result<()> {
        let timelines = self.timelines.lock().unwrap().clone();

        async fn flush_timeline(_gate: GateGuard, timeline: Arc<Timeline>) -> anyhow::Result<()> {
            tracing::info!(timeline_id=%timeline.timeline_id, "Flushing...");
            timeline.freeze_and_flush().await?;
            tracing::info!(timeline_id=%timeline.timeline_id, "Waiting for uploads...");
            timeline.remote_client.wait_completion().await?;

            Ok(())
        }

        // We do not use a JoinSet for these tasks, because we don't want them to be
        // aborted when this function's future is cancelled: they should stay alive
        // holding their GateGuard until they complete, to ensure their I/Os complete
        // before Timeline shutdown completes.
        let mut results = FuturesUnordered::new();

        for (_timeline_id, timeline) in timelines {
            // Run each timeline's flush in a task holding the timeline's gate: this
            // means that if this function's future is cancelled, the Timeline shutdown
            // will still wait for any I/O in here to complete.
            let Ok(gate) = timeline.gate.enter() else {
                continue;
            };
            let jh = tokio::task::spawn(async move { flush_timeline(gate, timeline).await });
            results.push(jh);
        }

        while let Some(r) = results.next().await {
            if let Err(e) = r {
                if !e.is_cancelled() && !e.is_panic() {
                    tracing::error!("unexpected join error: {e:?}");
                }
            }
        }

        // The flushes we did above were just writes, but the Tenant might have had
        // pending deletions as well from recent compaction/gc: we want to flush those
        // as well.  This requires flushing the global delete queue.  This is cheap
        // because it's typically a no-op.
        match self.deletion_queue_client.flush_execute().await {
            Ok(_) => {}
            Err(DeletionQueueError::ShuttingDown) => {}
        }

        Ok(())
    }

    pub(crate) fn get_tenant_conf(&self) -> TenantConfOpt {
        self.tenant_conf.load().tenant_conf.clone()
    }

    /// How much local storage would this tenant like to have?  It can cope with
    /// less than this (via eviction and on-demand downloads), but this function enables
    /// the Tenant to advertise how much storage it would prefer to have to provide fast I/O
    /// by keeping important things on local disk.
    ///
    /// This is a heuristic, not a guarantee: tenants that are long-idle will actually use less
    /// than they report here, due to layer eviction.  Tenants with many active branches may
    /// actually use more than they report here.
    pub(crate) fn local_storage_wanted(&self) -> u64 {
        let timelines = self.timelines.lock().unwrap();

        // Heuristic: we use the max() of the timelines' visible sizes, rather than the sum.  This
        // reflects the observation that on tenants with multiple large branches, typically only one
        // of them is used actively enough to occupy space on disk.
        timelines
            .values()
            .map(|t| t.metrics.visible_physical_size_gauge.get())
            .max()
            .unwrap_or(0)
    }
}

/// Create the cluster temporarily in 'initdbpath' directory inside the repository
/// to get bootstrap data for timeline initialization.
async fn run_initdb(
    conf: &'static PageServerConf,
    initdb_target_dir: &Utf8Path,
    pg_version: u32,
    cancel: &CancellationToken,
) -> Result<(), InitdbError> {
    let initdb_bin_path = conf
        .pg_bin_dir(pg_version)
        .map_err(InitdbError::Other)?
        .join("initdb");
    let initdb_lib_dir = conf.pg_lib_dir(pg_version).map_err(InitdbError::Other)?;
    info!(
        "running {} in {}, libdir: {}",
        initdb_bin_path, initdb_target_dir, initdb_lib_dir,
    );

    let _permit = INIT_DB_SEMAPHORE.acquire().await;

    let initdb_command = tokio::process::Command::new(&initdb_bin_path)
        .args(["--pgdata", initdb_target_dir.as_ref()])
        .args(["--username", &conf.superuser])
        .args(["--encoding", "utf8"])
        .arg("--no-instructions")
        .arg("--no-sync")
        .env_clear()
        .env("LD_LIBRARY_PATH", &initdb_lib_dir)
        .env("DYLD_LIBRARY_PATH", &initdb_lib_dir)
        .stdin(std::process::Stdio::null())
        // stdout invocation produces the same output every time, we don't need it
        .stdout(std::process::Stdio::null())
        // we would be interested in the stderr output, if there was any
        .stderr(std::process::Stdio::piped())
        .spawn()?;

    // Ideally we'd select here with the cancellation token, but the problem is that
    // we can't safely terminate initdb: it launches processes of its own, and killing
    // initdb doesn't kill them. After we return from this function, we want the target
    // directory to be able to be cleaned up.
    // See https://github.com/neondatabase/neon/issues/6385
    let initdb_output = initdb_command.wait_with_output().await?;
    if !initdb_output.status.success() {
        return Err(InitdbError::Failed(
            initdb_output.status,
            initdb_output.stderr,
        ));
    }

    // This isn't true cancellation support, see above. Still return an error to
    // excercise the cancellation code path.
    if cancel.is_cancelled() {
        return Err(InitdbError::Cancelled);
    }

    Ok(())
}

/// Dump contents of a layer file to stdout.
pub async fn dump_layerfile_from_path(
    path: &Utf8Path,
    verbose: bool,
    ctx: &RequestContext,
) -> anyhow::Result<()> {
    use std::os::unix::fs::FileExt;

    // All layer files start with a two-byte "magic" value, to identify the kind of
    // file.
    let file = File::open(path)?;
    let mut header_buf = [0u8; 2];
    file.read_exact_at(&mut header_buf, 0)?;

    match u16::from_be_bytes(header_buf) {
        crate::IMAGE_FILE_MAGIC => {
            ImageLayer::new_for_path(path, file)?
                .dump(verbose, ctx)
                .await?
        }
        crate::DELTA_FILE_MAGIC => {
            DeltaLayer::new_for_path(path, file)?
                .dump(verbose, ctx)
                .await?
        }
        magic => bail!("unrecognized magic identifier: {:?}", magic),
    }

    Ok(())
}

#[cfg(test)]
pub(crate) mod harness {
    use bytes::{Bytes, BytesMut};
    use once_cell::sync::OnceCell;
    use pageserver_api::models::ShardParameters;
    use pageserver_api::shard::ShardIndex;
    use utils::logging;

    use crate::deletion_queue::mock::MockDeletionQueue;
    use crate::l0_flush::L0FlushConfig;
    use crate::walredo::apply_neon;
    use crate::{repository::Key, walrecord::NeonWalRecord};

    use super::*;
    use hex_literal::hex;
    use utils::id::TenantId;

    pub const TIMELINE_ID: TimelineId =
        TimelineId::from_array(hex!("11223344556677881122334455667788"));
    pub const NEW_TIMELINE_ID: TimelineId =
        TimelineId::from_array(hex!("AA223344556677881122334455667788"));

    /// Convenience function to create a page image with given string as the only content
    pub fn test_img(s: &str) -> Bytes {
        let mut buf = BytesMut::new();
        buf.extend_from_slice(s.as_bytes());
        buf.resize(64, 0);

        buf.freeze()
    }

    impl From<TenantConf> for TenantConfOpt {
        fn from(tenant_conf: TenantConf) -> Self {
            Self {
                checkpoint_distance: Some(tenant_conf.checkpoint_distance),
                checkpoint_timeout: Some(tenant_conf.checkpoint_timeout),
                compaction_target_size: Some(tenant_conf.compaction_target_size),
                compaction_period: Some(tenant_conf.compaction_period),
                compaction_threshold: Some(tenant_conf.compaction_threshold),
                compaction_algorithm: Some(tenant_conf.compaction_algorithm),
                gc_horizon: Some(tenant_conf.gc_horizon),
                gc_period: Some(tenant_conf.gc_period),
                image_creation_threshold: Some(tenant_conf.image_creation_threshold),
                pitr_interval: Some(tenant_conf.pitr_interval),
                walreceiver_connect_timeout: Some(tenant_conf.walreceiver_connect_timeout),
                lagging_wal_timeout: Some(tenant_conf.lagging_wal_timeout),
                max_lsn_wal_lag: Some(tenant_conf.max_lsn_wal_lag),
                eviction_policy: Some(tenant_conf.eviction_policy),
                min_resident_size_override: tenant_conf.min_resident_size_override,
                evictions_low_residence_duration_metric_threshold: Some(
                    tenant_conf.evictions_low_residence_duration_metric_threshold,
                ),
                heatmap_period: Some(tenant_conf.heatmap_period),
                lazy_slru_download: Some(tenant_conf.lazy_slru_download),
                timeline_get_throttle: Some(tenant_conf.timeline_get_throttle),
                image_layer_creation_check_threshold: Some(
                    tenant_conf.image_layer_creation_check_threshold,
                ),
                switch_aux_file_policy: Some(tenant_conf.switch_aux_file_policy),
                lsn_lease_length: Some(tenant_conf.lsn_lease_length),
                lsn_lease_length_for_ts: Some(tenant_conf.lsn_lease_length_for_ts),
            }
        }
    }

    pub struct TenantHarness {
        pub conf: &'static PageServerConf,
        pub tenant_conf: TenantConf,
        pub tenant_shard_id: TenantShardId,
        pub generation: Generation,
        pub shard: ShardIndex,
        pub remote_storage: GenericRemoteStorage,
        pub remote_fs_dir: Utf8PathBuf,
        pub deletion_queue: MockDeletionQueue,
    }

    static LOG_HANDLE: OnceCell<()> = OnceCell::new();

    pub(crate) fn setup_logging() {
        LOG_HANDLE.get_or_init(|| {
            logging::init(
                logging::LogFormat::Test,
                // enable it in case the tests exercise code paths that use
                // debug_assert_current_span_has_tenant_and_timeline_id
                logging::TracingErrorLayerEnablement::EnableWithRustLogFilter,
                logging::Output::Stdout,
            )
            .expect("Failed to init test logging")
        });
    }

    impl TenantHarness {
        pub async fn create_custom(
            test_name: &'static str,
            tenant_conf: TenantConf,
            tenant_id: TenantId,
            shard_identity: ShardIdentity,
            generation: Generation,
        ) -> anyhow::Result<Self> {
            setup_logging();

            let repo_dir = PageServerConf::test_repo_dir(test_name);
            let _ = fs::remove_dir_all(&repo_dir);
            fs::create_dir_all(&repo_dir)?;

            let conf = PageServerConf::dummy_conf(repo_dir);
            // Make a static copy of the config. This can never be free'd, but that's
            // OK in a test.
            let conf: &'static PageServerConf = Box::leak(Box::new(conf));

            let shard = shard_identity.shard_index();
            let tenant_shard_id = TenantShardId {
                tenant_id,
                shard_number: shard.shard_number,
                shard_count: shard.shard_count,
            };
            fs::create_dir_all(conf.tenant_path(&tenant_shard_id))?;
            fs::create_dir_all(conf.timelines_path(&tenant_shard_id))?;

            use remote_storage::{RemoteStorageConfig, RemoteStorageKind};
            let remote_fs_dir = conf.workdir.join("localfs");
            std::fs::create_dir_all(&remote_fs_dir).unwrap();
            let config = RemoteStorageConfig {
                storage: RemoteStorageKind::LocalFs {
                    local_path: remote_fs_dir.clone(),
                },
                timeout: RemoteStorageConfig::DEFAULT_TIMEOUT,
            };
            let remote_storage = GenericRemoteStorage::from_config(&config).await.unwrap();
            let deletion_queue = MockDeletionQueue::new(Some(remote_storage.clone()));

            Ok(Self {
                conf,
                tenant_conf,
                tenant_shard_id,
                generation,
                shard,
                remote_storage,
                remote_fs_dir,
                deletion_queue,
            })
        }

        pub async fn create(test_name: &'static str) -> anyhow::Result<Self> {
            // Disable automatic GC and compaction to make the unit tests more deterministic.
            // The tests perform them manually if needed.
            let tenant_conf = TenantConf {
                gc_period: Duration::ZERO,
                compaction_period: Duration::ZERO,
                ..TenantConf::default()
            };
            let tenant_id = TenantId::generate();
            let shard = ShardIdentity::unsharded();
            Self::create_custom(
                test_name,
                tenant_conf,
                tenant_id,
                shard,
                Generation::new(0xdeadbeef),
            )
            .await
        }

        pub fn span(&self) -> tracing::Span {
            info_span!("TenantHarness", tenant_id=%self.tenant_shard_id.tenant_id, shard_id=%self.tenant_shard_id.shard_slug())
        }

        pub(crate) async fn load(&self) -> (Arc<Tenant>, RequestContext) {
            let ctx = RequestContext::new(TaskKind::UnitTest, DownloadBehavior::Error);
            (
                self.do_try_load(&ctx)
                    .await
                    .expect("failed to load test tenant"),
                ctx,
            )
        }

        #[instrument(skip_all, fields(tenant_id=%self.tenant_shard_id.tenant_id, shard_id=%self.tenant_shard_id.shard_slug()))]
        pub(crate) async fn do_try_load(
            &self,
            ctx: &RequestContext,
        ) -> anyhow::Result<Arc<Tenant>> {
            let walredo_mgr = Arc::new(WalRedoManager::from(TestRedoManager));

            let tenant = Arc::new(Tenant::new(
                TenantState::Attaching,
                self.conf,
                AttachedTenantConf::try_from(LocationConf::attached_single(
                    TenantConfOpt::from(self.tenant_conf.clone()),
                    self.generation,
                    &ShardParameters::default(),
                ))
                .unwrap(),
                // This is a legacy/test code path: sharding isn't supported here.
                ShardIdentity::unsharded(),
                Some(walredo_mgr),
                self.tenant_shard_id,
                self.remote_storage.clone(),
                self.deletion_queue.new_client(),
                // TODO: ideally we should run all unit tests with both configs
                L0FlushGlobalState::new(L0FlushConfig::default()),
            ));

            let preload = tenant
                .preload(&self.remote_storage, CancellationToken::new())
                .await?;
            tenant.attach(Some(preload), ctx).await?;

            tenant.state.send_replace(TenantState::Active);
            for timeline in tenant.timelines.lock().unwrap().values() {
                timeline.set_state(TimelineState::Active);
            }
            Ok(tenant)
        }

        pub fn timeline_path(&self, timeline_id: &TimelineId) -> Utf8PathBuf {
            self.conf.timeline_path(&self.tenant_shard_id, timeline_id)
        }
    }

    // Mock WAL redo manager that doesn't do much
    pub(crate) struct TestRedoManager;

    impl TestRedoManager {
        /// # Cancel-Safety
        ///
        /// This method is cancellation-safe.
        pub async fn request_redo(
            &self,
            key: Key,
            lsn: Lsn,
            base_img: Option<(Lsn, Bytes)>,
            records: Vec<(Lsn, NeonWalRecord)>,
            _pg_version: u32,
        ) -> Result<Bytes, walredo::Error> {
            let records_neon = records.iter().all(|r| apply_neon::can_apply_in_neon(&r.1));
            if records_neon {
                // For Neon wal records, we can decode without spawning postgres, so do so.
                let mut page = match (base_img, records.first()) {
                    (Some((_lsn, img)), _) => {
                        let mut page = BytesMut::new();
                        page.extend_from_slice(&img);
                        page
                    }
                    (_, Some((_lsn, rec))) if rec.will_init() => BytesMut::new(),
                    _ => {
                        panic!("Neon WAL redo requires base image or will init record");
                    }
                };

                for (record_lsn, record) in records {
                    apply_neon::apply_in_neon(&record, record_lsn, key, &mut page)?;
                }
                Ok(page.freeze())
            } else {
                // We never spawn a postgres walredo process in unit tests: just log what we might have done.
                let s = format!(
                    "redo for {} to get to {}, with {} and {} records",
                    key,
                    lsn,
                    if base_img.is_some() {
                        "base image"
                    } else {
                        "no base image"
                    },
                    records.len()
                );
                println!("{s}");

                Ok(test_img(&s))
            }
        }
    }
}

#[cfg(test)]
mod tests {
    use std::collections::{BTreeMap, BTreeSet};

    use super::*;
    use crate::keyspace::KeySpaceAccum;
    use crate::repository::{Key, Value};
    use crate::tenant::harness::*;
    use crate::tenant::timeline::CompactFlags;
    use crate::walrecord::NeonWalRecord;
    use crate::DEFAULT_PG_VERSION;
    use bytes::{Bytes, BytesMut};
    use hex_literal::hex;
    use itertools::Itertools;
    use pageserver_api::key::{AUX_KEY_PREFIX, NON_INHERITED_RANGE};
    use pageserver_api::keyspace::KeySpace;
    use pageserver_api::models::{CompactionAlgorithm, CompactionAlgorithmSettings};
    use rand::{thread_rng, Rng};
    use storage_layer::PersistentLayerKey;
    use tests::storage_layer::ValuesReconstructState;
    use tests::timeline::{GetVectoredError, ShutdownMode};
    use timeline::compaction::{KeyHistoryRetention, KeyLogAtLsn};
    use timeline::{DeltaLayerTestDesc, GcInfo};
    use utils::id::TenantId;

    static TEST_KEY: Lazy<Key> =
        Lazy::new(|| Key::from_slice(&hex!("010000000033333333444444445500000001")));

    #[tokio::test]
    async fn test_basic() -> anyhow::Result<()> {
        let (tenant, ctx) = TenantHarness::create("test_basic").await?.load().await;
        let tline = tenant
            .create_test_timeline(TIMELINE_ID, Lsn(0x08), DEFAULT_PG_VERSION, &ctx)
            .await?;

        let mut writer = tline.writer().await;
        writer
            .put(
                *TEST_KEY,
                Lsn(0x10),
                &Value::Image(test_img("foo at 0x10")),
                &ctx,
            )
            .await?;
        writer.finish_write(Lsn(0x10));
        drop(writer);

        let mut writer = tline.writer().await;
        writer
            .put(
                *TEST_KEY,
                Lsn(0x20),
                &Value::Image(test_img("foo at 0x20")),
                &ctx,
            )
            .await?;
        writer.finish_write(Lsn(0x20));
        drop(writer);

        assert_eq!(
            tline.get(*TEST_KEY, Lsn(0x10), &ctx).await?,
            test_img("foo at 0x10")
        );
        assert_eq!(
            tline.get(*TEST_KEY, Lsn(0x1f), &ctx).await?,
            test_img("foo at 0x10")
        );
        assert_eq!(
            tline.get(*TEST_KEY, Lsn(0x20), &ctx).await?,
            test_img("foo at 0x20")
        );

        Ok(())
    }

    #[tokio::test]
    async fn no_duplicate_timelines() -> anyhow::Result<()> {
        let (tenant, ctx) = TenantHarness::create("no_duplicate_timelines")
            .await?
            .load()
            .await;
        let _ = tenant
            .create_test_timeline(TIMELINE_ID, Lsn(0x10), DEFAULT_PG_VERSION, &ctx)
            .await?;

        match tenant
            .create_empty_timeline(TIMELINE_ID, Lsn(0x10), DEFAULT_PG_VERSION, &ctx)
            .await
        {
            Ok(_) => panic!("duplicate timeline creation should fail"),
            Err(e) => assert_eq!(
                e.to_string(),
                "timeline already exists with different parameters".to_string()
            ),
        }

        Ok(())
    }

    /// Convenience function to create a page image with given string as the only content
    pub fn test_value(s: &str) -> Value {
        let mut buf = BytesMut::new();
        buf.extend_from_slice(s.as_bytes());
        Value::Image(buf.freeze())
    }

    ///
    /// Test branch creation
    ///
    #[tokio::test]
    async fn test_branch() -> anyhow::Result<()> {
        use std::str::from_utf8;

        let (tenant, ctx) = TenantHarness::create("test_branch").await?.load().await;
        let tline = tenant
            .create_test_timeline(TIMELINE_ID, Lsn(0x10), DEFAULT_PG_VERSION, &ctx)
            .await?;
        let mut writer = tline.writer().await;

        #[allow(non_snake_case)]
        let TEST_KEY_A: Key = Key::from_hex("110000000033333333444444445500000001").unwrap();
        #[allow(non_snake_case)]
        let TEST_KEY_B: Key = Key::from_hex("110000000033333333444444445500000002").unwrap();

        // Insert a value on the timeline
        writer
            .put(TEST_KEY_A, Lsn(0x20), &test_value("foo at 0x20"), &ctx)
            .await?;
        writer
            .put(TEST_KEY_B, Lsn(0x20), &test_value("foobar at 0x20"), &ctx)
            .await?;
        writer.finish_write(Lsn(0x20));

        writer
            .put(TEST_KEY_A, Lsn(0x30), &test_value("foo at 0x30"), &ctx)
            .await?;
        writer.finish_write(Lsn(0x30));
        writer
            .put(TEST_KEY_A, Lsn(0x40), &test_value("foo at 0x40"), &ctx)
            .await?;
        writer.finish_write(Lsn(0x40));

        //assert_current_logical_size(&tline, Lsn(0x40));

        // Branch the history, modify relation differently on the new timeline
        tenant
            .branch_timeline_test(&tline, NEW_TIMELINE_ID, Some(Lsn(0x30)), &ctx)
            .await?;
        let newtline = tenant
            .get_timeline(NEW_TIMELINE_ID, true)
            .expect("Should have a local timeline");
        let mut new_writer = newtline.writer().await;
        new_writer
            .put(TEST_KEY_A, Lsn(0x40), &test_value("bar at 0x40"), &ctx)
            .await?;
        new_writer.finish_write(Lsn(0x40));

        // Check page contents on both branches
        assert_eq!(
            from_utf8(&tline.get(TEST_KEY_A, Lsn(0x40), &ctx).await?)?,
            "foo at 0x40"
        );
        assert_eq!(
            from_utf8(&newtline.get(TEST_KEY_A, Lsn(0x40), &ctx).await?)?,
            "bar at 0x40"
        );
        assert_eq!(
            from_utf8(&newtline.get(TEST_KEY_B, Lsn(0x40), &ctx).await?)?,
            "foobar at 0x20"
        );

        //assert_current_logical_size(&tline, Lsn(0x40));

        Ok(())
    }

    async fn make_some_layers(
        tline: &Timeline,
        start_lsn: Lsn,
        ctx: &RequestContext,
    ) -> anyhow::Result<()> {
        let mut lsn = start_lsn;
        {
            let mut writer = tline.writer().await;
            // Create a relation on the timeline
            writer
                .put(
                    *TEST_KEY,
                    lsn,
                    &Value::Image(test_img(&format!("foo at {}", lsn))),
                    ctx,
                )
                .await?;
            writer.finish_write(lsn);
            lsn += 0x10;
            writer
                .put(
                    *TEST_KEY,
                    lsn,
                    &Value::Image(test_img(&format!("foo at {}", lsn))),
                    ctx,
                )
                .await?;
            writer.finish_write(lsn);
            lsn += 0x10;
        }
        tline.freeze_and_flush().await?;
        {
            let mut writer = tline.writer().await;
            writer
                .put(
                    *TEST_KEY,
                    lsn,
                    &Value::Image(test_img(&format!("foo at {}", lsn))),
                    ctx,
                )
                .await?;
            writer.finish_write(lsn);
            lsn += 0x10;
            writer
                .put(
                    *TEST_KEY,
                    lsn,
                    &Value::Image(test_img(&format!("foo at {}", lsn))),
                    ctx,
                )
                .await?;
            writer.finish_write(lsn);
        }
        tline.freeze_and_flush().await.map_err(|e| e.into())
    }

    #[tokio::test(start_paused = true)]
    async fn test_prohibit_branch_creation_on_garbage_collected_data() -> anyhow::Result<()> {
        let (tenant, ctx) =
            TenantHarness::create("test_prohibit_branch_creation_on_garbage_collected_data")
                .await?
                .load()
                .await;
        // Advance to the lsn lease deadline so that GC is not blocked by
        // initial transition into AttachedSingle.
        tokio::time::advance(tenant.get_lsn_lease_length()).await;
        tokio::time::resume();
        let tline = tenant
            .create_test_timeline(TIMELINE_ID, Lsn(0x10), DEFAULT_PG_VERSION, &ctx)
            .await?;
        make_some_layers(tline.as_ref(), Lsn(0x20), &ctx).await?;

        // this removes layers before lsn 40 (50 minus 10), so there are two remaining layers, image and delta for 31-50
        // FIXME: this doesn't actually remove any layer currently, given how the flushing
        // and compaction works. But it does set the 'cutoff' point so that the cross check
        // below should fail.
        tenant
            .gc_iteration(
                Some(TIMELINE_ID),
                0x10,
                Duration::ZERO,
                &CancellationToken::new(),
                &ctx,
            )
            .await?;

        // try to branch at lsn 25, should fail because we already garbage collected the data
        match tenant
            .branch_timeline_test(&tline, NEW_TIMELINE_ID, Some(Lsn(0x25)), &ctx)
            .await
        {
            Ok(_) => panic!("branching should have failed"),
            Err(err) => {
                let CreateTimelineError::AncestorLsn(err) = err else {
                    panic!("wrong error type")
                };
                assert!(err.to_string().contains("invalid branch start lsn"));
                assert!(err
                    .source()
                    .unwrap()
                    .to_string()
                    .contains("we might've already garbage collected needed data"))
            }
        }

        Ok(())
    }

    #[tokio::test]
    async fn test_prohibit_branch_creation_on_pre_initdb_lsn() -> anyhow::Result<()> {
        let (tenant, ctx) =
            TenantHarness::create("test_prohibit_branch_creation_on_pre_initdb_lsn")
                .await?
                .load()
                .await;

        let tline = tenant
            .create_test_timeline(TIMELINE_ID, Lsn(0x50), DEFAULT_PG_VERSION, &ctx)
            .await?;
        // try to branch at lsn 0x25, should fail because initdb lsn is 0x50
        match tenant
            .branch_timeline_test(&tline, NEW_TIMELINE_ID, Some(Lsn(0x25)), &ctx)
            .await
        {
            Ok(_) => panic!("branching should have failed"),
            Err(err) => {
                let CreateTimelineError::AncestorLsn(err) = err else {
                    panic!("wrong error type");
                };
                assert!(&err.to_string().contains("invalid branch start lsn"));
                assert!(&err
                    .source()
                    .unwrap()
                    .to_string()
                    .contains("is earlier than latest GC cutoff"));
            }
        }

        Ok(())
    }

    /*
    // FIXME: This currently fails to error out. Calling GC doesn't currently
    // remove the old value, we'd need to work a little harder
    #[tokio::test]
    async fn test_prohibit_get_for_garbage_collected_data() -> anyhow::Result<()> {
        let repo =
            RepoHarness::create("test_prohibit_get_for_garbage_collected_data")?
            .load();

        let tline = repo.create_empty_timeline(TIMELINE_ID, Lsn(0), DEFAULT_PG_VERSION)?;
        make_some_layers(tline.as_ref(), Lsn(0x20), &ctx).await?;

        repo.gc_iteration(Some(TIMELINE_ID), 0x10, Duration::ZERO)?;
        let latest_gc_cutoff_lsn = tline.get_latest_gc_cutoff_lsn();
        assert!(*latest_gc_cutoff_lsn > Lsn(0x25));
        match tline.get(*TEST_KEY, Lsn(0x25)) {
            Ok(_) => panic!("request for page should have failed"),
            Err(err) => assert!(err.to_string().contains("not found at")),
        }
        Ok(())
    }
     */

    #[tokio::test]
    async fn test_get_branchpoints_from_an_inactive_timeline() -> anyhow::Result<()> {
        let (tenant, ctx) =
            TenantHarness::create("test_get_branchpoints_from_an_inactive_timeline")
                .await?
                .load()
                .await;
        let tline = tenant
            .create_test_timeline(TIMELINE_ID, Lsn(0x10), DEFAULT_PG_VERSION, &ctx)
            .await?;
        make_some_layers(tline.as_ref(), Lsn(0x20), &ctx).await?;

        tenant
            .branch_timeline_test(&tline, NEW_TIMELINE_ID, Some(Lsn(0x40)), &ctx)
            .await?;
        let newtline = tenant
            .get_timeline(NEW_TIMELINE_ID, true)
            .expect("Should have a local timeline");

        make_some_layers(newtline.as_ref(), Lsn(0x60), &ctx).await?;

        tline.set_broken("test".to_owned());

        tenant
            .gc_iteration(
                Some(TIMELINE_ID),
                0x10,
                Duration::ZERO,
                &CancellationToken::new(),
                &ctx,
            )
            .await?;

        // The branchpoints should contain all timelines, even ones marked
        // as Broken.
        {
            let branchpoints = &tline.gc_info.read().unwrap().retain_lsns;
            assert_eq!(branchpoints.len(), 1);
            assert_eq!(
                branchpoints[0],
                (Lsn(0x40), NEW_TIMELINE_ID, MaybeOffloaded::No)
            );
        }

        // You can read the key from the child branch even though the parent is
        // Broken, as long as you don't need to access data from the parent.
        assert_eq!(
            newtline.get(*TEST_KEY, Lsn(0x70), &ctx).await?,
            test_img(&format!("foo at {}", Lsn(0x70)))
        );

        // This needs to traverse to the parent, and fails.
        let err = newtline.get(*TEST_KEY, Lsn(0x50), &ctx).await.unwrap_err();
        assert!(
            err.to_string().starts_with(&format!(
                "bad state on timeline {}: Broken",
                tline.timeline_id
            )),
            "{err}"
        );

        Ok(())
    }

    #[tokio::test]
    async fn test_retain_data_in_parent_which_is_needed_for_child() -> anyhow::Result<()> {
        let (tenant, ctx) =
            TenantHarness::create("test_retain_data_in_parent_which_is_needed_for_child")
                .await?
                .load()
                .await;
        let tline = tenant
            .create_test_timeline(TIMELINE_ID, Lsn(0x10), DEFAULT_PG_VERSION, &ctx)
            .await?;
        make_some_layers(tline.as_ref(), Lsn(0x20), &ctx).await?;

        tenant
            .branch_timeline_test(&tline, NEW_TIMELINE_ID, Some(Lsn(0x40)), &ctx)
            .await?;
        let newtline = tenant
            .get_timeline(NEW_TIMELINE_ID, true)
            .expect("Should have a local timeline");
        // this removes layers before lsn 40 (50 minus 10), so there are two remaining layers, image and delta for 31-50
        tenant
            .gc_iteration(
                Some(TIMELINE_ID),
                0x10,
                Duration::ZERO,
                &CancellationToken::new(),
                &ctx,
            )
            .await?;
        assert!(newtline.get(*TEST_KEY, Lsn(0x25), &ctx).await.is_ok());

        Ok(())
    }
    #[tokio::test]
    async fn test_parent_keeps_data_forever_after_branching() -> anyhow::Result<()> {
        let (tenant, ctx) = TenantHarness::create("test_parent_keeps_data_forever_after_branching")
            .await?
            .load()
            .await;
        let tline = tenant
            .create_test_timeline(TIMELINE_ID, Lsn(0x10), DEFAULT_PG_VERSION, &ctx)
            .await?;
        make_some_layers(tline.as_ref(), Lsn(0x20), &ctx).await?;

        tenant
            .branch_timeline_test(&tline, NEW_TIMELINE_ID, Some(Lsn(0x40)), &ctx)
            .await?;
        let newtline = tenant
            .get_timeline(NEW_TIMELINE_ID, true)
            .expect("Should have a local timeline");

        make_some_layers(newtline.as_ref(), Lsn(0x60), &ctx).await?;

        // run gc on parent
        tenant
            .gc_iteration(
                Some(TIMELINE_ID),
                0x10,
                Duration::ZERO,
                &CancellationToken::new(),
                &ctx,
            )
            .await?;

        // Check that the data is still accessible on the branch.
        assert_eq!(
            newtline.get(*TEST_KEY, Lsn(0x50), &ctx).await?,
            test_img(&format!("foo at {}", Lsn(0x40)))
        );

        Ok(())
    }

    #[tokio::test]
    async fn timeline_load() -> anyhow::Result<()> {
        const TEST_NAME: &str = "timeline_load";
        let harness = TenantHarness::create(TEST_NAME).await?;
        {
            let (tenant, ctx) = harness.load().await;
            let tline = tenant
                .create_test_timeline(TIMELINE_ID, Lsn(0x7000), DEFAULT_PG_VERSION, &ctx)
                .await?;
            make_some_layers(tline.as_ref(), Lsn(0x8000), &ctx).await?;
            // so that all uploads finish & we can call harness.load() below again
            tenant
                .shutdown(Default::default(), ShutdownMode::FreezeAndFlush)
                .instrument(harness.span())
                .await
                .ok()
                .unwrap();
        }

        let (tenant, _ctx) = harness.load().await;
        tenant
            .get_timeline(TIMELINE_ID, true)
            .expect("cannot load timeline");

        Ok(())
    }

    #[tokio::test]
    async fn timeline_load_with_ancestor() -> anyhow::Result<()> {
        const TEST_NAME: &str = "timeline_load_with_ancestor";
        let harness = TenantHarness::create(TEST_NAME).await?;
        // create two timelines
        {
            let (tenant, ctx) = harness.load().await;
            let tline = tenant
                .create_test_timeline(TIMELINE_ID, Lsn(0x10), DEFAULT_PG_VERSION, &ctx)
                .await?;

            make_some_layers(tline.as_ref(), Lsn(0x20), &ctx).await?;

            let child_tline = tenant
                .branch_timeline_test(&tline, NEW_TIMELINE_ID, Some(Lsn(0x40)), &ctx)
                .await?;
            child_tline.set_state(TimelineState::Active);

            let newtline = tenant
                .get_timeline(NEW_TIMELINE_ID, true)
                .expect("Should have a local timeline");

            make_some_layers(newtline.as_ref(), Lsn(0x60), &ctx).await?;

            // so that all uploads finish & we can call harness.load() below again
            tenant
                .shutdown(Default::default(), ShutdownMode::FreezeAndFlush)
                .instrument(harness.span())
                .await
                .ok()
                .unwrap();
        }

        // check that both of them are initially unloaded
        let (tenant, _ctx) = harness.load().await;

        // check that both, child and ancestor are loaded
        let _child_tline = tenant
            .get_timeline(NEW_TIMELINE_ID, true)
            .expect("cannot get child timeline loaded");

        let _ancestor_tline = tenant
            .get_timeline(TIMELINE_ID, true)
            .expect("cannot get ancestor timeline loaded");

        Ok(())
    }

    #[tokio::test]
    async fn delta_layer_dumping() -> anyhow::Result<()> {
        use storage_layer::AsLayerDesc;
        let (tenant, ctx) = TenantHarness::create("test_layer_dumping")
            .await?
            .load()
            .await;
        let tline = tenant
            .create_test_timeline(TIMELINE_ID, Lsn(0x10), DEFAULT_PG_VERSION, &ctx)
            .await?;
        make_some_layers(tline.as_ref(), Lsn(0x20), &ctx).await?;

        let layer_map = tline.layers.read().await;
        let level0_deltas = layer_map
            .layer_map()?
            .level0_deltas()
            .iter()
            .map(|desc| layer_map.get_from_desc(desc))
            .collect::<Vec<_>>();

        assert!(!level0_deltas.is_empty());

        for delta in level0_deltas {
            // Ensure we are dumping a delta layer here
            assert!(delta.layer_desc().is_delta);
            delta.dump(true, &ctx).await.unwrap();
        }

        Ok(())
    }

    #[tokio::test]
    async fn test_images() -> anyhow::Result<()> {
        let (tenant, ctx) = TenantHarness::create("test_images").await?.load().await;
        let tline = tenant
            .create_test_timeline(TIMELINE_ID, Lsn(0x08), DEFAULT_PG_VERSION, &ctx)
            .await?;

        let mut writer = tline.writer().await;
        writer
            .put(
                *TEST_KEY,
                Lsn(0x10),
                &Value::Image(test_img("foo at 0x10")),
                &ctx,
            )
            .await?;
        writer.finish_write(Lsn(0x10));
        drop(writer);

        tline.freeze_and_flush().await?;
        tline
            .compact(&CancellationToken::new(), EnumSet::empty(), &ctx)
            .await?;

        let mut writer = tline.writer().await;
        writer
            .put(
                *TEST_KEY,
                Lsn(0x20),
                &Value::Image(test_img("foo at 0x20")),
                &ctx,
            )
            .await?;
        writer.finish_write(Lsn(0x20));
        drop(writer);

        tline.freeze_and_flush().await?;
        tline
            .compact(&CancellationToken::new(), EnumSet::empty(), &ctx)
            .await?;

        let mut writer = tline.writer().await;
        writer
            .put(
                *TEST_KEY,
                Lsn(0x30),
                &Value::Image(test_img("foo at 0x30")),
                &ctx,
            )
            .await?;
        writer.finish_write(Lsn(0x30));
        drop(writer);

        tline.freeze_and_flush().await?;
        tline
            .compact(&CancellationToken::new(), EnumSet::empty(), &ctx)
            .await?;

        let mut writer = tline.writer().await;
        writer
            .put(
                *TEST_KEY,
                Lsn(0x40),
                &Value::Image(test_img("foo at 0x40")),
                &ctx,
            )
            .await?;
        writer.finish_write(Lsn(0x40));
        drop(writer);

        tline.freeze_and_flush().await?;
        tline
            .compact(&CancellationToken::new(), EnumSet::empty(), &ctx)
            .await?;

        assert_eq!(
            tline.get(*TEST_KEY, Lsn(0x10), &ctx).await?,
            test_img("foo at 0x10")
        );
        assert_eq!(
            tline.get(*TEST_KEY, Lsn(0x1f), &ctx).await?,
            test_img("foo at 0x10")
        );
        assert_eq!(
            tline.get(*TEST_KEY, Lsn(0x20), &ctx).await?,
            test_img("foo at 0x20")
        );
        assert_eq!(
            tline.get(*TEST_KEY, Lsn(0x30), &ctx).await?,
            test_img("foo at 0x30")
        );
        assert_eq!(
            tline.get(*TEST_KEY, Lsn(0x40), &ctx).await?,
            test_img("foo at 0x40")
        );

        Ok(())
    }

    async fn bulk_insert_compact_gc(
        tenant: &Tenant,
        timeline: &Arc<Timeline>,
        ctx: &RequestContext,
        lsn: Lsn,
        repeat: usize,
        key_count: usize,
    ) -> anyhow::Result<HashMap<Key, BTreeSet<Lsn>>> {
        let compact = true;
        bulk_insert_maybe_compact_gc(tenant, timeline, ctx, lsn, repeat, key_count, compact).await
    }

    async fn bulk_insert_maybe_compact_gc(
        tenant: &Tenant,
        timeline: &Arc<Timeline>,
        ctx: &RequestContext,
        mut lsn: Lsn,
        repeat: usize,
        key_count: usize,
        compact: bool,
    ) -> anyhow::Result<HashMap<Key, BTreeSet<Lsn>>> {
        let mut inserted: HashMap<Key, BTreeSet<Lsn>> = Default::default();

        let mut test_key = Key::from_hex("010000000033333333444444445500000000").unwrap();
        let mut blknum = 0;

        // Enforce that key range is monotonously increasing
        let mut keyspace = KeySpaceAccum::new();

        let cancel = CancellationToken::new();

        for _ in 0..repeat {
            for _ in 0..key_count {
                test_key.field6 = blknum;
                let mut writer = timeline.writer().await;
                writer
                    .put(
                        test_key,
                        lsn,
                        &Value::Image(test_img(&format!("{} at {}", blknum, lsn))),
                        ctx,
                    )
                    .await?;
                inserted.entry(test_key).or_default().insert(lsn);
                writer.finish_write(lsn);
                drop(writer);

                keyspace.add_key(test_key);

                lsn = Lsn(lsn.0 + 0x10);
                blknum += 1;
            }

            timeline.freeze_and_flush().await?;
            if compact {
                // this requires timeline to be &Arc<Timeline>
                timeline.compact(&cancel, EnumSet::empty(), ctx).await?;
            }

            // this doesn't really need to use the timeline_id target, but it is closer to what it
            // originally was.
            let res = tenant
                .gc_iteration(Some(timeline.timeline_id), 0, Duration::ZERO, &cancel, ctx)
                .await?;

            assert_eq!(res.layers_removed, 0, "this never removes anything");
        }

        Ok(inserted)
    }

    //
    // Insert 1000 key-value pairs with increasing keys, flush, compact, GC.
    // Repeat 50 times.
    //
    #[tokio::test]
    async fn test_bulk_insert() -> anyhow::Result<()> {
        let harness = TenantHarness::create("test_bulk_insert").await?;
        let (tenant, ctx) = harness.load().await;
        let tline = tenant
            .create_test_timeline(TIMELINE_ID, Lsn(0x08), DEFAULT_PG_VERSION, &ctx)
            .await?;

        let lsn = Lsn(0x10);
        bulk_insert_compact_gc(&tenant, &tline, &ctx, lsn, 50, 10000).await?;

        Ok(())
    }

    // Test the vectored get real implementation against a simple sequential implementation.
    //
    // The test generates a keyspace by repeatedly flushing the in-memory layer and compacting.
    // Projected to 2D the key space looks like below. Lsn grows upwards on the Y axis and keys
    // grow to the right on the X axis.
    //                       [Delta]
    //                 [Delta]
    //           [Delta]
    //    [Delta]
    // ------------ Image ---------------
    //
    // After layer generation we pick the ranges to query as follows:
    // 1. The beginning of each delta layer
    // 2. At the seam between two adjacent delta layers
    //
    // There's one major downside to this test: delta layers only contains images,
    // so the search can stop at the first delta layer and doesn't traverse any deeper.
    #[tokio::test]
    async fn test_get_vectored() -> anyhow::Result<()> {
        let harness = TenantHarness::create("test_get_vectored").await?;
        let (tenant, ctx) = harness.load().await;
        let tline = tenant
            .create_test_timeline(TIMELINE_ID, Lsn(0x08), DEFAULT_PG_VERSION, &ctx)
            .await?;

        let lsn = Lsn(0x10);
        let inserted = bulk_insert_compact_gc(&tenant, &tline, &ctx, lsn, 50, 10000).await?;

        let guard = tline.layers.read().await;
        let lm = guard.layer_map()?;

        lm.dump(true, &ctx).await?;

        let mut reads = Vec::new();
        let mut prev = None;
        lm.iter_historic_layers().for_each(|desc| {
            if !desc.is_delta() {
                prev = Some(desc.clone());
                return;
            }

            let start = desc.key_range.start;
            let end = desc
                .key_range
                .start
                .add(Timeline::MAX_GET_VECTORED_KEYS.try_into().unwrap());
            reads.push(KeySpace {
                ranges: vec![start..end],
            });

            if let Some(prev) = &prev {
                if !prev.is_delta() {
                    return;
                }

                let first_range = Key {
                    field6: prev.key_range.end.field6 - 4,
                    ..prev.key_range.end
                }..prev.key_range.end;

                let second_range = desc.key_range.start..Key {
                    field6: desc.key_range.start.field6 + 4,
                    ..desc.key_range.start
                };

                reads.push(KeySpace {
                    ranges: vec![first_range, second_range],
                });
            };

            prev = Some(desc.clone());
        });

        drop(guard);

        // Pick a big LSN such that we query over all the changes.
        let reads_lsn = Lsn(u64::MAX - 1);

        for read in reads {
            info!("Doing vectored read on {:?}", read);

            let vectored_res = tline
                .get_vectored_impl(
                    read.clone(),
                    reads_lsn,
                    &mut ValuesReconstructState::new(),
                    &ctx,
                )
                .await;

            let mut expected_lsns: HashMap<Key, Lsn> = Default::default();
            let mut expect_missing = false;
            let mut key = read.start().unwrap();
            while key != read.end().unwrap() {
                if let Some(lsns) = inserted.get(&key) {
                    let expected_lsn = lsns.iter().rfind(|lsn| **lsn <= reads_lsn);
                    match expected_lsn {
                        Some(lsn) => {
                            expected_lsns.insert(key, *lsn);
                        }
                        None => {
                            expect_missing = true;
                            break;
                        }
                    }
                } else {
                    expect_missing = true;
                    break;
                }

                key = key.next();
            }

            if expect_missing {
                assert!(matches!(vectored_res, Err(GetVectoredError::MissingKey(_))));
            } else {
                for (key, image) in vectored_res? {
                    let expected_lsn = expected_lsns.get(&key).expect("determined above");
                    let expected_image = test_img(&format!("{} at {}", key.field6, expected_lsn));
                    assert_eq!(image?, expected_image);
                }
            }
        }

        Ok(())
    }

    #[tokio::test]
    async fn test_get_vectored_aux_files() -> anyhow::Result<()> {
        let harness = TenantHarness::create("test_get_vectored_aux_files").await?;

        let (tenant, ctx) = harness.load().await;
        let tline = tenant
            .create_empty_timeline(TIMELINE_ID, Lsn(0), DEFAULT_PG_VERSION, &ctx)
            .await?;
        let tline = tline.raw_timeline().unwrap();

        let mut modification = tline.begin_modification(Lsn(0x1000));
        modification.put_file("foo/bar1", b"content1", &ctx).await?;
        modification.set_lsn(Lsn(0x1008))?;
        modification.put_file("foo/bar2", b"content2", &ctx).await?;
        modification.commit(&ctx).await?;

        let child_timeline_id = TimelineId::generate();
        tenant
            .branch_timeline_test(
                tline,
                child_timeline_id,
                Some(tline.get_last_record_lsn()),
                &ctx,
            )
            .await?;

        let child_timeline = tenant
            .get_timeline(child_timeline_id, true)
            .expect("Should have the branched timeline");

        let aux_keyspace = KeySpace {
            ranges: vec![NON_INHERITED_RANGE],
        };
        let read_lsn = child_timeline.get_last_record_lsn();

        let vectored_res = child_timeline
            .get_vectored_impl(
                aux_keyspace.clone(),
                read_lsn,
                &mut ValuesReconstructState::new(),
                &ctx,
            )
            .await;

        let images = vectored_res?;
        assert!(images.is_empty());
        Ok(())
    }

    // Test that vectored get handles layer gaps correctly
    // by advancing into the next ancestor timeline if required.
    //
    // The test generates timelines that look like the diagram below.
    // We leave a gap in one of the L1 layers at `gap_at_key` (`/` in the diagram).
    // The reconstruct data for that key lies in the ancestor timeline (`X` in the diagram).
    //
    // ```
    //-------------------------------+
    //                          ...  |
    //               [   L1   ]      |
    //     [ / L1   ]                | Child Timeline
    // ...                           |
    // ------------------------------+
    //     [ X L1   ]                | Parent Timeline
    // ------------------------------+
    // ```
    #[tokio::test]
    async fn test_get_vectored_key_gap() -> anyhow::Result<()> {
        let tenant_conf = TenantConf {
            // Make compaction deterministic
            gc_period: Duration::ZERO,
            compaction_period: Duration::ZERO,
            // Encourage creation of L1 layers
            checkpoint_distance: 16 * 1024,
            compaction_target_size: 8 * 1024,
            ..TenantConf::default()
        };

        let harness = TenantHarness::create_custom(
            "test_get_vectored_key_gap",
            tenant_conf,
            TenantId::generate(),
            ShardIdentity::unsharded(),
            Generation::new(0xdeadbeef),
        )
        .await?;
        let (tenant, ctx) = harness.load().await;

        let mut current_key = Key::from_hex("010000000033333333444444445500000000").unwrap();
        let gap_at_key = current_key.add(100);
        let mut current_lsn = Lsn(0x10);

        const KEY_COUNT: usize = 10_000;

        let timeline_id = TimelineId::generate();
        let current_timeline = tenant
            .create_test_timeline(timeline_id, current_lsn, DEFAULT_PG_VERSION, &ctx)
            .await?;

        current_lsn += 0x100;

        let mut writer = current_timeline.writer().await;
        writer
            .put(
                gap_at_key,
                current_lsn,
                &Value::Image(test_img(&format!("{} at {}", gap_at_key, current_lsn))),
                &ctx,
            )
            .await?;
        writer.finish_write(current_lsn);
        drop(writer);

        let mut latest_lsns = HashMap::new();
        latest_lsns.insert(gap_at_key, current_lsn);

        current_timeline.freeze_and_flush().await?;

        let child_timeline_id = TimelineId::generate();

        tenant
            .branch_timeline_test(
                &current_timeline,
                child_timeline_id,
                Some(current_lsn),
                &ctx,
            )
            .await?;
        let child_timeline = tenant
            .get_timeline(child_timeline_id, true)
            .expect("Should have the branched timeline");

        for i in 0..KEY_COUNT {
            if current_key == gap_at_key {
                current_key = current_key.next();
                continue;
            }

            current_lsn += 0x10;

            let mut writer = child_timeline.writer().await;
            writer
                .put(
                    current_key,
                    current_lsn,
                    &Value::Image(test_img(&format!("{} at {}", current_key, current_lsn))),
                    &ctx,
                )
                .await?;
            writer.finish_write(current_lsn);
            drop(writer);

            latest_lsns.insert(current_key, current_lsn);
            current_key = current_key.next();

            // Flush every now and then to encourage layer file creation.
            if i % 500 == 0 {
                child_timeline.freeze_and_flush().await?;
            }
        }

        child_timeline.freeze_and_flush().await?;
        let mut flags = EnumSet::new();
        flags.insert(CompactFlags::ForceRepartition);
        child_timeline
            .compact(&CancellationToken::new(), flags, &ctx)
            .await?;

        let key_near_end = {
            let mut tmp = current_key;
            tmp.field6 -= 10;
            tmp
        };

        let key_near_gap = {
            let mut tmp = gap_at_key;
            tmp.field6 -= 10;
            tmp
        };

        let read = KeySpace {
            ranges: vec![key_near_gap..gap_at_key.next(), key_near_end..current_key],
        };
        let results = child_timeline
            .get_vectored_impl(
                read.clone(),
                current_lsn,
                &mut ValuesReconstructState::new(),
                &ctx,
            )
            .await?;

        for (key, img_res) in results {
            let expected = test_img(&format!("{} at {}", key, latest_lsns[&key]));
            assert_eq!(img_res?, expected);
        }

        Ok(())
    }

    // Test that vectored get descends into ancestor timelines correctly and
    // does not return an image that's newer than requested.
    //
    // The diagram below ilustrates an interesting case. We have a parent timeline
    // (top of the Lsn range) and a child timeline. The request key cannot be reconstructed
    // from the child timeline, so the parent timeline must be visited. When advacing into
    // the child timeline, the read path needs to remember what the requested Lsn was in
    // order to avoid returning an image that's too new. The test below constructs such
    // a timeline setup and does a few queries around the Lsn of each page image.
    // ```
    //    LSN
    //     ^
    //     |
    //     |
    // 500 | --------------------------------------> branch point
    // 400 |        X
    // 300 |        X
    // 200 | --------------------------------------> requested lsn
    // 100 |        X
    //     |---------------------------------------> Key
    //              |
    //              ------> requested key
    //
    // Legend:
    // * X - page images
    // ```
    #[tokio::test]
    async fn test_get_vectored_ancestor_descent() -> anyhow::Result<()> {
        let harness = TenantHarness::create("test_get_vectored_on_lsn_axis").await?;
        let (tenant, ctx) = harness.load().await;

        let start_key = Key::from_hex("010000000033333333444444445500000000").unwrap();
        let end_key = start_key.add(1000);
        let child_gap_at_key = start_key.add(500);
        let mut parent_gap_lsns: BTreeMap<Lsn, String> = BTreeMap::new();

        let mut current_lsn = Lsn(0x10);

        let timeline_id = TimelineId::generate();
        let parent_timeline = tenant
            .create_test_timeline(timeline_id, current_lsn, DEFAULT_PG_VERSION, &ctx)
            .await?;

        current_lsn += 0x100;

        for _ in 0..3 {
            let mut key = start_key;
            while key < end_key {
                current_lsn += 0x10;

                let image_value = format!("{} at {}", child_gap_at_key, current_lsn);

                let mut writer = parent_timeline.writer().await;
                writer
                    .put(
                        key,
                        current_lsn,
                        &Value::Image(test_img(&image_value)),
                        &ctx,
                    )
                    .await?;
                writer.finish_write(current_lsn);

                if key == child_gap_at_key {
                    parent_gap_lsns.insert(current_lsn, image_value);
                }

                key = key.next();
            }

            parent_timeline.freeze_and_flush().await?;
        }

        let child_timeline_id = TimelineId::generate();

        let child_timeline = tenant
            .branch_timeline_test(&parent_timeline, child_timeline_id, Some(current_lsn), &ctx)
            .await?;

        let mut key = start_key;
        while key < end_key {
            if key == child_gap_at_key {
                key = key.next();
                continue;
            }

            current_lsn += 0x10;

            let mut writer = child_timeline.writer().await;
            writer
                .put(
                    key,
                    current_lsn,
                    &Value::Image(test_img(&format!("{} at {}", key, current_lsn))),
                    &ctx,
                )
                .await?;
            writer.finish_write(current_lsn);

            key = key.next();
        }

        child_timeline.freeze_and_flush().await?;

        let lsn_offsets: [i64; 5] = [-10, -1, 0, 1, 10];
        let mut query_lsns = Vec::new();
        for image_lsn in parent_gap_lsns.keys().rev() {
            for offset in lsn_offsets {
                query_lsns.push(Lsn(image_lsn
                    .0
                    .checked_add_signed(offset)
                    .expect("Shouldn't overflow")));
            }
        }

        for query_lsn in query_lsns {
            let results = child_timeline
                .get_vectored_impl(
                    KeySpace {
                        ranges: vec![child_gap_at_key..child_gap_at_key.next()],
                    },
                    query_lsn,
                    &mut ValuesReconstructState::new(),
                    &ctx,
                )
                .await;

            let expected_item = parent_gap_lsns
                .iter()
                .rev()
                .find(|(lsn, _)| **lsn <= query_lsn);

            info!(
                "Doing vectored read at LSN {}. Expecting image to be: {:?}",
                query_lsn, expected_item
            );

            match expected_item {
                Some((_, img_value)) => {
                    let key_results = results.expect("No vectored get error expected");
                    let key_result = &key_results[&child_gap_at_key];
                    let returned_img = key_result
                        .as_ref()
                        .expect("No page reconstruct error expected");

                    info!(
                        "Vectored read at LSN {} returned image {}",
                        query_lsn,
                        std::str::from_utf8(returned_img)?
                    );
                    assert_eq!(*returned_img, test_img(img_value));
                }
                None => {
                    assert!(matches!(results, Err(GetVectoredError::MissingKey(_))));
                }
            }
        }

        Ok(())
    }

    #[tokio::test]
    async fn test_random_updates() -> anyhow::Result<()> {
        let names_algorithms = [
            ("test_random_updates_legacy", CompactionAlgorithm::Legacy),
            ("test_random_updates_tiered", CompactionAlgorithm::Tiered),
        ];
        for (name, algorithm) in names_algorithms {
            test_random_updates_algorithm(name, algorithm).await?;
        }
        Ok(())
    }

    async fn test_random_updates_algorithm(
        name: &'static str,
        compaction_algorithm: CompactionAlgorithm,
    ) -> anyhow::Result<()> {
        let mut harness = TenantHarness::create(name).await?;
        harness.tenant_conf.compaction_algorithm = CompactionAlgorithmSettings {
            kind: compaction_algorithm,
        };
        let (tenant, ctx) = harness.load().await;
        let tline = tenant
            .create_test_timeline(TIMELINE_ID, Lsn(0x10), DEFAULT_PG_VERSION, &ctx)
            .await?;

        const NUM_KEYS: usize = 1000;
        let cancel = CancellationToken::new();

        let mut test_key = Key::from_hex("010000000033333333444444445500000000").unwrap();
        let mut test_key_end = test_key;
        test_key_end.field6 = NUM_KEYS as u32;
        tline.add_extra_test_dense_keyspace(KeySpace::single(test_key..test_key_end));

        let mut keyspace = KeySpaceAccum::new();

        // Track when each page was last modified. Used to assert that
        // a read sees the latest page version.
        let mut updated = [Lsn(0); NUM_KEYS];

        let mut lsn = Lsn(0x10);
        #[allow(clippy::needless_range_loop)]
        for blknum in 0..NUM_KEYS {
            lsn = Lsn(lsn.0 + 0x10);
            test_key.field6 = blknum as u32;
            let mut writer = tline.writer().await;
            writer
                .put(
                    test_key,
                    lsn,
                    &Value::Image(test_img(&format!("{} at {}", blknum, lsn))),
                    &ctx,
                )
                .await?;
            writer.finish_write(lsn);
            updated[blknum] = lsn;
            drop(writer);

            keyspace.add_key(test_key);
        }

        for _ in 0..50 {
            for _ in 0..NUM_KEYS {
                lsn = Lsn(lsn.0 + 0x10);
                let blknum = thread_rng().gen_range(0..NUM_KEYS);
                test_key.field6 = blknum as u32;
                let mut writer = tline.writer().await;
                writer
                    .put(
                        test_key,
                        lsn,
                        &Value::Image(test_img(&format!("{} at {}", blknum, lsn))),
                        &ctx,
                    )
                    .await?;
                writer.finish_write(lsn);
                drop(writer);
                updated[blknum] = lsn;
            }

            // Read all the blocks
            for (blknum, last_lsn) in updated.iter().enumerate() {
                test_key.field6 = blknum as u32;
                assert_eq!(
                    tline.get(test_key, lsn, &ctx).await?,
                    test_img(&format!("{} at {}", blknum, last_lsn))
                );
            }

            // Perform a cycle of flush, and GC
            tline.freeze_and_flush().await?;
            tenant
                .gc_iteration(Some(tline.timeline_id), 0, Duration::ZERO, &cancel, &ctx)
                .await?;
        }

        Ok(())
    }

    #[tokio::test]
    async fn test_traverse_branches() -> anyhow::Result<()> {
        let (tenant, ctx) = TenantHarness::create("test_traverse_branches")
            .await?
            .load()
            .await;
        let mut tline = tenant
            .create_test_timeline(TIMELINE_ID, Lsn(0x10), DEFAULT_PG_VERSION, &ctx)
            .await?;

        const NUM_KEYS: usize = 1000;

        let mut test_key = Key::from_hex("010000000033333333444444445500000000").unwrap();

        let mut keyspace = KeySpaceAccum::new();

        let cancel = CancellationToken::new();

        // Track when each page was last modified. Used to assert that
        // a read sees the latest page version.
        let mut updated = [Lsn(0); NUM_KEYS];

        let mut lsn = Lsn(0x10);
        #[allow(clippy::needless_range_loop)]
        for blknum in 0..NUM_KEYS {
            lsn = Lsn(lsn.0 + 0x10);
            test_key.field6 = blknum as u32;
            let mut writer = tline.writer().await;
            writer
                .put(
                    test_key,
                    lsn,
                    &Value::Image(test_img(&format!("{} at {}", blknum, lsn))),
                    &ctx,
                )
                .await?;
            writer.finish_write(lsn);
            updated[blknum] = lsn;
            drop(writer);

            keyspace.add_key(test_key);
        }

        for _ in 0..50 {
            let new_tline_id = TimelineId::generate();
            tenant
                .branch_timeline_test(&tline, new_tline_id, Some(lsn), &ctx)
                .await?;
            tline = tenant
                .get_timeline(new_tline_id, true)
                .expect("Should have the branched timeline");

            for _ in 0..NUM_KEYS {
                lsn = Lsn(lsn.0 + 0x10);
                let blknum = thread_rng().gen_range(0..NUM_KEYS);
                test_key.field6 = blknum as u32;
                let mut writer = tline.writer().await;
                writer
                    .put(
                        test_key,
                        lsn,
                        &Value::Image(test_img(&format!("{} at {}", blknum, lsn))),
                        &ctx,
                    )
                    .await?;
                println!("updating {} at {}", blknum, lsn);
                writer.finish_write(lsn);
                drop(writer);
                updated[blknum] = lsn;
            }

            // Read all the blocks
            for (blknum, last_lsn) in updated.iter().enumerate() {
                test_key.field6 = blknum as u32;
                assert_eq!(
                    tline.get(test_key, lsn, &ctx).await?,
                    test_img(&format!("{} at {}", blknum, last_lsn))
                );
            }

            // Perform a cycle of flush, compact, and GC
            tline.freeze_and_flush().await?;
            tline.compact(&cancel, EnumSet::empty(), &ctx).await?;
            tenant
                .gc_iteration(Some(tline.timeline_id), 0, Duration::ZERO, &cancel, &ctx)
                .await?;
        }

        Ok(())
    }

    #[tokio::test]
    async fn test_traverse_ancestors() -> anyhow::Result<()> {
        let (tenant, ctx) = TenantHarness::create("test_traverse_ancestors")
            .await?
            .load()
            .await;
        let mut tline = tenant
            .create_test_timeline(TIMELINE_ID, Lsn(0x10), DEFAULT_PG_VERSION, &ctx)
            .await?;

        const NUM_KEYS: usize = 100;
        const NUM_TLINES: usize = 50;

        let mut test_key = Key::from_hex("010000000033333333444444445500000000").unwrap();
        // Track page mutation lsns across different timelines.
        let mut updated = [[Lsn(0); NUM_KEYS]; NUM_TLINES];

        let mut lsn = Lsn(0x10);

        #[allow(clippy::needless_range_loop)]
        for idx in 0..NUM_TLINES {
            let new_tline_id = TimelineId::generate();
            tenant
                .branch_timeline_test(&tline, new_tline_id, Some(lsn), &ctx)
                .await?;
            tline = tenant
                .get_timeline(new_tline_id, true)
                .expect("Should have the branched timeline");

            for _ in 0..NUM_KEYS {
                lsn = Lsn(lsn.0 + 0x10);
                let blknum = thread_rng().gen_range(0..NUM_KEYS);
                test_key.field6 = blknum as u32;
                let mut writer = tline.writer().await;
                writer
                    .put(
                        test_key,
                        lsn,
                        &Value::Image(test_img(&format!("{} {} at {}", idx, blknum, lsn))),
                        &ctx,
                    )
                    .await?;
                println!("updating [{}][{}] at {}", idx, blknum, lsn);
                writer.finish_write(lsn);
                drop(writer);
                updated[idx][blknum] = lsn;
            }
        }

        // Read pages from leaf timeline across all ancestors.
        for (idx, lsns) in updated.iter().enumerate() {
            for (blknum, lsn) in lsns.iter().enumerate() {
                // Skip empty mutations.
                if lsn.0 == 0 {
                    continue;
                }
                println!("checking [{idx}][{blknum}] at {lsn}");
                test_key.field6 = blknum as u32;
                assert_eq!(
                    tline.get(test_key, *lsn, &ctx).await?,
                    test_img(&format!("{idx} {blknum} at {lsn}"))
                );
            }
        }
        Ok(())
    }

    #[tokio::test]
    async fn test_write_at_initdb_lsn_takes_optimization_code_path() -> anyhow::Result<()> {
        let (tenant, ctx) = TenantHarness::create("test_empty_test_timeline_is_usable")
            .await?
            .load()
            .await;

        let initdb_lsn = Lsn(0x20);
        let utline = tenant
            .create_empty_timeline(TIMELINE_ID, initdb_lsn, DEFAULT_PG_VERSION, &ctx)
            .await?;
        let tline = utline.raw_timeline().unwrap();

        // Spawn flush loop now so that we can set the `expect_initdb_optimization`
        tline.maybe_spawn_flush_loop();

        // Make sure the timeline has the minimum set of required keys for operation.
        // The only operation you can always do on an empty timeline is to `put` new data.
        // Except if you `put` at `initdb_lsn`.
        // In that case, there's an optimization to directly create image layers instead of delta layers.
        // It uses `repartition()`, which assumes some keys to be present.
        // Let's make sure the test timeline can handle that case.
        {
            let mut state = tline.flush_loop_state.lock().unwrap();
            assert_eq!(
                timeline::FlushLoopState::Running {
                    expect_initdb_optimization: false,
                    initdb_optimization_count: 0,
                },
                *state
            );
            *state = timeline::FlushLoopState::Running {
                expect_initdb_optimization: true,
                initdb_optimization_count: 0,
            };
        }

        // Make writes at the initdb_lsn. When we flush it below, it should be handled by the optimization.
        // As explained above, the optimization requires some keys to be present.
        // As per `create_empty_timeline` documentation, use init_empty to set them.
        // This is what `create_test_timeline` does, by the way.
        let mut modification = tline.begin_modification(initdb_lsn);
        modification
            .init_empty_test_timeline()
            .context("init_empty_test_timeline")?;
        modification
            .commit(&ctx)
            .await
            .context("commit init_empty_test_timeline modification")?;

        // Do the flush. The flush code will check the expectations that we set above.
        tline.freeze_and_flush().await?;

        // assert freeze_and_flush exercised the initdb optimization
        {
            let state = tline.flush_loop_state.lock().unwrap();
            let timeline::FlushLoopState::Running {
                expect_initdb_optimization,
                initdb_optimization_count,
            } = *state
            else {
                panic!("unexpected state: {:?}", *state);
            };
            assert!(expect_initdb_optimization);
            assert!(initdb_optimization_count > 0);
        }
        Ok(())
    }

    #[tokio::test]
    async fn test_create_guard_crash() -> anyhow::Result<()> {
        let name = "test_create_guard_crash";
        let harness = TenantHarness::create(name).await?;
        {
            let (tenant, ctx) = harness.load().await;
            let tline = tenant
                .create_empty_timeline(TIMELINE_ID, Lsn(0), DEFAULT_PG_VERSION, &ctx)
                .await?;
            // Leave the timeline ID in [`Tenant::timelines_creating`] to exclude attempting to create it again
            let raw_tline = tline.raw_timeline().unwrap();
            raw_tline
                .shutdown(super::timeline::ShutdownMode::Hard)
                .instrument(info_span!("test_shutdown", tenant_id=%raw_tline.tenant_shard_id, shard_id=%raw_tline.tenant_shard_id.shard_slug(), timeline_id=%TIMELINE_ID))
                .await;
            std::mem::forget(tline);
        }

        let (tenant, _) = harness.load().await;
        match tenant.get_timeline(TIMELINE_ID, false) {
            Ok(_) => panic!("timeline should've been removed during load"),
            Err(e) => {
                assert_eq!(
                    e,
                    GetTimelineError::NotFound {
                        tenant_id: tenant.tenant_shard_id,
                        timeline_id: TIMELINE_ID,
                    }
                )
            }
        }

        assert!(!harness
            .conf
            .timeline_path(&tenant.tenant_shard_id, &TIMELINE_ID)
            .exists());

        Ok(())
    }

    #[tokio::test]
    async fn test_read_at_max_lsn() -> anyhow::Result<()> {
        let names_algorithms = [
            ("test_read_at_max_lsn_legacy", CompactionAlgorithm::Legacy),
            ("test_read_at_max_lsn_tiered", CompactionAlgorithm::Tiered),
        ];
        for (name, algorithm) in names_algorithms {
            test_read_at_max_lsn_algorithm(name, algorithm).await?;
        }
        Ok(())
    }

    async fn test_read_at_max_lsn_algorithm(
        name: &'static str,
        compaction_algorithm: CompactionAlgorithm,
    ) -> anyhow::Result<()> {
        let mut harness = TenantHarness::create(name).await?;
        harness.tenant_conf.compaction_algorithm = CompactionAlgorithmSettings {
            kind: compaction_algorithm,
        };
        let (tenant, ctx) = harness.load().await;
        let tline = tenant
            .create_test_timeline(TIMELINE_ID, Lsn(0x08), DEFAULT_PG_VERSION, &ctx)
            .await?;

        let lsn = Lsn(0x10);
        let compact = false;
        bulk_insert_maybe_compact_gc(&tenant, &tline, &ctx, lsn, 50, 10000, compact).await?;

        let test_key = Key::from_hex("010000000033333333444444445500000000").unwrap();
        let read_lsn = Lsn(u64::MAX - 1);

        let result = tline.get(test_key, read_lsn, &ctx).await;
        assert!(result.is_ok(), "result is not Ok: {}", result.unwrap_err());

        Ok(())
    }

    #[tokio::test]
    async fn test_metadata_scan() -> anyhow::Result<()> {
        let harness = TenantHarness::create("test_metadata_scan").await?;
        let (tenant, ctx) = harness.load().await;
        let tline = tenant
            .create_test_timeline(TIMELINE_ID, Lsn(0x10), DEFAULT_PG_VERSION, &ctx)
            .await?;

        const NUM_KEYS: usize = 1000;
        const STEP: usize = 10000; // random update + scan base_key + idx * STEP

        let cancel = CancellationToken::new();

        let mut base_key = Key::from_hex("000000000033333333444444445500000000").unwrap();
        base_key.field1 = AUX_KEY_PREFIX;
        let mut test_key = base_key;

        // Track when each page was last modified. Used to assert that
        // a read sees the latest page version.
        let mut updated = [Lsn(0); NUM_KEYS];

        let mut lsn = Lsn(0x10);
        #[allow(clippy::needless_range_loop)]
        for blknum in 0..NUM_KEYS {
            lsn = Lsn(lsn.0 + 0x10);
            test_key.field6 = (blknum * STEP) as u32;
            let mut writer = tline.writer().await;
            writer
                .put(
                    test_key,
                    lsn,
                    &Value::Image(test_img(&format!("{} at {}", blknum, lsn))),
                    &ctx,
                )
                .await?;
            writer.finish_write(lsn);
            updated[blknum] = lsn;
            drop(writer);
        }

        let keyspace = KeySpace::single(base_key..base_key.add((NUM_KEYS * STEP) as u32));

        for iter in 0..=10 {
            // Read all the blocks
            for (blknum, last_lsn) in updated.iter().enumerate() {
                test_key.field6 = (blknum * STEP) as u32;
                assert_eq!(
                    tline.get(test_key, lsn, &ctx).await?,
                    test_img(&format!("{} at {}", blknum, last_lsn))
                );
            }

            let mut cnt = 0;
            for (key, value) in tline
                .get_vectored_impl(
                    keyspace.clone(),
                    lsn,
                    &mut ValuesReconstructState::default(),
                    &ctx,
                )
                .await?
            {
                let blknum = key.field6 as usize;
                let value = value?;
                assert!(blknum % STEP == 0);
                let blknum = blknum / STEP;
                assert_eq!(
                    value,
                    test_img(&format!("{} at {}", blknum, updated[blknum]))
                );
                cnt += 1;
            }

            assert_eq!(cnt, NUM_KEYS);

            for _ in 0..NUM_KEYS {
                lsn = Lsn(lsn.0 + 0x10);
                let blknum = thread_rng().gen_range(0..NUM_KEYS);
                test_key.field6 = (blknum * STEP) as u32;
                let mut writer = tline.writer().await;
                writer
                    .put(
                        test_key,
                        lsn,
                        &Value::Image(test_img(&format!("{} at {}", blknum, lsn))),
                        &ctx,
                    )
                    .await?;
                writer.finish_write(lsn);
                drop(writer);
                updated[blknum] = lsn;
            }

            // Perform two cycles of flush, compact, and GC
            for round in 0..2 {
                tline.freeze_and_flush().await?;
                tline
                    .compact(
                        &cancel,
                        if iter % 5 == 0 && round == 0 {
                            let mut flags = EnumSet::new();
                            flags.insert(CompactFlags::ForceImageLayerCreation);
                            flags.insert(CompactFlags::ForceRepartition);
                            flags
                        } else {
                            EnumSet::empty()
                        },
                        &ctx,
                    )
                    .await?;
                tenant
                    .gc_iteration(Some(tline.timeline_id), 0, Duration::ZERO, &cancel, &ctx)
                    .await?;
            }
        }

        Ok(())
    }

    #[tokio::test]
    async fn test_metadata_compaction_trigger() -> anyhow::Result<()> {
        let harness = TenantHarness::create("test_metadata_compaction_trigger").await?;
        let (tenant, ctx) = harness.load().await;
        let tline = tenant
            .create_test_timeline(TIMELINE_ID, Lsn(0x10), DEFAULT_PG_VERSION, &ctx)
            .await?;

        let cancel = CancellationToken::new();

        let mut base_key = Key::from_hex("000000000033333333444444445500000000").unwrap();
        base_key.field1 = AUX_KEY_PREFIX;
        let test_key = base_key;
        let mut lsn = Lsn(0x10);

        for _ in 0..20 {
            lsn = Lsn(lsn.0 + 0x10);
            let mut writer = tline.writer().await;
            writer
                .put(
                    test_key,
                    lsn,
                    &Value::Image(test_img(&format!("{} at {}", 0, lsn))),
                    &ctx,
                )
                .await?;
            writer.finish_write(lsn);
            drop(writer);
            tline.freeze_and_flush().await?; // force create a delta layer
        }

        let before_num_l0_delta_files =
            tline.layers.read().await.layer_map()?.level0_deltas().len();

        tline.compact(&cancel, EnumSet::empty(), &ctx).await?;

        let after_num_l0_delta_files = tline.layers.read().await.layer_map()?.level0_deltas().len();

        assert!(after_num_l0_delta_files < before_num_l0_delta_files, "after_num_l0_delta_files={after_num_l0_delta_files}, before_num_l0_delta_files={before_num_l0_delta_files}");

        assert_eq!(
            tline.get(test_key, lsn, &ctx).await?,
            test_img(&format!("{} at {}", 0, lsn))
        );

        Ok(())
    }

    #[tokio::test]
    async fn test_aux_file_e2e() {
        let harness = TenantHarness::create("test_aux_file_e2e").await.unwrap();

        let (tenant, ctx) = harness.load().await;

        let mut lsn = Lsn(0x08);

        let tline: Arc<Timeline> = tenant
            .create_test_timeline(TIMELINE_ID, lsn, DEFAULT_PG_VERSION, &ctx)
            .await
            .unwrap();

        {
            lsn += 8;
            let mut modification = tline.begin_modification(lsn);
            modification
                .put_file("pg_logical/mappings/test1", b"first", &ctx)
                .await
                .unwrap();
            modification.commit(&ctx).await.unwrap();
        }

        // we can read everything from the storage
        let files = tline.list_aux_files(lsn, &ctx).await.unwrap();
        assert_eq!(
            files.get("pg_logical/mappings/test1"),
            Some(&bytes::Bytes::from_static(b"first"))
        );

        {
            lsn += 8;
            let mut modification = tline.begin_modification(lsn);
            modification
                .put_file("pg_logical/mappings/test2", b"second", &ctx)
                .await
                .unwrap();
            modification.commit(&ctx).await.unwrap();
        }

        let files = tline.list_aux_files(lsn, &ctx).await.unwrap();
        assert_eq!(
            files.get("pg_logical/mappings/test2"),
            Some(&bytes::Bytes::from_static(b"second"))
        );

        let child = tenant
            .branch_timeline_test(&tline, NEW_TIMELINE_ID, Some(lsn), &ctx)
            .await
            .unwrap();

        let files = child.list_aux_files(lsn, &ctx).await.unwrap();
        assert_eq!(files.get("pg_logical/mappings/test1"), None);
        assert_eq!(files.get("pg_logical/mappings/test2"), None);
    }

    #[tokio::test]
    async fn test_metadata_image_creation() -> anyhow::Result<()> {
        let harness = TenantHarness::create("test_metadata_image_creation").await?;
        let (tenant, ctx) = harness.load().await;
        let tline = tenant
            .create_test_timeline(TIMELINE_ID, Lsn(0x10), DEFAULT_PG_VERSION, &ctx)
            .await?;

        const NUM_KEYS: usize = 1000;
        const STEP: usize = 10000; // random update + scan base_key + idx * STEP

        let cancel = CancellationToken::new();

        let base_key = Key::from_hex("620000000033333333444444445500000000").unwrap();
        assert_eq!(base_key.field1, AUX_KEY_PREFIX); // in case someone accidentally changed the prefix...
        let mut test_key = base_key;
        let mut lsn = Lsn(0x10);

        async fn scan_with_statistics(
            tline: &Timeline,
            keyspace: &KeySpace,
            lsn: Lsn,
            ctx: &RequestContext,
        ) -> anyhow::Result<(BTreeMap<Key, Result<Bytes, PageReconstructError>>, usize)> {
            let mut reconstruct_state = ValuesReconstructState::default();
            let res = tline
                .get_vectored_impl(keyspace.clone(), lsn, &mut reconstruct_state, ctx)
                .await?;
            Ok((res, reconstruct_state.get_delta_layers_visited() as usize))
        }

        #[allow(clippy::needless_range_loop)]
        for blknum in 0..NUM_KEYS {
            lsn = Lsn(lsn.0 + 0x10);
            test_key.field6 = (blknum * STEP) as u32;
            let mut writer = tline.writer().await;
            writer
                .put(
                    test_key,
                    lsn,
                    &Value::Image(test_img(&format!("{} at {}", blknum, lsn))),
                    &ctx,
                )
                .await?;
            writer.finish_write(lsn);
            drop(writer);
        }

        let keyspace = KeySpace::single(base_key..base_key.add((NUM_KEYS * STEP) as u32));

        for iter in 1..=10 {
            for _ in 0..NUM_KEYS {
                lsn = Lsn(lsn.0 + 0x10);
                let blknum = thread_rng().gen_range(0..NUM_KEYS);
                test_key.field6 = (blknum * STEP) as u32;
                let mut writer = tline.writer().await;
                writer
                    .put(
                        test_key,
                        lsn,
                        &Value::Image(test_img(&format!("{} at {}", blknum, lsn))),
                        &ctx,
                    )
                    .await?;
                writer.finish_write(lsn);
                drop(writer);
            }

            tline.freeze_and_flush().await?;

            if iter % 5 == 0 {
                let (_, before_delta_file_accessed) =
                    scan_with_statistics(&tline, &keyspace, lsn, &ctx).await?;
                tline
                    .compact(
                        &cancel,
                        {
                            let mut flags = EnumSet::new();
                            flags.insert(CompactFlags::ForceImageLayerCreation);
                            flags.insert(CompactFlags::ForceRepartition);
                            flags
                        },
                        &ctx,
                    )
                    .await?;
                let (_, after_delta_file_accessed) =
                    scan_with_statistics(&tline, &keyspace, lsn, &ctx).await?;
                assert!(after_delta_file_accessed < before_delta_file_accessed, "after_delta_file_accessed={after_delta_file_accessed}, before_delta_file_accessed={before_delta_file_accessed}");
                // Given that we already produced an image layer, there should be no delta layer needed for the scan, but still setting a low threshold there for unforeseen circumstances.
                assert!(
                    after_delta_file_accessed <= 2,
                    "after_delta_file_accessed={after_delta_file_accessed}"
                );
            }
        }

        Ok(())
    }

    #[tokio::test]
    async fn test_vectored_missing_data_key_reads() -> anyhow::Result<()> {
        let harness = TenantHarness::create("test_vectored_missing_data_key_reads").await?;
        let (tenant, ctx) = harness.load().await;

        let base_key = Key::from_hex("000000000033333333444444445500000000").unwrap();
        let base_key_child = Key::from_hex("000000000033333333444444445500000001").unwrap();
        let base_key_nonexist = Key::from_hex("000000000033333333444444445500000002").unwrap();

        let tline = tenant
            .create_test_timeline_with_layers(
                TIMELINE_ID,
                Lsn(0x10),
                DEFAULT_PG_VERSION,
                &ctx,
                Vec::new(), // delta layers
                vec![(Lsn(0x20), vec![(base_key, test_img("data key 1"))])], // image layers
                Lsn(0x20), // it's fine to not advance LSN to 0x30 while using 0x30 to get below because `get_vectored_impl` does not wait for LSN
            )
            .await?;
        tline.add_extra_test_dense_keyspace(KeySpace::single(base_key..(base_key_nonexist.next())));

        let child = tenant
            .branch_timeline_test_with_layers(
                &tline,
                NEW_TIMELINE_ID,
                Some(Lsn(0x20)),
                &ctx,
                Vec::new(), // delta layers
                vec![(Lsn(0x30), vec![(base_key_child, test_img("data key 2"))])], // image layers
                Lsn(0x30),
            )
            .await
            .unwrap();

        let lsn = Lsn(0x30);

        // test vectored get on parent timeline
        assert_eq!(
            get_vectored_impl_wrapper(&tline, base_key, lsn, &ctx).await?,
            Some(test_img("data key 1"))
        );
        assert!(get_vectored_impl_wrapper(&tline, base_key_child, lsn, &ctx)
            .await
            .unwrap_err()
            .is_missing_key_error());
        assert!(
            get_vectored_impl_wrapper(&tline, base_key_nonexist, lsn, &ctx)
                .await
                .unwrap_err()
                .is_missing_key_error()
        );

        // test vectored get on child timeline
        assert_eq!(
            get_vectored_impl_wrapper(&child, base_key, lsn, &ctx).await?,
            Some(test_img("data key 1"))
        );
        assert_eq!(
            get_vectored_impl_wrapper(&child, base_key_child, lsn, &ctx).await?,
            Some(test_img("data key 2"))
        );
        assert!(
            get_vectored_impl_wrapper(&child, base_key_nonexist, lsn, &ctx)
                .await
                .unwrap_err()
                .is_missing_key_error()
        );

        Ok(())
    }

    #[tokio::test]
    async fn test_vectored_missing_metadata_key_reads() -> anyhow::Result<()> {
        let harness = TenantHarness::create("test_vectored_missing_metadata_key_reads").await?;
        let (tenant, ctx) = harness.load().await;

        let base_key = Key::from_hex("620000000033333333444444445500000000").unwrap();
        let base_key_child = Key::from_hex("620000000033333333444444445500000001").unwrap();
        let base_key_nonexist = Key::from_hex("620000000033333333444444445500000002").unwrap();
        assert_eq!(base_key.field1, AUX_KEY_PREFIX); // in case someone accidentally changed the prefix...

        let tline = tenant
            .create_test_timeline_with_layers(
                TIMELINE_ID,
                Lsn(0x10),
                DEFAULT_PG_VERSION,
                &ctx,
                Vec::new(), // delta layers
                vec![(Lsn(0x20), vec![(base_key, test_img("metadata key 1"))])], // image layers
                Lsn(0x20), // it's fine to not advance LSN to 0x30 while using 0x30 to get below because `get_vectored_impl` does not wait for LSN
            )
            .await?;

        let child = tenant
            .branch_timeline_test_with_layers(
                &tline,
                NEW_TIMELINE_ID,
                Some(Lsn(0x20)),
                &ctx,
                Vec::new(), // delta layers
                vec![(
                    Lsn(0x30),
                    vec![(base_key_child, test_img("metadata key 2"))],
                )], // image layers
                Lsn(0x30),
            )
            .await
            .unwrap();

        let lsn = Lsn(0x30);

        // test vectored get on parent timeline
        assert_eq!(
            get_vectored_impl_wrapper(&tline, base_key, lsn, &ctx).await?,
            Some(test_img("metadata key 1"))
        );
        assert_eq!(
            get_vectored_impl_wrapper(&tline, base_key_child, lsn, &ctx).await?,
            None
        );
        assert_eq!(
            get_vectored_impl_wrapper(&tline, base_key_nonexist, lsn, &ctx).await?,
            None
        );

        // test vectored get on child timeline
        assert_eq!(
            get_vectored_impl_wrapper(&child, base_key, lsn, &ctx).await?,
            None
        );
        assert_eq!(
            get_vectored_impl_wrapper(&child, base_key_child, lsn, &ctx).await?,
            Some(test_img("metadata key 2"))
        );
        assert_eq!(
            get_vectored_impl_wrapper(&child, base_key_nonexist, lsn, &ctx).await?,
            None
        );

        Ok(())
    }

    async fn get_vectored_impl_wrapper(
        tline: &Arc<Timeline>,
        key: Key,
        lsn: Lsn,
        ctx: &RequestContext,
    ) -> Result<Option<Bytes>, GetVectoredError> {
        let mut reconstruct_state = ValuesReconstructState::new();
        let mut res = tline
            .get_vectored_impl(
                KeySpace::single(key..key.next()),
                lsn,
                &mut reconstruct_state,
                ctx,
            )
            .await?;
        Ok(res.pop_last().map(|(k, v)| {
            assert_eq!(k, key);
            v.unwrap()
        }))
    }

    #[tokio::test]
    async fn test_metadata_tombstone_reads() -> anyhow::Result<()> {
        let harness = TenantHarness::create("test_metadata_tombstone_reads").await?;
        let (tenant, ctx) = harness.load().await;
        let key0 = Key::from_hex("620000000033333333444444445500000000").unwrap();
        let key1 = Key::from_hex("620000000033333333444444445500000001").unwrap();
        let key2 = Key::from_hex("620000000033333333444444445500000002").unwrap();
        let key3 = Key::from_hex("620000000033333333444444445500000003").unwrap();

        // We emulate the situation that the compaction algorithm creates an image layer that removes the tombstones
        // Lsn 0x30 key0, key3, no key1+key2
        // Lsn 0x20 key1+key2 tomestones
        // Lsn 0x10 key1 in image, key2 in delta
        let tline = tenant
            .create_test_timeline_with_layers(
                TIMELINE_ID,
                Lsn(0x10),
                DEFAULT_PG_VERSION,
                &ctx,
                // delta layers
                vec![
                    DeltaLayerTestDesc::new_with_inferred_key_range(
                        Lsn(0x10)..Lsn(0x20),
                        vec![(key2, Lsn(0x10), Value::Image(test_img("metadata key 2")))],
                    ),
                    DeltaLayerTestDesc::new_with_inferred_key_range(
                        Lsn(0x20)..Lsn(0x30),
                        vec![(key1, Lsn(0x20), Value::Image(Bytes::new()))],
                    ),
                    DeltaLayerTestDesc::new_with_inferred_key_range(
                        Lsn(0x20)..Lsn(0x30),
                        vec![(key2, Lsn(0x20), Value::Image(Bytes::new()))],
                    ),
                ],
                // image layers
                vec![
                    (Lsn(0x10), vec![(key1, test_img("metadata key 1"))]),
                    (
                        Lsn(0x30),
                        vec![
                            (key0, test_img("metadata key 0")),
                            (key3, test_img("metadata key 3")),
                        ],
                    ),
                ],
                Lsn(0x30),
            )
            .await?;

        let lsn = Lsn(0x30);
        let old_lsn = Lsn(0x20);

        assert_eq!(
            get_vectored_impl_wrapper(&tline, key0, lsn, &ctx).await?,
            Some(test_img("metadata key 0"))
        );
        assert_eq!(
            get_vectored_impl_wrapper(&tline, key1, lsn, &ctx).await?,
            None,
        );
        assert_eq!(
            get_vectored_impl_wrapper(&tline, key2, lsn, &ctx).await?,
            None,
        );
        assert_eq!(
            get_vectored_impl_wrapper(&tline, key1, old_lsn, &ctx).await?,
            Some(Bytes::new()),
        );
        assert_eq!(
            get_vectored_impl_wrapper(&tline, key2, old_lsn, &ctx).await?,
            Some(Bytes::new()),
        );
        assert_eq!(
            get_vectored_impl_wrapper(&tline, key3, lsn, &ctx).await?,
            Some(test_img("metadata key 3"))
        );

        Ok(())
    }

    #[tokio::test]
    async fn test_metadata_tombstone_image_creation() {
        let harness = TenantHarness::create("test_metadata_tombstone_image_creation")
            .await
            .unwrap();
        let (tenant, ctx) = harness.load().await;

        let key0 = Key::from_hex("620000000033333333444444445500000000").unwrap();
        let key1 = Key::from_hex("620000000033333333444444445500000001").unwrap();
        let key2 = Key::from_hex("620000000033333333444444445500000002").unwrap();
        let key3 = Key::from_hex("620000000033333333444444445500000003").unwrap();

        let tline = tenant
            .create_test_timeline_with_layers(
                TIMELINE_ID,
                Lsn(0x10),
                DEFAULT_PG_VERSION,
                &ctx,
                // delta layers
                vec![
                    DeltaLayerTestDesc::new_with_inferred_key_range(
                        Lsn(0x10)..Lsn(0x20),
                        vec![(key2, Lsn(0x10), Value::Image(test_img("metadata key 2")))],
                    ),
                    DeltaLayerTestDesc::new_with_inferred_key_range(
                        Lsn(0x20)..Lsn(0x30),
                        vec![(key1, Lsn(0x20), Value::Image(Bytes::new()))],
                    ),
                    DeltaLayerTestDesc::new_with_inferred_key_range(
                        Lsn(0x20)..Lsn(0x30),
                        vec![(key2, Lsn(0x20), Value::Image(Bytes::new()))],
                    ),
                    DeltaLayerTestDesc::new_with_inferred_key_range(
                        Lsn(0x30)..Lsn(0x40),
                        vec![
                            (key0, Lsn(0x30), Value::Image(test_img("metadata key 0"))),
                            (key3, Lsn(0x30), Value::Image(test_img("metadata key 3"))),
                        ],
                    ),
                ],
                // image layers
                vec![(Lsn(0x10), vec![(key1, test_img("metadata key 1"))])],
                Lsn(0x40),
            )
            .await
            .unwrap();

        let cancel = CancellationToken::new();

        tline
            .compact(
                &cancel,
                {
                    let mut flags = EnumSet::new();
                    flags.insert(CompactFlags::ForceImageLayerCreation);
                    flags.insert(CompactFlags::ForceRepartition);
                    flags
                },
                &ctx,
            )
            .await
            .unwrap();

        // Image layers are created at last_record_lsn
        let images = tline
            .inspect_image_layers(Lsn(0x40), &ctx)
            .await
            .unwrap()
            .into_iter()
            .filter(|(k, _)| k.is_metadata_key())
            .collect::<Vec<_>>();
        assert_eq!(images.len(), 2); // the image layer should only contain two existing keys, tombstones should be removed.
    }

    #[tokio::test]
    async fn test_metadata_tombstone_empty_image_creation() {
        let harness = TenantHarness::create("test_metadata_tombstone_empty_image_creation")
            .await
            .unwrap();
        let (tenant, ctx) = harness.load().await;

        let key1 = Key::from_hex("620000000033333333444444445500000001").unwrap();
        let key2 = Key::from_hex("620000000033333333444444445500000002").unwrap();

        let tline = tenant
            .create_test_timeline_with_layers(
                TIMELINE_ID,
                Lsn(0x10),
                DEFAULT_PG_VERSION,
                &ctx,
                // delta layers
                vec![
                    DeltaLayerTestDesc::new_with_inferred_key_range(
                        Lsn(0x10)..Lsn(0x20),
                        vec![(key2, Lsn(0x10), Value::Image(test_img("metadata key 2")))],
                    ),
                    DeltaLayerTestDesc::new_with_inferred_key_range(
                        Lsn(0x20)..Lsn(0x30),
                        vec![(key1, Lsn(0x20), Value::Image(Bytes::new()))],
                    ),
                    DeltaLayerTestDesc::new_with_inferred_key_range(
                        Lsn(0x20)..Lsn(0x30),
                        vec![(key2, Lsn(0x20), Value::Image(Bytes::new()))],
                    ),
                ],
                // image layers
                vec![(Lsn(0x10), vec![(key1, test_img("metadata key 1"))])],
                Lsn(0x30),
            )
            .await
            .unwrap();

        let cancel = CancellationToken::new();

        tline
            .compact(
                &cancel,
                {
                    let mut flags = EnumSet::new();
                    flags.insert(CompactFlags::ForceImageLayerCreation);
                    flags.insert(CompactFlags::ForceRepartition);
                    flags
                },
                &ctx,
            )
            .await
            .unwrap();

        // Image layers are created at last_record_lsn
        let images = tline
            .inspect_image_layers(Lsn(0x30), &ctx)
            .await
            .unwrap()
            .into_iter()
            .filter(|(k, _)| k.is_metadata_key())
            .collect::<Vec<_>>();
        assert_eq!(images.len(), 0); // the image layer should not contain tombstones, or it is not created
    }

    #[tokio::test]
    async fn test_simple_bottom_most_compaction_images() -> anyhow::Result<()> {
        let harness = TenantHarness::create("test_simple_bottom_most_compaction_images").await?;
        let (tenant, ctx) = harness.load().await;

        fn get_key(id: u32) -> Key {
            // using aux key here b/c they are guaranteed to be inside `collect_keyspace`.
            let mut key = Key::from_hex("620000000033333333444444445500000000").unwrap();
            key.field6 = id;
            key
        }

        // We create
        // - one bottom-most image layer,
        // - a delta layer D1 crossing the GC horizon with data below and above the horizon,
        // - a delta layer D2 crossing the GC horizon with data only below the horizon,
        // - a delta layer D3 above the horizon.
        //
        //                             | D3 |
        //  | D1 |
        // -|    |-- gc horizon -----------------
        //  |    |                | D2 |
        // --------- img layer ------------------
        //
        // What we should expact from this compaction is:
        //                             | D3 |
        //  | Part of D1 |
        // --------- img layer with D1+D2 at GC horizon------------------

        // img layer at 0x10
        let img_layer = (0..10)
            .map(|id| (get_key(id), Bytes::from(format!("value {id}@0x10"))))
            .collect_vec();

        let delta1 = vec![
            (
                get_key(1),
                Lsn(0x20),
                Value::Image(Bytes::from("value 1@0x20")),
            ),
            (
                get_key(2),
                Lsn(0x30),
                Value::Image(Bytes::from("value 2@0x30")),
            ),
            (
                get_key(3),
                Lsn(0x40),
                Value::Image(Bytes::from("value 3@0x40")),
            ),
        ];
        let delta2 = vec![
            (
                get_key(5),
                Lsn(0x20),
                Value::Image(Bytes::from("value 5@0x20")),
            ),
            (
                get_key(6),
                Lsn(0x20),
                Value::Image(Bytes::from("value 6@0x20")),
            ),
        ];
        let delta3 = vec![
            (
                get_key(8),
                Lsn(0x48),
                Value::Image(Bytes::from("value 8@0x48")),
            ),
            (
                get_key(9),
                Lsn(0x48),
                Value::Image(Bytes::from("value 9@0x48")),
            ),
        ];

        let tline = tenant
            .create_test_timeline_with_layers(
                TIMELINE_ID,
                Lsn(0x10),
                DEFAULT_PG_VERSION,
                &ctx,
                vec![
                    DeltaLayerTestDesc::new_with_inferred_key_range(Lsn(0x20)..Lsn(0x48), delta1),
                    DeltaLayerTestDesc::new_with_inferred_key_range(Lsn(0x20)..Lsn(0x48), delta2),
                    DeltaLayerTestDesc::new_with_inferred_key_range(Lsn(0x48)..Lsn(0x50), delta3),
                ], // delta layers
                vec![(Lsn(0x10), img_layer)], // image layers
                Lsn(0x50),
            )
            .await?;
        {
            // Update GC info
            let mut guard = tline.gc_info.write().unwrap();
            guard.cutoffs.time = Lsn(0x30);
            guard.cutoffs.space = Lsn(0x30);
        }

        let expected_result = [
            Bytes::from_static(b"value 0@0x10"),
            Bytes::from_static(b"value 1@0x20"),
            Bytes::from_static(b"value 2@0x30"),
            Bytes::from_static(b"value 3@0x40"),
            Bytes::from_static(b"value 4@0x10"),
            Bytes::from_static(b"value 5@0x20"),
            Bytes::from_static(b"value 6@0x20"),
            Bytes::from_static(b"value 7@0x10"),
            Bytes::from_static(b"value 8@0x48"),
            Bytes::from_static(b"value 9@0x48"),
        ];

        for (idx, expected) in expected_result.iter().enumerate() {
            assert_eq!(
                tline
                    .get(get_key(idx as u32), Lsn(0x50), &ctx)
                    .await
                    .unwrap(),
                expected
            );
        }

        let cancel = CancellationToken::new();
        tline
            .compact_with_gc(&cancel, EnumSet::new(), &ctx)
            .await
            .unwrap();

        for (idx, expected) in expected_result.iter().enumerate() {
            assert_eq!(
                tline
                    .get(get_key(idx as u32), Lsn(0x50), &ctx)
                    .await
                    .unwrap(),
                expected
            );
        }

        // Check if the image layer at the GC horizon contains exactly what we want
        let image_at_gc_horizon = tline
            .inspect_image_layers(Lsn(0x30), &ctx)
            .await
            .unwrap()
            .into_iter()
            .filter(|(k, _)| k.is_metadata_key())
            .collect::<Vec<_>>();

        assert_eq!(image_at_gc_horizon.len(), 10);
        let expected_result = [
            Bytes::from_static(b"value 0@0x10"),
            Bytes::from_static(b"value 1@0x20"),
            Bytes::from_static(b"value 2@0x30"),
            Bytes::from_static(b"value 3@0x10"),
            Bytes::from_static(b"value 4@0x10"),
            Bytes::from_static(b"value 5@0x20"),
            Bytes::from_static(b"value 6@0x20"),
            Bytes::from_static(b"value 7@0x10"),
            Bytes::from_static(b"value 8@0x10"),
            Bytes::from_static(b"value 9@0x10"),
        ];
        for idx in 0..10 {
            assert_eq!(
                image_at_gc_horizon[idx],
                (get_key(idx as u32), expected_result[idx].clone())
            );
        }

        // Check if old layers are removed / new layers have the expected LSN
        let mut all_layers = tline.inspect_historic_layers().await.unwrap();
        all_layers.sort_by(|k1, k2| {
            (
                k1.is_delta,
                k1.key_range.start,
                k1.key_range.end,
                k1.lsn_range.start,
                k1.lsn_range.end,
            )
                .cmp(&(
                    k2.is_delta,
                    k2.key_range.start,
                    k2.key_range.end,
                    k2.lsn_range.start,
                    k2.lsn_range.end,
                ))
        });
        assert_eq!(
            all_layers,
            vec![
                // Image layer at GC horizon
                PersistentLayerKey {
                    key_range: Key::MIN..Key::MAX,
                    lsn_range: Lsn(0x30)..Lsn(0x31),
                    is_delta: false
                },
                // The delta layer below the horizon
                PersistentLayerKey {
                    key_range: get_key(3)..get_key(4),
                    lsn_range: Lsn(0x30)..Lsn(0x48),
                    is_delta: true
                },
                // The delta3 layer that should not be picked for the compaction
                PersistentLayerKey {
                    key_range: get_key(8)..get_key(10),
                    lsn_range: Lsn(0x48)..Lsn(0x50),
                    is_delta: true
                }
            ]
        );

        // increase GC horizon and compact again
        {
            // Update GC info
            let mut guard = tline.gc_info.write().unwrap();
            guard.cutoffs.time = Lsn(0x40);
            guard.cutoffs.space = Lsn(0x40);
        }
        tline
            .compact_with_gc(&cancel, EnumSet::new(), &ctx)
            .await
            .unwrap();

        Ok(())
    }

    #[tokio::test]
    async fn test_neon_test_record() -> anyhow::Result<()> {
        let harness = TenantHarness::create("test_neon_test_record").await?;
        let (tenant, ctx) = harness.load().await;

        fn get_key(id: u32) -> Key {
            // using aux key here b/c they are guaranteed to be inside `collect_keyspace`.
            let mut key = Key::from_hex("620000000033333333444444445500000000").unwrap();
            key.field6 = id;
            key
        }

        let delta1 = vec![
            (
                get_key(1),
                Lsn(0x20),
                Value::WalRecord(NeonWalRecord::wal_append(",0x20")),
            ),
            (
                get_key(1),
                Lsn(0x30),
                Value::WalRecord(NeonWalRecord::wal_append(",0x30")),
            ),
            (get_key(2), Lsn(0x10), Value::Image("0x10".into())),
            (
                get_key(2),
                Lsn(0x20),
                Value::WalRecord(NeonWalRecord::wal_append(",0x20")),
            ),
            (
                get_key(2),
                Lsn(0x30),
                Value::WalRecord(NeonWalRecord::wal_append(",0x30")),
            ),
            (get_key(3), Lsn(0x10), Value::Image("0x10".into())),
            (
                get_key(3),
                Lsn(0x20),
                Value::WalRecord(NeonWalRecord::wal_clear()),
            ),
            (get_key(4), Lsn(0x10), Value::Image("0x10".into())),
            (
                get_key(4),
                Lsn(0x20),
                Value::WalRecord(NeonWalRecord::wal_init()),
            ),
        ];
        let image1 = vec![(get_key(1), "0x10".into())];

        let tline = tenant
            .create_test_timeline_with_layers(
                TIMELINE_ID,
                Lsn(0x10),
                DEFAULT_PG_VERSION,
                &ctx,
                vec![DeltaLayerTestDesc::new_with_inferred_key_range(
                    Lsn(0x10)..Lsn(0x40),
                    delta1,
                )], // delta layers
                vec![(Lsn(0x10), image1)], // image layers
                Lsn(0x50),
            )
            .await?;

        assert_eq!(
            tline.get(get_key(1), Lsn(0x50), &ctx).await?,
            Bytes::from_static(b"0x10,0x20,0x30")
        );
        assert_eq!(
            tline.get(get_key(2), Lsn(0x50), &ctx).await?,
            Bytes::from_static(b"0x10,0x20,0x30")
        );

        // Need to remove the limit of "Neon WAL redo requires base image".

        // assert_eq!(tline.get(get_key(3), Lsn(0x50), &ctx).await?, Bytes::new());
        // assert_eq!(tline.get(get_key(4), Lsn(0x50), &ctx).await?, Bytes::new());

        Ok(())
    }

    #[tokio::test(start_paused = true)]
    async fn test_lsn_lease() -> anyhow::Result<()> {
        let (tenant, ctx) = TenantHarness::create("test_lsn_lease")
            .await
            .unwrap()
            .load()
            .await;
        // Advance to the lsn lease deadline so that GC is not blocked by
        // initial transition into AttachedSingle.
        tokio::time::advance(tenant.get_lsn_lease_length()).await;
        tokio::time::resume();
        let key = Key::from_hex("010000000033333333444444445500000000").unwrap();

        let end_lsn = Lsn(0x100);
        let image_layers = (0x20..=0x90)
            .step_by(0x10)
            .map(|n| {
                (
                    Lsn(n),
                    vec![(key, test_img(&format!("data key at {:x}", n)))],
                )
            })
            .collect();

        let timeline = tenant
            .create_test_timeline_with_layers(
                TIMELINE_ID,
                Lsn(0x10),
                DEFAULT_PG_VERSION,
                &ctx,
                Vec::new(),
                image_layers,
                end_lsn,
            )
            .await?;

        let leased_lsns = [0x30, 0x50, 0x70];
        let mut leases = Vec::new();
        leased_lsns.iter().for_each(|n| {
            leases.push(
                timeline
                    .init_lsn_lease(Lsn(*n), timeline.get_lsn_lease_length(), &ctx)
                    .expect("lease request should succeed"),
            );
        });

        let updated_lease_0 = timeline
            .renew_lsn_lease(Lsn(leased_lsns[0]), Duration::from_secs(0), &ctx)
            .expect("lease renewal should succeed");
        assert_eq!(
            updated_lease_0.valid_until, leases[0].valid_until,
            " Renewing with shorter lease should not change the lease."
        );

        let updated_lease_1 = timeline
            .renew_lsn_lease(
                Lsn(leased_lsns[1]),
                timeline.get_lsn_lease_length() * 2,
                &ctx,
            )
            .expect("lease renewal should succeed");
        assert!(
            updated_lease_1.valid_until > leases[1].valid_until,
            "Renewing with a long lease should renew lease with later expiration time."
        );

        // Force set disk consistent lsn so we can get the cutoff at `end_lsn`.
        info!(
            "latest_gc_cutoff_lsn: {}",
            *timeline.get_latest_gc_cutoff_lsn()
        );
        timeline.force_set_disk_consistent_lsn(end_lsn);

        let res = tenant
            .gc_iteration(
                Some(TIMELINE_ID),
                0,
                Duration::ZERO,
                &CancellationToken::new(),
                &ctx,
            )
            .await
            .unwrap();

        // Keeping everything <= Lsn(0x80) b/c leases:
        // 0/10: initdb layer
        // (0/20..=0/70).step_by(0x10): image layers added when creating the timeline.
        assert_eq!(res.layers_needed_by_leases, 7);
        // Keeping 0/90 b/c it is the latest layer.
        assert_eq!(res.layers_not_updated, 1);
        // Removed 0/80.
        assert_eq!(res.layers_removed, 1);

        // Make lease on a already GC-ed LSN.
        // 0/80 does not have a valid lease + is below latest_gc_cutoff
        assert!(Lsn(0x80) < *timeline.get_latest_gc_cutoff_lsn());
        timeline
            .init_lsn_lease(Lsn(0x80), timeline.get_lsn_lease_length(), &ctx)
            .expect_err("lease request on GC-ed LSN should fail");

        // Should still be able to renew a currently valid lease
        // Assumption: original lease to is still valid for 0/50.
        // (use `Timeline::init_lsn_lease` for testing so it always does validation)
        timeline
            .init_lsn_lease(Lsn(leased_lsns[1]), timeline.get_lsn_lease_length(), &ctx)
            .expect("lease renewal with validation should succeed");

        Ok(())
    }

    #[tokio::test]
    async fn test_simple_bottom_most_compaction_deltas() -> anyhow::Result<()> {
        let harness = TenantHarness::create("test_simple_bottom_most_compaction_deltas").await?;
        let (tenant, ctx) = harness.load().await;

        fn get_key(id: u32) -> Key {
            // using aux key here b/c they are guaranteed to be inside `collect_keyspace`.
            let mut key = Key::from_hex("620000000033333333444444445500000000").unwrap();
            key.field6 = id;
            key
        }

        // We create
        // - one bottom-most image layer,
        // - a delta layer D1 crossing the GC horizon with data below and above the horizon,
        // - a delta layer D2 crossing the GC horizon with data only below the horizon,
        // - a delta layer D3 above the horizon.
        //
        //                             | D3 |
        //  | D1 |
        // -|    |-- gc horizon -----------------
        //  |    |                | D2 |
        // --------- img layer ------------------
        //
        // What we should expact from this compaction is:
        //                             | D3 |
        //  | Part of D1 |
        // --------- img layer with D1+D2 at GC horizon------------------

        // img layer at 0x10
        let img_layer = (0..10)
            .map(|id| (get_key(id), Bytes::from(format!("value {id}@0x10"))))
            .collect_vec();

        let delta1 = vec![
            (
                get_key(1),
                Lsn(0x20),
                Value::WalRecord(NeonWalRecord::wal_append("@0x20")),
            ),
            (
                get_key(2),
                Lsn(0x30),
                Value::WalRecord(NeonWalRecord::wal_append("@0x30")),
            ),
            (
                get_key(3),
                Lsn(0x28),
                Value::WalRecord(NeonWalRecord::wal_append("@0x28")),
            ),
            (
                get_key(3),
                Lsn(0x30),
                Value::WalRecord(NeonWalRecord::wal_append("@0x30")),
            ),
            (
                get_key(3),
                Lsn(0x40),
                Value::WalRecord(NeonWalRecord::wal_append("@0x40")),
            ),
        ];
        let delta2 = vec![
            (
                get_key(5),
                Lsn(0x20),
                Value::WalRecord(NeonWalRecord::wal_append("@0x20")),
            ),
            (
                get_key(6),
                Lsn(0x20),
                Value::WalRecord(NeonWalRecord::wal_append("@0x20")),
            ),
        ];
        let delta3 = vec![
            (
                get_key(8),
                Lsn(0x48),
                Value::WalRecord(NeonWalRecord::wal_append("@0x48")),
            ),
            (
                get_key(9),
                Lsn(0x48),
                Value::WalRecord(NeonWalRecord::wal_append("@0x48")),
            ),
        ];

        let tline = tenant
            .create_test_timeline_with_layers(
                TIMELINE_ID,
                Lsn(0x10),
                DEFAULT_PG_VERSION,
                &ctx,
                vec![
                    DeltaLayerTestDesc::new_with_inferred_key_range(Lsn(0x10)..Lsn(0x48), delta1),
                    DeltaLayerTestDesc::new_with_inferred_key_range(Lsn(0x10)..Lsn(0x48), delta2),
                    DeltaLayerTestDesc::new_with_inferred_key_range(Lsn(0x48)..Lsn(0x50), delta3),
                ], // delta layers
                vec![(Lsn(0x10), img_layer)], // image layers
                Lsn(0x50),
            )
            .await?;
        {
            // Update GC info
            let mut guard = tline.gc_info.write().unwrap();
            *guard = GcInfo {
                retain_lsns: vec![],
                cutoffs: GcCutoffs {
                    time: Lsn(0x30),
                    space: Lsn(0x30),
                },
                leases: Default::default(),
                within_ancestor_pitr: false,
            };
        }

        let expected_result = [
            Bytes::from_static(b"value 0@0x10"),
            Bytes::from_static(b"value 1@0x10@0x20"),
            Bytes::from_static(b"value 2@0x10@0x30"),
            Bytes::from_static(b"value 3@0x10@0x28@0x30@0x40"),
            Bytes::from_static(b"value 4@0x10"),
            Bytes::from_static(b"value 5@0x10@0x20"),
            Bytes::from_static(b"value 6@0x10@0x20"),
            Bytes::from_static(b"value 7@0x10"),
            Bytes::from_static(b"value 8@0x10@0x48"),
            Bytes::from_static(b"value 9@0x10@0x48"),
        ];

        let expected_result_at_gc_horizon = [
            Bytes::from_static(b"value 0@0x10"),
            Bytes::from_static(b"value 1@0x10@0x20"),
            Bytes::from_static(b"value 2@0x10@0x30"),
            Bytes::from_static(b"value 3@0x10@0x28@0x30"),
            Bytes::from_static(b"value 4@0x10"),
            Bytes::from_static(b"value 5@0x10@0x20"),
            Bytes::from_static(b"value 6@0x10@0x20"),
            Bytes::from_static(b"value 7@0x10"),
            Bytes::from_static(b"value 8@0x10"),
            Bytes::from_static(b"value 9@0x10"),
        ];

        for idx in 0..10 {
            assert_eq!(
                tline
                    .get(get_key(idx as u32), Lsn(0x50), &ctx)
                    .await
                    .unwrap(),
                &expected_result[idx]
            );
            assert_eq!(
                tline
                    .get(get_key(idx as u32), Lsn(0x30), &ctx)
                    .await
                    .unwrap(),
                &expected_result_at_gc_horizon[idx]
            );
        }

        let cancel = CancellationToken::new();
        tline
            .compact_with_gc(&cancel, EnumSet::new(), &ctx)
            .await
            .unwrap();

        for idx in 0..10 {
            assert_eq!(
                tline
                    .get(get_key(idx as u32), Lsn(0x50), &ctx)
                    .await
                    .unwrap(),
                &expected_result[idx]
            );
            assert_eq!(
                tline
                    .get(get_key(idx as u32), Lsn(0x30), &ctx)
                    .await
                    .unwrap(),
                &expected_result_at_gc_horizon[idx]
            );
        }

        // increase GC horizon and compact again
        {
            // Update GC info
            let mut guard = tline.gc_info.write().unwrap();
            guard.cutoffs.time = Lsn(0x40);
            guard.cutoffs.space = Lsn(0x40);
        }
        tline
            .compact_with_gc(&cancel, EnumSet::new(), &ctx)
            .await
            .unwrap();

        Ok(())
    }

    #[tokio::test]
    async fn test_generate_key_retention() -> anyhow::Result<()> {
        let harness = TenantHarness::create("test_generate_key_retention").await?;
        let (tenant, ctx) = harness.load().await;
        let tline = tenant
            .create_test_timeline(TIMELINE_ID, Lsn(0x10), DEFAULT_PG_VERSION, &ctx)
            .await?;
        tline.force_advance_lsn(Lsn(0x70));
        let key = Key::from_hex("010000000033333333444444445500000000").unwrap();
        let history = vec![
            (
                key,
                Lsn(0x10),
                Value::Image(Bytes::copy_from_slice(b"0x10")),
            ),
            (
                key,
                Lsn(0x20),
                Value::WalRecord(NeonWalRecord::wal_append(";0x20")),
            ),
            (
                key,
                Lsn(0x30),
                Value::WalRecord(NeonWalRecord::wal_append(";0x30")),
            ),
            (
                key,
                Lsn(0x40),
                Value::WalRecord(NeonWalRecord::wal_append(";0x40")),
            ),
            (
                key,
                Lsn(0x50),
                Value::WalRecord(NeonWalRecord::wal_append(";0x50")),
            ),
            (
                key,
                Lsn(0x60),
                Value::WalRecord(NeonWalRecord::wal_append(";0x60")),
            ),
            (
                key,
                Lsn(0x70),
                Value::WalRecord(NeonWalRecord::wal_append(";0x70")),
            ),
            (
                key,
                Lsn(0x80),
                Value::Image(Bytes::copy_from_slice(
                    b"0x10;0x20;0x30;0x40;0x50;0x60;0x70;0x80",
                )),
            ),
            (
                key,
                Lsn(0x90),
                Value::WalRecord(NeonWalRecord::wal_append(";0x90")),
            ),
        ];
        let res = tline
            .generate_key_retention(
                key,
                &history,
                Lsn(0x60),
                &[Lsn(0x20), Lsn(0x40), Lsn(0x50)],
                3,
                None,
            )
            .await
            .unwrap();
        let expected_res = KeyHistoryRetention {
            below_horizon: vec![
                (
                    Lsn(0x20),
                    KeyLogAtLsn(vec![(
                        Lsn(0x20),
                        Value::Image(Bytes::copy_from_slice(b"0x10;0x20")),
                    )]),
                ),
                (
                    Lsn(0x40),
                    KeyLogAtLsn(vec![
                        (
                            Lsn(0x30),
                            Value::WalRecord(NeonWalRecord::wal_append(";0x30")),
                        ),
                        (
                            Lsn(0x40),
                            Value::WalRecord(NeonWalRecord::wal_append(";0x40")),
                        ),
                    ]),
                ),
                (
                    Lsn(0x50),
                    KeyLogAtLsn(vec![(
                        Lsn(0x50),
                        Value::Image(Bytes::copy_from_slice(b"0x10;0x20;0x30;0x40;0x50")),
                    )]),
                ),
                (
                    Lsn(0x60),
                    KeyLogAtLsn(vec![(
                        Lsn(0x60),
                        Value::WalRecord(NeonWalRecord::wal_append(";0x60")),
                    )]),
                ),
            ],
            above_horizon: KeyLogAtLsn(vec![
                (
                    Lsn(0x70),
                    Value::WalRecord(NeonWalRecord::wal_append(";0x70")),
                ),
                (
                    Lsn(0x80),
                    Value::Image(Bytes::copy_from_slice(
                        b"0x10;0x20;0x30;0x40;0x50;0x60;0x70;0x80",
                    )),
                ),
                (
                    Lsn(0x90),
                    Value::WalRecord(NeonWalRecord::wal_append(";0x90")),
                ),
            ]),
        };
        assert_eq!(res, expected_res);

        // We expect GC-compaction to run with the original GC. This would create a situation that
        // the original GC algorithm removes some delta layers b/c there are full image coverage,
        // therefore causing some keys to have an incomplete history below the lowest retain LSN.
        // For example, we have
        // ```plain
        // init delta @ 0x10, image @ 0x20, delta @ 0x30 (gc_horizon), image @ 0x40.
        // ```
        // Now the GC horizon moves up, and we have
        // ```plain
        // init delta @ 0x10, image @ 0x20, delta @ 0x30, image @ 0x40 (gc_horizon)
        // ```
        // The original GC algorithm kicks in, and removes delta @ 0x10, image @ 0x20.
        // We will end up with
        // ```plain
        // delta @ 0x30, image @ 0x40 (gc_horizon)
        // ```
        // Now we run the GC-compaction, and this key does not have a full history.
        // We should be able to handle this partial history and drop everything before the
        // gc_horizon image.

        let history = vec![
            (
                key,
                Lsn(0x20),
                Value::WalRecord(NeonWalRecord::wal_append(";0x20")),
            ),
            (
                key,
                Lsn(0x30),
                Value::WalRecord(NeonWalRecord::wal_append(";0x30")),
            ),
            (
                key,
                Lsn(0x40),
                Value::Image(Bytes::copy_from_slice(b"0x10;0x20;0x30;0x40")),
            ),
            (
                key,
                Lsn(0x50),
                Value::WalRecord(NeonWalRecord::wal_append(";0x50")),
            ),
            (
                key,
                Lsn(0x60),
                Value::WalRecord(NeonWalRecord::wal_append(";0x60")),
            ),
            (
                key,
                Lsn(0x70),
                Value::WalRecord(NeonWalRecord::wal_append(";0x70")),
            ),
            (
                key,
                Lsn(0x80),
                Value::Image(Bytes::copy_from_slice(
                    b"0x10;0x20;0x30;0x40;0x50;0x60;0x70;0x80",
                )),
            ),
            (
                key,
                Lsn(0x90),
                Value::WalRecord(NeonWalRecord::wal_append(";0x90")),
            ),
        ];
        let res = tline
            .generate_key_retention(key, &history, Lsn(0x60), &[Lsn(0x40), Lsn(0x50)], 3, None)
            .await
            .unwrap();
        let expected_res = KeyHistoryRetention {
            below_horizon: vec![
                (
                    Lsn(0x40),
                    KeyLogAtLsn(vec![(
                        Lsn(0x40),
                        Value::Image(Bytes::copy_from_slice(b"0x10;0x20;0x30;0x40")),
                    )]),
                ),
                (
                    Lsn(0x50),
                    KeyLogAtLsn(vec![(
                        Lsn(0x50),
                        Value::WalRecord(NeonWalRecord::wal_append(";0x50")),
                    )]),
                ),
                (
                    Lsn(0x60),
                    KeyLogAtLsn(vec![(
                        Lsn(0x60),
                        Value::WalRecord(NeonWalRecord::wal_append(";0x60")),
                    )]),
                ),
            ],
            above_horizon: KeyLogAtLsn(vec![
                (
                    Lsn(0x70),
                    Value::WalRecord(NeonWalRecord::wal_append(";0x70")),
                ),
                (
                    Lsn(0x80),
                    Value::Image(Bytes::copy_from_slice(
                        b"0x10;0x20;0x30;0x40;0x50;0x60;0x70;0x80",
                    )),
                ),
                (
                    Lsn(0x90),
                    Value::WalRecord(NeonWalRecord::wal_append(";0x90")),
                ),
            ]),
        };
        assert_eq!(res, expected_res);

        // In case of branch compaction, the branch itself does not have the full history, and we need to provide
        // the ancestor image in the test case.

        let history = vec![
            (
                key,
                Lsn(0x20),
                Value::WalRecord(NeonWalRecord::wal_append(";0x20")),
            ),
            (
                key,
                Lsn(0x30),
                Value::WalRecord(NeonWalRecord::wal_append(";0x30")),
            ),
            (
                key,
                Lsn(0x40),
                Value::WalRecord(NeonWalRecord::wal_append(";0x40")),
            ),
            (
                key,
                Lsn(0x70),
                Value::WalRecord(NeonWalRecord::wal_append(";0x70")),
            ),
        ];
        let res = tline
            .generate_key_retention(
                key,
                &history,
                Lsn(0x60),
                &[],
                3,
                Some((key, Lsn(0x10), Bytes::copy_from_slice(b"0x10"))),
            )
            .await
            .unwrap();
        let expected_res = KeyHistoryRetention {
            below_horizon: vec![(
                Lsn(0x60),
                KeyLogAtLsn(vec![(
                    Lsn(0x60),
                    Value::Image(Bytes::copy_from_slice(b"0x10;0x20;0x30;0x40")), // use the ancestor image to reconstruct the page
                )]),
            )],
            above_horizon: KeyLogAtLsn(vec![(
                Lsn(0x70),
                Value::WalRecord(NeonWalRecord::wal_append(";0x70")),
            )]),
        };
        assert_eq!(res, expected_res);

        let history = vec![
            (
                key,
                Lsn(0x20),
                Value::WalRecord(NeonWalRecord::wal_append(";0x20")),
            ),
            (
                key,
                Lsn(0x40),
                Value::WalRecord(NeonWalRecord::wal_append(";0x40")),
            ),
            (
                key,
                Lsn(0x60),
                Value::WalRecord(NeonWalRecord::wal_append(";0x60")),
            ),
            (
                key,
                Lsn(0x70),
                Value::WalRecord(NeonWalRecord::wal_append(";0x70")),
            ),
        ];
        let res = tline
            .generate_key_retention(
                key,
                &history,
                Lsn(0x60),
                &[Lsn(0x30)],
                3,
                Some((key, Lsn(0x10), Bytes::copy_from_slice(b"0x10"))),
            )
            .await
            .unwrap();
        let expected_res = KeyHistoryRetention {
            below_horizon: vec![
                (
                    Lsn(0x30),
                    KeyLogAtLsn(vec![(
                        Lsn(0x20),
                        Value::WalRecord(NeonWalRecord::wal_append(";0x20")),
                    )]),
                ),
                (
                    Lsn(0x60),
                    KeyLogAtLsn(vec![(
                        Lsn(0x60),
                        Value::Image(Bytes::copy_from_slice(b"0x10;0x20;0x40;0x60")),
                    )]),
                ),
            ],
            above_horizon: KeyLogAtLsn(vec![(
                Lsn(0x70),
                Value::WalRecord(NeonWalRecord::wal_append(";0x70")),
            )]),
        };
        assert_eq!(res, expected_res);

        Ok(())
    }

    #[tokio::test]
    async fn test_simple_bottom_most_compaction_with_retain_lsns() -> anyhow::Result<()> {
        let harness =
            TenantHarness::create("test_simple_bottom_most_compaction_with_retain_lsns").await?;
        let (tenant, ctx) = harness.load().await;

        fn get_key(id: u32) -> Key {
            // using aux key here b/c they are guaranteed to be inside `collect_keyspace`.
            let mut key = Key::from_hex("620000000033333333444444445500000000").unwrap();
            key.field6 = id;
            key
        }

        let img_layer = (0..10)
            .map(|id| (get_key(id), Bytes::from(format!("value {id}@0x10"))))
            .collect_vec();

        let delta1 = vec![
            (
                get_key(1),
                Lsn(0x20),
                Value::WalRecord(NeonWalRecord::wal_append("@0x20")),
            ),
            (
                get_key(2),
                Lsn(0x30),
                Value::WalRecord(NeonWalRecord::wal_append("@0x30")),
            ),
            (
                get_key(3),
                Lsn(0x28),
                Value::WalRecord(NeonWalRecord::wal_append("@0x28")),
            ),
            (
                get_key(3),
                Lsn(0x30),
                Value::WalRecord(NeonWalRecord::wal_append("@0x30")),
            ),
            (
                get_key(3),
                Lsn(0x40),
                Value::WalRecord(NeonWalRecord::wal_append("@0x40")),
            ),
        ];
        let delta2 = vec![
            (
                get_key(5),
                Lsn(0x20),
                Value::WalRecord(NeonWalRecord::wal_append("@0x20")),
            ),
            (
                get_key(6),
                Lsn(0x20),
                Value::WalRecord(NeonWalRecord::wal_append("@0x20")),
            ),
        ];
        let delta3 = vec![
            (
                get_key(8),
                Lsn(0x48),
                Value::WalRecord(NeonWalRecord::wal_append("@0x48")),
            ),
            (
                get_key(9),
                Lsn(0x48),
                Value::WalRecord(NeonWalRecord::wal_append("@0x48")),
            ),
        ];

        let tline = tenant
            .create_test_timeline_with_layers(
                TIMELINE_ID,
                Lsn(0x10),
                DEFAULT_PG_VERSION,
                &ctx,
                vec![
                    DeltaLayerTestDesc::new_with_inferred_key_range(Lsn(0x10)..Lsn(0x48), delta1),
                    DeltaLayerTestDesc::new_with_inferred_key_range(Lsn(0x10)..Lsn(0x48), delta2),
                    DeltaLayerTestDesc::new_with_inferred_key_range(Lsn(0x48)..Lsn(0x50), delta3),
                ], // delta layers
                vec![(Lsn(0x10), img_layer)], // image layers
                Lsn(0x50),
            )
            .await?;
        {
            // Update GC info
            let mut guard = tline.gc_info.write().unwrap();
            *guard = GcInfo {
                retain_lsns: vec![
                    (Lsn(0x10), tline.timeline_id, MaybeOffloaded::No),
                    (Lsn(0x20), tline.timeline_id, MaybeOffloaded::No),
                ],
                cutoffs: GcCutoffs {
                    time: Lsn(0x30),
                    space: Lsn(0x30),
                },
                leases: Default::default(),
                within_ancestor_pitr: false,
            };
        }

        let expected_result = [
            Bytes::from_static(b"value 0@0x10"),
            Bytes::from_static(b"value 1@0x10@0x20"),
            Bytes::from_static(b"value 2@0x10@0x30"),
            Bytes::from_static(b"value 3@0x10@0x28@0x30@0x40"),
            Bytes::from_static(b"value 4@0x10"),
            Bytes::from_static(b"value 5@0x10@0x20"),
            Bytes::from_static(b"value 6@0x10@0x20"),
            Bytes::from_static(b"value 7@0x10"),
            Bytes::from_static(b"value 8@0x10@0x48"),
            Bytes::from_static(b"value 9@0x10@0x48"),
        ];

        let expected_result_at_gc_horizon = [
            Bytes::from_static(b"value 0@0x10"),
            Bytes::from_static(b"value 1@0x10@0x20"),
            Bytes::from_static(b"value 2@0x10@0x30"),
            Bytes::from_static(b"value 3@0x10@0x28@0x30"),
            Bytes::from_static(b"value 4@0x10"),
            Bytes::from_static(b"value 5@0x10@0x20"),
            Bytes::from_static(b"value 6@0x10@0x20"),
            Bytes::from_static(b"value 7@0x10"),
            Bytes::from_static(b"value 8@0x10"),
            Bytes::from_static(b"value 9@0x10"),
        ];

        let expected_result_at_lsn_20 = [
            Bytes::from_static(b"value 0@0x10"),
            Bytes::from_static(b"value 1@0x10@0x20"),
            Bytes::from_static(b"value 2@0x10"),
            Bytes::from_static(b"value 3@0x10"),
            Bytes::from_static(b"value 4@0x10"),
            Bytes::from_static(b"value 5@0x10@0x20"),
            Bytes::from_static(b"value 6@0x10@0x20"),
            Bytes::from_static(b"value 7@0x10"),
            Bytes::from_static(b"value 8@0x10"),
            Bytes::from_static(b"value 9@0x10"),
        ];

        let expected_result_at_lsn_10 = [
            Bytes::from_static(b"value 0@0x10"),
            Bytes::from_static(b"value 1@0x10"),
            Bytes::from_static(b"value 2@0x10"),
            Bytes::from_static(b"value 3@0x10"),
            Bytes::from_static(b"value 4@0x10"),
            Bytes::from_static(b"value 5@0x10"),
            Bytes::from_static(b"value 6@0x10"),
            Bytes::from_static(b"value 7@0x10"),
            Bytes::from_static(b"value 8@0x10"),
            Bytes::from_static(b"value 9@0x10"),
        ];

        let verify_result = || async {
            let gc_horizon = {
                let gc_info = tline.gc_info.read().unwrap();
                gc_info.cutoffs.time
            };
            for idx in 0..10 {
                assert_eq!(
                    tline
                        .get(get_key(idx as u32), Lsn(0x50), &ctx)
                        .await
                        .unwrap(),
                    &expected_result[idx]
                );
                assert_eq!(
                    tline
                        .get(get_key(idx as u32), gc_horizon, &ctx)
                        .await
                        .unwrap(),
                    &expected_result_at_gc_horizon[idx]
                );
                assert_eq!(
                    tline
                        .get(get_key(idx as u32), Lsn(0x20), &ctx)
                        .await
                        .unwrap(),
                    &expected_result_at_lsn_20[idx]
                );
                assert_eq!(
                    tline
                        .get(get_key(idx as u32), Lsn(0x10), &ctx)
                        .await
                        .unwrap(),
                    &expected_result_at_lsn_10[idx]
                );
            }
        };

        verify_result().await;

        let cancel = CancellationToken::new();
        let mut dryrun_flags = EnumSet::new();
        dryrun_flags.insert(CompactFlags::DryRun);

        tline
            .compact_with_gc(&cancel, dryrun_flags, &ctx)
            .await
            .unwrap();
        // We expect layer map to be the same b/c the dry run flag, but we don't know whether there will be other background jobs
        // cleaning things up, and therefore, we don't do sanity checks on the layer map during unit tests.
        verify_result().await;

        tline
            .compact_with_gc(&cancel, EnumSet::new(), &ctx)
            .await
            .unwrap();
        verify_result().await;

        // compact again
        tline
            .compact_with_gc(&cancel, EnumSet::new(), &ctx)
            .await
            .unwrap();
        verify_result().await;

        // increase GC horizon and compact again
        {
            // Update GC info
            let mut guard = tline.gc_info.write().unwrap();
            guard.cutoffs.time = Lsn(0x38);
            guard.cutoffs.space = Lsn(0x38);
        }
        tline
            .compact_with_gc(&cancel, EnumSet::new(), &ctx)
            .await
            .unwrap();
        verify_result().await; // no wals between 0x30 and 0x38, so we should obtain the same result

        // not increasing the GC horizon and compact again
        tline
            .compact_with_gc(&cancel, EnumSet::new(), &ctx)
            .await
            .unwrap();
        verify_result().await;

        Ok(())
    }

    #[tokio::test]
    async fn test_simple_bottom_most_compaction_with_retain_lsns_single_key() -> anyhow::Result<()>
    {
        let harness =
            TenantHarness::create("test_simple_bottom_most_compaction_with_retain_lsns_single_key")
                .await?;
        let (tenant, ctx) = harness.load().await;

        fn get_key(id: u32) -> Key {
            // using aux key here b/c they are guaranteed to be inside `collect_keyspace`.
            let mut key = Key::from_hex("620000000033333333444444445500000000").unwrap();
            key.field6 = id;
            key
        }

        let img_layer = (0..10)
            .map(|id| (get_key(id), Bytes::from(format!("value {id}@0x10"))))
            .collect_vec();

        let delta1 = vec![
            (
                get_key(1),
                Lsn(0x20),
                Value::WalRecord(NeonWalRecord::wal_append("@0x20")),
            ),
            (
                get_key(1),
                Lsn(0x28),
                Value::WalRecord(NeonWalRecord::wal_append("@0x28")),
            ),
        ];
        let delta2 = vec![
            (
                get_key(1),
                Lsn(0x30),
                Value::WalRecord(NeonWalRecord::wal_append("@0x30")),
            ),
            (
                get_key(1),
                Lsn(0x38),
                Value::WalRecord(NeonWalRecord::wal_append("@0x38")),
            ),
        ];
        let delta3 = vec![
            (
                get_key(8),
                Lsn(0x48),
                Value::WalRecord(NeonWalRecord::wal_append("@0x48")),
            ),
            (
                get_key(9),
                Lsn(0x48),
                Value::WalRecord(NeonWalRecord::wal_append("@0x48")),
            ),
        ];

        let tline = tenant
            .create_test_timeline_with_layers(
                TIMELINE_ID,
                Lsn(0x10),
                DEFAULT_PG_VERSION,
                &ctx,
                vec![
                    // delta1 and delta 2 only contain a single key but multiple updates
                    DeltaLayerTestDesc::new_with_inferred_key_range(Lsn(0x10)..Lsn(0x30), delta1),
                    DeltaLayerTestDesc::new_with_inferred_key_range(Lsn(0x30)..Lsn(0x50), delta2),
                    DeltaLayerTestDesc::new_with_inferred_key_range(Lsn(0x10)..Lsn(0x50), delta3),
                ], // delta layers
                vec![(Lsn(0x10), img_layer)], // image layers
                Lsn(0x50),
            )
            .await?;
        {
            // Update GC info
            let mut guard = tline.gc_info.write().unwrap();
            *guard = GcInfo {
                retain_lsns: vec![
                    (Lsn(0x10), tline.timeline_id, MaybeOffloaded::No),
                    (Lsn(0x20), tline.timeline_id, MaybeOffloaded::No),
                ],
                cutoffs: GcCutoffs {
                    time: Lsn(0x30),
                    space: Lsn(0x30),
                },
                leases: Default::default(),
                within_ancestor_pitr: false,
            };
        }

        let expected_result = [
            Bytes::from_static(b"value 0@0x10"),
            Bytes::from_static(b"value 1@0x10@0x20@0x28@0x30@0x38"),
            Bytes::from_static(b"value 2@0x10"),
            Bytes::from_static(b"value 3@0x10"),
            Bytes::from_static(b"value 4@0x10"),
            Bytes::from_static(b"value 5@0x10"),
            Bytes::from_static(b"value 6@0x10"),
            Bytes::from_static(b"value 7@0x10"),
            Bytes::from_static(b"value 8@0x10@0x48"),
            Bytes::from_static(b"value 9@0x10@0x48"),
        ];

        let expected_result_at_gc_horizon = [
            Bytes::from_static(b"value 0@0x10"),
            Bytes::from_static(b"value 1@0x10@0x20@0x28@0x30"),
            Bytes::from_static(b"value 2@0x10"),
            Bytes::from_static(b"value 3@0x10"),
            Bytes::from_static(b"value 4@0x10"),
            Bytes::from_static(b"value 5@0x10"),
            Bytes::from_static(b"value 6@0x10"),
            Bytes::from_static(b"value 7@0x10"),
            Bytes::from_static(b"value 8@0x10"),
            Bytes::from_static(b"value 9@0x10"),
        ];

        let expected_result_at_lsn_20 = [
            Bytes::from_static(b"value 0@0x10"),
            Bytes::from_static(b"value 1@0x10@0x20"),
            Bytes::from_static(b"value 2@0x10"),
            Bytes::from_static(b"value 3@0x10"),
            Bytes::from_static(b"value 4@0x10"),
            Bytes::from_static(b"value 5@0x10"),
            Bytes::from_static(b"value 6@0x10"),
            Bytes::from_static(b"value 7@0x10"),
            Bytes::from_static(b"value 8@0x10"),
            Bytes::from_static(b"value 9@0x10"),
        ];

        let expected_result_at_lsn_10 = [
            Bytes::from_static(b"value 0@0x10"),
            Bytes::from_static(b"value 1@0x10"),
            Bytes::from_static(b"value 2@0x10"),
            Bytes::from_static(b"value 3@0x10"),
            Bytes::from_static(b"value 4@0x10"),
            Bytes::from_static(b"value 5@0x10"),
            Bytes::from_static(b"value 6@0x10"),
            Bytes::from_static(b"value 7@0x10"),
            Bytes::from_static(b"value 8@0x10"),
            Bytes::from_static(b"value 9@0x10"),
        ];

        let verify_result = || async {
            let gc_horizon = {
                let gc_info = tline.gc_info.read().unwrap();
                gc_info.cutoffs.time
            };
            for idx in 0..10 {
                assert_eq!(
                    tline
                        .get(get_key(idx as u32), Lsn(0x50), &ctx)
                        .await
                        .unwrap(),
                    &expected_result[idx]
                );
                assert_eq!(
                    tline
                        .get(get_key(idx as u32), gc_horizon, &ctx)
                        .await
                        .unwrap(),
                    &expected_result_at_gc_horizon[idx]
                );
                assert_eq!(
                    tline
                        .get(get_key(idx as u32), Lsn(0x20), &ctx)
                        .await
                        .unwrap(),
                    &expected_result_at_lsn_20[idx]
                );
                assert_eq!(
                    tline
                        .get(get_key(idx as u32), Lsn(0x10), &ctx)
                        .await
                        .unwrap(),
                    &expected_result_at_lsn_10[idx]
                );
            }
        };

        verify_result().await;

        let cancel = CancellationToken::new();
        let mut dryrun_flags = EnumSet::new();
        dryrun_flags.insert(CompactFlags::DryRun);

        tline
            .compact_with_gc(&cancel, dryrun_flags, &ctx)
            .await
            .unwrap();
        // We expect layer map to be the same b/c the dry run flag, but we don't know whether there will be other background jobs
        // cleaning things up, and therefore, we don't do sanity checks on the layer map during unit tests.
        verify_result().await;

        tline
            .compact_with_gc(&cancel, EnumSet::new(), &ctx)
            .await
            .unwrap();
        verify_result().await;

        // compact again
        tline
            .compact_with_gc(&cancel, EnumSet::new(), &ctx)
            .await
            .unwrap();
        verify_result().await;

        Ok(())
    }

    #[tokio::test]
    async fn test_simple_bottom_most_compaction_on_branch() -> anyhow::Result<()> {
        let harness = TenantHarness::create("test_simple_bottom_most_compaction_on_branch").await?;
        let (tenant, ctx) = harness.load().await;

        fn get_key(id: u32) -> Key {
            let mut key = Key::from_hex("000000000033333333444444445500000000").unwrap();
            key.field6 = id;
            key
        }

        let img_layer = (0..10)
            .map(|id| (get_key(id), Bytes::from(format!("value {id}@0x10"))))
            .collect_vec();

        let delta1 = vec![
            (
                get_key(1),
                Lsn(0x20),
                Value::WalRecord(NeonWalRecord::wal_append("@0x20")),
            ),
            (
                get_key(2),
                Lsn(0x30),
                Value::WalRecord(NeonWalRecord::wal_append("@0x30")),
            ),
            (
                get_key(3),
                Lsn(0x28),
                Value::WalRecord(NeonWalRecord::wal_append("@0x28")),
            ),
            (
                get_key(3),
                Lsn(0x30),
                Value::WalRecord(NeonWalRecord::wal_append("@0x30")),
            ),
            (
                get_key(3),
                Lsn(0x40),
                Value::WalRecord(NeonWalRecord::wal_append("@0x40")),
            ),
        ];
        let delta2 = vec![
            (
                get_key(5),
                Lsn(0x20),
                Value::WalRecord(NeonWalRecord::wal_append("@0x20")),
            ),
            (
                get_key(6),
                Lsn(0x20),
                Value::WalRecord(NeonWalRecord::wal_append("@0x20")),
            ),
        ];
        let delta3 = vec![
            (
                get_key(8),
                Lsn(0x48),
                Value::WalRecord(NeonWalRecord::wal_append("@0x48")),
            ),
            (
                get_key(9),
                Lsn(0x48),
                Value::WalRecord(NeonWalRecord::wal_append("@0x48")),
            ),
        ];

        let parent_tline = tenant
            .create_test_timeline_with_layers(
                TIMELINE_ID,
                Lsn(0x10),
                DEFAULT_PG_VERSION,
                &ctx,
                vec![],                       // delta layers
                vec![(Lsn(0x18), img_layer)], // image layers
                Lsn(0x18),
            )
            .await?;

        parent_tline.add_extra_test_dense_keyspace(KeySpace::single(get_key(0)..get_key(10)));

        let branch_tline = tenant
            .branch_timeline_test_with_layers(
                &parent_tline,
                NEW_TIMELINE_ID,
                Some(Lsn(0x18)),
                &ctx,
                vec![
                    DeltaLayerTestDesc::new_with_inferred_key_range(Lsn(0x20)..Lsn(0x48), delta1),
                    DeltaLayerTestDesc::new_with_inferred_key_range(Lsn(0x20)..Lsn(0x48), delta2),
                    DeltaLayerTestDesc::new_with_inferred_key_range(Lsn(0x48)..Lsn(0x50), delta3),
                ], // delta layers
                vec![], // image layers
                Lsn(0x50),
            )
            .await?;

        branch_tline.add_extra_test_dense_keyspace(KeySpace::single(get_key(0)..get_key(10)));

        {
            // Update GC info
            let mut guard = parent_tline.gc_info.write().unwrap();
            *guard = GcInfo {
                retain_lsns: vec![(Lsn(0x18), branch_tline.timeline_id, MaybeOffloaded::No)],
                cutoffs: GcCutoffs {
                    time: Lsn(0x10),
                    space: Lsn(0x10),
                },
                leases: Default::default(),
                within_ancestor_pitr: false,
            };
        }

        {
            // Update GC info
            let mut guard = branch_tline.gc_info.write().unwrap();
            *guard = GcInfo {
                retain_lsns: vec![(Lsn(0x40), branch_tline.timeline_id, MaybeOffloaded::No)],
                cutoffs: GcCutoffs {
                    time: Lsn(0x50),
                    space: Lsn(0x50),
                },
                leases: Default::default(),
                within_ancestor_pitr: false,
            };
        }

        let expected_result_at_gc_horizon = [
            Bytes::from_static(b"value 0@0x10"),
            Bytes::from_static(b"value 1@0x10@0x20"),
            Bytes::from_static(b"value 2@0x10@0x30"),
            Bytes::from_static(b"value 3@0x10@0x28@0x30@0x40"),
            Bytes::from_static(b"value 4@0x10"),
            Bytes::from_static(b"value 5@0x10@0x20"),
            Bytes::from_static(b"value 6@0x10@0x20"),
            Bytes::from_static(b"value 7@0x10"),
            Bytes::from_static(b"value 8@0x10@0x48"),
            Bytes::from_static(b"value 9@0x10@0x48"),
        ];

        let expected_result_at_lsn_40 = [
            Bytes::from_static(b"value 0@0x10"),
            Bytes::from_static(b"value 1@0x10@0x20"),
            Bytes::from_static(b"value 2@0x10@0x30"),
            Bytes::from_static(b"value 3@0x10@0x28@0x30@0x40"),
            Bytes::from_static(b"value 4@0x10"),
            Bytes::from_static(b"value 5@0x10@0x20"),
            Bytes::from_static(b"value 6@0x10@0x20"),
            Bytes::from_static(b"value 7@0x10"),
            Bytes::from_static(b"value 8@0x10"),
            Bytes::from_static(b"value 9@0x10"),
        ];

        let verify_result = || async {
            for idx in 0..10 {
                assert_eq!(
                    branch_tline
                        .get(get_key(idx as u32), Lsn(0x50), &ctx)
                        .await
                        .unwrap(),
                    &expected_result_at_gc_horizon[idx]
                );
                assert_eq!(
                    branch_tline
                        .get(get_key(idx as u32), Lsn(0x40), &ctx)
                        .await
                        .unwrap(),
                    &expected_result_at_lsn_40[idx]
                );
            }
        };

        verify_result().await;

        let cancel = CancellationToken::new();
        branch_tline
            .compact_with_gc(&cancel, EnumSet::new(), &ctx)
            .await
            .unwrap();

        verify_result().await;

        Ok(())
    }

    // Regression test for https://github.com/neondatabase/neon/issues/9012
    // Create an image arrangement where we have to read at different LSN ranges
    // from a delta layer. This is achieved by overlapping an image layer on top of
    // a delta layer. Like so:
    //
    //     A      B
    // +----------------+ -> delta_layer
    // |                |                           ^ lsn
    // |       =========|-> nested_image_layer      |
    // |       C        |                           |
    // +----------------+                           |
    // ======== -> baseline_image_layer             +-------> key
    //
    //
    // When querying the key range [A, B) we need to read at different LSN ranges
    // for [A, C) and [C, B). This test checks that the described edge case is handled correctly.
    #[tokio::test]
    async fn test_vectored_read_with_nested_image_layer() -> anyhow::Result<()> {
        let harness = TenantHarness::create("test_vectored_read_with_nested_image_layer").await?;
        let (tenant, ctx) = harness.load().await;

        let will_init_keys = [2, 6];
        fn get_key(id: u32) -> Key {
            let mut key = Key::from_hex("110000000033333333444444445500000000").unwrap();
            key.field6 = id;
            key
        }

        let mut expected_key_values = HashMap::new();

        let baseline_image_layer_lsn = Lsn(0x10);
        let mut baseline_img_layer = Vec::new();
        for i in 0..5 {
            let key = get_key(i);
            let value = format!("value {i}@{baseline_image_layer_lsn}");

            let removed = expected_key_values.insert(key, value.clone());
            assert!(removed.is_none());

            baseline_img_layer.push((key, Bytes::from(value)));
        }

        let nested_image_layer_lsn = Lsn(0x50);
        let mut nested_img_layer = Vec::new();
        for i in 5..10 {
            let key = get_key(i);
            let value = format!("value {i}@{nested_image_layer_lsn}");

            let removed = expected_key_values.insert(key, value.clone());
            assert!(removed.is_none());

            nested_img_layer.push((key, Bytes::from(value)));
        }

        let mut delta_layer_spec = Vec::default();
        let delta_layer_start_lsn = Lsn(0x20);
        let mut delta_layer_end_lsn = delta_layer_start_lsn;

        for i in 0..10 {
            let key = get_key(i);
            let key_in_nested = nested_img_layer
                .iter()
                .any(|(key_with_img, _)| *key_with_img == key);
            let lsn = {
                if key_in_nested {
                    Lsn(nested_image_layer_lsn.0 + 0x10)
                } else {
                    delta_layer_start_lsn
                }
            };

            let will_init = will_init_keys.contains(&i);
            if will_init {
                delta_layer_spec.push((key, lsn, Value::WalRecord(NeonWalRecord::wal_init())));

                expected_key_values.insert(key, "".to_string());
            } else {
                let delta = format!("@{lsn}");
                delta_layer_spec.push((
                    key,
                    lsn,
                    Value::WalRecord(NeonWalRecord::wal_append(&delta)),
                ));

                expected_key_values
                    .get_mut(&key)
                    .expect("An image exists for each key")
                    .push_str(delta.as_str());
            }
            delta_layer_end_lsn = std::cmp::max(delta_layer_start_lsn, lsn);
        }

        delta_layer_end_lsn = Lsn(delta_layer_end_lsn.0 + 1);

        assert!(
            nested_image_layer_lsn > delta_layer_start_lsn
                && nested_image_layer_lsn < delta_layer_end_lsn
        );

        let tline = tenant
            .create_test_timeline_with_layers(
                TIMELINE_ID,
                baseline_image_layer_lsn,
                DEFAULT_PG_VERSION,
                &ctx,
                vec![DeltaLayerTestDesc::new_with_inferred_key_range(
                    delta_layer_start_lsn..delta_layer_end_lsn,
                    delta_layer_spec,
                )], // delta layers
                vec![
                    (baseline_image_layer_lsn, baseline_img_layer),
                    (nested_image_layer_lsn, nested_img_layer),
                ], // image layers
                delta_layer_end_lsn,
            )
            .await?;

        let keyspace = KeySpace::single(get_key(0)..get_key(10));
        let results = tline
            .get_vectored(keyspace, delta_layer_end_lsn, &ctx)
            .await
            .expect("No vectored errors");
        for (key, res) in results {
            let value = res.expect("No key errors");
            let expected_value = expected_key_values.remove(&key).expect("No unknown keys");
            assert_eq!(value, Bytes::from(expected_value));
        }

        Ok(())
    }
}<|MERGE_RESOLUTION|>--- conflicted
+++ resolved
@@ -796,18 +796,13 @@
     },
 }
 
-<<<<<<< HEAD
-=======
 /// What is returned by [`Tenant::start_creating_timeline`].
->>>>>>> 85f9e5ab
 #[must_use]
 enum StartCreatingTimelineResult<'t> {
     CreateGuard(TimelineCreateGuard<'t>),
     Idempotent(Arc<Timeline>),
 }
 
-<<<<<<< HEAD
-=======
 /// What is returned by [`Tenant::create_timeline`].
 enum CreateTimelineResult {
     Created(Arc<Timeline>),
@@ -829,7 +824,6 @@
     }
 }
 
->>>>>>> 85f9e5ab
 #[derive(thiserror::Error, Debug)]
 pub enum CreateTimelineError {
     #[error("creation of timeline with the given ID is in progress")]
@@ -3952,13 +3946,9 @@
             .await?
         {
             StartCreatingTimelineResult::CreateGuard(guard) => guard,
-<<<<<<< HEAD
-            StartCreatingTimelineResult::Idempotent(timeline) => return Ok(timeline),
-=======
             StartCreatingTimelineResult::Idempotent(timeline) => {
                 return Ok(CreateTimelineResult::Idempotent(timeline));
             }
->>>>>>> 85f9e5ab
         };
 
         // Ensure that `start_lsn` is valid, i.e. the LSN is within the PITR
@@ -4079,11 +4069,7 @@
         new_timeline_id: TimelineId,
         idempotency: CreateTimelineIdempotency,
     ) -> Result<StartCreatingTimelineResult<'_>, CreateTimelineError> {
-<<<<<<< HEAD
         match self.create_timeline_create_guard(new_timeline_id, idempotency) {
-=======
-        match self.create_timeline_create_guard(new_timeline_id) {
->>>>>>> 85f9e5ab
             Ok(create_guard) => {
                 pausable_failpoint!("timeline-creation-after-uninit");
                 Ok(StartCreatingTimelineResult::CreateGuard(create_guard))
@@ -4095,7 +4081,6 @@
                 Err(CreateTimelineError::AlreadyCreating)
             }
             Err(TimelineExclusionError::Other(e)) => Err(CreateTimelineError::Other(e)),
-<<<<<<< HEAD
             Err(TimelineExclusionError::AlreadyExists { existing, arg }) => {
                 {
                     let existing = &existing.create_idempotency;
@@ -4106,28 +4091,6 @@
                         (CreateTimelineIdempotency::FailWithConflict, _)
                         | (_, CreateTimelineIdempotency::FailWithConflict) => {
                             warn!("timeline already exists, failing request");
-=======
-            Err(TimelineExclusionError::AlreadyExists(existing)) => {
-                debug!("timeline already exists");
-
-                // Idempotency: creating the same timeline twice is not an error, unless
-                // the second creation has different parameters.
-                //
-                // TODO: this is a crutch; we should store the CreateTimelineState as an
-                // immutable attribute in the index part, and compare them using derive(`Eq`).
-                match idempotency {
-                    CreateTimelineIdempotency::Bootstrap { pg_version } => {
-                        if existing.pg_version != pg_version {
-                            info!("timeline already exists with different pg_version");
-                            return Err(CreateTimelineError::Conflict);
-                        }
-                        if existing.get_ancestor_timeline_id().is_some() {
-                            info!("timeline already exists with an ancestor");
-                            return Err(CreateTimelineError::Conflict);
-                        }
-                        if existing.get_ancestor_lsn() != Lsn::INVALID {
-                            info!("timeline already exists with an ancestor LSN");
->>>>>>> 85f9e5ab
                             return Err(CreateTimelineError::Conflict);
                         }
                         // Idempotent <=> CreateTimelineIdempotency is identical
@@ -4231,13 +4194,9 @@
             .await?
         {
             StartCreatingTimelineResult::CreateGuard(guard) => guard,
-<<<<<<< HEAD
-            StartCreatingTimelineResult::Idempotent(timeline) => return Ok(timeline),
-=======
             StartCreatingTimelineResult::Idempotent(timeline) => {
                 return Ok(CreateTimelineResult::Idempotent(timeline))
             }
->>>>>>> 85f9e5ab
         };
 
         // create a `tenant/{tenant_id}/timelines/basebackup-{timeline_id}.{TEMP_FILE_SUFFIX}/`
