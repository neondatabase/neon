//!
//! Timeline repository implementation that keeps old data in files on disk, and
//! the recent changes in memory. See tenant/*_layer.rs files.
//! The functions here are responsible for locating the correct layer for the
//! get/put call, walking back the timeline branching history as needed.
//!
//! The files are stored in the .neon/tenants/<tenant_id>/timelines/<timeline_id>
//! directory. See docs/pageserver-storage.md for how the files are managed.
//! In addition to the layer files, there is a metadata file in the same
//! directory that contains information about the timeline, in particular its
//! parent timeline, and the last LSN that has been written to disk.
//!

use anyhow::{bail, Context};
use camino::Utf8Path;
use camino::Utf8PathBuf;
use enumset::EnumSet;
use futures::stream::FuturesUnordered;
use futures::FutureExt;
use futures::StreamExt;
use pageserver_api::models::TimelineState;
use pageserver_api::shard::ShardIdentity;
use pageserver_api::shard::TenantShardId;
use remote_storage::DownloadError;
use remote_storage::GenericRemoteStorage;
use std::fmt;
use storage_broker::BrokerClientChannel;
use tokio::io::BufReader;
use tokio::runtime::Handle;
use tokio::sync::watch;
use tokio::task::JoinSet;
use tokio_util::sync::CancellationToken;
use tracing::*;
use utils::backoff;
use utils::completion;
use utils::crashsafe::path_with_suffix_extension;
use utils::failpoint_support;
use utils::fs_ext;
use utils::sync::gate::Gate;
use utils::sync::gate::GateGuard;
use utils::timeout::timeout_cancellable;
use utils::timeout::TimeoutCancellableError;

use self::config::AttachedLocationConfig;
use self::config::AttachmentMode;
use self::config::LocationConf;
use self::config::TenantConf;
use self::delete::DeleteTenantFlow;
use self::metadata::LoadMetadataError;
use self::metadata::TimelineMetadata;
use self::mgr::GetActiveTenantError;
use self::mgr::GetTenantError;
use self::mgr::TenantsMap;
use self::remote_timeline_client::RemoteTimelineClient;
use self::timeline::uninit::TimelineExclusionError;
use self::timeline::uninit::TimelineUninitMark;
use self::timeline::uninit::UninitializedTimeline;
use self::timeline::EvictionTaskTenantState;
use self::timeline::TimelineResources;
use self::timeline::WaitLsnError;
use crate::config::PageServerConf;
use crate::context::{DownloadBehavior, RequestContext};
use crate::deletion_queue::DeletionQueueClient;
use crate::deletion_queue::DeletionQueueError;
use crate::import_datadir;
use crate::is_uninit_mark;
use crate::metrics::TENANT;
use crate::metrics::{remove_tenant_metrics, TENANT_STATE_METRIC, TENANT_SYNTHETIC_SIZE_METRIC};
use crate::repository::GcResult;
use crate::task_mgr;
use crate::task_mgr::TaskKind;
use crate::tenant::config::LocationMode;
use crate::tenant::config::TenantConfOpt;
use crate::tenant::metadata::load_metadata;
pub use crate::tenant::remote_timeline_client::index::IndexPart;
use crate::tenant::remote_timeline_client::MaybeDeletedIndexPart;
use crate::tenant::remote_timeline_client::INITDB_PATH;
use crate::tenant::storage_layer::DeltaLayer;
use crate::tenant::storage_layer::ImageLayer;
use crate::InitializationOrder;
use std::cmp::min;
use std::collections::hash_map::Entry;
use std::collections::BTreeSet;
use std::collections::HashMap;
use std::collections::HashSet;
use std::fmt::Debug;
use std::fmt::Display;
use std::fs;
use std::fs::File;
use std::io;
use std::ops::Bound::Included;
use std::process::Stdio;
use std::sync::atomic::AtomicU64;
use std::sync::atomic::Ordering;
use std::sync::Arc;
use std::sync::{Mutex, RwLock};
use std::time::{Duration, Instant};

use crate::tenant::timeline::delete::DeleteTimelineFlow;
use crate::tenant::timeline::uninit::cleanup_timeline_directory;
use crate::virtual_file::VirtualFile;
use crate::walredo::PostgresRedoManager;
use crate::TEMP_FILE_SUFFIX;
use once_cell::sync::Lazy;
pub use pageserver_api::models::TenantState;
use tokio::sync::Semaphore;

static INIT_DB_SEMAPHORE: Lazy<Semaphore> = Lazy::new(|| Semaphore::new(8));
use toml_edit;
use utils::{
    crashsafe,
    generation::Generation,
    id::{TenantId, TimelineId},
    lsn::{Lsn, RecordLsn},
};

/// Declare a failpoint that can use the `pause` failpoint action.
/// We don't want to block the executor thread, hence, spawn_blocking + await.
macro_rules! pausable_failpoint {
    ($name:literal) => {
        if cfg!(feature = "testing") {
            tokio::task::spawn_blocking({
                let current = tracing::Span::current();
                move || {
                    let _entered = current.entered();
                    tracing::info!("at failpoint {}", $name);
                    fail::fail_point!($name);
                }
            })
            .await
            .expect("spawn_blocking");
        }
    };
    ($name:literal, $cond:expr) => {
        if cfg!(feature = "testing") {
            if $cond {
                pausable_failpoint!($name)
            }
        }
    };
}

pub mod blob_io;
pub mod block_io;

pub mod disk_btree;
pub(crate) mod ephemeral_file;
pub mod layer_map;
mod span;

pub mod metadata;
mod par_fsync;
pub mod remote_timeline_client;
pub mod storage_layer;

pub mod config;
pub mod delete;
pub mod mgr;
pub mod secondary;
pub mod tasks;
pub mod upload_queue;

pub(crate) mod timeline;

pub mod size;

pub(crate) use timeline::span::debug_assert_current_span_has_tenant_and_timeline_id;
pub(crate) use timeline::{LogicalSizeCalculationCause, PageReconstructError, Timeline};

// re-export for use in remote_timeline_client.rs
pub use crate::tenant::metadata::save_metadata;

// re-export for use in walreceiver
pub use crate::tenant::timeline::WalReceiverInfo;

/// The "tenants" part of `tenants/<tenant>/timelines...`
pub const TENANTS_SEGMENT_NAME: &str = "tenants";

/// Parts of the `.neon/tenants/<tenant_id>/timelines/<timeline_id>` directory prefix.
pub const TIMELINES_SEGMENT_NAME: &str = "timelines";

pub const TENANT_DELETED_MARKER_FILE_NAME: &str = "deleted";

/// References to shared objects that are passed into each tenant, such
/// as the shared remote storage client and process initialization state.
#[derive(Clone)]
pub struct TenantSharedResources {
    pub broker_client: storage_broker::BrokerClientChannel,
    pub remote_storage: Option<GenericRemoteStorage>,
    pub deletion_queue_client: DeletionQueueClient,
}

/// A [`Tenant`] is really an _attached_ tenant.  The configuration
/// for an attached tenant is a subset of the [`LocationConf`], represented
/// in this struct.
pub(super) struct AttachedTenantConf {
    tenant_conf: TenantConfOpt,
    location: AttachedLocationConfig,
}

impl AttachedTenantConf {
    fn try_from(location_conf: LocationConf) -> anyhow::Result<Self> {
        match &location_conf.mode {
            LocationMode::Attached(attach_conf) => Ok(Self {
                tenant_conf: location_conf.tenant_conf,
                location: attach_conf.clone(),
            }),
            LocationMode::Secondary(_) => {
                anyhow::bail!("Attempted to construct AttachedTenantConf from a LocationConf in secondary mode")
            }
        }
    }
}
struct TimelinePreload {
    timeline_id: TimelineId,
    client: RemoteTimelineClient,
    index_part: Result<MaybeDeletedIndexPart, DownloadError>,
}

pub(crate) struct TenantPreload {
    deleting: bool,
    timelines: HashMap<TimelineId, TimelinePreload>,
}

/// When we spawn a tenant, there is a special mode for tenant creation that
/// avoids trying to read anything from remote storage.
pub(crate) enum SpawnMode {
    Normal,
    Create,
}

///
/// Tenant consists of multiple timelines. Keep them in a hash table.
///
pub struct Tenant {
    // Global pageserver config parameters
    pub conf: &'static PageServerConf,

    /// The value creation timestamp, used to measure activation delay, see:
    /// <https://github.com/neondatabase/neon/issues/4025>
    constructed_at: Instant,

    state: watch::Sender<TenantState>,

    // Overridden tenant-specific config parameters.
    // We keep TenantConfOpt sturct here to preserve the information
    // about parameters that are not set.
    // This is necessary to allow global config updates.
    tenant_conf: Arc<RwLock<AttachedTenantConf>>,

    tenant_shard_id: TenantShardId,

    // The detailed sharding information, beyond the number/count in tenant_shard_id
    shard_identity: ShardIdentity,

    /// The remote storage generation, used to protect S3 objects from split-brain.
    /// Does not change over the lifetime of the [`Tenant`] object.
    ///
    /// This duplicates the generation stored in LocationConf, but that structure is mutable:
    /// this copy enforces the invariant that generatio doesn't change during a Tenant's lifetime.
    generation: Generation,

    timelines: Mutex<HashMap<TimelineId, Arc<Timeline>>>,

    /// During timeline creation, we first insert the TimelineId to the
    /// creating map, then `timelines`, then remove it from the creating map.
    /// **Lock order**: if acquring both, acquire`timelines` before `timelines_creating`
    timelines_creating: std::sync::Mutex<HashSet<TimelineId>>,

    // This mutex prevents creation of new timelines during GC.
    // Adding yet another mutex (in addition to `timelines`) is needed because holding
    // `timelines` mutex during all GC iteration
    // may block for a long time `get_timeline`, `get_timelines_state`,... and other operations
    // with timelines, which in turn may cause dropping replication connection, expiration of wait_for_lsn
    // timeout...
    gc_cs: tokio::sync::Mutex<()>,
    walredo_mgr: Arc<WalRedoManager>,

    // provides access to timeline data sitting in the remote storage
    pub(crate) remote_storage: Option<GenericRemoteStorage>,

    // Access to global deletion queue for when this tenant wants to schedule a deletion
    deletion_queue_client: DeletionQueueClient,

    /// Cached logical sizes updated updated on each [`Tenant::gather_size_inputs`].
    cached_logical_sizes: tokio::sync::Mutex<HashMap<(TimelineId, Lsn), u64>>,
    cached_synthetic_tenant_size: Arc<AtomicU64>,

    eviction_task_tenant_state: tokio::sync::Mutex<EvictionTaskTenantState>,

    /// If the tenant is in Activating state, notify this to encourage it
    /// to proceed to Active as soon as possible, rather than waiting for lazy
    /// background warmup.
    pub(crate) activate_now_sem: tokio::sync::Semaphore,

    pub(crate) delete_progress: Arc<tokio::sync::Mutex<DeleteTenantFlow>>,

    // Cancellation token fires when we have entered shutdown().  This is a parent of
    // Timelines' cancellation token.
    pub(crate) cancel: CancellationToken,

    // Users of the Tenant such as the page service must take this Gate to avoid
    // trying to use a Tenant which is shutting down.
    pub(crate) gate: Gate,
}

impl std::fmt::Debug for Tenant {
    fn fmt(&self, f: &mut std::fmt::Formatter<'_>) -> std::fmt::Result {
        write!(f, "{} ({})", self.tenant_shard_id, self.current_state())
    }
}

pub(crate) enum WalRedoManager {
    Prod(PostgresRedoManager),
    #[cfg(test)]
    Test(harness::TestRedoManager),
}

impl From<PostgresRedoManager> for WalRedoManager {
    fn from(mgr: PostgresRedoManager) -> Self {
        Self::Prod(mgr)
    }
}

#[cfg(test)]
impl From<harness::TestRedoManager> for WalRedoManager {
    fn from(mgr: harness::TestRedoManager) -> Self {
        Self::Test(mgr)
    }
}

impl WalRedoManager {
    pub(crate) fn maybe_quiesce(&self, idle_timeout: Duration) {
        match self {
            Self::Prod(mgr) => mgr.maybe_quiesce(idle_timeout),
            #[cfg(test)]
            Self::Test(_) => {
                // Not applicable to test redo manager
            }
        }
    }

    /// # Cancel-Safety
    ///
    /// This method is cancellation-safe.
    pub async fn request_redo(
        &self,
        key: crate::repository::Key,
        lsn: Lsn,
        base_img: Option<(Lsn, bytes::Bytes)>,
        records: Vec<(Lsn, crate::walrecord::NeonWalRecord)>,
        pg_version: u32,
    ) -> anyhow::Result<bytes::Bytes> {
        match self {
            Self::Prod(mgr) => {
                mgr.request_redo(key, lsn, base_img, records, pg_version)
                    .await
            }
            #[cfg(test)]
            Self::Test(mgr) => {
                mgr.request_redo(key, lsn, base_img, records, pg_version)
                    .await
            }
        }
    }
}

#[derive(Debug, thiserror::Error, PartialEq, Eq)]
pub enum GetTimelineError {
    #[error("Timeline {tenant_id}/{timeline_id} is not active, state: {state:?}")]
    NotActive {
        tenant_id: TenantId,
        timeline_id: TimelineId,
        state: TimelineState,
    },
    #[error("Timeline {tenant_id}/{timeline_id} was not found")]
    NotFound {
        tenant_id: TenantId,
        timeline_id: TimelineId,
    },
}

#[derive(Debug, thiserror::Error)]
pub enum LoadLocalTimelineError {
    #[error("FailedToLoad")]
    Load(#[source] anyhow::Error),
    #[error("FailedToResumeDeletion")]
    ResumeDeletion(#[source] anyhow::Error),
}

#[derive(thiserror::Error)]
pub enum DeleteTimelineError {
    #[error("NotFound")]
    NotFound,

    #[error("HasChildren")]
    HasChildren(Vec<TimelineId>),

    #[error("Timeline deletion is already in progress")]
    AlreadyInProgress(Arc<tokio::sync::Mutex<DeleteTimelineFlow>>),

    #[error(transparent)]
    Other(#[from] anyhow::Error),
}

impl Debug for DeleteTimelineError {
    fn fmt(&self, f: &mut std::fmt::Formatter<'_>) -> std::fmt::Result {
        match self {
            Self::NotFound => write!(f, "NotFound"),
            Self::HasChildren(c) => f.debug_tuple("HasChildren").field(c).finish(),
            Self::AlreadyInProgress(_) => f.debug_tuple("AlreadyInProgress").finish(),
            Self::Other(e) => f.debug_tuple("Other").field(e).finish(),
        }
    }
}

pub enum SetStoppingError {
    AlreadyStopping(completion::Barrier),
    Broken,
}

impl Debug for SetStoppingError {
    fn fmt(&self, f: &mut std::fmt::Formatter<'_>) -> std::fmt::Result {
        match self {
            Self::AlreadyStopping(_) => f.debug_tuple("AlreadyStopping").finish(),
            Self::Broken => write!(f, "Broken"),
        }
    }
}

#[derive(thiserror::Error, Debug)]
pub enum CreateTimelineError {
    #[error("creation of timeline with the given ID is in progress")]
    AlreadyCreating,
    #[error("timeline already exists with different parameters")]
    Conflict,
    #[error(transparent)]
    AncestorLsn(anyhow::Error),
    #[error("ancestor timeline is not active")]
    AncestorNotActive,
    #[error("tenant shutting down")]
    ShuttingDown,
    #[error(transparent)]
    Other(#[from] anyhow::Error),
}

#[derive(thiserror::Error, Debug)]
enum InitdbError {
    Other(anyhow::Error),
    Cancelled,
    Spawn(std::io::Result<()>),
    Failed(std::process::ExitStatus, Vec<u8>),
}

impl fmt::Display for InitdbError {
    fn fmt(&self, f: &mut fmt::Formatter) -> fmt::Result {
        match self {
            InitdbError::Cancelled => write!(f, "Operation was cancelled"),
            InitdbError::Spawn(e) => write!(f, "Spawn error: {:?}", e),
            InitdbError::Failed(status, stderr) => write!(
                f,
                "Command failed with status {:?}: {}",
                status,
                String::from_utf8_lossy(stderr)
            ),
            InitdbError::Other(e) => write!(f, "Error: {:?}", e),
        }
    }
}

impl From<std::io::Error> for InitdbError {
    fn from(error: std::io::Error) -> Self {
        InitdbError::Spawn(Err(error))
    }
}

struct TenantDirectoryScan {
    sorted_timelines_to_load: Vec<(TimelineId, TimelineMetadata)>,
    timelines_to_resume_deletion: Vec<(TimelineId, Option<TimelineMetadata>)>,
}

enum CreateTimelineCause {
    Load,
    Delete,
}

impl Tenant {
    /// Yet another helper for timeline initialization.
    ///
    /// - Initializes the Timeline struct and inserts it into the tenant's hash map
    /// - Scans the local timeline directory for layer files and builds the layer map
    /// - Downloads remote index file and adds remote files to the layer map
    /// - Schedules remote upload tasks for any files that are present locally but missing from remote storage.
    ///
    /// If the operation fails, the timeline is left in the tenant's hash map in Broken state. On success,
    /// it is marked as Active.
    #[allow(clippy::too_many_arguments)]
    async fn timeline_init_and_sync(
        &self,
        timeline_id: TimelineId,
        resources: TimelineResources,
        index_part: Option<IndexPart>,
        metadata: TimelineMetadata,
        ancestor: Option<Arc<Timeline>>,
        _ctx: &RequestContext,
    ) -> anyhow::Result<()> {
        let tenant_id = self.tenant_shard_id;

        let timeline = self.create_timeline_struct(
            timeline_id,
            &metadata,
            ancestor.clone(),
            resources,
            CreateTimelineCause::Load,
        )?;
        let disk_consistent_lsn = timeline.get_disk_consistent_lsn();
        anyhow::ensure!(
            disk_consistent_lsn.is_valid(),
            "Timeline {tenant_id}/{timeline_id} has invalid disk_consistent_lsn"
        );
        assert_eq!(
            disk_consistent_lsn,
            metadata.disk_consistent_lsn(),
            "these are used interchangeably"
        );

        if let Some(index_part) = index_part.as_ref() {
            timeline
                .remote_client
                .as_ref()
                .unwrap()
                .init_upload_queue(index_part)?;
        } else if self.remote_storage.is_some() {
            // No data on the remote storage, but we have local metadata file. We can end up
            // here with timeline_create being interrupted before finishing index part upload.
            // By doing what we do here, the index part upload is retried.
            // If control plane retries timeline creation in the meantime, the mgmt API handler
            // for timeline creation will coalesce on the upload we queue here.
            let rtc = timeline.remote_client.as_ref().unwrap();
            rtc.init_upload_queue_for_empty_remote(&metadata)?;
            rtc.schedule_index_upload_for_metadata_update(&metadata)?;
        }

        timeline
            .load_layer_map(disk_consistent_lsn, index_part)
            .await
            .with_context(|| {
                format!("Failed to load layermap for timeline {tenant_id}/{timeline_id}")
            })?;

        {
            // avoiding holding it across awaits
            let mut timelines_accessor = self.timelines.lock().unwrap();
            match timelines_accessor.entry(timeline_id) {
                Entry::Occupied(_) => {
                    // The uninit mark file acts as a lock that prevents another task from
                    // initializing the timeline at the same time.
                    unreachable!(
                        "Timeline {tenant_id}/{timeline_id} already exists in the tenant map"
                    );
                }
                Entry::Vacant(v) => {
                    v.insert(Arc::clone(&timeline));
                    timeline.maybe_spawn_flush_loop();
                }
            }
        };

        // Sanity check: a timeline should have some content.
        anyhow::ensure!(
            ancestor.is_some()
                || timeline
                    .layers
                    .read()
                    .await
                    .layer_map()
                    .iter_historic_layers()
                    .next()
                    .is_some(),
            "Timeline has no ancestor and no layer files"
        );

        Ok(())
    }

    /// Attach a tenant that's available in cloud storage.
    ///
    /// This returns quickly, after just creating the in-memory object
    /// Tenant struct and launching a background task to download
    /// the remote index files.  On return, the tenant is most likely still in
    /// Attaching state, and it will become Active once the background task
    /// finishes. You can use wait_until_active() to wait for the task to
    /// complete.
    ///
    #[allow(clippy::too_many_arguments)]
    pub(crate) fn spawn(
        conf: &'static PageServerConf,
        tenant_shard_id: TenantShardId,
        resources: TenantSharedResources,
        attached_conf: AttachedTenantConf,
        shard_identity: ShardIdentity,
        init_order: Option<InitializationOrder>,
        tenants: &'static std::sync::RwLock<TenantsMap>,
        mode: SpawnMode,
        ctx: &RequestContext,
    ) -> anyhow::Result<Arc<Tenant>> {
        let wal_redo_manager = Arc::new(WalRedoManager::from(PostgresRedoManager::new(
            conf,
            tenant_shard_id,
        )));

        let TenantSharedResources {
            broker_client,
            remote_storage,
            deletion_queue_client,
        } = resources;

        let tenant = Arc::new(Tenant::new(
            TenantState::Attaching,
            conf,
            attached_conf,
            shard_identity,
            wal_redo_manager,
            tenant_shard_id,
            remote_storage.clone(),
            deletion_queue_client,
        ));

        // Do all the hard work in the background
        let tenant_clone = Arc::clone(&tenant);

        let ctx = ctx.detached_child(TaskKind::Attach, DownloadBehavior::Warn);
        task_mgr::spawn(
            &tokio::runtime::Handle::current(),
            TaskKind::Attach,
            Some(tenant_shard_id),
            None,
            "attach tenant",
            false,
            async move {
                // Is this tenant being spawned as part of process startup?
                let starting_up = init_order.is_some();
                scopeguard::defer! {
                    if starting_up {
                        TENANT.startup_complete.inc();
                    }
                }

                // Ideally we should use Tenant::set_broken_no_wait, but it is not supposed to be used when tenant is in loading state.
                let make_broken =
                    |t: &Tenant, err: anyhow::Error| {
                        error!("attach failed, setting tenant state to Broken: {err:?}");
                        t.state.send_modify(|state| {
                            // The Stopping case is for when we have passed control on to DeleteTenantFlow:
                            // if it errors, we will call make_broken when tenant is already in Stopping.
                            assert!(
                            matches!(*state, TenantState::Attaching | TenantState::Stopping { .. }),
                            "the attach task owns the tenant state until activation is complete"
                        );

                            *state = TenantState::broken_from_reason(err.to_string());
                        });
                    };

                let mut init_order = init_order;
                // take the completion because initial tenant loading will complete when all of
                // these tasks complete.
                let _completion = init_order
                    .as_mut()
                    .and_then(|x| x.initial_tenant_load.take());
                let remote_load_completion = init_order
                    .as_mut()
                    .and_then(|x| x.initial_tenant_load_remote.take());

                enum AttachType<'a> {
                    // During pageserver startup, we are attaching this tenant lazily in the background
                    Warmup(tokio::sync::SemaphorePermit<'a>),
                    // During pageserver startup, we are attaching this tenant as soon as we can,
                    // because a client tried to access it.
                    OnDemand,
                    // During normal operations after startup, we are attaching a tenant.
                    Normal,
                }

                // Before doing any I/O, wait for either or:
                // - A client to attempt to access to this tenant (on-demand loading)
                // - A permit to become available in the warmup semaphore (background warmup)
                //
                // Some-ness of init_order is how we know if we're attaching during startup or later
                // in process lifetime.
                let attach_type = if init_order.is_some() {
                    tokio::select!(
                        _ = tenant_clone.activate_now_sem.acquire() => {
                            tracing::info!("Activating tenant (on-demand)");
                            AttachType::OnDemand
                        },
                        permit_result = conf.concurrent_tenant_warmup.inner().acquire() => {
                            match permit_result {
                                Ok(p) => {
                                    tracing::info!("Activating tenant (warmup)");
                                    AttachType::Warmup(p)
                                }
                                Err(_) => {
                                    // This is unexpected: the warmup semaphore should stay alive
                                    // for the lifetime of init_order.  Log a warning and proceed.
                                    tracing::warn!("warmup_limit semaphore unexpectedly closed");
                                    AttachType::Normal
                                }
                            }

                        }
                        _ = tenant_clone.cancel.cancelled() => {
                            // This is safe, but should be pretty rare: it is interesting if a tenant
                            // stayed in Activating for such a long time that shutdown found it in
                            // that state.
                            tracing::info!(state=%tenant_clone.current_state(), "Tenant shut down before activation");
                            return Ok(());
                        },
                    )
                } else {
                    AttachType::Normal
                };

                let preload_timer = TENANT.preload.start_timer();
                let preload = match mode {
                    SpawnMode::Create => {
                        // Don't count the skipped preload into the histogram of preload durations
                        preload_timer.stop_and_discard();
                        None
                    },
                    SpawnMode::Normal => {
                        match &remote_storage {
                            Some(remote_storage) => Some(
                                match tenant_clone
                                    .preload(remote_storage, task_mgr::shutdown_token())
                                    .instrument(
                                        tracing::info_span!(parent: None, "attach_preload", tenant_id=%tenant_shard_id.tenant_id, shard_id=%tenant_shard_id.shard_slug()),
                                    )
                                    .await {
                                        Ok(p) => {
                                            preload_timer.observe_duration();
                                            p
                                        }
                                            ,
                                        Err(e) => {
                                            make_broken(&tenant_clone, anyhow::anyhow!(e));
                                                return Ok(());
                                        }
                                    },
                            ),
                            None => None,
                        }
                    }
                };

                // Remote preload is complete.
                drop(remote_load_completion);

                let pending_deletion = {
                    match DeleteTenantFlow::should_resume_deletion(
                        conf,
                        preload.as_ref().map(|p| p.deleting).unwrap_or(false),
                        &tenant_clone,
                    )
                    .await
                    {
                        Ok(should_resume_deletion) => should_resume_deletion,
                        Err(err) => {
                            make_broken(&tenant_clone, anyhow::anyhow!(err));
                            return Ok(());
                        }
                    }
                };

                info!("pending_deletion {}", pending_deletion.is_some());

                if let Some(deletion) = pending_deletion {
                    // as we are no longer loading, signal completion by dropping
                    // the completion while we resume deletion
                    drop(_completion);
                    let background_jobs_can_start =
                        init_order.as_ref().map(|x| &x.background_jobs_can_start);
                    if let Some(background) = background_jobs_can_start {
                        info!("waiting for backgound jobs barrier");
                        background.clone().wait().await;
                        info!("ready for backgound jobs barrier");
                    }

                    match DeleteTenantFlow::resume_from_attach(
                        deletion,
                        &tenant_clone,
                        preload,
                        tenants,
                        &ctx,
                    )
                    .await
                    {
                        Err(err) => {
                            make_broken(&tenant_clone, anyhow::anyhow!(err));
                            return Ok(());
                        }
                        Ok(()) => return Ok(()),
                    }
                }

                // We will time the duration of the attach phase unless this is a creation (attach will do no work)
                let attach_timer = match mode {
                    SpawnMode::Create => None,
                    SpawnMode::Normal => {Some(TENANT.attach.start_timer())}
                };
                match tenant_clone.attach(preload, &ctx).await {
                    Ok(()) => {
                        info!("attach finished, activating");
                        if let Some(t)=  attach_timer {t.observe_duration();}
                        tenant_clone.activate(broker_client, None, &ctx);
                    }
                    Err(e) => {
                        if let Some(t)=  attach_timer {t.observe_duration();}
                        make_broken(&tenant_clone, anyhow::anyhow!(e));
                    }
                }

                // If we are doing an opportunistic warmup attachment at startup, initialize
                // logical size at the same time.  This is better than starting a bunch of idle tenants
                // with cold caches and then coming back later to initialize their logical sizes.
                //
                // It also prevents the warmup proccess competing with the concurrency limit on
                // logical size calculations: if logical size calculation semaphore is saturated,
                // then warmup will wait for that before proceeding to the next tenant.
                if let AttachType::Warmup(_permit) = attach_type {
                    let mut futs = FuturesUnordered::new();
                    let timelines: Vec<_> = tenant_clone.timelines.lock().unwrap().values().cloned().collect();
                    for t in timelines {
                        futs.push(t.await_initial_logical_size())
                    }
                    tracing::info!("Waiting for initial logical sizes while warming up...");
                    while futs.next().await.is_some() {

                    }
                    tracing::info!("Warm-up complete");
                }

                Ok(())
            }
            .instrument({
                let span = tracing::info_span!(parent: None, "attach", tenant_id=%tenant_shard_id.tenant_id, shard_id=%tenant_shard_id.shard_slug());
                span.follows_from(Span::current());
                span
            }),
        );
        Ok(tenant)
    }

    pub(crate) async fn preload(
        self: &Arc<Tenant>,
        remote_storage: &GenericRemoteStorage,
        cancel: CancellationToken,
    ) -> anyhow::Result<TenantPreload> {
        // Get list of remote timelines
        // download index files for every tenant timeline
        info!("listing remote timelines");
        let (remote_timeline_ids, other_keys) = remote_timeline_client::list_remote_timelines(
            remote_storage,
            self.tenant_shard_id,
            cancel.clone(),
        )
        .await?;

        let deleting = other_keys.contains(TENANT_DELETED_MARKER_FILE_NAME);
        info!(
            "found {} timelines, deleting={}",
            remote_timeline_ids.len(),
            deleting
        );

        for k in other_keys {
            if k != TENANT_DELETED_MARKER_FILE_NAME {
                warn!("Unexpected non timeline key {k}");
            }
        }

        Ok(TenantPreload {
            deleting,
            timelines: self
                .load_timeline_metadata(remote_timeline_ids, remote_storage, cancel)
                .await?,
        })
    }

    ///
    /// Background task that downloads all data for a tenant and brings it to Active state.
    ///
    /// No background tasks are started as part of this routine.
    ///
    async fn attach(
        self: &Arc<Tenant>,
        preload: Option<TenantPreload>,
        ctx: &RequestContext,
    ) -> anyhow::Result<()> {
        span::debug_assert_current_span_has_tenant_id();

        failpoint_support::sleep_millis_async!("before-attaching-tenant");

        let preload = match preload {
            Some(p) => p,
            None => {
                // Deprecated dev mode: load from local disk state instead of remote storage
                // https://github.com/neondatabase/neon/issues/5624
                return self.load_local(ctx).await;
            }
        };

        let mut timelines_to_resume_deletions = vec![];

        let mut remote_index_and_client = HashMap::new();
        let mut timeline_ancestors = HashMap::new();
        let mut existent_timelines = HashSet::new();
        for (timeline_id, preload) in preload.timelines {
            let index_part = match preload.index_part {
                Ok(i) => {
                    debug!("remote index part exists for timeline {timeline_id}");
                    // We found index_part on the remote, this is the standard case.
                    existent_timelines.insert(timeline_id);
                    i
                }
                Err(DownloadError::NotFound) => {
                    // There is no index_part on the remote. We only get here
                    // if there is some prefix for the timeline in the remote storage.
                    // This can e.g. be the initdb.tar.zst archive, maybe a
                    // remnant from a prior incomplete creation or deletion attempt.
                    // Delete the local directory as the deciding criterion for a
                    // timeline's existence is presence of index_part.
                    info!(%timeline_id, "index_part not found on remote");
                    continue;
                }
                Err(e) => {
                    // Some (possibly ephemeral) error happened during index_part download.
                    // Pretend the timeline exists to not delete the timeline directory,
                    // as it might be a temporary issue and we don't want to re-download
                    // everything after it resolves.
                    warn!(%timeline_id, "Failed to load index_part from remote storage, failed creation? ({e})");

                    existent_timelines.insert(timeline_id);
                    continue;
                }
            };
            match index_part {
                MaybeDeletedIndexPart::IndexPart(index_part) => {
                    timeline_ancestors.insert(timeline_id, index_part.metadata.clone());
                    remote_index_and_client.insert(timeline_id, (index_part, preload.client));
                }
                MaybeDeletedIndexPart::Deleted(index_part) => {
                    info!(
                        "timeline {} is deleted, picking to resume deletion",
                        timeline_id
                    );
                    timelines_to_resume_deletions.push((timeline_id, index_part, preload.client));
                }
            }
        }

        // For every timeline, download the metadata file, scan the local directory,
        // and build a layer map that contains an entry for each remote and local
        // layer file.
        let sorted_timelines = tree_sort_timelines(timeline_ancestors, |m| m.ancestor_timeline())?;
        for (timeline_id, remote_metadata) in sorted_timelines {
            let (index_part, remote_client) = remote_index_and_client
                .remove(&timeline_id)
                .expect("just put it in above");

            // TODO again handle early failure
            self.load_remote_timeline(
                timeline_id,
                index_part,
                remote_metadata,
                TimelineResources {
                    remote_client: Some(remote_client),
                    deletion_queue_client: self.deletion_queue_client.clone(),
                },
                ctx,
            )
            .await
            .with_context(|| {
                format!(
                    "failed to load remote timeline {} for tenant {}",
                    timeline_id, self.tenant_shard_id
                )
            })?;
        }

        // Walk through deleted timelines, resume deletion
        for (timeline_id, index_part, remote_timeline_client) in timelines_to_resume_deletions {
            remote_timeline_client
                .init_upload_queue_stopped_to_continue_deletion(&index_part)
                .context("init queue stopped")
                .map_err(LoadLocalTimelineError::ResumeDeletion)?;

            DeleteTimelineFlow::resume_deletion(
                Arc::clone(self),
                timeline_id,
                &index_part.metadata,
                Some(remote_timeline_client),
                self.deletion_queue_client.clone(),
            )
            .await
            .context("resume_deletion")
            .map_err(LoadLocalTimelineError::ResumeDeletion)?;
        }

        // The local filesystem contents are a cache of what's in the remote IndexPart;
        // IndexPart is the source of truth.
        self.clean_up_timelines(&existent_timelines)?;

        failpoint_support::sleep_millis_async!("attach-before-activate", &self.cancel);

        info!("Done");

        Ok(())
    }

    /// Check for any local timeline directories that are temporary, or do not correspond to a
    /// timeline that still exists: this can happen if we crashed during a deletion/creation, or
    /// if a timeline was deleted while the tenant was attached to a different pageserver.
    fn clean_up_timelines(&self, existent_timelines: &HashSet<TimelineId>) -> anyhow::Result<()> {
        let timelines_dir = self.conf.timelines_path(&self.tenant_shard_id);

        let entries = match timelines_dir.read_dir_utf8() {
            Ok(d) => d,
            Err(e) => {
                if e.kind() == std::io::ErrorKind::NotFound {
                    return Ok(());
                } else {
                    return Err(e).context("list timelines directory for tenant");
                }
            }
        };

        for entry in entries {
            let entry = entry.context("read timeline dir entry")?;
            let entry_path = entry.path();

            let purge = if crate::is_temporary(entry_path)
                // TODO: uninit_mark isn't needed any more, since uninitialized timelines are already
                // covered by the check that the timeline must exist in remote storage.
                || is_uninit_mark(entry_path)
                || crate::is_delete_mark(entry_path)
            {
                true
            } else {
                match TimelineId::try_from(entry_path.file_name()) {
                    Ok(i) => {
                        // Purge if the timeline ID does not exist in remote storage: remote storage is the authority.
                        !existent_timelines.contains(&i)
                    }
                    Err(e) => {
                        tracing::warn!(
                            "Unparseable directory in timelines directory: {entry_path}, ignoring ({e})"
                        );
                        // Do not purge junk: if we don't recognize it, be cautious and leave it for a human.
                        false
                    }
                }
            };

            if purge {
                tracing::info!("Purging stale timeline dentry {entry_path}");
                if let Err(e) = match entry.file_type() {
                    Ok(t) => if t.is_dir() {
                        std::fs::remove_dir_all(entry_path)
                    } else {
                        std::fs::remove_file(entry_path)
                    }
                    .or_else(fs_ext::ignore_not_found),
                    Err(e) => Err(e),
                } {
                    tracing::warn!("Failed to purge stale timeline dentry {entry_path}: {e}");
                }
            }
        }

        Ok(())
    }

    /// Get sum of all remote timelines sizes
    ///
    /// This function relies on the index_part instead of listing the remote storage
    pub fn remote_size(&self) -> u64 {
        let mut size = 0;

        for timeline in self.list_timelines() {
            if let Some(remote_client) = &timeline.remote_client {
                size += remote_client.get_remote_physical_size();
            }
        }

        size
    }

    #[instrument(skip_all, fields(timeline_id=%timeline_id))]
    async fn load_remote_timeline(
        &self,
        timeline_id: TimelineId,
        index_part: IndexPart,
        remote_metadata: TimelineMetadata,
        resources: TimelineResources,
        ctx: &RequestContext,
    ) -> anyhow::Result<()> {
        span::debug_assert_current_span_has_tenant_id();

        info!("downloading index file for timeline {}", timeline_id);
        tokio::fs::create_dir_all(self.conf.timeline_path(&self.tenant_shard_id, &timeline_id))
            .await
            .context("Failed to create new timeline directory")?;

        let ancestor = if let Some(ancestor_id) = remote_metadata.ancestor_timeline() {
            let timelines = self.timelines.lock().unwrap();
            Some(Arc::clone(timelines.get(&ancestor_id).ok_or_else(
                || {
                    anyhow::anyhow!(
                        "cannot find ancestor timeline {ancestor_id} for timeline {timeline_id}"
                    )
                },
            )?))
        } else {
            None
        };

        // timeline loading after attach expects to find metadata file for each metadata
        save_metadata(
            self.conf,
            &self.tenant_shard_id,
            &timeline_id,
            &remote_metadata,
        )
        .await
        .context("save_metadata")
        .map_err(LoadLocalTimelineError::Load)?;

        self.timeline_init_and_sync(
            timeline_id,
            resources,
            Some(index_part),
            remote_metadata,
            ancestor,
            ctx,
        )
        .await
    }

    /// Create a placeholder Tenant object for a broken tenant
    pub fn create_broken_tenant(
        conf: &'static PageServerConf,
        tenant_shard_id: TenantShardId,
        reason: String,
    ) -> Arc<Tenant> {
        let wal_redo_manager = Arc::new(WalRedoManager::from(PostgresRedoManager::new(
            conf,
            tenant_shard_id,
        )));
        Arc::new(Tenant::new(
            TenantState::Broken {
                reason,
                backtrace: String::new(),
            },
            conf,
            AttachedTenantConf::try_from(LocationConf::default()).unwrap(),
            // Shard identity isn't meaningful for a broken tenant: it's just a placeholder
            // to occupy the slot for this TenantShardId.
            ShardIdentity::broken(tenant_shard_id.shard_number, tenant_shard_id.shard_count),
            wal_redo_manager,
            tenant_shard_id,
            None,
            DeletionQueueClient::broken(),
        ))
    }

    fn scan_and_sort_timelines_dir(self: Arc<Tenant>) -> anyhow::Result<TenantDirectoryScan> {
        let mut timelines_to_load: HashMap<TimelineId, TimelineMetadata> = HashMap::new();
        // Note timelines_to_resume_deletion needs to be separate because it can be not sortable
        // from the point of `tree_sort_timelines`. I e some parents can be missing because deletion
        // completed in non topological order (for example because parent has smaller number of layer files in it)
        let mut timelines_to_resume_deletion: Vec<(TimelineId, Option<TimelineMetadata>)> = vec![];

        let timelines_dir = self.conf.timelines_path(&self.tenant_shard_id);

        for entry in timelines_dir
            .read_dir_utf8()
            .context("list timelines directory for tenant")?
        {
            let entry = entry.context("read timeline dir entry")?;
            let timeline_dir = entry.path();

            if crate::is_temporary(timeline_dir) {
                info!("Found temporary timeline directory, removing: {timeline_dir}");
                if let Err(e) = std::fs::remove_dir_all(timeline_dir) {
                    error!("Failed to remove temporary directory '{timeline_dir}': {e:?}");
                }
            } else if is_uninit_mark(timeline_dir) {
                if !timeline_dir.exists() {
                    warn!("Timeline dir entry become invalid: {timeline_dir}");
                    continue;
                }

                let timeline_uninit_mark_file = &timeline_dir;
                info!(
                    "Found an uninit mark file {timeline_uninit_mark_file}, removing the timeline and its uninit mark",
                );
                let timeline_id =
                    TimelineId::try_from(timeline_uninit_mark_file.file_stem())
                        .with_context(|| {
                            format!(
                                "Could not parse timeline id out of the timeline uninit mark name {timeline_uninit_mark_file}",
                            )
                        })?;
                let timeline_dir = self.conf.timeline_path(&self.tenant_shard_id, &timeline_id);
                if let Err(e) =
                    remove_timeline_and_uninit_mark(&timeline_dir, timeline_uninit_mark_file)
                {
                    error!("Failed to clean up uninit marked timeline: {e:?}");
                }
            } else if crate::is_delete_mark(timeline_dir) {
                // If metadata exists, load as usual, continue deletion
                let timeline_id = TimelineId::try_from(timeline_dir.file_stem())
                    .with_context(|| {
                        format!(
                            "Could not parse timeline id out of the timeline uninit mark name {timeline_dir}",
                        )
                    })?;

                info!("Found deletion mark for timeline {}", timeline_id);

                match load_metadata(self.conf, &self.tenant_shard_id, &timeline_id) {
                    Ok(metadata) => {
                        timelines_to_resume_deletion.push((timeline_id, Some(metadata)))
                    }
                    Err(e) => match &e {
                        LoadMetadataError::Read(r) => {
                            if r.kind() != io::ErrorKind::NotFound {
                                return Err(anyhow::anyhow!(e)).with_context(|| {
                                    format!("Failed to load metadata for timeline_id {timeline_id}")
                                });
                            }

                            // If metadata doesnt exist it means that we've crashed without
                            // completing cleanup_remaining_timeline_fs_traces in DeleteTimelineFlow.
                            // So save timeline_id for later call to `DeleteTimelineFlow::cleanup_remaining_timeline_fs_traces`.
                            // We cant do it here because the method is async so we'd need block_on
                            // and here we're in spawn_blocking. cleanup_remaining_timeline_fs_traces uses fs operations
                            // so that basically results in a cycle:
                            // spawn_blocking
                            // - block_on
                            //   - spawn_blocking
                            // which can lead to running out of threads in blocing pool.
                            timelines_to_resume_deletion.push((timeline_id, None));
                        }
                        _ => {
                            return Err(anyhow::anyhow!(e)).with_context(|| {
                                format!("Failed to load metadata for timeline_id {timeline_id}")
                            })
                        }
                    },
                }
            } else {
                if !timeline_dir.exists() {
                    warn!("Timeline dir entry become invalid: {timeline_dir}");
                    continue;
                }
                let timeline_id = TimelineId::try_from(timeline_dir.file_name())
                    .with_context(|| {
                        format!(
                            "Could not parse timeline id out of the timeline dir name {timeline_dir}",
                        )
                    })?;
                let timeline_uninit_mark_file = self
                    .conf
                    .timeline_uninit_mark_file_path(self.tenant_shard_id, timeline_id);
                if timeline_uninit_mark_file.exists() {
                    info!(
                        %timeline_id,
                        "Found an uninit mark file, removing the timeline and its uninit mark",
                    );
                    if let Err(e) =
                        remove_timeline_and_uninit_mark(timeline_dir, &timeline_uninit_mark_file)
                    {
                        error!("Failed to clean up uninit marked timeline: {e:?}");
                    }
                    continue;
                }

                let timeline_delete_mark_file = self
                    .conf
                    .timeline_delete_mark_file_path(self.tenant_shard_id, timeline_id);
                if timeline_delete_mark_file.exists() {
                    // Cleanup should be done in `is_delete_mark` branch above
                    continue;
                }

                let file_name = entry.file_name();
                if let Ok(timeline_id) = file_name.parse::<TimelineId>() {
                    let metadata = load_metadata(self.conf, &self.tenant_shard_id, &timeline_id)
                        .context("failed to load metadata")?;
                    timelines_to_load.insert(timeline_id, metadata);
                } else {
                    // A file or directory that doesn't look like a timeline ID
                    warn!("unexpected file or directory in timelines directory: {file_name}");
                }
            }
        }

        // Sort the array of timeline IDs into tree-order, so that parent comes before
        // all its children.
        tree_sort_timelines(timelines_to_load, |m| m.ancestor_timeline()).map(|sorted_timelines| {
            TenantDirectoryScan {
                sorted_timelines_to_load: sorted_timelines,
                timelines_to_resume_deletion,
            }
        })
    }

    async fn load_timeline_metadata(
        self: &Arc<Tenant>,
        timeline_ids: HashSet<TimelineId>,
        remote_storage: &GenericRemoteStorage,
        cancel: CancellationToken,
    ) -> anyhow::Result<HashMap<TimelineId, TimelinePreload>> {
        let mut part_downloads = JoinSet::new();
        for timeline_id in timeline_ids {
            let client = RemoteTimelineClient::new(
                remote_storage.clone(),
                self.deletion_queue_client.clone(),
                self.conf,
                self.tenant_shard_id,
                timeline_id,
                self.generation,
            );
            let cancel_clone = cancel.clone();
            part_downloads.spawn(
                async move {
                    debug!("starting index part download");

                    let index_part = client.download_index_file(cancel_clone).await;

                    debug!("finished index part download");

                    Result::<_, anyhow::Error>::Ok(TimelinePreload {
                        client,
                        timeline_id,
                        index_part,
                    })
                }
                .map(move |res| {
                    res.with_context(|| format!("download index part for timeline {timeline_id}"))
                })
                .instrument(info_span!("download_index_part", %timeline_id)),
            );
        }

        let mut timeline_preloads: HashMap<TimelineId, TimelinePreload> = HashMap::new();

        loop {
            tokio::select!(
                next = part_downloads.join_next() => {
                    match next {
                        Some(result) => {
                            let preload_result = result.context("join preload task")?;
                            let preload = preload_result?;
                            timeline_preloads.insert(preload.timeline_id, preload);
                        },
                        None => {
                            break;
                        }
                    }
                },
                _ = cancel.cancelled() => {
                    anyhow::bail!("Cancelled while waiting for remote index download")
                }
            )
        }

        Ok(timeline_preloads)
    }

    ///
    /// Background task to load in-memory data structures for this tenant, from
    /// files on disk. Used at pageserver startup.
    ///
    /// No background tasks are started as part of this routine.
    async fn load_local(self: &Arc<Tenant>, ctx: &RequestContext) -> anyhow::Result<()> {
        span::debug_assert_current_span_has_tenant_id();

        debug!("loading tenant task");

        // Load in-memory state to reflect the local files on disk
        //
        // Scan the directory, peek into the metadata file of each timeline, and
        // collect a list of timelines and their ancestors.
        let span = info_span!("blocking");
        let cloned = Arc::clone(self);

        let scan = tokio::task::spawn_blocking(move || {
            let _g = span.entered();
            cloned.scan_and_sort_timelines_dir()
        })
        .await
        .context("load spawn_blocking")
        .and_then(|res| res)?;

        // FIXME original collect_timeline_files contained one more check:
        //    1. "Timeline has no ancestor and no layer files"

        // Process loadable timelines first
        for (timeline_id, local_metadata) in scan.sorted_timelines_to_load {
            if let Err(e) = self
                .load_local_timeline(timeline_id, local_metadata, ctx, false)
                .await
            {
                match e {
                    LoadLocalTimelineError::Load(source) => {
                        return Err(anyhow::anyhow!(source)).with_context(|| {
                            format!("Failed to load local timeline: {timeline_id}")
                        })
                    }
                    LoadLocalTimelineError::ResumeDeletion(source) => {
                        // Make sure resumed deletion wont fail loading for entire tenant.
                        error!("Failed to resume timeline deletion: {source:#}")
                    }
                }
            }
        }

        // Resume deletion ones with deleted_mark
        for (timeline_id, maybe_local_metadata) in scan.timelines_to_resume_deletion {
            match maybe_local_metadata {
                None => {
                    // See comment in `scan_and_sort_timelines_dir`.
                    if let Err(e) =
                        DeleteTimelineFlow::cleanup_remaining_timeline_fs_traces(self, timeline_id)
                            .await
                    {
                        warn!(
                            "cannot clean up deleted timeline dir timeline_id: {} error: {:#}",
                            timeline_id, e
                        );
                    }
                }
                Some(local_metadata) => {
                    if let Err(e) = self
                        .load_local_timeline(timeline_id, local_metadata, ctx, true)
                        .await
                    {
                        match e {
                            LoadLocalTimelineError::Load(source) => {
                                // We tried to load deleted timeline, this is a bug.
                                return Err(anyhow::anyhow!(source).context(
                                    format!("This is a bug. We tried to load deleted timeline which is wrong and loading failed. Timeline: {timeline_id}")
                                ));
                            }
                            LoadLocalTimelineError::ResumeDeletion(source) => {
                                // Make sure resumed deletion wont fail loading for entire tenant.
                                error!("Failed to resume timeline deletion: {source:#}")
                            }
                        }
                    }
                }
            }
        }

        trace!("Done");

        Ok(())
    }

    /// Subroutine of `load_tenant`, to load an individual timeline
    ///
    /// NB: The parent is assumed to be already loaded!
    #[instrument(skip(self, local_metadata, ctx))]
    async fn load_local_timeline(
        self: &Arc<Self>,
        timeline_id: TimelineId,
        local_metadata: TimelineMetadata,
        ctx: &RequestContext,
        found_delete_mark: bool,
    ) -> Result<(), LoadLocalTimelineError> {
        span::debug_assert_current_span_has_tenant_id();

        let resources = self.build_timeline_resources(timeline_id);

        if found_delete_mark {
            // There is no remote client, we found local metadata.
            // Continue cleaning up local disk.
            DeleteTimelineFlow::resume_deletion(
                Arc::clone(self),
                timeline_id,
                &local_metadata,
                None,
                self.deletion_queue_client.clone(),
            )
            .await
            .context("resume deletion")
            .map_err(LoadLocalTimelineError::ResumeDeletion)?;
            return Ok(());
        }

        let ancestor = if let Some(ancestor_timeline_id) = local_metadata.ancestor_timeline() {
            let ancestor_timeline = self.get_timeline(ancestor_timeline_id, false)
                .with_context(|| anyhow::anyhow!("cannot find ancestor timeline {ancestor_timeline_id} for timeline {timeline_id}"))
                .map_err(LoadLocalTimelineError::Load)?;
            Some(ancestor_timeline)
        } else {
            None
        };

        self.timeline_init_and_sync(timeline_id, resources, None, local_metadata, ancestor, ctx)
            .await
            .map_err(LoadLocalTimelineError::Load)
    }

    pub(crate) fn tenant_id(&self) -> TenantId {
        self.tenant_shard_id.tenant_id
    }

    pub(crate) fn tenant_shard_id(&self) -> TenantShardId {
        self.tenant_shard_id
    }

    /// Get Timeline handle for given Neon timeline ID.
    /// This function is idempotent. It doesn't change internal state in any way.
    pub fn get_timeline(
        &self,
        timeline_id: TimelineId,
        active_only: bool,
    ) -> Result<Arc<Timeline>, GetTimelineError> {
        let timelines_accessor = self.timelines.lock().unwrap();
        let timeline = timelines_accessor
            .get(&timeline_id)
            .ok_or(GetTimelineError::NotFound {
                tenant_id: self.tenant_shard_id.tenant_id,
                timeline_id,
            })?;

        if active_only && !timeline.is_active() {
            Err(GetTimelineError::NotActive {
                tenant_id: self.tenant_shard_id.tenant_id,
                timeline_id,
                state: timeline.current_state(),
            })
        } else {
            Ok(Arc::clone(timeline))
        }
    }

    /// Lists timelines the tenant contains.
    /// Up to tenant's implementation to omit certain timelines that ar not considered ready for use.
    pub fn list_timelines(&self) -> Vec<Arc<Timeline>> {
        self.timelines
            .lock()
            .unwrap()
            .values()
            .map(Arc::clone)
            .collect()
    }

    pub fn list_timeline_ids(&self) -> Vec<TimelineId> {
        self.timelines.lock().unwrap().keys().cloned().collect()
    }

    /// This is used to create the initial 'main' timeline during bootstrapping,
    /// or when importing a new base backup. The caller is expected to load an
    /// initial image of the datadir to the new timeline after this.
    ///
    /// Until that happens, the on-disk state is invalid (disk_consistent_lsn=Lsn(0))
    /// and the timeline will fail to load at a restart.
    ///
    /// That's why we add an uninit mark file, and wrap it together witht the Timeline
    /// in-memory object into UninitializedTimeline.
    /// Once the caller is done setting up the timeline, they should call
    /// `UninitializedTimeline::initialize_with_lock` to remove the uninit mark.
    ///
    /// For tests, use `DatadirModification::init_empty_test_timeline` + `commit` to setup the
    /// minimum amount of keys required to get a writable timeline.
    /// (Without it, `put` might fail due to `repartition` failing.)
    pub(crate) async fn create_empty_timeline(
        &self,
        new_timeline_id: TimelineId,
        initdb_lsn: Lsn,
        pg_version: u32,
        _ctx: &RequestContext,
    ) -> anyhow::Result<UninitializedTimeline> {
        anyhow::ensure!(
            self.is_active(),
            "Cannot create empty timelines on inactive tenant"
        );

        let timeline_uninit_mark = self.create_timeline_uninit_mark(new_timeline_id)?;
        let new_metadata = TimelineMetadata::new(
            // Initialize disk_consistent LSN to 0, The caller must import some data to
            // make it valid, before calling finish_creation()
            Lsn(0),
            None,
            None,
            Lsn(0),
            initdb_lsn,
            initdb_lsn,
            pg_version,
        );
        self.prepare_new_timeline(
            new_timeline_id,
            &new_metadata,
            timeline_uninit_mark,
            initdb_lsn,
            None,
        )
        .await
    }

    /// Helper for unit tests to create an empty timeline.
    ///
    /// The timeline is has state value `Active` but its background loops are not running.
    // This makes the various functions which anyhow::ensure! for Active state work in tests.
    // Our current tests don't need the background loops.
    #[cfg(test)]
    pub async fn create_test_timeline(
        &self,
        new_timeline_id: TimelineId,
        initdb_lsn: Lsn,
        pg_version: u32,
        ctx: &RequestContext,
    ) -> anyhow::Result<Arc<Timeline>> {
        let uninit_tl = self
            .create_empty_timeline(new_timeline_id, initdb_lsn, pg_version, ctx)
            .await?;
        let tline = uninit_tl.raw_timeline().expect("we just created it");
        assert_eq!(tline.get_last_record_lsn(), Lsn(0));

        // Setup minimum keys required for the timeline to be usable.
        let mut modification = tline.begin_modification(initdb_lsn);
        modification
            .init_empty_test_timeline()
            .context("init_empty_test_timeline")?;
        modification
            .commit(ctx)
            .await
            .context("commit init_empty_test_timeline modification")?;

        // Flush to disk so that uninit_tl's check for valid disk_consistent_lsn passes.
        tline.maybe_spawn_flush_loop();
        tline.freeze_and_flush().await.context("freeze_and_flush")?;

        // Make sure the freeze_and_flush reaches remote storage.
        tline
            .remote_client
            .as_ref()
            .unwrap()
            .wait_completion()
            .await
            .unwrap();

        let tl = uninit_tl.finish_creation()?;
        // The non-test code would call tl.activate() here.
        tl.set_state(TimelineState::Active);
        Ok(tl)
    }

    /// Create a new timeline.
    ///
    /// Returns the new timeline ID and reference to its Timeline object.
    ///
    /// If the caller specified the timeline ID to use (`new_timeline_id`), and timeline with
    /// the same timeline ID already exists, returns CreateTimelineError::AlreadyExists.
    #[allow(clippy::too_many_arguments)]
    pub(crate) async fn create_timeline(
        &self,
        new_timeline_id: TimelineId,
        ancestor_timeline_id: Option<TimelineId>,
        mut ancestor_start_lsn: Option<Lsn>,
        pg_version: u32,
        load_existing_initdb: Option<TimelineId>,
        broker_client: storage_broker::BrokerClientChannel,
        ctx: &RequestContext,
    ) -> Result<Arc<Timeline>, CreateTimelineError> {
        if !self.is_active() {
            return Err(CreateTimelineError::Other(anyhow::anyhow!(
                "Cannot create timelines on inactive tenant"
            )));
        }

        let _gate = self
            .gate
            .enter()
            .map_err(|_| CreateTimelineError::ShuttingDown)?;

        // Get exclusive access to the timeline ID: this ensures that it does not already exist,
        // and that no other creation attempts will be allowed in while we are working.  The
        // uninit_mark is a guard.
        let uninit_mark = match self.create_timeline_uninit_mark(new_timeline_id) {
            Ok(m) => m,
            Err(TimelineExclusionError::AlreadyCreating) => {
                // Creation is in progress, we cannot create it again, and we cannot
                // check if this request matches the existing one, so caller must try
                // again later.
                return Err(CreateTimelineError::AlreadyCreating);
            }
            Err(TimelineExclusionError::Other(e)) => {
                return Err(CreateTimelineError::Other(e));
            }
            Err(TimelineExclusionError::AlreadyExists(existing)) => {
                debug!("timeline {new_timeline_id} already exists");

                // Idempotency: creating the same timeline twice is not an error, unless
                // the second creation has different parameters.
                if existing.get_ancestor_timeline_id() != ancestor_timeline_id
                    || existing.pg_version != pg_version
                    || (ancestor_start_lsn.is_some()
                        && ancestor_start_lsn != Some(existing.get_ancestor_lsn()))
                {
                    return Err(CreateTimelineError::Conflict);
                }

                if let Some(remote_client) = existing.remote_client.as_ref() {
                    // Wait for uploads to complete, so that when we return Ok, the timeline
                    // is known to be durable on remote storage. Just like we do at the end of
                    // this function, after we have created the timeline ourselves.
                    //
                    // We only really care that the initial version of `index_part.json` has
                    // been uploaded. That's enough to remember that the timeline
                    // exists. However, there is no function to wait specifically for that so
                    // we just wait for all in-progress uploads to finish.
                    remote_client
                        .wait_completion()
                        .await
                        .context("wait for timeline uploads to complete")?;
                }

                return Ok(existing);
            }
        };

        let loaded_timeline = match ancestor_timeline_id {
            Some(ancestor_timeline_id) => {
                let ancestor_timeline = self
                    .get_timeline(ancestor_timeline_id, false)
                    .context("Cannot branch off the timeline that's not present in pageserver")?;

                // instead of waiting around, just deny the request because ancestor is not yet
                // ready for other purposes either.
                if !ancestor_timeline.is_active() {
                    return Err(CreateTimelineError::AncestorNotActive);
                }

                if let Some(lsn) = ancestor_start_lsn.as_mut() {
                    *lsn = lsn.align();

                    let ancestor_ancestor_lsn = ancestor_timeline.get_ancestor_lsn();
                    if ancestor_ancestor_lsn > *lsn {
                        // can we safely just branch from the ancestor instead?
                        return Err(CreateTimelineError::AncestorLsn(anyhow::anyhow!(
                            "invalid start lsn {} for ancestor timeline {}: less than timeline ancestor lsn {}",
                            lsn,
                            ancestor_timeline_id,
                            ancestor_ancestor_lsn,
                        )));
                    }

                    // Wait for the WAL to arrive and be processed on the parent branch up
                    // to the requested branch point. The repository code itself doesn't
                    // require it, but if we start to receive WAL on the new timeline,
                    // decoding the new WAL might need to look up previous pages, relation
                    // sizes etc. and that would get confused if the previous page versions
                    // are not in the repository yet.
                    ancestor_timeline
                        .wait_lsn(*lsn, ctx)
                        .await
                        .map_err(|e| match e {
                            e @ (WaitLsnError::Timeout(_) | WaitLsnError::BadState) => {
                                CreateTimelineError::AncestorLsn(anyhow::anyhow!(e))
                            }
                            WaitLsnError::Shutdown => CreateTimelineError::ShuttingDown,
                        })?;
                }

                self.branch_timeline(
                    &ancestor_timeline,
                    new_timeline_id,
                    ancestor_start_lsn,
                    uninit_mark,
                    ctx,
                )
                .await?
            }
            None => {
                self.bootstrap_timeline(
                    new_timeline_id,
                    pg_version,
                    load_existing_initdb,
                    uninit_mark,
                    ctx,
                )
                .await?
            }
        };

        // At this point we have dropped our guard on [`Self::timelines_creating`], and
        // the timeline is visible in [`Self::timelines`], but it is _not_ durable yet.  We must
        // not send a success to the caller until it is.  The same applies to handling retries,
        // see the handling of [`TimelineExclusionError::AlreadyExists`] above.
        if let Some(remote_client) = loaded_timeline.remote_client.as_ref() {
            let kind = ancestor_timeline_id
                .map(|_| "branched")
                .unwrap_or("bootstrapped");
            remote_client.wait_completion().await.with_context(|| {
                format!("wait for {} timeline initial uploads to complete", kind)
            })?;
        }

        loaded_timeline.activate(broker_client, None, ctx);

        Ok(loaded_timeline)
    }

    pub(crate) async fn delete_timeline(
        self: Arc<Self>,
        timeline_id: TimelineId,
    ) -> Result<(), DeleteTimelineError> {
        DeleteTimelineFlow::run(&self, timeline_id, false).await?;

        Ok(())
    }

    /// perform one garbage collection iteration, removing old data files from disk.
    /// this function is periodically called by gc task.
    /// also it can be explicitly requested through page server api 'do_gc' command.
    ///
    /// `target_timeline_id` specifies the timeline to GC, or None for all.
    ///
    /// The `horizon` an `pitr` parameters determine how much WAL history needs to be retained.
    /// Also known as the retention period, or the GC cutoff point. `horizon` specifies
    /// the amount of history, as LSN difference from current latest LSN on each timeline.
    /// `pitr` specifies the same as a time difference from the current time. The effective
    /// GC cutoff point is determined conservatively by either `horizon` and `pitr`, whichever
    /// requires more history to be retained.
    //
    pub async fn gc_iteration(
        &self,
        target_timeline_id: Option<TimelineId>,
        horizon: u64,
        pitr: Duration,
        cancel: &CancellationToken,
        ctx: &RequestContext,
    ) -> anyhow::Result<GcResult> {
        // Don't start doing work during shutdown
        if let TenantState::Stopping { .. } = self.current_state() {
            return Ok(GcResult::default());
        }

        // there is a global allowed_error for this
        anyhow::ensure!(
            self.is_active(),
            "Cannot run GC iteration on inactive tenant"
        );

        {
            let conf = self.tenant_conf.read().unwrap();

            if !conf.location.may_delete_layers_hint() {
                info!("Skipping GC in location state {:?}", conf.location);
                return Ok(GcResult::default());
            }
        }

        self.gc_iteration_internal(target_timeline_id, horizon, pitr, cancel, ctx)
            .await
    }

    /// Perform one compaction iteration.
    /// This function is periodically called by compactor task.
    /// Also it can be explicitly requested per timeline through page server
    /// api's 'compact' command.
    async fn compaction_iteration(
        &self,
        cancel: &CancellationToken,
        ctx: &RequestContext,
    ) -> anyhow::Result<(), timeline::CompactionError> {
        // Don't start doing work during shutdown, or when broken, we do not need those in the logs
        if !self.is_active() {
            return Ok(());
        }

        {
            let conf = self.tenant_conf.read().unwrap();
            if !conf.location.may_delete_layers_hint() || !conf.location.may_upload_layers_hint() {
                info!("Skipping compaction in location state {:?}", conf.location);
                return Ok(());
            }
        }

        // Scan through the hashmap and collect a list of all the timelines,
        // while holding the lock. Then drop the lock and actually perform the
        // compactions.  We don't want to block everything else while the
        // compaction runs.
        let timelines_to_compact = {
            let timelines = self.timelines.lock().unwrap();
            let timelines_to_compact = timelines
                .iter()
                .filter_map(|(timeline_id, timeline)| {
                    if timeline.is_active() {
                        Some((*timeline_id, timeline.clone()))
                    } else {
                        None
                    }
                })
                .collect::<Vec<_>>();
            drop(timelines);
            timelines_to_compact
        };

        for (timeline_id, timeline) in &timelines_to_compact {
            timeline
                .compact(cancel, EnumSet::empty(), ctx)
                .instrument(info_span!("compact_timeline", %timeline_id))
                .await?;
        }

        Ok(())
    }

    pub fn current_state(&self) -> TenantState {
        self.state.borrow().clone()
    }

    pub fn is_active(&self) -> bool {
        self.current_state() == TenantState::Active
    }

    /// Changes tenant status to active, unless shutdown was already requested.
    ///
    /// `background_jobs_can_start` is an optional barrier set to a value during pageserver startup
    /// to delay background jobs. Background jobs can be started right away when None is given.
    fn activate(
        self: &Arc<Self>,
        broker_client: BrokerClientChannel,
        background_jobs_can_start: Option<&completion::Barrier>,
        ctx: &RequestContext,
    ) {
        span::debug_assert_current_span_has_tenant_id();

        let mut activating = false;
        self.state.send_modify(|current_state| {
            use pageserver_api::models::ActivatingFrom;
            match &*current_state {
                TenantState::Activating(_) | TenantState::Active | TenantState::Broken { .. } | TenantState::Stopping { .. } => {
                    panic!("caller is responsible for calling activate() only on Loading / Attaching tenants, got {state:?}", state = current_state);
                }
                TenantState::Loading => {
                    *current_state = TenantState::Activating(ActivatingFrom::Loading);
                }
                TenantState::Attaching => {
                    *current_state = TenantState::Activating(ActivatingFrom::Attaching);
                }
            }
            debug!(tenant_id = %self.tenant_shard_id.tenant_id, shard_id = %self.tenant_shard_id.shard_slug(), "Activating tenant");
            activating = true;
            // Continue outside the closure. We need to grab timelines.lock()
            // and we plan to turn it into a tokio::sync::Mutex in a future patch.
        });

        if activating {
            let timelines_accessor = self.timelines.lock().unwrap();
            let timelines_to_activate = timelines_accessor
                .values()
                .filter(|timeline| !(timeline.is_broken() || timeline.is_stopping()));

            // Spawn gc and compaction loops. The loops will shut themselves
            // down when they notice that the tenant is inactive.
            tasks::start_background_loops(self, background_jobs_can_start);

            let mut activated_timelines = 0;

            for timeline in timelines_to_activate {
                timeline.activate(broker_client.clone(), background_jobs_can_start, ctx);
                activated_timelines += 1;
            }

            self.state.send_modify(move |current_state| {
                assert!(
                    matches!(current_state, TenantState::Activating(_)),
                    "set_stopping and set_broken wait for us to leave Activating state",
                );
                *current_state = TenantState::Active;

                let elapsed = self.constructed_at.elapsed();
                let total_timelines = timelines_accessor.len();

                // log a lot of stuff, because some tenants sometimes suffer from user-visible
                // times to activate. see https://github.com/neondatabase/neon/issues/4025
                info!(
                    since_creation_millis = elapsed.as_millis(),
                    tenant_id = %self.tenant_shard_id.tenant_id,
                    shard_id = %self.tenant_shard_id.shard_slug(),
                    activated_timelines,
                    total_timelines,
                    post_state = <&'static str>::from(&*current_state),
                    "activation attempt finished"
                );

                TENANT.activation.observe(elapsed.as_secs_f64());
            });
        }
    }

    /// Shutdown the tenant and join all of the spawned tasks.
    ///
    /// The method caters for all use-cases:
    /// - pageserver shutdown (freeze_and_flush == true)
    /// - detach + ignore (freeze_and_flush == false)
    ///
    /// This will attempt to shutdown even if tenant is broken.
    ///
    /// `shutdown_progress` is a [`completion::Barrier`] for the shutdown initiated by this call.
    /// If the tenant is already shutting down, we return a clone of the first shutdown call's
    /// `Barrier` as an `Err`. This not-first caller can use the returned barrier to join with
    /// the ongoing shutdown.
    async fn shutdown(
        &self,
        shutdown_progress: completion::Barrier,
        freeze_and_flush: bool,
    ) -> Result<(), completion::Barrier> {
        span::debug_assert_current_span_has_tenant_id();

        // Set tenant (and its timlines) to Stoppping state.
        //
        // Since we can only transition into Stopping state after activation is complete,
        // run it in a JoinSet so all tenants have a chance to stop before we get SIGKILLed.
        //
        // Transitioning tenants to Stopping state has a couple of non-obvious side effects:
        // 1. Lock out any new requests to the tenants.
        // 2. Signal cancellation to WAL receivers (we wait on it below).
        // 3. Signal cancellation for other tenant background loops.
        // 4. ???
        //
        // The waiting for the cancellation is not done uniformly.
        // We certainly wait for WAL receivers to shut down.
        // That is necessary so that no new data comes in before the freeze_and_flush.
        // But the tenant background loops are joined-on in our caller.
        // It's mesed up.
        // we just ignore the failure to stop

        // If we're still attaching, fire the cancellation token early to drop out: this
        // will prevent us flushing, but ensures timely shutdown if some I/O during attach
        // is very slow.
        if matches!(self.current_state(), TenantState::Attaching) {
            self.cancel.cancel();
        }

        match self.set_stopping(shutdown_progress, false, false).await {
            Ok(()) => {}
            Err(SetStoppingError::Broken) => {
                // assume that this is acceptable
            }
            Err(SetStoppingError::AlreadyStopping(other)) => {
                // give caller the option to wait for this this shutdown
                info!("Tenant::shutdown: AlreadyStopping");
                return Err(other);
            }
        };

        let mut js = tokio::task::JoinSet::new();
        {
            let timelines = self.timelines.lock().unwrap();
            timelines.values().for_each(|timeline| {
                let timeline = Arc::clone(timeline);
                let span = Span::current();
                js.spawn(async move {
                    if freeze_and_flush {
                        timeline.flush_and_shutdown().instrument(span).await
                    } else {
                        timeline.shutdown().instrument(span).await
                    }
                });
            })
        };
        // test_long_timeline_create_then_tenant_delete is leaning on this message
        tracing::info!("Waiting for timelines...");
        while let Some(res) = js.join_next().await {
            match res {
                Ok(()) => {}
                Err(je) if je.is_cancelled() => unreachable!("no cancelling used"),
                Err(je) if je.is_panic() => { /* logged already */ }
                Err(je) => warn!("unexpected JoinError: {je:?}"),
            }
        }

        // We cancel the Tenant's cancellation token _after_ the timelines have all shut down.  This permits
        // them to continue to do work during their shutdown methods, e.g. flushing data.
        tracing::debug!("Cancelling CancellationToken");
        self.cancel.cancel();

        // shutdown all tenant and timeline tasks: gc, compaction, page service
        // No new tasks will be started for this tenant because it's in `Stopping` state.
        //
        // this will additionally shutdown and await all timeline tasks.
        tracing::debug!("Waiting for tasks...");
        task_mgr::shutdown_tasks(None, Some(self.tenant_shard_id), None).await;

        // Wait for any in-flight operations to complete
        self.gate.close().await;

        Ok(())
    }

    /// Change tenant status to Stopping, to mark that it is being shut down.
    ///
    /// This function waits for the tenant to become active if it isn't already, before transitioning it into Stopping state.
    ///
    /// This function is not cancel-safe!
    ///
    /// `allow_transition_from_loading` is needed for the special case of loading task deleting the tenant.
    /// `allow_transition_from_attaching` is needed for the special case of attaching deleted tenant.
    async fn set_stopping(
        &self,
        progress: completion::Barrier,
        allow_transition_from_loading: bool,
        allow_transition_from_attaching: bool,
    ) -> Result<(), SetStoppingError> {
        let mut rx = self.state.subscribe();

        // cannot stop before we're done activating, so wait out until we're done activating
        rx.wait_for(|state| match state {
            TenantState::Attaching if allow_transition_from_attaching => true,
            TenantState::Activating(_) | TenantState::Attaching => {
                info!(
                    "waiting for {} to turn Active|Broken|Stopping",
                    <&'static str>::from(state)
                );
                false
            }
            TenantState::Loading => allow_transition_from_loading,
            TenantState::Active | TenantState::Broken { .. } | TenantState::Stopping { .. } => true,
        })
        .await
        .expect("cannot drop self.state while on a &self method");

        // we now know we're done activating, let's see whether this task is the winner to transition into Stopping
        let mut err = None;
        let stopping = self.state.send_if_modified(|current_state| match current_state {
            TenantState::Activating(_) => {
                unreachable!("1we ensured above that we're done with activation, and, there is no re-activation")
            }
            TenantState::Attaching => {
                if !allow_transition_from_attaching {
                    unreachable!("2we ensured above that we're done with activation, and, there is no re-activation")
                };
                *current_state = TenantState::Stopping { progress };
                true
            }
            TenantState::Loading => {
                if !allow_transition_from_loading {
                    unreachable!("3we ensured above that we're done with activation, and, there is no re-activation")
                };
                *current_state = TenantState::Stopping { progress };
                true
            }
            TenantState::Active => {
                // FIXME: due to time-of-check vs time-of-use issues, it can happen that new timelines
                // are created after the transition to Stopping. That's harmless, as the Timelines
                // won't be accessible to anyone afterwards, because the Tenant is in Stopping state.
                *current_state = TenantState::Stopping { progress };
                // Continue stopping outside the closure. We need to grab timelines.lock()
                // and we plan to turn it into a tokio::sync::Mutex in a future patch.
                true
            }
            TenantState::Broken { reason, .. } => {
                info!(
                    "Cannot set tenant to Stopping state, it is in Broken state due to: {reason}"
                );
                err = Some(SetStoppingError::Broken);
                false
            }
            TenantState::Stopping { progress } => {
                info!("Tenant is already in Stopping state");
                err = Some(SetStoppingError::AlreadyStopping(progress.clone()));
                false
            }
        });
        match (stopping, err) {
            (true, None) => {} // continue
            (false, Some(err)) => return Err(err),
            (true, Some(_)) => unreachable!(
                "send_if_modified closure must error out if not transitioning to Stopping"
            ),
            (false, None) => unreachable!(
                "send_if_modified closure must return true if transitioning to Stopping"
            ),
        }

        let timelines_accessor = self.timelines.lock().unwrap();
        let not_broken_timelines = timelines_accessor
            .values()
            .filter(|timeline| !timeline.is_broken());
        for timeline in not_broken_timelines {
            timeline.set_state(TimelineState::Stopping);
        }
        Ok(())
    }

    /// Method for tenant::mgr to transition us into Broken state in case of a late failure in
    /// `remove_tenant_from_memory`
    ///
    /// This function waits for the tenant to become active if it isn't already, before transitioning it into Stopping state.
    ///
    /// In tests, we also use this to set tenants to Broken state on purpose.
    pub(crate) async fn set_broken(&self, reason: String) {
        let mut rx = self.state.subscribe();

        // The load & attach routines own the tenant state until it has reached `Active`.
        // So, wait until it's done.
        rx.wait_for(|state| match state {
            TenantState::Activating(_) | TenantState::Loading | TenantState::Attaching => {
                info!(
                    "waiting for {} to turn Active|Broken|Stopping",
                    <&'static str>::from(state)
                );
                false
            }
            TenantState::Active | TenantState::Broken { .. } | TenantState::Stopping { .. } => true,
        })
        .await
        .expect("cannot drop self.state while on a &self method");

        // we now know we're done activating, let's see whether this task is the winner to transition into Broken
        self.set_broken_no_wait(reason)
    }

    pub(crate) fn set_broken_no_wait(&self, reason: impl Display) {
        let reason = reason.to_string();
        self.state.send_modify(|current_state| {
            match *current_state {
                TenantState::Activating(_) | TenantState::Loading | TenantState::Attaching => {
                    unreachable!("we ensured above that we're done with activation, and, there is no re-activation")
                }
                TenantState::Active => {
                    if cfg!(feature = "testing") {
                        warn!("Changing Active tenant to Broken state, reason: {}", reason);
                        *current_state = TenantState::broken_from_reason(reason);
                    } else {
                        unreachable!("not allowed to call set_broken on Active tenants in non-testing builds")
                    }
                }
                TenantState::Broken { .. } => {
                    warn!("Tenant is already in Broken state");
                }
                // This is the only "expected" path, any other path is a bug.
                TenantState::Stopping { .. } => {
                    warn!(
                        "Marking Stopping tenant as Broken state, reason: {}",
                        reason
                    );
                    *current_state = TenantState::broken_from_reason(reason);
                }
           }
        });
    }

    pub fn subscribe_for_state_updates(&self) -> watch::Receiver<TenantState> {
        self.state.subscribe()
    }

    /// The activate_now semaphore is initialized with zero units.  As soon as
    /// we add a unit, waiters will be able to acquire a unit and proceed.
    pub(crate) fn activate_now(&self) {
        self.activate_now_sem.add_permits(1);
    }

    pub(crate) async fn wait_to_become_active(
        &self,
        timeout: Duration,
    ) -> Result<(), GetActiveTenantError> {
        let mut receiver = self.state.subscribe();
        loop {
            let current_state = receiver.borrow_and_update().clone();
            match current_state {
                TenantState::Loading | TenantState::Attaching | TenantState::Activating(_) => {
                    // in these states, there's a chance that we can reach ::Active
                    self.activate_now();
                    match timeout_cancellable(timeout, &self.cancel, receiver.changed()).await {
                        Ok(r) => {
                            r.map_err(
                            |_e: tokio::sync::watch::error::RecvError|
                                // Tenant existed but was dropped: report it as non-existent
                                GetActiveTenantError::NotFound(GetTenantError::NotFound(self.tenant_shard_id.tenant_id))
                        )?
                        }
                        Err(TimeoutCancellableError::Cancelled) => {
                            return Err(GetActiveTenantError::Cancelled);
                        }
                        Err(TimeoutCancellableError::Timeout) => {
                            return Err(GetActiveTenantError::WaitForActiveTimeout {
                                latest_state: Some(self.current_state()),
                                wait_time: timeout,
                            });
                        }
                    }
                }
                TenantState::Active { .. } => {
                    return Ok(());
                }
                TenantState::Broken { .. } | TenantState::Stopping { .. } => {
                    // There's no chance the tenant can transition back into ::Active
                    return Err(GetActiveTenantError::WillNotBecomeActive(current_state));
                }
            }
        }
    }

    pub(crate) fn get_attach_mode(&self) -> AttachmentMode {
        self.tenant_conf
            .read()
            .unwrap()
            .location
            .attach_mode
            .clone()
    }

    pub(crate) fn get_tenant_shard_id(&self) -> &TenantShardId {
        &self.tenant_shard_id
    }

    pub(crate) fn get_generation(&self) -> Generation {
        self.generation
    }
}

/// Given a Vec of timelines and their ancestors (timeline_id, ancestor_id),
/// perform a topological sort, so that the parent of each timeline comes
/// before the children.
/// E extracts the ancestor from T
/// This allows for T to be different. It can be TimelineMetadata, can be Timeline itself, etc.
fn tree_sort_timelines<T, E>(
    timelines: HashMap<TimelineId, T>,
    extractor: E,
) -> anyhow::Result<Vec<(TimelineId, T)>>
where
    E: Fn(&T) -> Option<TimelineId>,
{
    let mut result = Vec::with_capacity(timelines.len());

    let mut now = Vec::with_capacity(timelines.len());
    // (ancestor, children)
    let mut later: HashMap<TimelineId, Vec<(TimelineId, T)>> =
        HashMap::with_capacity(timelines.len());

    for (timeline_id, value) in timelines {
        if let Some(ancestor_id) = extractor(&value) {
            let children = later.entry(ancestor_id).or_default();
            children.push((timeline_id, value));
        } else {
            now.push((timeline_id, value));
        }
    }

    while let Some((timeline_id, metadata)) = now.pop() {
        result.push((timeline_id, metadata));
        // All children of this can be loaded now
        if let Some(mut children) = later.remove(&timeline_id) {
            now.append(&mut children);
        }
    }

    // All timelines should be visited now. Unless there were timelines with missing ancestors.
    if !later.is_empty() {
        for (missing_id, orphan_ids) in later {
            for (orphan_id, _) in orphan_ids {
                error!("could not load timeline {orphan_id} because its ancestor timeline {missing_id} could not be loaded");
            }
        }
        bail!("could not load tenant because some timelines are missing ancestors");
    }

    Ok(result)
}

impl Tenant {
    pub fn tenant_specific_overrides(&self) -> TenantConfOpt {
        self.tenant_conf.read().unwrap().tenant_conf
    }

    pub fn effective_config(&self) -> TenantConf {
        self.tenant_specific_overrides()
            .merge(self.conf.default_tenant_conf)
    }

    pub fn get_checkpoint_distance(&self) -> u64 {
        let tenant_conf = self.tenant_conf.read().unwrap().tenant_conf;
        tenant_conf
            .checkpoint_distance
            .unwrap_or(self.conf.default_tenant_conf.checkpoint_distance)
    }

    pub fn get_checkpoint_timeout(&self) -> Duration {
        let tenant_conf = self.tenant_conf.read().unwrap().tenant_conf;
        tenant_conf
            .checkpoint_timeout
            .unwrap_or(self.conf.default_tenant_conf.checkpoint_timeout)
    }

    pub fn get_compaction_target_size(&self) -> u64 {
        let tenant_conf = self.tenant_conf.read().unwrap().tenant_conf;
        tenant_conf
            .compaction_target_size
            .unwrap_or(self.conf.default_tenant_conf.compaction_target_size)
    }

    pub fn get_compaction_period(&self) -> Duration {
        let tenant_conf = self.tenant_conf.read().unwrap().tenant_conf;
        tenant_conf
            .compaction_period
            .unwrap_or(self.conf.default_tenant_conf.compaction_period)
    }

    pub fn get_compaction_threshold(&self) -> usize {
        let tenant_conf = self.tenant_conf.read().unwrap().tenant_conf;
        tenant_conf
            .compaction_threshold
            .unwrap_or(self.conf.default_tenant_conf.compaction_threshold)
    }

    pub fn get_gc_horizon(&self) -> u64 {
        let tenant_conf = self.tenant_conf.read().unwrap().tenant_conf;
        tenant_conf
            .gc_horizon
            .unwrap_or(self.conf.default_tenant_conf.gc_horizon)
    }

    pub fn get_gc_period(&self) -> Duration {
        let tenant_conf = self.tenant_conf.read().unwrap().tenant_conf;
        tenant_conf
            .gc_period
            .unwrap_or(self.conf.default_tenant_conf.gc_period)
    }

    pub fn get_image_creation_threshold(&self) -> usize {
        let tenant_conf = self.tenant_conf.read().unwrap().tenant_conf;
        tenant_conf
            .image_creation_threshold
            .unwrap_or(self.conf.default_tenant_conf.image_creation_threshold)
    }

    pub fn get_pitr_interval(&self) -> Duration {
        let tenant_conf = self.tenant_conf.read().unwrap().tenant_conf;
        tenant_conf
            .pitr_interval
            .unwrap_or(self.conf.default_tenant_conf.pitr_interval)
    }

    pub fn get_trace_read_requests(&self) -> bool {
        let tenant_conf = self.tenant_conf.read().unwrap().tenant_conf;
        tenant_conf
            .trace_read_requests
            .unwrap_or(self.conf.default_tenant_conf.trace_read_requests)
    }

    pub fn get_min_resident_size_override(&self) -> Option<u64> {
        let tenant_conf = self.tenant_conf.read().unwrap().tenant_conf;
        tenant_conf
            .min_resident_size_override
            .or(self.conf.default_tenant_conf.min_resident_size_override)
    }

    pub fn get_heatmap_period(&self) -> Option<Duration> {
        let tenant_conf = self.tenant_conf.read().unwrap().tenant_conf;
        let heatmap_period = tenant_conf
            .heatmap_period
            .unwrap_or(self.conf.default_tenant_conf.heatmap_period);
        if heatmap_period.is_zero() {
            None
        } else {
            Some(heatmap_period)
        }
    }

    pub fn set_new_tenant_config(&self, new_tenant_conf: TenantConfOpt) {
        self.tenant_conf.write().unwrap().tenant_conf = new_tenant_conf;
        // Don't hold self.timelines.lock() during the notifies.
        // There's no risk of deadlock right now, but there could be if we consolidate
        // mutexes in struct Timeline in the future.
        let timelines = self.list_timelines();
        for timeline in timelines {
            timeline.tenant_conf_updated();
        }
    }

    pub(crate) fn set_new_location_config(&self, new_conf: AttachedTenantConf) {
        *self.tenant_conf.write().unwrap() = new_conf;
        // Don't hold self.timelines.lock() during the notifies.
        // There's no risk of deadlock right now, but there could be if we consolidate
        // mutexes in struct Timeline in the future.
        let timelines = self.list_timelines();
        for timeline in timelines {
            timeline.tenant_conf_updated();
        }
    }

    /// Helper function to create a new Timeline struct.
    ///
    /// The returned Timeline is in Loading state. The caller is responsible for
    /// initializing any on-disk state, and for inserting the Timeline to the 'timelines'
    /// map.
    ///
    /// `validate_ancestor == false` is used when a timeline is created for deletion
    /// and we might not have the ancestor present anymore which is fine for to be
    /// deleted timelines.
    fn create_timeline_struct(
        &self,
        new_timeline_id: TimelineId,
        new_metadata: &TimelineMetadata,
        ancestor: Option<Arc<Timeline>>,
        resources: TimelineResources,
        cause: CreateTimelineCause,
    ) -> anyhow::Result<Arc<Timeline>> {
        let state = match cause {
            CreateTimelineCause::Load => {
                let ancestor_id = new_metadata.ancestor_timeline();
                anyhow::ensure!(
                    ancestor_id == ancestor.as_ref().map(|t| t.timeline_id),
                    "Timeline's {new_timeline_id} ancestor {ancestor_id:?} was not found"
                );
                TimelineState::Loading
            }
            CreateTimelineCause::Delete => TimelineState::Stopping,
        };

        let pg_version = new_metadata.pg_version();

        let timeline = Timeline::new(
            self.conf,
            Arc::clone(&self.tenant_conf),
            new_metadata,
            ancestor,
            new_timeline_id,
            self.tenant_shard_id,
            self.generation,
            self.shard_identity,
            Arc::clone(&self.walredo_mgr),
            resources,
            pg_version,
            state,
            self.cancel.child_token(),
        );

        Ok(timeline)
    }

    // Allow too_many_arguments because a constructor's argument list naturally grows with the
    // number of attributes in the struct: breaking these out into a builder wouldn't be helpful.
    #[allow(clippy::too_many_arguments)]
    fn new(
        state: TenantState,
        conf: &'static PageServerConf,
        attached_conf: AttachedTenantConf,
        shard_identity: ShardIdentity,
        walredo_mgr: Arc<WalRedoManager>,
        tenant_shard_id: TenantShardId,
        remote_storage: Option<GenericRemoteStorage>,
        deletion_queue_client: DeletionQueueClient,
    ) -> Tenant {
        let (state, mut rx) = watch::channel(state);

        tokio::spawn(async move {
            let tid = tenant_shard_id.to_string();

            fn inspect_state(state: &TenantState) -> ([&'static str; 1], bool) {
                ([state.into()], matches!(state, TenantState::Broken { .. }))
            }

            let mut tuple = inspect_state(&rx.borrow_and_update());

            let is_broken = tuple.1;
            let mut counted_broken = if !is_broken {
                // the tenant might be ignored and reloaded, so first remove any previous set
                // element. it most likely has already been scraped, as these are manual operations
                // right now. most likely we will add it back very soon.
                drop(crate::metrics::BROKEN_TENANTS_SET.remove_label_values(&[&tid]));
                false
            } else {
                // add the id to the set right away, there should not be any updates on the channel
                // after
                crate::metrics::BROKEN_TENANTS_SET
                    .with_label_values(&[&tid])
                    .set(1);
                true
            };

            loop {
                let labels = &tuple.0;
                let current = TENANT_STATE_METRIC.with_label_values(labels);
                current.inc();

                if rx.changed().await.is_err() {
                    // tenant has been dropped; decrement the counter because a tenant with that
                    // state is no longer in tenant map, but allow any broken set item to exist
                    // still.
                    current.dec();
                    break;
                }

                current.dec();
                tuple = inspect_state(&rx.borrow_and_update());

                let is_broken = tuple.1;
                if is_broken && !counted_broken {
                    counted_broken = true;
                    // insert the tenant_id (back) into the set
                    crate::metrics::BROKEN_TENANTS_SET
                        .with_label_values(&[&tid])
                        .inc();
                }
            }
        });

        Tenant {
            tenant_shard_id,
            shard_identity,
            generation: attached_conf.location.generation,
            conf,
            // using now here is good enough approximation to catch tenants with really long
            // activation times.
            constructed_at: Instant::now(),
            tenant_conf: Arc::new(RwLock::new(attached_conf)),
            timelines: Mutex::new(HashMap::new()),
            timelines_creating: Mutex::new(HashSet::new()),
            gc_cs: tokio::sync::Mutex::new(()),
            walredo_mgr,
            remote_storage,
            deletion_queue_client,
            state,
            cached_logical_sizes: tokio::sync::Mutex::new(HashMap::new()),
            cached_synthetic_tenant_size: Arc::new(AtomicU64::new(0)),
            eviction_task_tenant_state: tokio::sync::Mutex::new(EvictionTaskTenantState::default()),
            activate_now_sem: tokio::sync::Semaphore::new(0),
            delete_progress: Arc::new(tokio::sync::Mutex::new(DeleteTenantFlow::default())),
            cancel: CancellationToken::default(),
            gate: Gate::new(format!("Tenant<{tenant_shard_id}>")),
        }
    }

    /// Locate and load config
    pub(super) fn load_tenant_config(
        conf: &'static PageServerConf,
        tenant_shard_id: &TenantShardId,
    ) -> anyhow::Result<LocationConf> {
        let legacy_config_path = conf.tenant_config_path(tenant_shard_id);
        let config_path = conf.tenant_location_config_path(tenant_shard_id);

        if config_path.exists() {
            // New-style config takes precedence
            let deserialized = Self::read_config(&config_path)?;
            Ok(toml_edit::de::from_document::<LocationConf>(deserialized)?)
        } else if legacy_config_path.exists() {
            // Upgrade path: found an old-style configuration only
            let deserialized = Self::read_config(&legacy_config_path)?;

            let mut tenant_conf = TenantConfOpt::default();
            for (key, item) in deserialized.iter() {
                match key {
                    "tenant_config" => {
                        tenant_conf = TenantConfOpt::try_from(item.to_owned()).context(format!("Failed to parse config from file '{legacy_config_path}' as pageserver config"))?;
                    }
                    _ => bail!(
                        "config file {legacy_config_path} has unrecognized pageserver option '{key}'"
                    ),
                }
            }

            // Legacy configs are implicitly in attached state
            Ok(LocationConf::attached_single(
                tenant_conf,
                Generation::none(),
            ))
        } else {
            // FIXME If the config file is not found, assume that we're attaching
            // a detached tenant and config is passed via attach command.
            // https://github.com/neondatabase/neon/issues/1555
            // OR: we're loading after incomplete deletion that managed to remove config.
            info!(
                "tenant config not found in {} or {}",
                config_path, legacy_config_path
            );
            Ok(LocationConf::default())
        }
    }

    fn read_config(path: &Utf8Path) -> anyhow::Result<toml_edit::Document> {
        info!("loading tenant configuration from {path}");

        // load and parse file
        let config = fs::read_to_string(path)
            .with_context(|| format!("Failed to load config from path '{path}'"))?;

        config
            .parse::<toml_edit::Document>()
            .with_context(|| format!("Failed to parse config from file '{path}' as toml file"))
    }

    #[tracing::instrument(skip_all, fields(tenant_id=%tenant_shard_id.tenant_id, shard_id=%tenant_shard_id.shard_slug()))]
    pub(super) async fn persist_tenant_config(
        conf: &'static PageServerConf,
        tenant_shard_id: &TenantShardId,
        location_conf: &LocationConf,
    ) -> anyhow::Result<()> {
        let legacy_config_path = conf.tenant_config_path(tenant_shard_id);
        let config_path = conf.tenant_location_config_path(tenant_shard_id);

        Self::persist_tenant_config_at(
            tenant_shard_id,
            &config_path,
            &legacy_config_path,
            location_conf,
        )
        .await
    }

    #[tracing::instrument(skip_all, fields(tenant_id=%tenant_shard_id.tenant_id, shard_id=%tenant_shard_id.shard_slug()))]
    pub(super) async fn persist_tenant_config_at(
        tenant_shard_id: &TenantShardId,
        config_path: &Utf8Path,
        legacy_config_path: &Utf8Path,
        location_conf: &LocationConf,
    ) -> anyhow::Result<()> {
        // Forward compat: write out an old-style configuration that old versions can read, in case we roll back
        Self::persist_tenant_config_legacy(
            tenant_shard_id,
            legacy_config_path,
            &location_conf.tenant_conf,
        )
        .await?;

        if let LocationMode::Attached(attach_conf) = &location_conf.mode {
            // Once we use LocationMode, generations are mandatory.  If we aren't using generations,
            // then drop out after writing legacy-style config.
            if attach_conf.generation.is_none() {
                tracing::debug!("Running without generations, not writing new-style LocationConf");
                return Ok(());
            }
        }

        debug!("persisting tenantconf to {config_path}");

        let mut conf_content = r#"# This file contains a specific per-tenant's config.
#  It is read in case of pageserver restart.
"#
        .to_string();

        fail::fail_point!("tenant-config-before-write", |_| {
            anyhow::bail!("tenant-config-before-write");
        });

        // Convert the config to a toml file.
        conf_content += &toml_edit::ser::to_string_pretty(&location_conf)?;

        let temp_path = path_with_suffix_extension(config_path, TEMP_FILE_SUFFIX);

        let tenant_shard_id = *tenant_shard_id;
        let config_path = config_path.to_owned();
        tokio::task::spawn_blocking(move || {
            Handle::current().block_on(async move {
                let conf_content = conf_content.as_bytes();
                VirtualFile::crashsafe_overwrite(&config_path, &temp_path, conf_content)
                    .await
                    .with_context(|| {
                        format!("write tenant {tenant_shard_id} config to {config_path}")
                    })
            })
        })
        .await??;

        Ok(())
    }

    #[tracing::instrument(skip_all, fields(tenant_id=%tenant_shard_id.tenant_id, shard_id=%tenant_shard_id.shard_slug()))]
    async fn persist_tenant_config_legacy(
        tenant_shard_id: &TenantShardId,
        target_config_path: &Utf8Path,
        tenant_conf: &TenantConfOpt,
    ) -> anyhow::Result<()> {
        debug!("persisting tenantconf to {target_config_path}");

        let mut conf_content = r#"# This file contains a specific per-tenant's config.
#  It is read in case of pageserver restart.

[tenant_config]
"#
        .to_string();

        // Convert the config to a toml file.
        conf_content += &toml_edit::ser::to_string(&tenant_conf)?;

        let temp_path = path_with_suffix_extension(target_config_path, TEMP_FILE_SUFFIX);

        let tenant_shard_id = *tenant_shard_id;
        let target_config_path = target_config_path.to_owned();
        tokio::task::spawn_blocking(move || {
            Handle::current().block_on(async move {
                let conf_content = conf_content.as_bytes();
                VirtualFile::crashsafe_overwrite(&target_config_path, &temp_path, conf_content)
                    .await
                    .with_context(|| {
                        format!("write tenant {tenant_shard_id} config to {target_config_path}")
                    })
            })
        })
        .await??;
        Ok(())
    }

    //
    // How garbage collection works:
    //
    //                    +--bar------------->
    //                   /
    //             +----+-----foo---------------->
    //            /
    // ----main--+-------------------------->
    //                \
    //                 +-----baz-------->
    //
    //
    // 1. Grab 'gc_cs' mutex to prevent new timelines from being created while Timeline's
    //    `gc_infos` are being refreshed
    // 2. Scan collected timelines, and on each timeline, make note of the
    //    all the points where other timelines have been branched off.
    //    We will refrain from removing page versions at those LSNs.
    // 3. For each timeline, scan all layer files on the timeline.
    //    Remove all files for which a newer file exists and which
    //    don't cover any branch point LSNs.
    //
    // TODO:
    // - if a relation has a non-incremental persistent layer on a child branch, then we
    //   don't need to keep that in the parent anymore. But currently
    //   we do.
    async fn gc_iteration_internal(
        &self,
        target_timeline_id: Option<TimelineId>,
        horizon: u64,
        pitr: Duration,
        cancel: &CancellationToken,
        ctx: &RequestContext,
    ) -> anyhow::Result<GcResult> {
        let mut totals: GcResult = Default::default();
        let now = Instant::now();

        let gc_timelines = match self
            .refresh_gc_info_internal(target_timeline_id, horizon, pitr, cancel, ctx)
            .await
        {
            Ok(result) => result,
            Err(e) => {
                if let Some(PageReconstructError::Cancelled) =
                    e.downcast_ref::<PageReconstructError>()
                {
                    // Handle cancellation
                    totals.elapsed = now.elapsed();
                    return Ok(totals);
                } else {
                    // Propagate other errors
                    return Err(e);
                }
            }
        };

        failpoint_support::sleep_millis_async!("gc_iteration_internal_after_getting_gc_timelines");

        // If there is nothing to GC, we don't want any messages in the INFO log.
        if !gc_timelines.is_empty() {
            info!("{} timelines need GC", gc_timelines.len());
        } else {
            debug!("{} timelines need GC", gc_timelines.len());
        }

        // Perform GC for each timeline.
        //
        // Note that we don't hold the `Tenant::gc_cs` lock here because we don't want to delay the
        // branch creation task, which requires the GC lock. A GC iteration can run concurrently
        // with branch creation.
        //
        // See comments in [`Tenant::branch_timeline`] for more information about why branch
        // creation task can run concurrently with timeline's GC iteration.
        for timeline in gc_timelines {
            if task_mgr::is_shutdown_requested() || cancel.is_cancelled() {
                // We were requested to shut down. Stop and return with the progress we
                // made.
                break;
            }
            let result = timeline.gc().await?;
            totals += result;
        }

        totals.elapsed = now.elapsed();
        Ok(totals)
    }

    /// Refreshes the Timeline::gc_info for all timelines, returning the
    /// vector of timelines which have [`Timeline::get_last_record_lsn`] past
    /// [`Tenant::get_gc_horizon`].
    ///
    /// This is usually executed as part of periodic gc, but can now be triggered more often.
    pub async fn refresh_gc_info(
        &self,
        cancel: &CancellationToken,
        ctx: &RequestContext,
    ) -> anyhow::Result<Vec<Arc<Timeline>>> {
        // since this method can now be called at different rates than the configured gc loop, it
        // might be that these configuration values get applied faster than what it was previously,
        // since these were only read from the gc task.
        let horizon = self.get_gc_horizon();
        let pitr = self.get_pitr_interval();

        // refresh all timelines
        let target_timeline_id = None;

        self.refresh_gc_info_internal(target_timeline_id, horizon, pitr, cancel, ctx)
            .await
    }

    async fn refresh_gc_info_internal(
        &self,
        target_timeline_id: Option<TimelineId>,
        horizon: u64,
        pitr: Duration,
        cancel: &CancellationToken,
        ctx: &RequestContext,
    ) -> anyhow::Result<Vec<Arc<Timeline>>> {
        // grab mutex to prevent new timelines from being created here.
        let gc_cs = self.gc_cs.lock().await;

        // Scan all timelines. For each timeline, remember the timeline ID and
        // the branch point where it was created.
        let (all_branchpoints, timeline_ids): (BTreeSet<(TimelineId, Lsn)>, _) = {
            let timelines = self.timelines.lock().unwrap();
            let mut all_branchpoints = BTreeSet::new();
            let timeline_ids = {
                if let Some(target_timeline_id) = target_timeline_id.as_ref() {
                    if timelines.get(target_timeline_id).is_none() {
                        bail!("gc target timeline does not exist")
                    }
                };

                timelines
                    .iter()
                    .map(|(timeline_id, timeline_entry)| {
                        if let Some(ancestor_timeline_id) =
                            &timeline_entry.get_ancestor_timeline_id()
                        {
                            // If target_timeline is specified, we only need to know branchpoints of its children
                            if let Some(timeline_id) = target_timeline_id {
                                if ancestor_timeline_id == &timeline_id {
                                    all_branchpoints.insert((
                                        *ancestor_timeline_id,
                                        timeline_entry.get_ancestor_lsn(),
                                    ));
                                }
                            }
                            // Collect branchpoints for all timelines
                            else {
                                all_branchpoints.insert((
                                    *ancestor_timeline_id,
                                    timeline_entry.get_ancestor_lsn(),
                                ));
                            }
                        }

                        *timeline_id
                    })
                    .collect::<Vec<_>>()
            };
            (all_branchpoints, timeline_ids)
        };

        // Ok, we now know all the branch points.
        // Update the GC information for each timeline.
        let mut gc_timelines = Vec::with_capacity(timeline_ids.len());
        for timeline_id in timeline_ids {
            // Timeline is known to be local and loaded.
            let timeline = self
                .get_timeline(timeline_id, false)
                .with_context(|| format!("Timeline {timeline_id} was not found"))?;

            // If target_timeline is specified, ignore all other timelines
            if let Some(target_timeline_id) = target_timeline_id {
                if timeline_id != target_timeline_id {
                    continue;
                }
            }

            if let Some(cutoff) = timeline.get_last_record_lsn().checked_sub(horizon) {
                let branchpoints: Vec<Lsn> = all_branchpoints
                    .range((
                        Included((timeline_id, Lsn(0))),
                        Included((timeline_id, Lsn(u64::MAX))),
                    ))
                    .map(|&x| x.1)
                    .collect();
                timeline
                    .update_gc_info(branchpoints, cutoff, pitr, cancel, ctx)
                    .await?;

                gc_timelines.push(timeline);
            }
        }
        drop(gc_cs);
        Ok(gc_timelines)
    }

    /// A substitute for `branch_timeline` for use in unit tests.
    /// The returned timeline will have state value `Active` to make various `anyhow::ensure!()`
    /// calls pass, but, we do not actually call `.activate()` under the hood. So, none of the
    /// timeline background tasks are launched, except the flush loop.
    #[cfg(test)]
    async fn branch_timeline_test(
        &self,
        src_timeline: &Arc<Timeline>,
        dst_id: TimelineId,
        start_lsn: Option<Lsn>,
        ctx: &RequestContext,
    ) -> Result<Arc<Timeline>, CreateTimelineError> {
        let uninit_mark = self.create_timeline_uninit_mark(dst_id).unwrap();
        let tl = self
            .branch_timeline_impl(src_timeline, dst_id, start_lsn, uninit_mark, ctx)
            .await?;
        tl.set_state(TimelineState::Active);
        Ok(tl)
    }

    /// Branch an existing timeline.
    ///
    /// The caller is responsible for activating the returned timeline.
    async fn branch_timeline(
        &self,
        src_timeline: &Arc<Timeline>,
        dst_id: TimelineId,
        start_lsn: Option<Lsn>,
        timeline_uninit_mark: TimelineUninitMark<'_>,
        ctx: &RequestContext,
    ) -> Result<Arc<Timeline>, CreateTimelineError> {
        self.branch_timeline_impl(src_timeline, dst_id, start_lsn, timeline_uninit_mark, ctx)
            .await
    }

    async fn branch_timeline_impl(
        &self,
        src_timeline: &Arc<Timeline>,
        dst_id: TimelineId,
        start_lsn: Option<Lsn>,
        timeline_uninit_mark: TimelineUninitMark<'_>,
        _ctx: &RequestContext,
    ) -> Result<Arc<Timeline>, CreateTimelineError> {
        let src_id = src_timeline.timeline_id;

        // We will validate our ancestor LSN in this function.  Acquire the GC lock so that
        // this check cannot race with GC, and the ancestor LSN is guaranteed to remain
        // valid while we are creating the branch.
        let _gc_cs = self.gc_cs.lock().await;

        // If no start LSN is specified, we branch the new timeline from the source timeline's last record LSN
        let start_lsn = start_lsn.unwrap_or_else(|| {
            let lsn = src_timeline.get_last_record_lsn();
            info!("branching timeline {dst_id} from timeline {src_id} at last record LSN: {lsn}");
            lsn
        });

        // Ensure that `start_lsn` is valid, i.e. the LSN is within the PITR
        // horizon on the source timeline
        //
        // We check it against both the planned GC cutoff stored in 'gc_info',
        // and the 'latest_gc_cutoff' of the last GC that was performed.  The
        // planned GC cutoff in 'gc_info' is normally larger than
        // 'latest_gc_cutoff_lsn', but beware of corner cases like if you just
        // changed the GC settings for the tenant to make the PITR window
        // larger, but some of the data was already removed by an earlier GC
        // iteration.

        // check against last actual 'latest_gc_cutoff' first
        let latest_gc_cutoff_lsn = src_timeline.get_latest_gc_cutoff_lsn();
        src_timeline
            .check_lsn_is_in_scope(start_lsn, &latest_gc_cutoff_lsn)
            .context(format!(
                "invalid branch start lsn: less than latest GC cutoff {}",
                *latest_gc_cutoff_lsn,
            ))
            .map_err(CreateTimelineError::AncestorLsn)?;

        // and then the planned GC cutoff
        {
            let gc_info = src_timeline.gc_info.read().unwrap();
            let cutoff = min(gc_info.pitr_cutoff, gc_info.horizon_cutoff);
            if start_lsn < cutoff {
                return Err(CreateTimelineError::AncestorLsn(anyhow::anyhow!(
                    "invalid branch start lsn: less than planned GC cutoff {cutoff}"
                )));
            }
        }

        //
        // The branch point is valid, and we are still holding the 'gc_cs' lock
        // so that GC cannot advance the GC cutoff until we are finished.
        // Proceed with the branch creation.
        //

        // Determine prev-LSN for the new timeline. We can only determine it if
        // the timeline was branched at the current end of the source timeline.
        let RecordLsn {
            last: src_last,
            prev: src_prev,
        } = src_timeline.get_last_record_rlsn();
        let dst_prev = if src_last == start_lsn {
            Some(src_prev)
        } else {
            None
        };

        // Create the metadata file, noting the ancestor of the new timeline.
        // There is initially no data in it, but all the read-calls know to look
        // into the ancestor.
        let metadata = TimelineMetadata::new(
            start_lsn,
            dst_prev,
            Some(src_id),
            start_lsn,
            *src_timeline.latest_gc_cutoff_lsn.read(), // FIXME: should we hold onto this guard longer?
            src_timeline.initdb_lsn,
            src_timeline.pg_version,
        );

        let uninitialized_timeline = self
            .prepare_new_timeline(
                dst_id,
                &metadata,
                timeline_uninit_mark,
                start_lsn + 1,
                Some(Arc::clone(src_timeline)),
            )
            .await?;

        let new_timeline = uninitialized_timeline.finish_creation()?;

        // Root timeline gets its layers during creation and uploads them along with the metadata.
        // A branch timeline though, when created, can get no writes for some time, hence won't get any layers created.
        // We still need to upload its metadata eagerly: if other nodes `attach` the tenant and miss this timeline, their GC
        // could get incorrect information and remove more layers, than needed.
        // See also https://github.com/neondatabase/neon/issues/3865
        if let Some(remote_client) = new_timeline.remote_client.as_ref() {
            remote_client
                .schedule_index_upload_for_metadata_update(&metadata)
                .context("branch initial metadata upload")?;
        }

        info!("branched timeline {dst_id} from {src_id} at {start_lsn}");

        Ok(new_timeline)
    }

    /// For unit tests, make this visible so that other modules can directly create timelines
    #[cfg(test)]
    #[tracing::instrument(fields(tenant_id=%self.tenant_shard_id.tenant_id, shard_id=%self.tenant_shard_id.shard_slug(), %timeline_id))]
    pub(crate) async fn bootstrap_timeline_test(
        &self,
        timeline_id: TimelineId,
        pg_version: u32,
        load_existing_initdb: Option<TimelineId>,
        ctx: &RequestContext,
    ) -> anyhow::Result<Arc<Timeline>> {
        let uninit_mark = self.create_timeline_uninit_mark(timeline_id).unwrap();
        self.bootstrap_timeline(
            timeline_id,
            pg_version,
            load_existing_initdb,
            uninit_mark,
            ctx,
        )
        .await
    }

    async fn upload_initdb(
        &self,
        timelines_path: &Utf8PathBuf,
        pgdata_path: &Utf8PathBuf,
        timeline_id: &TimelineId,
    ) -> anyhow::Result<()> {
        let Some(storage) = &self.remote_storage else {
            // No remote storage?  No upload.
            return Ok(());
        };

        let temp_path = timelines_path.join(format!(
            "{INITDB_PATH}.upload-{timeline_id}.{TEMP_FILE_SUFFIX}"
        ));

        let (pgdata_zstd, tar_zst_size) =
            import_datadir::create_tar_zst(pgdata_path, &temp_path).await?;
        backoff::retry(
            || async {
                self::remote_timeline_client::upload_initdb_dir(
                    storage,
                    &self.tenant_shard_id.tenant_id,
                    timeline_id,
                    pgdata_zstd.try_clone().await?,
                    tar_zst_size,
                    &self.cancel,
                )
                .await
            },
            |_| false,
            3,
            u32::MAX,
            "persist_initdb_tar_zst",
            backoff::Cancel::new(self.cancel.clone(), || anyhow::anyhow!("Cancelled")),
        )
        .await?;

        tokio::fs::remove_file(&temp_path)
            .await
            .or_else(|e| {
                if e.kind() == std::io::ErrorKind::NotFound {
                    // If something else already removed the file, ignore the error
                    Ok(())
                } else {
                    Err(e)
                }
            })
            .with_context(|| format!("tempfile removal {temp_path}"))?;

        Ok(())
    }

    /// - run initdb to init temporary instance and get bootstrap data
    /// - after initialization completes, tar up the temp dir and upload it to S3.
    ///
    /// The caller is responsible for activating the returned timeline.
    async fn bootstrap_timeline(
        &self,
        timeline_id: TimelineId,
        pg_version: u32,
        load_existing_initdb: Option<TimelineId>,
        timeline_uninit_mark: TimelineUninitMark<'_>,
        ctx: &RequestContext,
    ) -> anyhow::Result<Arc<Timeline>> {
        // create a `tenant/{tenant_id}/timelines/basebackup-{timeline_id}.{TEMP_FILE_SUFFIX}/`
        // temporary directory for basebackup files for the given timeline.

        let timelines_path = self.conf.timelines_path(&self.tenant_shard_id);
        let pgdata_path = path_with_suffix_extension(
            timelines_path.join(format!("basebackup-{timeline_id}")),
            TEMP_FILE_SUFFIX,
        );

        // an uninit mark was placed before, nothing else can access this timeline files
        // current initdb was not run yet, so remove whatever was left from the previous runs
        if pgdata_path.exists() {
            fs::remove_dir_all(&pgdata_path).with_context(|| {
                format!("Failed to remove already existing initdb directory: {pgdata_path}")
            })?;
        }
        // this new directory is very temporary, set to remove it immediately after bootstrap, we don't need it
        scopeguard::defer! {
            if let Err(e) = fs::remove_dir_all(&pgdata_path) {
                // this is unlikely, but we will remove the directory on pageserver restart or another bootstrap call
                error!("Failed to remove temporary initdb directory '{pgdata_path}': {e}");
            }
        }
        if let Some(existing_initdb_timeline_id) = load_existing_initdb {
            let Some(storage) = &self.remote_storage else {
                bail!("no storage configured but load_existing_initdb set to {existing_initdb_timeline_id}");
            };
            let (initdb_tar_zst_path, initdb_tar_zst) =
                self::remote_timeline_client::download_initdb_tar_zst(
                    self.conf,
                    storage,
                    &self.tenant_shard_id,
                    &existing_initdb_timeline_id,
                    &self.cancel,
                )
                .await
                .context("download initdb tar")?;

            scopeguard::defer! {
                if let Err(e) = fs::remove_file(&initdb_tar_zst_path) {
                    error!("Failed to remove temporary initdb archive '{initdb_tar_zst_path}': {e}");
                }
            }

            let buf_read =
                BufReader::with_capacity(remote_timeline_client::BUFFER_SIZE, initdb_tar_zst);
            import_datadir::extract_tar_zst(&pgdata_path, buf_read)
                .await
                .context("extract initdb tar")?;
        } else {
            // Init temporarily repo to get bootstrap data, this creates a directory in the `initdb_path` path
            run_initdb(self.conf, &pgdata_path, pg_version, &self.cancel).await?;

            // Upload the created data dir to S3
<<<<<<< HEAD
            if let Some(storage) = &self.remote_storage {
                let temp_path = timelines_path.join(format!(
                    "{INITDB_PATH}.upload-{timeline_id}.{TEMP_FILE_SUFFIX}"
                ));

                scopeguard::defer! {
                    if let Err(e) = fs::remove_file(&temp_path) {
                        error!("Failed to remove temporary initdb archive '{temp_path}': {e}");
                    }
                }

                let (pgdata_zstd, tar_zst_size) =
                    import_datadir::create_tar_zst(&pgdata_path, &temp_path).await?;

                pausable_failpoint!("before-initdb-upload");

                backoff::retry(
                    || async {
                        self::remote_timeline_client::upload_initdb_dir(
                            storage,
                            &self.tenant_shard_id.tenant_id,
                            &timeline_id,
                            pgdata_zstd.try_clone().await?,
                            tar_zst_size,
                            &self.cancel,
                        )
                        .await
                    },
                    |_| false,
                    3,
                    u32::MAX,
                    "persist_initdb_tar_zst",
                    backoff::Cancel::new(self.cancel.clone(), || anyhow::anyhow!("Cancelled")),
                )
                .await?;
=======
            if self.tenant_shard_id().is_zero() {
                self.upload_initdb(&timelines_path, &pgdata_path, &timeline_id)
                    .await?;
>>>>>>> 7af4c676
            }
        }
        let pgdata_lsn = import_datadir::get_lsn_from_controlfile(&pgdata_path)?.align();

        // Import the contents of the data directory at the initial checkpoint
        // LSN, and any WAL after that.
        // Initdb lsn will be equal to last_record_lsn which will be set after import.
        // Because we know it upfront avoid having an option or dummy zero value by passing it to the metadata.
        let new_metadata = TimelineMetadata::new(
            Lsn(0),
            None,
            None,
            Lsn(0),
            pgdata_lsn,
            pgdata_lsn,
            pg_version,
        );
        let raw_timeline = self
            .prepare_new_timeline(
                timeline_id,
                &new_metadata,
                timeline_uninit_mark,
                pgdata_lsn,
                None,
            )
            .await?;

        let tenant_shard_id = raw_timeline.owning_tenant.tenant_shard_id;
        let unfinished_timeline = raw_timeline.raw_timeline()?;

        import_datadir::import_timeline_from_postgres_datadir(
            unfinished_timeline,
            &pgdata_path,
            pgdata_lsn,
            ctx,
        )
        .await
        .with_context(|| {
            format!("Failed to import pgdatadir for timeline {tenant_shard_id}/{timeline_id}")
        })?;

        // Flush the new layer files to disk, before we make the timeline as available to
        // the outside world.
        //
        // Flush loop needs to be spawned in order to be able to flush.
        unfinished_timeline.maybe_spawn_flush_loop();

        fail::fail_point!("before-checkpoint-new-timeline", |_| {
            anyhow::bail!("failpoint before-checkpoint-new-timeline");
        });

        unfinished_timeline
            .freeze_and_flush()
            .await
            .with_context(|| {
                format!(
                    "Failed to flush after pgdatadir import for timeline {tenant_shard_id}/{timeline_id}"
                )
            })?;

        // All done!
        let timeline = raw_timeline.finish_creation()?;

        info!(
            "created root timeline {} timeline.lsn {}",
            timeline_id,
            timeline.get_last_record_lsn()
        );

        Ok(timeline)
    }

    /// Call this before constructing a timeline, to build its required structures
    fn build_timeline_resources(&self, timeline_id: TimelineId) -> TimelineResources {
        let remote_client = if let Some(remote_storage) = self.remote_storage.as_ref() {
            let remote_client = RemoteTimelineClient::new(
                remote_storage.clone(),
                self.deletion_queue_client.clone(),
                self.conf,
                self.tenant_shard_id,
                timeline_id,
                self.generation,
            );
            Some(remote_client)
        } else {
            None
        };

        TimelineResources {
            remote_client,
            deletion_queue_client: self.deletion_queue_client.clone(),
        }
    }

    /// Creates intermediate timeline structure and its files.
    ///
    /// An empty layer map is initialized, and new data and WAL can be imported starting
    /// at 'disk_consistent_lsn'. After any initial data has been imported, call
    /// `finish_creation` to insert the Timeline into the timelines map and to remove the
    /// uninit mark file.
    async fn prepare_new_timeline<'a>(
        &'a self,
        new_timeline_id: TimelineId,
        new_metadata: &TimelineMetadata,
        uninit_mark: TimelineUninitMark<'a>,
        start_lsn: Lsn,
        ancestor: Option<Arc<Timeline>>,
    ) -> anyhow::Result<UninitializedTimeline> {
        let tenant_shard_id = self.tenant_shard_id;

        let resources = self.build_timeline_resources(new_timeline_id);
        if let Some(remote_client) = &resources.remote_client {
            remote_client.init_upload_queue_for_empty_remote(new_metadata)?;
        }

        let timeline_struct = self
            .create_timeline_struct(
                new_timeline_id,
                new_metadata,
                ancestor,
                resources,
                CreateTimelineCause::Load,
            )
            .context("Failed to create timeline data structure")?;

        timeline_struct.init_empty_layer_map(start_lsn);

        if let Err(e) = self
            .create_timeline_files(&uninit_mark.timeline_path, &new_timeline_id, new_metadata)
            .await
        {
            error!("Failed to create initial files for timeline {tenant_shard_id}/{new_timeline_id}, cleaning up: {e:?}");
            cleanup_timeline_directory(uninit_mark);
            return Err(e);
        }

        debug!(
            "Successfully created initial files for timeline {tenant_shard_id}/{new_timeline_id}"
        );

        Ok(UninitializedTimeline::new(
            self,
            new_timeline_id,
            Some((timeline_struct, uninit_mark)),
        ))
    }

    async fn create_timeline_files(
        &self,
        timeline_path: &Utf8Path,
        new_timeline_id: &TimelineId,
        new_metadata: &TimelineMetadata,
    ) -> anyhow::Result<()> {
        crashsafe::create_dir(timeline_path).context("Failed to create timeline directory")?;

        fail::fail_point!("after-timeline-uninit-mark-creation", |_| {
            anyhow::bail!("failpoint after-timeline-uninit-mark-creation");
        });

        save_metadata(
            self.conf,
            &self.tenant_shard_id,
            new_timeline_id,
            new_metadata,
        )
        .await
        .context("Failed to create timeline metadata")?;
        Ok(())
    }

    /// Attempts to create an uninit mark file for the timeline initialization.
    /// Bails, if the timeline is already loaded into the memory (i.e. initialized before), or the uninit mark file already exists.
    ///
    /// This way, we need to hold the timelines lock only for small amount of time during the mark check/creation per timeline init.
    fn create_timeline_uninit_mark(
        &self,
        timeline_id: TimelineId,
    ) -> Result<TimelineUninitMark, TimelineExclusionError> {
        let tenant_shard_id = self.tenant_shard_id;

        let uninit_mark_path = self
            .conf
            .timeline_uninit_mark_file_path(tenant_shard_id, timeline_id);
        let timeline_path = self.conf.timeline_path(&tenant_shard_id, &timeline_id);

        let uninit_mark = TimelineUninitMark::new(
            self,
            timeline_id,
            uninit_mark_path.clone(),
            timeline_path.clone(),
        )?;

        // At this stage, we have got exclusive access to in-memory state for this timeline ID
        // for creation.
        // A timeline directory should never exist on disk already:
        // - a previous failed creation would have cleaned up after itself
        // - a pageserver restart would clean up timeline directories that don't have valid remote state
        //
        // Therefore it is an unexpected internal error to encounter a timeline directory already existing here,
        // this error may indicate a bug in cleanup on failed creations.
        if timeline_path.exists() {
            return Err(TimelineExclusionError::Other(anyhow::anyhow!(
                "Timeline directory already exists! This is a bug."
            )));
        }

        // Create the on-disk uninit mark _after_ the in-memory acquisition of the tenant ID: guarantees
        // that during process runtime, colliding creations will be caught in-memory without getting
        // as far as failing to write a file.
        fs::OpenOptions::new()
            .write(true)
            .create_new(true)
            .open(&uninit_mark_path)
            .context("Failed to create uninit mark file")
            .and_then(|_| {
                crashsafe::fsync_file_and_parent(&uninit_mark_path)
                    .context("Failed to fsync uninit mark file")
            })
            .with_context(|| {
                format!("Failed to crate uninit mark for timeline {tenant_shard_id}/{timeline_id}")
            })?;

        Ok(uninit_mark)
    }

    /// Gathers inputs from all of the timelines to produce a sizing model input.
    ///
    /// Future is cancellation safe. Only one calculation can be running at once per tenant.
    #[instrument(skip_all, fields(tenant_id=%self.tenant_shard_id.tenant_id, shard_id=%self.tenant_shard_id.shard_slug()))]
    pub async fn gather_size_inputs(
        &self,
        // `max_retention_period` overrides the cutoff that is used to calculate the size
        // (only if it is shorter than the real cutoff).
        max_retention_period: Option<u64>,
        cause: LogicalSizeCalculationCause,
        cancel: &CancellationToken,
        ctx: &RequestContext,
    ) -> anyhow::Result<size::ModelInputs> {
        let logical_sizes_at_once = self
            .conf
            .concurrent_tenant_size_logical_size_queries
            .inner();

        // TODO: Having a single mutex block concurrent reads is not great for performance.
        //
        // But the only case where we need to run multiple of these at once is when we
        // request a size for a tenant manually via API, while another background calculation
        // is in progress (which is not a common case).
        //
        // See more for on the issue #2748 condenced out of the initial PR review.
        let mut shared_cache = self.cached_logical_sizes.lock().await;

        size::gather_inputs(
            self,
            logical_sizes_at_once,
            max_retention_period,
            &mut shared_cache,
            cause,
            cancel,
            ctx,
        )
        .await
    }

    /// Calculate synthetic tenant size and cache the result.
    /// This is periodically called by background worker.
    /// result is cached in tenant struct
    #[instrument(skip_all, fields(tenant_id=%self.tenant_shard_id.tenant_id, shard_id=%self.tenant_shard_id.shard_slug()))]
    pub async fn calculate_synthetic_size(
        &self,
        cause: LogicalSizeCalculationCause,
        cancel: &CancellationToken,
        ctx: &RequestContext,
    ) -> anyhow::Result<u64> {
        let inputs = self.gather_size_inputs(None, cause, cancel, ctx).await?;

        let size = inputs.calculate()?;

        self.set_cached_synthetic_size(size);

        Ok(size)
    }

    /// Cache given synthetic size and update the metric value
    pub fn set_cached_synthetic_size(&self, size: u64) {
        self.cached_synthetic_tenant_size
            .store(size, Ordering::Relaxed);

        TENANT_SYNTHETIC_SIZE_METRIC
            .get_metric_with_label_values(&[&self.tenant_shard_id.tenant_id.to_string()])
            .unwrap()
            .set(size);
    }

    pub fn cached_synthetic_size(&self) -> u64 {
        self.cached_synthetic_tenant_size.load(Ordering::Relaxed)
    }

    /// Flush any in-progress layers, schedule uploads, and wait for uploads to complete.
    ///
    /// This function can take a long time: callers should wrap it in a timeout if calling
    /// from an external API handler.
    ///
    /// Cancel-safety: cancelling this function may leave I/O running, but such I/O is
    /// still bounded by tenant/timeline shutdown.
    #[tracing::instrument(skip_all)]
    pub(crate) async fn flush_remote(&self) -> anyhow::Result<()> {
        let timelines = self.timelines.lock().unwrap().clone();

        async fn flush_timeline(_gate: GateGuard, timeline: Arc<Timeline>) -> anyhow::Result<()> {
            tracing::info!(timeline_id=%timeline.timeline_id, "Flushing...");
            timeline.freeze_and_flush().await?;
            tracing::info!(timeline_id=%timeline.timeline_id, "Waiting for uploads...");
            if let Some(client) = &timeline.remote_client {
                client.wait_completion().await?;
            }

            Ok(())
        }

        // We do not use a JoinSet for these tasks, because we don't want them to be
        // aborted when this function's future is cancelled: they should stay alive
        // holding their GateGuard until they complete, to ensure their I/Os complete
        // before Timeline shutdown completes.
        let mut results = FuturesUnordered::new();

        for (_timeline_id, timeline) in timelines {
            // Run each timeline's flush in a task holding the timeline's gate: this
            // means that if this function's future is cancelled, the Timeline shutdown
            // will still wait for any I/O in here to complete.
            let gate = match timeline.gate.enter() {
                Ok(g) => g,
                Err(_) => continue,
            };
            let jh = tokio::task::spawn(async move { flush_timeline(gate, timeline).await });
            results.push(jh);
        }

        while let Some(r) = results.next().await {
            if let Err(e) = r {
                if !e.is_cancelled() && !e.is_panic() {
                    tracing::error!("unexpected join error: {e:?}");
                }
            }
        }

        // The flushes we did above were just writes, but the Tenant might have had
        // pending deletions as well from recent compaction/gc: we want to flush those
        // as well.  This requires flushing the global delete queue.  This is cheap
        // because it's typically a no-op.
        match self.deletion_queue_client.flush_execute().await {
            Ok(_) => {}
            Err(DeletionQueueError::ShuttingDown) => {}
        }

        Ok(())
    }
}

fn remove_timeline_and_uninit_mark(
    timeline_dir: &Utf8Path,
    uninit_mark: &Utf8Path,
) -> anyhow::Result<()> {
    fs::remove_dir_all(timeline_dir)
        .or_else(|e| {
            if e.kind() == std::io::ErrorKind::NotFound {
                // we can leave the uninit mark without a timeline dir,
                // just remove the mark then
                Ok(())
            } else {
                Err(e)
            }
        })
        .with_context(|| {
            format!("Failed to remove unit marked timeline directory {timeline_dir}")
        })?;
    fs::remove_file(uninit_mark)
        .with_context(|| format!("Failed to remove timeline uninit mark file {uninit_mark}"))?;

    Ok(())
}

/// Create the cluster temporarily in 'initdbpath' directory inside the repository
/// to get bootstrap data for timeline initialization.
async fn run_initdb(
    conf: &'static PageServerConf,
    initdb_target_dir: &Utf8Path,
    pg_version: u32,
    cancel: &CancellationToken,
) -> Result<(), InitdbError> {
    let initdb_bin_path = conf
        .pg_bin_dir(pg_version)
        .map_err(InitdbError::Other)?
        .join("initdb");
    let initdb_lib_dir = conf.pg_lib_dir(pg_version).map_err(InitdbError::Other)?;
    info!(
        "running {} in {}, libdir: {}",
        initdb_bin_path, initdb_target_dir, initdb_lib_dir,
    );

    let _permit = INIT_DB_SEMAPHORE.acquire().await;

    let initdb_command = tokio::process::Command::new(&initdb_bin_path)
        .args(["-D", initdb_target_dir.as_ref()])
        .args(["-U", &conf.superuser])
        .args(["-E", "utf8"])
        .arg("--no-instructions")
        .arg("--no-sync")
        .env_clear()
        .env("LD_LIBRARY_PATH", &initdb_lib_dir)
        .env("DYLD_LIBRARY_PATH", &initdb_lib_dir)
        .stdout(Stdio::piped())
        .stderr(Stdio::piped())
        // If the `select!` below doesn't finish the `wait_with_output`,
        // let the task get `wait()`ed for asynchronously by tokio.
        // This means there is a slim chance we can go over the INIT_DB_SEMAPHORE.
        // TODO: fix for this is non-trivial, see
        // https://github.com/neondatabase/neon/pull/5921#pullrequestreview-1750858021
        //
        .kill_on_drop(true)
        .spawn()?;

    tokio::select! {
        initdb_output = initdb_command.wait_with_output() => {
            let initdb_output = initdb_output?;
            if !initdb_output.status.success() {
                return Err(InitdbError::Failed(initdb_output.status, initdb_output.stderr));
            }
        }
        _ = cancel.cancelled() => {
            return Err(InitdbError::Cancelled);
        }
    }

    Ok(())
}

impl Drop for Tenant {
    fn drop(&mut self) {
        remove_tenant_metrics(&self.tenant_shard_id.tenant_id);
    }
}
/// Dump contents of a layer file to stdout.
pub async fn dump_layerfile_from_path(
    path: &Utf8Path,
    verbose: bool,
    ctx: &RequestContext,
) -> anyhow::Result<()> {
    use std::os::unix::fs::FileExt;

    // All layer files start with a two-byte "magic" value, to identify the kind of
    // file.
    let file = File::open(path)?;
    let mut header_buf = [0u8; 2];
    file.read_exact_at(&mut header_buf, 0)?;

    match u16::from_be_bytes(header_buf) {
        crate::IMAGE_FILE_MAGIC => {
            ImageLayer::new_for_path(path, file)?
                .dump(verbose, ctx)
                .await?
        }
        crate::DELTA_FILE_MAGIC => {
            DeltaLayer::new_for_path(path, file)?
                .dump(verbose, ctx)
                .await?
        }
        magic => bail!("unrecognized magic identifier: {:?}", magic),
    }

    Ok(())
}

#[cfg(test)]
pub(crate) mod harness {
    use bytes::{Bytes, BytesMut};
    use camino::Utf8PathBuf;
    use once_cell::sync::OnceCell;
    use pageserver_api::shard::ShardIndex;
    use std::fs;
    use std::sync::Arc;
    use utils::logging;
    use utils::lsn::Lsn;

    use crate::deletion_queue::mock::MockDeletionQueue;
    use crate::{
        config::PageServerConf, repository::Key, tenant::Tenant, walrecord::NeonWalRecord,
    };

    use super::*;
    use crate::tenant::config::{TenantConf, TenantConfOpt};
    use hex_literal::hex;
    use utils::id::{TenantId, TimelineId};

    pub const TIMELINE_ID: TimelineId =
        TimelineId::from_array(hex!("11223344556677881122334455667788"));
    pub const NEW_TIMELINE_ID: TimelineId =
        TimelineId::from_array(hex!("AA223344556677881122334455667788"));

    /// Convenience function to create a page image with given string as the only content
    #[allow(non_snake_case)]
    pub fn TEST_IMG(s: &str) -> Bytes {
        let mut buf = BytesMut::new();
        buf.extend_from_slice(s.as_bytes());
        buf.resize(64, 0);

        buf.freeze()
    }

    impl From<TenantConf> for TenantConfOpt {
        fn from(tenant_conf: TenantConf) -> Self {
            Self {
                checkpoint_distance: Some(tenant_conf.checkpoint_distance),
                checkpoint_timeout: Some(tenant_conf.checkpoint_timeout),
                compaction_target_size: Some(tenant_conf.compaction_target_size),
                compaction_period: Some(tenant_conf.compaction_period),
                compaction_threshold: Some(tenant_conf.compaction_threshold),
                gc_horizon: Some(tenant_conf.gc_horizon),
                gc_period: Some(tenant_conf.gc_period),
                image_creation_threshold: Some(tenant_conf.image_creation_threshold),
                pitr_interval: Some(tenant_conf.pitr_interval),
                walreceiver_connect_timeout: Some(tenant_conf.walreceiver_connect_timeout),
                lagging_wal_timeout: Some(tenant_conf.lagging_wal_timeout),
                max_lsn_wal_lag: Some(tenant_conf.max_lsn_wal_lag),
                trace_read_requests: Some(tenant_conf.trace_read_requests),
                eviction_policy: Some(tenant_conf.eviction_policy),
                min_resident_size_override: tenant_conf.min_resident_size_override,
                evictions_low_residence_duration_metric_threshold: Some(
                    tenant_conf.evictions_low_residence_duration_metric_threshold,
                ),
                gc_feedback: Some(tenant_conf.gc_feedback),
                heatmap_period: Some(tenant_conf.heatmap_period),
            }
        }
    }

    enum LoadMode {
        Local,
        Remote,
    }

    pub struct TenantHarness {
        pub conf: &'static PageServerConf,
        pub tenant_conf: TenantConf,
        pub tenant_shard_id: TenantShardId,
        pub generation: Generation,
        pub shard: ShardIndex,
        pub remote_storage: GenericRemoteStorage,
        pub remote_fs_dir: Utf8PathBuf,
        pub deletion_queue: MockDeletionQueue,
    }

    static LOG_HANDLE: OnceCell<()> = OnceCell::new();

    pub(crate) fn setup_logging() {
        LOG_HANDLE.get_or_init(|| {
            logging::init(
                logging::LogFormat::Test,
                // enable it in case the tests exercise code paths that use
                // debug_assert_current_span_has_tenant_and_timeline_id
                logging::TracingErrorLayerEnablement::EnableWithRustLogFilter,
                logging::Output::Stdout,
            )
            .expect("Failed to init test logging")
        });
    }

    impl TenantHarness {
        pub fn create(test_name: &'static str) -> anyhow::Result<Self> {
            setup_logging();

            let repo_dir = PageServerConf::test_repo_dir(test_name);
            let _ = fs::remove_dir_all(&repo_dir);
            fs::create_dir_all(&repo_dir)?;

            let conf = PageServerConf::dummy_conf(repo_dir);
            // Make a static copy of the config. This can never be free'd, but that's
            // OK in a test.
            let conf: &'static PageServerConf = Box::leak(Box::new(conf));

            // Disable automatic GC and compaction to make the unit tests more deterministic.
            // The tests perform them manually if needed.
            let tenant_conf = TenantConf {
                gc_period: Duration::ZERO,
                compaction_period: Duration::ZERO,
                ..TenantConf::default()
            };

            let tenant_id = TenantId::generate();
            let tenant_shard_id = TenantShardId::unsharded(tenant_id);
            fs::create_dir_all(conf.tenant_path(&tenant_shard_id))?;
            fs::create_dir_all(conf.timelines_path(&tenant_shard_id))?;

            use remote_storage::{RemoteStorageConfig, RemoteStorageKind};
            let remote_fs_dir = conf.workdir.join("localfs");
            std::fs::create_dir_all(&remote_fs_dir).unwrap();
            let config = RemoteStorageConfig {
                storage: RemoteStorageKind::LocalFs(remote_fs_dir.clone()),
            };
            let remote_storage = GenericRemoteStorage::from_config(&config).unwrap();
            let deletion_queue = MockDeletionQueue::new(Some(remote_storage.clone()));

            Ok(Self {
                conf,
                tenant_conf,
                tenant_shard_id,
                generation: Generation::new(0xdeadbeef),
                shard: ShardIndex::unsharded(),
                remote_storage,
                remote_fs_dir,
                deletion_queue,
            })
        }

        pub async fn load(&self) -> (Arc<Tenant>, RequestContext) {
            let ctx = RequestContext::new(TaskKind::UnitTest, DownloadBehavior::Error);
            (
                self.try_load(&ctx)
                    .await
                    .expect("failed to load test tenant"),
                ctx,
            )
        }

        fn remote_empty(&self) -> bool {
            let tenant_path = self.conf.tenant_path(&self.tenant_shard_id);
            let remote_tenant_dir = self
                .remote_fs_dir
                .join(tenant_path.strip_prefix(&self.conf.workdir).unwrap());
            if std::fs::metadata(&remote_tenant_dir).is_err() {
                return true;
            }

            match std::fs::read_dir(remote_tenant_dir)
                .unwrap()
                .flatten()
                .next()
            {
                Some(entry) => {
                    tracing::debug!(
                        "remote_empty: not empty, found file {}",
                        entry.file_name().to_string_lossy(),
                    );
                    false
                }
                None => true,
            }
        }

        async fn do_try_load(
            &self,
            ctx: &RequestContext,
            mode: LoadMode,
        ) -> anyhow::Result<Arc<Tenant>> {
            let walredo_mgr = Arc::new(WalRedoManager::from(TestRedoManager));

            let tenant = Arc::new(Tenant::new(
                TenantState::Loading,
                self.conf,
                AttachedTenantConf::try_from(LocationConf::attached_single(
                    TenantConfOpt::from(self.tenant_conf),
                    self.generation,
                ))
                .unwrap(),
                // This is a legacy/test code path: sharding isn't supported here.
                ShardIdentity::unsharded(),
                walredo_mgr,
                self.tenant_shard_id,
                Some(self.remote_storage.clone()),
                self.deletion_queue.new_client(),
            ));

            match mode {
                LoadMode::Local => {
                    tenant
                        .load_local(ctx)
                        .instrument(info_span!("try_load", tenant_id=%self.tenant_shard_id.tenant_id, shard_id=%self.tenant_shard_id.shard_slug()))
                        .await?;
                }
                LoadMode::Remote => {
                    let preload = tenant
                        .preload(&self.remote_storage, CancellationToken::new())
                        .instrument(info_span!("try_load_preload", tenant_id=%self.tenant_shard_id.tenant_id, shard_id=%self.tenant_shard_id.shard_slug()))
                        .await?;
                    tenant
                        .attach(Some(preload), ctx)
                        .instrument(info_span!("try_load", tenant_id=%self.tenant_shard_id.tenant_id, shard_id=%self.tenant_shard_id.shard_slug()))
                        .await?;
                }
            }

            tenant.state.send_replace(TenantState::Active);
            for timeline in tenant.timelines.lock().unwrap().values() {
                timeline.set_state(TimelineState::Active);
            }
            Ok(tenant)
        }

        /// For tests that specifically want to exercise the local load path, which does
        /// not use remote storage.
        pub async fn try_load_local(&self, ctx: &RequestContext) -> anyhow::Result<Arc<Tenant>> {
            self.do_try_load(ctx, LoadMode::Local).await
        }

        /// The 'load' in this function is either a local load or a normal attachment,
        pub async fn try_load(&self, ctx: &RequestContext) -> anyhow::Result<Arc<Tenant>> {
            // If we have nothing in remote storage, must use load_local instead of attach: attach
            // will error out if there are no timelines.
            //
            // See https://github.com/neondatabase/neon/issues/5456 for how we will eliminate
            // this weird state of a Tenant which exists but doesn't have any timelines.
            let mode = match self.remote_empty() {
                true => LoadMode::Local,
                false => LoadMode::Remote,
            };

            self.do_try_load(ctx, mode).await
        }

        pub fn timeline_path(&self, timeline_id: &TimelineId) -> Utf8PathBuf {
            self.conf.timeline_path(&self.tenant_shard_id, timeline_id)
        }
    }

    // Mock WAL redo manager that doesn't do much
    pub(crate) struct TestRedoManager;

    impl TestRedoManager {
        /// # Cancel-Safety
        ///
        /// This method is cancellation-safe.
        pub async fn request_redo(
            &self,
            key: Key,
            lsn: Lsn,
            base_img: Option<(Lsn, Bytes)>,
            records: Vec<(Lsn, NeonWalRecord)>,
            _pg_version: u32,
        ) -> anyhow::Result<Bytes> {
            let s = format!(
                "redo for {} to get to {}, with {} and {} records",
                key,
                lsn,
                if base_img.is_some() {
                    "base image"
                } else {
                    "no base image"
                },
                records.len()
            );
            println!("{s}");

            Ok(TEST_IMG(&s))
        }
    }
}

#[cfg(test)]
mod tests {
    use super::*;
    use crate::keyspace::KeySpaceAccum;
    use crate::repository::{Key, Value};
    use crate::tenant::harness::*;
    use crate::DEFAULT_PG_VERSION;
    use crate::METADATA_FILE_NAME;
    use bytes::BytesMut;
    use hex_literal::hex;
    use once_cell::sync::Lazy;
    use rand::{thread_rng, Rng};
    use tokio_util::sync::CancellationToken;

    static TEST_KEY: Lazy<Key> =
        Lazy::new(|| Key::from_slice(&hex!("010000000033333333444444445500000001")));

    #[tokio::test]
    async fn test_basic() -> anyhow::Result<()> {
        let (tenant, ctx) = TenantHarness::create("test_basic")?.load().await;
        let tline = tenant
            .create_test_timeline(TIMELINE_ID, Lsn(0x08), DEFAULT_PG_VERSION, &ctx)
            .await?;

        let writer = tline.writer().await;
        writer
            .put(
                *TEST_KEY,
                Lsn(0x10),
                &Value::Image(TEST_IMG("foo at 0x10")),
                &ctx,
            )
            .await?;
        writer.finish_write(Lsn(0x10));
        drop(writer);

        let writer = tline.writer().await;
        writer
            .put(
                *TEST_KEY,
                Lsn(0x20),
                &Value::Image(TEST_IMG("foo at 0x20")),
                &ctx,
            )
            .await?;
        writer.finish_write(Lsn(0x20));
        drop(writer);

        assert_eq!(
            tline.get(*TEST_KEY, Lsn(0x10), &ctx).await?,
            TEST_IMG("foo at 0x10")
        );
        assert_eq!(
            tline.get(*TEST_KEY, Lsn(0x1f), &ctx).await?,
            TEST_IMG("foo at 0x10")
        );
        assert_eq!(
            tline.get(*TEST_KEY, Lsn(0x20), &ctx).await?,
            TEST_IMG("foo at 0x20")
        );

        Ok(())
    }

    #[tokio::test]
    async fn no_duplicate_timelines() -> anyhow::Result<()> {
        let (tenant, ctx) = TenantHarness::create("no_duplicate_timelines")?
            .load()
            .await;
        let _ = tenant
            .create_test_timeline(TIMELINE_ID, Lsn(0x10), DEFAULT_PG_VERSION, &ctx)
            .await?;

        match tenant
            .create_empty_timeline(TIMELINE_ID, Lsn(0x10), DEFAULT_PG_VERSION, &ctx)
            .await
        {
            Ok(_) => panic!("duplicate timeline creation should fail"),
            Err(e) => assert_eq!(e.to_string(), "Already exists".to_string()),
        }

        Ok(())
    }

    /// Convenience function to create a page image with given string as the only content
    pub fn test_value(s: &str) -> Value {
        let mut buf = BytesMut::new();
        buf.extend_from_slice(s.as_bytes());
        Value::Image(buf.freeze())
    }

    ///
    /// Test branch creation
    ///
    #[tokio::test]
    async fn test_branch() -> anyhow::Result<()> {
        use std::str::from_utf8;

        let (tenant, ctx) = TenantHarness::create("test_branch")?.load().await;
        let tline = tenant
            .create_test_timeline(TIMELINE_ID, Lsn(0x10), DEFAULT_PG_VERSION, &ctx)
            .await?;
        let writer = tline.writer().await;

        #[allow(non_snake_case)]
        let TEST_KEY_A: Key = Key::from_hex("110000000033333333444444445500000001").unwrap();
        #[allow(non_snake_case)]
        let TEST_KEY_B: Key = Key::from_hex("110000000033333333444444445500000002").unwrap();

        // Insert a value on the timeline
        writer
            .put(TEST_KEY_A, Lsn(0x20), &test_value("foo at 0x20"), &ctx)
            .await?;
        writer
            .put(TEST_KEY_B, Lsn(0x20), &test_value("foobar at 0x20"), &ctx)
            .await?;
        writer.finish_write(Lsn(0x20));

        writer
            .put(TEST_KEY_A, Lsn(0x30), &test_value("foo at 0x30"), &ctx)
            .await?;
        writer.finish_write(Lsn(0x30));
        writer
            .put(TEST_KEY_A, Lsn(0x40), &test_value("foo at 0x40"), &ctx)
            .await?;
        writer.finish_write(Lsn(0x40));

        //assert_current_logical_size(&tline, Lsn(0x40));

        // Branch the history, modify relation differently on the new timeline
        tenant
            .branch_timeline_test(&tline, NEW_TIMELINE_ID, Some(Lsn(0x30)), &ctx)
            .await?;
        let newtline = tenant
            .get_timeline(NEW_TIMELINE_ID, true)
            .expect("Should have a local timeline");
        let new_writer = newtline.writer().await;
        new_writer
            .put(TEST_KEY_A, Lsn(0x40), &test_value("bar at 0x40"), &ctx)
            .await?;
        new_writer.finish_write(Lsn(0x40));

        // Check page contents on both branches
        assert_eq!(
            from_utf8(&tline.get(TEST_KEY_A, Lsn(0x40), &ctx).await?)?,
            "foo at 0x40"
        );
        assert_eq!(
            from_utf8(&newtline.get(TEST_KEY_A, Lsn(0x40), &ctx).await?)?,
            "bar at 0x40"
        );
        assert_eq!(
            from_utf8(&newtline.get(TEST_KEY_B, Lsn(0x40), &ctx).await?)?,
            "foobar at 0x20"
        );

        //assert_current_logical_size(&tline, Lsn(0x40));

        Ok(())
    }

    async fn make_some_layers(
        tline: &Timeline,
        start_lsn: Lsn,
        ctx: &RequestContext,
    ) -> anyhow::Result<()> {
        let mut lsn = start_lsn;
        #[allow(non_snake_case)]
        {
            let writer = tline.writer().await;
            // Create a relation on the timeline
            writer
                .put(
                    *TEST_KEY,
                    lsn,
                    &Value::Image(TEST_IMG(&format!("foo at {}", lsn))),
                    ctx,
                )
                .await?;
            writer.finish_write(lsn);
            lsn += 0x10;
            writer
                .put(
                    *TEST_KEY,
                    lsn,
                    &Value::Image(TEST_IMG(&format!("foo at {}", lsn))),
                    ctx,
                )
                .await?;
            writer.finish_write(lsn);
            lsn += 0x10;
        }
        tline.freeze_and_flush().await?;
        {
            let writer = tline.writer().await;
            writer
                .put(
                    *TEST_KEY,
                    lsn,
                    &Value::Image(TEST_IMG(&format!("foo at {}", lsn))),
                    ctx,
                )
                .await?;
            writer.finish_write(lsn);
            lsn += 0x10;
            writer
                .put(
                    *TEST_KEY,
                    lsn,
                    &Value::Image(TEST_IMG(&format!("foo at {}", lsn))),
                    ctx,
                )
                .await?;
            writer.finish_write(lsn);
        }
        tline.freeze_and_flush().await
    }

    #[tokio::test]
    async fn test_prohibit_branch_creation_on_garbage_collected_data() -> anyhow::Result<()> {
        let (tenant, ctx) =
            TenantHarness::create("test_prohibit_branch_creation_on_garbage_collected_data")?
                .load()
                .await;
        let tline = tenant
            .create_test_timeline(TIMELINE_ID, Lsn(0x10), DEFAULT_PG_VERSION, &ctx)
            .await?;
        make_some_layers(tline.as_ref(), Lsn(0x20), &ctx).await?;

        // this removes layers before lsn 40 (50 minus 10), so there are two remaining layers, image and delta for 31-50
        // FIXME: this doesn't actually remove any layer currently, given how the flushing
        // and compaction works. But it does set the 'cutoff' point so that the cross check
        // below should fail.
        tenant
            .gc_iteration(
                Some(TIMELINE_ID),
                0x10,
                Duration::ZERO,
                &CancellationToken::new(),
                &ctx,
            )
            .await?;

        // try to branch at lsn 25, should fail because we already garbage collected the data
        match tenant
            .branch_timeline_test(&tline, NEW_TIMELINE_ID, Some(Lsn(0x25)), &ctx)
            .await
        {
            Ok(_) => panic!("branching should have failed"),
            Err(err) => {
                let CreateTimelineError::AncestorLsn(err) = err else {
                    panic!("wrong error type")
                };
                assert!(err.to_string().contains("invalid branch start lsn"));
                assert!(err
                    .source()
                    .unwrap()
                    .to_string()
                    .contains("we might've already garbage collected needed data"))
            }
        }

        Ok(())
    }

    #[tokio::test]
    async fn test_prohibit_branch_creation_on_pre_initdb_lsn() -> anyhow::Result<()> {
        let (tenant, ctx) =
            TenantHarness::create("test_prohibit_branch_creation_on_pre_initdb_lsn")?
                .load()
                .await;

        let tline = tenant
            .create_test_timeline(TIMELINE_ID, Lsn(0x50), DEFAULT_PG_VERSION, &ctx)
            .await?;
        // try to branch at lsn 0x25, should fail because initdb lsn is 0x50
        match tenant
            .branch_timeline_test(&tline, NEW_TIMELINE_ID, Some(Lsn(0x25)), &ctx)
            .await
        {
            Ok(_) => panic!("branching should have failed"),
            Err(err) => {
                let CreateTimelineError::AncestorLsn(err) = err else {
                    panic!("wrong error type");
                };
                assert!(&err.to_string().contains("invalid branch start lsn"));
                assert!(&err
                    .source()
                    .unwrap()
                    .to_string()
                    .contains("is earlier than latest GC horizon"));
            }
        }

        Ok(())
    }

    /*
    // FIXME: This currently fails to error out. Calling GC doesn't currently
    // remove the old value, we'd need to work a little harder
    #[tokio::test]
    async fn test_prohibit_get_for_garbage_collected_data() -> anyhow::Result<()> {
        let repo =
            RepoHarness::create("test_prohibit_get_for_garbage_collected_data")?
            .load();

        let tline = repo.create_empty_timeline(TIMELINE_ID, Lsn(0), DEFAULT_PG_VERSION)?;
        make_some_layers(tline.as_ref(), Lsn(0x20), &ctx).await?;

        repo.gc_iteration(Some(TIMELINE_ID), 0x10, Duration::ZERO)?;
        let latest_gc_cutoff_lsn = tline.get_latest_gc_cutoff_lsn();
        assert!(*latest_gc_cutoff_lsn > Lsn(0x25));
        match tline.get(*TEST_KEY, Lsn(0x25)) {
            Ok(_) => panic!("request for page should have failed"),
            Err(err) => assert!(err.to_string().contains("not found at")),
        }
        Ok(())
    }
     */

    #[tokio::test]
    async fn test_get_branchpoints_from_an_inactive_timeline() -> anyhow::Result<()> {
        let (tenant, ctx) =
            TenantHarness::create("test_get_branchpoints_from_an_inactive_timeline")?
                .load()
                .await;
        let tline = tenant
            .create_test_timeline(TIMELINE_ID, Lsn(0x10), DEFAULT_PG_VERSION, &ctx)
            .await?;
        make_some_layers(tline.as_ref(), Lsn(0x20), &ctx).await?;

        tenant
            .branch_timeline_test(&tline, NEW_TIMELINE_ID, Some(Lsn(0x40)), &ctx)
            .await?;
        let newtline = tenant
            .get_timeline(NEW_TIMELINE_ID, true)
            .expect("Should have a local timeline");

        make_some_layers(newtline.as_ref(), Lsn(0x60), &ctx).await?;

        tline.set_broken("test".to_owned());

        tenant
            .gc_iteration(
                Some(TIMELINE_ID),
                0x10,
                Duration::ZERO,
                &CancellationToken::new(),
                &ctx,
            )
            .await?;

        // The branchpoints should contain all timelines, even ones marked
        // as Broken.
        {
            let branchpoints = &tline.gc_info.read().unwrap().retain_lsns;
            assert_eq!(branchpoints.len(), 1);
            assert_eq!(branchpoints[0], Lsn(0x40));
        }

        // You can read the key from the child branch even though the parent is
        // Broken, as long as you don't need to access data from the parent.
        assert_eq!(
            newtline.get(*TEST_KEY, Lsn(0x70), &ctx).await?,
            TEST_IMG(&format!("foo at {}", Lsn(0x70)))
        );

        // This needs to traverse to the parent, and fails.
        let err = newtline.get(*TEST_KEY, Lsn(0x50), &ctx).await.unwrap_err();
        assert!(err
            .to_string()
            .contains("will not become active. Current state: Broken"));

        Ok(())
    }

    #[tokio::test]
    async fn test_retain_data_in_parent_which_is_needed_for_child() -> anyhow::Result<()> {
        let (tenant, ctx) =
            TenantHarness::create("test_retain_data_in_parent_which_is_needed_for_child")?
                .load()
                .await;
        let tline = tenant
            .create_test_timeline(TIMELINE_ID, Lsn(0x10), DEFAULT_PG_VERSION, &ctx)
            .await?;
        make_some_layers(tline.as_ref(), Lsn(0x20), &ctx).await?;

        tenant
            .branch_timeline_test(&tline, NEW_TIMELINE_ID, Some(Lsn(0x40)), &ctx)
            .await?;
        let newtline = tenant
            .get_timeline(NEW_TIMELINE_ID, true)
            .expect("Should have a local timeline");
        // this removes layers before lsn 40 (50 minus 10), so there are two remaining layers, image and delta for 31-50
        tenant
            .gc_iteration(
                Some(TIMELINE_ID),
                0x10,
                Duration::ZERO,
                &CancellationToken::new(),
                &ctx,
            )
            .await?;
        assert!(newtline.get(*TEST_KEY, Lsn(0x25), &ctx).await.is_ok());

        Ok(())
    }
    #[tokio::test]
    async fn test_parent_keeps_data_forever_after_branching() -> anyhow::Result<()> {
        let (tenant, ctx) =
            TenantHarness::create("test_parent_keeps_data_forever_after_branching")?
                .load()
                .await;
        let tline = tenant
            .create_test_timeline(TIMELINE_ID, Lsn(0x10), DEFAULT_PG_VERSION, &ctx)
            .await?;
        make_some_layers(tline.as_ref(), Lsn(0x20), &ctx).await?;

        tenant
            .branch_timeline_test(&tline, NEW_TIMELINE_ID, Some(Lsn(0x40)), &ctx)
            .await?;
        let newtline = tenant
            .get_timeline(NEW_TIMELINE_ID, true)
            .expect("Should have a local timeline");

        make_some_layers(newtline.as_ref(), Lsn(0x60), &ctx).await?;

        // run gc on parent
        tenant
            .gc_iteration(
                Some(TIMELINE_ID),
                0x10,
                Duration::ZERO,
                &CancellationToken::new(),
                &ctx,
            )
            .await?;

        // Check that the data is still accessible on the branch.
        assert_eq!(
            newtline.get(*TEST_KEY, Lsn(0x50), &ctx).await?,
            TEST_IMG(&format!("foo at {}", Lsn(0x40)))
        );

        Ok(())
    }

    #[tokio::test]
    async fn timeline_load() -> anyhow::Result<()> {
        const TEST_NAME: &str = "timeline_load";
        let harness = TenantHarness::create(TEST_NAME)?;
        {
            let (tenant, ctx) = harness.load().await;
            let tline = tenant
                .create_test_timeline(TIMELINE_ID, Lsn(0x7000), DEFAULT_PG_VERSION, &ctx)
                .await?;
            make_some_layers(tline.as_ref(), Lsn(0x8000), &ctx).await?;
            // so that all uploads finish & we can call harness.load() below again
            tenant
                .shutdown(Default::default(), true)
                .instrument(info_span!("test_shutdown", tenant_id=%tenant.tenant_shard_id))
                .await
                .ok()
                .unwrap();
        }

        let (tenant, _ctx) = harness.load().await;
        tenant
            .get_timeline(TIMELINE_ID, true)
            .expect("cannot load timeline");

        Ok(())
    }

    #[tokio::test]
    async fn timeline_load_with_ancestor() -> anyhow::Result<()> {
        const TEST_NAME: &str = "timeline_load_with_ancestor";
        let harness = TenantHarness::create(TEST_NAME)?;
        // create two timelines
        {
            let (tenant, ctx) = harness.load().await;
            let tline = tenant
                .create_test_timeline(TIMELINE_ID, Lsn(0x10), DEFAULT_PG_VERSION, &ctx)
                .await?;

            make_some_layers(tline.as_ref(), Lsn(0x20), &ctx).await?;

            let child_tline = tenant
                .branch_timeline_test(&tline, NEW_TIMELINE_ID, Some(Lsn(0x40)), &ctx)
                .await?;
            child_tline.set_state(TimelineState::Active);

            let newtline = tenant
                .get_timeline(NEW_TIMELINE_ID, true)
                .expect("Should have a local timeline");

            make_some_layers(newtline.as_ref(), Lsn(0x60), &ctx).await?;

            // so that all uploads finish & we can call harness.load() below again
            tenant
                .shutdown(Default::default(), true)
                .instrument(info_span!("test_shutdown", tenant_id=%tenant.tenant_shard_id))
                .await
                .ok()
                .unwrap();
        }

        // check that both of them are initially unloaded
        let (tenant, _ctx) = harness.load().await;

        // check that both, child and ancestor are loaded
        let _child_tline = tenant
            .get_timeline(NEW_TIMELINE_ID, true)
            .expect("cannot get child timeline loaded");

        let _ancestor_tline = tenant
            .get_timeline(TIMELINE_ID, true)
            .expect("cannot get ancestor timeline loaded");

        Ok(())
    }

    #[tokio::test]
    async fn delta_layer_dumping() -> anyhow::Result<()> {
        use storage_layer::AsLayerDesc;
        let (tenant, ctx) = TenantHarness::create("test_layer_dumping")?.load().await;
        let tline = tenant
            .create_test_timeline(TIMELINE_ID, Lsn(0x10), DEFAULT_PG_VERSION, &ctx)
            .await?;
        make_some_layers(tline.as_ref(), Lsn(0x20), &ctx).await?;

        let layer_map = tline.layers.read().await;
        let level0_deltas = layer_map
            .layer_map()
            .get_level0_deltas()?
            .into_iter()
            .map(|desc| layer_map.get_from_desc(&desc))
            .collect::<Vec<_>>();

        assert!(!level0_deltas.is_empty());

        for delta in level0_deltas {
            // Ensure we are dumping a delta layer here
            assert!(delta.layer_desc().is_delta);
            delta.dump(true, &ctx).await.unwrap();
        }

        Ok(())
    }

    #[tokio::test]
    async fn corrupt_local_metadata() -> anyhow::Result<()> {
        const TEST_NAME: &str = "corrupt_metadata";
        let harness = TenantHarness::create(TEST_NAME)?;
        let (tenant, ctx) = harness.load().await;

        let tline = tenant
            .create_test_timeline(TIMELINE_ID, Lsn(0x10), DEFAULT_PG_VERSION, &ctx)
            .await?;
        drop(tline);
        // so that all uploads finish & we can call harness.try_load() below again
        tenant
            .shutdown(Default::default(), true)
            .instrument(info_span!("test_shutdown", tenant_id=%tenant.tenant_shard_id))
            .await
            .ok()
            .unwrap();
        drop(tenant);

        // Corrupt local metadata
        let metadata_path = harness.timeline_path(&TIMELINE_ID).join(METADATA_FILE_NAME);
        assert!(metadata_path.is_file());
        let mut metadata_bytes = std::fs::read(&metadata_path)?;
        assert_eq!(metadata_bytes.len(), 512);
        metadata_bytes[8] ^= 1;
        std::fs::write(metadata_path, metadata_bytes)?;

        let err = harness.try_load_local(&ctx).await.expect_err("should fail");
        // get all the stack with all .context, not only the last one
        let message = format!("{err:#}");
        let expected = "failed to load metadata";
        assert!(
            message.contains(expected),
            "message '{message}' expected to contain {expected}"
        );

        let mut found_error_message = false;
        let mut err_source = err.source();
        while let Some(source) = err_source {
            if source.to_string().contains("metadata checksum mismatch") {
                found_error_message = true;
                break;
            }
            err_source = source.source();
        }
        assert!(
            found_error_message,
            "didn't find the corrupted metadata error in {}",
            message
        );

        Ok(())
    }

    #[tokio::test]
    async fn test_images() -> anyhow::Result<()> {
        let (tenant, ctx) = TenantHarness::create("test_images")?.load().await;
        let tline = tenant
            .create_test_timeline(TIMELINE_ID, Lsn(0x08), DEFAULT_PG_VERSION, &ctx)
            .await?;

        let writer = tline.writer().await;
        writer
            .put(
                *TEST_KEY,
                Lsn(0x10),
                &Value::Image(TEST_IMG("foo at 0x10")),
                &ctx,
            )
            .await?;
        writer.finish_write(Lsn(0x10));
        drop(writer);

        tline.freeze_and_flush().await?;
        tline
            .compact(&CancellationToken::new(), EnumSet::empty(), &ctx)
            .await?;

        let writer = tline.writer().await;
        writer
            .put(
                *TEST_KEY,
                Lsn(0x20),
                &Value::Image(TEST_IMG("foo at 0x20")),
                &ctx,
            )
            .await?;
        writer.finish_write(Lsn(0x20));
        drop(writer);

        tline.freeze_and_flush().await?;
        tline
            .compact(&CancellationToken::new(), EnumSet::empty(), &ctx)
            .await?;

        let writer = tline.writer().await;
        writer
            .put(
                *TEST_KEY,
                Lsn(0x30),
                &Value::Image(TEST_IMG("foo at 0x30")),
                &ctx,
            )
            .await?;
        writer.finish_write(Lsn(0x30));
        drop(writer);

        tline.freeze_and_flush().await?;
        tline
            .compact(&CancellationToken::new(), EnumSet::empty(), &ctx)
            .await?;

        let writer = tline.writer().await;
        writer
            .put(
                *TEST_KEY,
                Lsn(0x40),
                &Value::Image(TEST_IMG("foo at 0x40")),
                &ctx,
            )
            .await?;
        writer.finish_write(Lsn(0x40));
        drop(writer);

        tline.freeze_and_flush().await?;
        tline
            .compact(&CancellationToken::new(), EnumSet::empty(), &ctx)
            .await?;

        assert_eq!(
            tline.get(*TEST_KEY, Lsn(0x10), &ctx).await?,
            TEST_IMG("foo at 0x10")
        );
        assert_eq!(
            tline.get(*TEST_KEY, Lsn(0x1f), &ctx).await?,
            TEST_IMG("foo at 0x10")
        );
        assert_eq!(
            tline.get(*TEST_KEY, Lsn(0x20), &ctx).await?,
            TEST_IMG("foo at 0x20")
        );
        assert_eq!(
            tline.get(*TEST_KEY, Lsn(0x30), &ctx).await?,
            TEST_IMG("foo at 0x30")
        );
        assert_eq!(
            tline.get(*TEST_KEY, Lsn(0x40), &ctx).await?,
            TEST_IMG("foo at 0x40")
        );

        Ok(())
    }

    //
    // Insert 1000 key-value pairs with increasing keys, flush, compact, GC.
    // Repeat 50 times.
    //
    #[tokio::test]
    async fn test_bulk_insert() -> anyhow::Result<()> {
        let harness = TenantHarness::create("test_bulk_insert")?;
        let (tenant, ctx) = harness.load().await;
        let tline = tenant
            .create_test_timeline(TIMELINE_ID, Lsn(0x08), DEFAULT_PG_VERSION, &ctx)
            .await?;

        let mut lsn = Lsn(0x10);

        let mut keyspace = KeySpaceAccum::new();

        let mut test_key = Key::from_hex("010000000033333333444444445500000000").unwrap();
        let mut blknum = 0;
        for _ in 0..50 {
            for _ in 0..10000 {
                test_key.field6 = blknum;
                let writer = tline.writer().await;
                writer
                    .put(
                        test_key,
                        lsn,
                        &Value::Image(TEST_IMG(&format!("{} at {}", blknum, lsn))),
                        &ctx,
                    )
                    .await?;
                writer.finish_write(lsn);
                drop(writer);

                keyspace.add_key(test_key);

                lsn = Lsn(lsn.0 + 0x10);
                blknum += 1;
            }

            let cutoff = tline.get_last_record_lsn();

            tline
                .update_gc_info(
                    Vec::new(),
                    cutoff,
                    Duration::ZERO,
                    &CancellationToken::new(),
                    &ctx,
                )
                .await?;
            tline.freeze_and_flush().await?;
            tline
                .compact(&CancellationToken::new(), EnumSet::empty(), &ctx)
                .await?;
            tline.gc().await?;
        }

        Ok(())
    }

    #[tokio::test]
    async fn test_random_updates() -> anyhow::Result<()> {
        let harness = TenantHarness::create("test_random_updates")?;
        let (tenant, ctx) = harness.load().await;
        let tline = tenant
            .create_test_timeline(TIMELINE_ID, Lsn(0x10), DEFAULT_PG_VERSION, &ctx)
            .await?;

        const NUM_KEYS: usize = 1000;

        let mut test_key = Key::from_hex("010000000033333333444444445500000000").unwrap();

        let mut keyspace = KeySpaceAccum::new();

        // Track when each page was last modified. Used to assert that
        // a read sees the latest page version.
        let mut updated = [Lsn(0); NUM_KEYS];

        let mut lsn = Lsn(0x10);
        #[allow(clippy::needless_range_loop)]
        for blknum in 0..NUM_KEYS {
            lsn = Lsn(lsn.0 + 0x10);
            test_key.field6 = blknum as u32;
            let writer = tline.writer().await;
            writer
                .put(
                    test_key,
                    lsn,
                    &Value::Image(TEST_IMG(&format!("{} at {}", blknum, lsn))),
                    &ctx,
                )
                .await?;
            writer.finish_write(lsn);
            updated[blknum] = lsn;
            drop(writer);

            keyspace.add_key(test_key);
        }

        for _ in 0..50 {
            for _ in 0..NUM_KEYS {
                lsn = Lsn(lsn.0 + 0x10);
                let blknum = thread_rng().gen_range(0..NUM_KEYS);
                test_key.field6 = blknum as u32;
                let writer = tline.writer().await;
                writer
                    .put(
                        test_key,
                        lsn,
                        &Value::Image(TEST_IMG(&format!("{} at {}", blknum, lsn))),
                        &ctx,
                    )
                    .await?;
                writer.finish_write(lsn);
                drop(writer);
                updated[blknum] = lsn;
            }

            // Read all the blocks
            for (blknum, last_lsn) in updated.iter().enumerate() {
                test_key.field6 = blknum as u32;
                assert_eq!(
                    tline.get(test_key, lsn, &ctx).await?,
                    TEST_IMG(&format!("{} at {}", blknum, last_lsn))
                );
            }

            // Perform a cycle of flush, compact, and GC
            let cutoff = tline.get_last_record_lsn();
            tline
                .update_gc_info(
                    Vec::new(),
                    cutoff,
                    Duration::ZERO,
                    &CancellationToken::new(),
                    &ctx,
                )
                .await?;
            tline.freeze_and_flush().await?;
            tline
                .compact(&CancellationToken::new(), EnumSet::empty(), &ctx)
                .await?;
            tline.gc().await?;
        }

        Ok(())
    }

    #[tokio::test]
    async fn test_traverse_branches() -> anyhow::Result<()> {
        let (tenant, ctx) = TenantHarness::create("test_traverse_branches")?
            .load()
            .await;
        let mut tline = tenant
            .create_test_timeline(TIMELINE_ID, Lsn(0x10), DEFAULT_PG_VERSION, &ctx)
            .await?;

        const NUM_KEYS: usize = 1000;

        let mut test_key = Key::from_hex("010000000033333333444444445500000000").unwrap();

        let mut keyspace = KeySpaceAccum::new();

        // Track when each page was last modified. Used to assert that
        // a read sees the latest page version.
        let mut updated = [Lsn(0); NUM_KEYS];

        let mut lsn = Lsn(0x10);
        #[allow(clippy::needless_range_loop)]
        for blknum in 0..NUM_KEYS {
            lsn = Lsn(lsn.0 + 0x10);
            test_key.field6 = blknum as u32;
            let writer = tline.writer().await;
            writer
                .put(
                    test_key,
                    lsn,
                    &Value::Image(TEST_IMG(&format!("{} at {}", blknum, lsn))),
                    &ctx,
                )
                .await?;
            writer.finish_write(lsn);
            updated[blknum] = lsn;
            drop(writer);

            keyspace.add_key(test_key);
        }

        for _ in 0..50 {
            let new_tline_id = TimelineId::generate();
            tenant
                .branch_timeline_test(&tline, new_tline_id, Some(lsn), &ctx)
                .await?;
            tline = tenant
                .get_timeline(new_tline_id, true)
                .expect("Should have the branched timeline");

            for _ in 0..NUM_KEYS {
                lsn = Lsn(lsn.0 + 0x10);
                let blknum = thread_rng().gen_range(0..NUM_KEYS);
                test_key.field6 = blknum as u32;
                let writer = tline.writer().await;
                writer
                    .put(
                        test_key,
                        lsn,
                        &Value::Image(TEST_IMG(&format!("{} at {}", blknum, lsn))),
                        &ctx,
                    )
                    .await?;
                println!("updating {} at {}", blknum, lsn);
                writer.finish_write(lsn);
                drop(writer);
                updated[blknum] = lsn;
            }

            // Read all the blocks
            for (blknum, last_lsn) in updated.iter().enumerate() {
                test_key.field6 = blknum as u32;
                assert_eq!(
                    tline.get(test_key, lsn, &ctx).await?,
                    TEST_IMG(&format!("{} at {}", blknum, last_lsn))
                );
            }

            // Perform a cycle of flush, compact, and GC
            let cutoff = tline.get_last_record_lsn();
            tline
                .update_gc_info(
                    Vec::new(),
                    cutoff,
                    Duration::ZERO,
                    &CancellationToken::new(),
                    &ctx,
                )
                .await?;
            tline.freeze_and_flush().await?;
            tline
                .compact(&CancellationToken::new(), EnumSet::empty(), &ctx)
                .await?;
            tline.gc().await?;
        }

        Ok(())
    }

    #[tokio::test]
    async fn test_traverse_ancestors() -> anyhow::Result<()> {
        let (tenant, ctx) = TenantHarness::create("test_traverse_ancestors")?
            .load()
            .await;
        let mut tline = tenant
            .create_test_timeline(TIMELINE_ID, Lsn(0x10), DEFAULT_PG_VERSION, &ctx)
            .await?;

        const NUM_KEYS: usize = 100;
        const NUM_TLINES: usize = 50;

        let mut test_key = Key::from_hex("010000000033333333444444445500000000").unwrap();
        // Track page mutation lsns across different timelines.
        let mut updated = [[Lsn(0); NUM_KEYS]; NUM_TLINES];

        let mut lsn = Lsn(0x10);

        #[allow(clippy::needless_range_loop)]
        for idx in 0..NUM_TLINES {
            let new_tline_id = TimelineId::generate();
            tenant
                .branch_timeline_test(&tline, new_tline_id, Some(lsn), &ctx)
                .await?;
            tline = tenant
                .get_timeline(new_tline_id, true)
                .expect("Should have the branched timeline");

            for _ in 0..NUM_KEYS {
                lsn = Lsn(lsn.0 + 0x10);
                let blknum = thread_rng().gen_range(0..NUM_KEYS);
                test_key.field6 = blknum as u32;
                let writer = tline.writer().await;
                writer
                    .put(
                        test_key,
                        lsn,
                        &Value::Image(TEST_IMG(&format!("{} {} at {}", idx, blknum, lsn))),
                        &ctx,
                    )
                    .await?;
                println!("updating [{}][{}] at {}", idx, blknum, lsn);
                writer.finish_write(lsn);
                drop(writer);
                updated[idx][blknum] = lsn;
            }
        }

        // Read pages from leaf timeline across all ancestors.
        for (idx, lsns) in updated.iter().enumerate() {
            for (blknum, lsn) in lsns.iter().enumerate() {
                // Skip empty mutations.
                if lsn.0 == 0 {
                    continue;
                }
                println!("checking [{idx}][{blknum}] at {lsn}");
                test_key.field6 = blknum as u32;
                assert_eq!(
                    tline.get(test_key, *lsn, &ctx).await?,
                    TEST_IMG(&format!("{idx} {blknum} at {lsn}"))
                );
            }
        }
        Ok(())
    }

    #[tokio::test]
    async fn test_write_at_initdb_lsn_takes_optimization_code_path() -> anyhow::Result<()> {
        let (tenant, ctx) = TenantHarness::create("test_empty_test_timeline_is_usable")?
            .load()
            .await;

        let initdb_lsn = Lsn(0x20);
        let utline = tenant
            .create_empty_timeline(TIMELINE_ID, initdb_lsn, DEFAULT_PG_VERSION, &ctx)
            .await?;
        let tline = utline.raw_timeline().unwrap();

        // Spawn flush loop now so that we can set the `expect_initdb_optimization`
        tline.maybe_spawn_flush_loop();

        // Make sure the timeline has the minimum set of required keys for operation.
        // The only operation you can always do on an empty timeline is to `put` new data.
        // Except if you `put` at `initdb_lsn`.
        // In that case, there's an optimization to directly create image layers instead of delta layers.
        // It uses `repartition()`, which assumes some keys to be present.
        // Let's make sure the test timeline can handle that case.
        {
            let mut state = tline.flush_loop_state.lock().unwrap();
            assert_eq!(
                timeline::FlushLoopState::Running {
                    expect_initdb_optimization: false,
                    initdb_optimization_count: 0,
                },
                *state
            );
            *state = timeline::FlushLoopState::Running {
                expect_initdb_optimization: true,
                initdb_optimization_count: 0,
            };
        }

        // Make writes at the initdb_lsn. When we flush it below, it should be handled by the optimization.
        // As explained above, the optimization requires some keys to be present.
        // As per `create_empty_timeline` documentation, use init_empty to set them.
        // This is what `create_test_timeline` does, by the way.
        let mut modification = tline.begin_modification(initdb_lsn);
        modification
            .init_empty_test_timeline()
            .context("init_empty_test_timeline")?;
        modification
            .commit(&ctx)
            .await
            .context("commit init_empty_test_timeline modification")?;

        // Do the flush. The flush code will check the expectations that we set above.
        tline.freeze_and_flush().await?;

        // assert freeze_and_flush exercised the initdb optimization
        {
            let state = tline.flush_loop_state.lock().unwrap();
            let timeline::FlushLoopState::Running {
                expect_initdb_optimization,
                initdb_optimization_count,
            } = *state
            else {
                panic!("unexpected state: {:?}", *state);
            };
            assert!(expect_initdb_optimization);
            assert!(initdb_optimization_count > 0);
        }
        Ok(())
    }

    #[tokio::test]
    async fn test_uninit_mark_crash() -> anyhow::Result<()> {
        let name = "test_uninit_mark_crash";
        let harness = TenantHarness::create(name)?;
        {
            let (tenant, ctx) = harness.load().await;
            let tline = tenant
                .create_empty_timeline(TIMELINE_ID, Lsn(0), DEFAULT_PG_VERSION, &ctx)
                .await?;
            // Keeps uninit mark in place
            let raw_tline = tline.raw_timeline().unwrap();
            raw_tline
                .shutdown()
                .instrument(info_span!("test_shutdown", tenant_id=%raw_tline.tenant_shard_id))
                .await;
            std::mem::forget(tline);
        }

        let (tenant, _) = harness.load().await;
        match tenant.get_timeline(TIMELINE_ID, false) {
            Ok(_) => panic!("timeline should've been removed during load"),
            Err(e) => {
                assert_eq!(
                    e,
                    GetTimelineError::NotFound {
                        tenant_id: tenant.tenant_shard_id.tenant_id,
                        timeline_id: TIMELINE_ID,
                    }
                )
            }
        }

        assert!(!harness
            .conf
            .timeline_path(&tenant.tenant_shard_id, &TIMELINE_ID)
            .exists());

        assert!(!harness
            .conf
            .timeline_uninit_mark_file_path(tenant.tenant_shard_id, TIMELINE_ID)
            .exists());

        Ok(())
    }
}<|MERGE_RESOLUTION|>--- conflicted
+++ resolved
@@ -3193,8 +3193,17 @@
             "{INITDB_PATH}.upload-{timeline_id}.{TEMP_FILE_SUFFIX}"
         ));
 
+        scopeguard::defer! {
+            if let Err(e) = fs::remove_file(&temp_path) {
+                error!("Failed to remove temporary initdb archive '{temp_path}': {e}");
+            }
+        }
+
         let (pgdata_zstd, tar_zst_size) =
             import_datadir::create_tar_zst(pgdata_path, &temp_path).await?;
+
+        pausable_failpoint!("before-initdb-upload");
+
         backoff::retry(
             || async {
                 self::remote_timeline_client::upload_initdb_dir(
@@ -3215,18 +3224,6 @@
         )
         .await?;
 
-        tokio::fs::remove_file(&temp_path)
-            .await
-            .or_else(|e| {
-                if e.kind() == std::io::ErrorKind::NotFound {
-                    // If something else already removed the file, ignore the error
-                    Ok(())
-                } else {
-                    Err(e)
-                }
-            })
-            .with_context(|| format!("tempfile removal {temp_path}"))?;
-
         Ok(())
     }
 
@@ -3296,47 +3293,9 @@
             run_initdb(self.conf, &pgdata_path, pg_version, &self.cancel).await?;
 
             // Upload the created data dir to S3
-<<<<<<< HEAD
-            if let Some(storage) = &self.remote_storage {
-                let temp_path = timelines_path.join(format!(
-                    "{INITDB_PATH}.upload-{timeline_id}.{TEMP_FILE_SUFFIX}"
-                ));
-
-                scopeguard::defer! {
-                    if let Err(e) = fs::remove_file(&temp_path) {
-                        error!("Failed to remove temporary initdb archive '{temp_path}': {e}");
-                    }
-                }
-
-                let (pgdata_zstd, tar_zst_size) =
-                    import_datadir::create_tar_zst(&pgdata_path, &temp_path).await?;
-
-                pausable_failpoint!("before-initdb-upload");
-
-                backoff::retry(
-                    || async {
-                        self::remote_timeline_client::upload_initdb_dir(
-                            storage,
-                            &self.tenant_shard_id.tenant_id,
-                            &timeline_id,
-                            pgdata_zstd.try_clone().await?,
-                            tar_zst_size,
-                            &self.cancel,
-                        )
-                        .await
-                    },
-                    |_| false,
-                    3,
-                    u32::MAX,
-                    "persist_initdb_tar_zst",
-                    backoff::Cancel::new(self.cancel.clone(), || anyhow::anyhow!("Cancelled")),
-                )
-                .await?;
-=======
             if self.tenant_shard_id().is_zero() {
                 self.upload_initdb(&timelines_path, &pgdata_path, &timeline_id)
                     .await?;
->>>>>>> 7af4c676
             }
         }
         let pgdata_lsn = import_datadir::get_lsn_from_controlfile(&pgdata_path)?.align();
