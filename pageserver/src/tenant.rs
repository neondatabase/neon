//! Timeline repository implementation that keeps old data in layer files, and
//! the recent changes in ephemeral files.
//!
//! See tenant/*_layer.rs files. The functions here are responsible for locating
//! the correct layer for the get/put call, walking back the timeline branching
//! history as needed.
//!
//! The files are stored in the .neon/tenants/<tenant_id>/timelines/<timeline_id>
//! directory. See docs/pageserver-storage.md for how the files are managed.
//! In addition to the layer files, there is a metadata file in the same
//! directory that contains information about the timeline, in particular its
//! parent timeline, and the last LSN that has been written to disk.
//!

use std::collections::hash_map::Entry;
use std::collections::{BTreeMap, HashMap, HashSet};
use std::fmt::{Debug, Display};
use std::fs::File;
use std::future::Future;
use std::sync::atomic::{AtomicBool, AtomicU64, Ordering};
use std::sync::{Arc, Mutex, Weak};
use std::time::{Duration, Instant, SystemTime};
use std::{fmt, fs};

use anyhow::{Context, bail};
use arc_swap::ArcSwap;
use camino::{Utf8Path, Utf8PathBuf};
use chrono::NaiveDateTime;
use enumset::EnumSet;
use futures::StreamExt;
use futures::stream::FuturesUnordered;
use itertools::Itertools as _;
use once_cell::sync::Lazy;
pub use pageserver_api::models::TenantState;
use pageserver_api::models::{self, RelSizeMigration};
use pageserver_api::models::{
    CompactInfoResponse, LsnLease, TimelineArchivalState, TimelineState, TopTenantShardItem,
    WalRedoManagerStatus,
};
use pageserver_api::shard::{ShardIdentity, ShardStripeSize, TenantShardId};
use remote_storage::{DownloadError, GenericRemoteStorage, TimeoutOrCancel};
use remote_timeline_client::index::GcCompactionState;
use remote_timeline_client::manifest::{
    LATEST_TENANT_MANIFEST_VERSION, OffloadedTimelineManifest, TenantManifest,
};
use remote_timeline_client::{
    FAILED_REMOTE_OP_RETRIES, FAILED_UPLOAD_WARN_THRESHOLD, UploadQueueNotReadyError,
};
use secondary::heatmap::{HeatMapTenant, HeatMapTimeline};
use storage_broker::BrokerClientChannel;
use timeline::compaction::{CompactionOutcome, GcCompactionQueue};
use timeline::offload::{OffloadError, offload_timeline};
use timeline::{
    CompactFlags, CompactOptions, CompactionError, PreviousHeatmap, ShutdownMode, import_pgdata,
};
use tokio::io::BufReader;
use tokio::sync::{Notify, Semaphore, watch};
use tokio::task::JoinSet;
use tokio_util::sync::CancellationToken;
use tracing::*;
use upload_queue::NotInitialized;
use utils::circuit_breaker::CircuitBreaker;
use utils::crashsafe::path_with_suffix_extension;
use utils::sync::gate::{Gate, GateGuard};
use utils::timeout::{TimeoutCancellableError, timeout_cancellable};
use utils::try_rcu::ArcSwapExt;
use utils::zstd::{create_zst_tarball, extract_zst_tarball};
use utils::{backoff, completion, failpoint_support, fs_ext, pausable_failpoint};

use self::config::{AttachedLocationConfig, AttachmentMode, LocationConf, TenantConf};
use self::metadata::TimelineMetadata;
use self::mgr::{GetActiveTenantError, GetTenantError};
use self::remote_timeline_client::upload::{upload_index_part, upload_tenant_manifest};
use self::remote_timeline_client::{RemoteTimelineClient, WaitCompletionError};
use self::timeline::uninit::{TimelineCreateGuard, TimelineExclusionError, UninitializedTimeline};
use self::timeline::{
    EvictionTaskTenantState, GcCutoffs, TimelineDeleteProgress, TimelineResources, WaitLsnError,
};
use crate::config::PageServerConf;
use crate::context;
use crate::context::RequestContextBuilder;
use crate::context::{DownloadBehavior, RequestContext};
use crate::deletion_queue::{DeletionQueueClient, DeletionQueueError};
use crate::l0_flush::L0FlushGlobalState;
use crate::metrics::{
    BROKEN_TENANTS_SET, CIRCUIT_BREAKERS_BROKEN, CIRCUIT_BREAKERS_UNBROKEN, CONCURRENT_INITDBS,
    INITDB_RUN_TIME, INITDB_SEMAPHORE_ACQUISITION_TIME, TENANT, TENANT_STATE_METRIC,
    TENANT_SYNTHETIC_SIZE_METRIC, remove_tenant_metrics,
};
use crate::task_mgr::TaskKind;
use crate::tenant::config::{LocationMode, TenantConfOpt};
use crate::tenant::gc_result::GcResult;
pub use crate::tenant::remote_timeline_client::index::IndexPart;
use crate::tenant::remote_timeline_client::{
    INITDB_PATH, MaybeDeletedIndexPart, remote_initdb_archive_path,
};
use crate::tenant::storage_layer::{DeltaLayer, ImageLayer};
use crate::tenant::timeline::delete::DeleteTimelineFlow;
use crate::tenant::timeline::uninit::cleanup_timeline_directory;
use crate::virtual_file::VirtualFile;
use crate::walingest::WalLagCooldown;
use crate::walredo::PostgresRedoManager;
use crate::{InitializationOrder, TEMP_FILE_SUFFIX, import_datadir, span, task_mgr, walredo};

static INIT_DB_SEMAPHORE: Lazy<Semaphore> = Lazy::new(|| Semaphore::new(8));
use utils::crashsafe;
use utils::generation::Generation;
use utils::id::TimelineId;
use utils::lsn::{Lsn, RecordLsn};

pub mod blob_io;
pub mod block_io;
pub mod vectored_blob_io;

pub mod disk_btree;
pub(crate) mod ephemeral_file;
pub mod layer_map;

pub mod metadata;
pub mod remote_timeline_client;
pub mod storage_layer;

pub mod checks;
pub mod config;
pub mod mgr;
pub mod secondary;
pub mod tasks;
pub mod upload_queue;

pub(crate) mod timeline;

pub mod size;

mod gc_block;
mod gc_result;
pub(crate) mod throttle;

pub(crate) use timeline::{LogicalSizeCalculationCause, PageReconstructError, Timeline};

pub(crate) use crate::span::debug_assert_current_span_has_tenant_and_timeline_id;
// re-export for use in walreceiver
pub use crate::tenant::timeline::WalReceiverInfo;

/// The "tenants" part of `tenants/<tenant>/timelines...`
pub const TENANTS_SEGMENT_NAME: &str = "tenants";

/// Parts of the `.neon/tenants/<tenant_id>/timelines/<timeline_id>` directory prefix.
pub const TIMELINES_SEGMENT_NAME: &str = "timelines";

/// References to shared objects that are passed into each tenant, such
/// as the shared remote storage client and process initialization state.
#[derive(Clone)]
pub struct TenantSharedResources {
    pub broker_client: storage_broker::BrokerClientChannel,
    pub remote_storage: GenericRemoteStorage,
    pub deletion_queue_client: DeletionQueueClient,
    pub l0_flush_global_state: L0FlushGlobalState,
}

/// A [`Tenant`] is really an _attached_ tenant.  The configuration
/// for an attached tenant is a subset of the [`LocationConf`], represented
/// in this struct.
#[derive(Clone)]
pub(super) struct AttachedTenantConf {
    tenant_conf: TenantConfOpt,
    location: AttachedLocationConfig,
    /// The deadline before which we are blocked from GC so that
    /// leases have a chance to be renewed.
    lsn_lease_deadline: Option<tokio::time::Instant>,
}

impl AttachedTenantConf {
    fn new(tenant_conf: TenantConfOpt, location: AttachedLocationConfig) -> Self {
        // Sets a deadline before which we cannot proceed to GC due to lsn lease.
        //
        // We do this as the leases mapping are not persisted to disk. By delaying GC by lease
        // length, we guarantee that all the leases we granted before will have a chance to renew
        // when we run GC for the first time after restart / transition from AttachedMulti to AttachedSingle.
        let lsn_lease_deadline = if location.attach_mode == AttachmentMode::Single {
            Some(
                tokio::time::Instant::now()
                    + tenant_conf
                        .lsn_lease_length
                        .unwrap_or(LsnLease::DEFAULT_LENGTH),
            )
        } else {
            // We don't use `lsn_lease_deadline` to delay GC in AttachedMulti and AttachedStale
            // because we don't do GC in these modes.
            None
        };

        Self {
            tenant_conf,
            location,
            lsn_lease_deadline,
        }
    }

    fn try_from(location_conf: LocationConf) -> anyhow::Result<Self> {
        match &location_conf.mode {
            LocationMode::Attached(attach_conf) => {
                Ok(Self::new(location_conf.tenant_conf, *attach_conf))
            }
            LocationMode::Secondary(_) => {
                anyhow::bail!(
                    "Attempted to construct AttachedTenantConf from a LocationConf in secondary mode"
                )
            }
        }
    }

    fn is_gc_blocked_by_lsn_lease_deadline(&self) -> bool {
        self.lsn_lease_deadline
            .map(|d| tokio::time::Instant::now() < d)
            .unwrap_or(false)
    }
}
struct TimelinePreload {
    timeline_id: TimelineId,
    client: RemoteTimelineClient,
    index_part: Result<MaybeDeletedIndexPart, DownloadError>,
    previous_heatmap: Option<PreviousHeatmap>,
}

pub(crate) struct TenantPreload {
    tenant_manifest: TenantManifest,
    /// Map from timeline ID to a possible timeline preload. It is None iff the timeline is offloaded according to the manifest.
    timelines: HashMap<TimelineId, Option<TimelinePreload>>,
}

/// When we spawn a tenant, there is a special mode for tenant creation that
/// avoids trying to read anything from remote storage.
pub(crate) enum SpawnMode {
    /// Activate as soon as possible
    Eager,
    /// Lazy activation in the background, with the option to skip the queue if the need comes up
    Lazy,
}

///
/// Tenant consists of multiple timelines. Keep them in a hash table.
///
pub struct Tenant {
    // Global pageserver config parameters
    pub conf: &'static PageServerConf,

    /// The value creation timestamp, used to measure activation delay, see:
    /// <https://github.com/neondatabase/neon/issues/4025>
    constructed_at: Instant,

    state: watch::Sender<TenantState>,

    // Overridden tenant-specific config parameters.
    // We keep TenantConfOpt sturct here to preserve the information
    // about parameters that are not set.
    // This is necessary to allow global config updates.
    tenant_conf: Arc<ArcSwap<AttachedTenantConf>>,

    tenant_shard_id: TenantShardId,

    // The detailed sharding information, beyond the number/count in tenant_shard_id
    shard_identity: ShardIdentity,

    /// The remote storage generation, used to protect S3 objects from split-brain.
    /// Does not change over the lifetime of the [`Tenant`] object.
    ///
    /// This duplicates the generation stored in LocationConf, but that structure is mutable:
    /// this copy enforces the invariant that generatio doesn't change during a Tenant's lifetime.
    generation: Generation,

    timelines: Mutex<HashMap<TimelineId, Arc<Timeline>>>,

    /// During timeline creation, we first insert the TimelineId to the
    /// creating map, then `timelines`, then remove it from the creating map.
    /// **Lock order**: if acquiring all (or a subset), acquire them in order `timelines`, `timelines_offloaded`, `timelines_creating`
    timelines_creating: std::sync::Mutex<HashSet<TimelineId>>,

    /// Possibly offloaded and archived timelines
    /// **Lock order**: if acquiring all (or a subset), acquire them in order `timelines`, `timelines_offloaded`, `timelines_creating`
    timelines_offloaded: Mutex<HashMap<TimelineId, Arc<OffloadedTimeline>>>,

    /// Serialize writes of the tenant manifest to remote storage.  If there are concurrent operations
    /// affecting the manifest, such as timeline deletion and timeline offload, they must wait for
    /// each other (this could be optimized to coalesce writes if necessary).
    ///
    /// The contents of the Mutex are the last manifest we successfully uploaded
    tenant_manifest_upload: tokio::sync::Mutex<Option<TenantManifest>>,

    // This mutex prevents creation of new timelines during GC.
    // Adding yet another mutex (in addition to `timelines`) is needed because holding
    // `timelines` mutex during all GC iteration
    // may block for a long time `get_timeline`, `get_timelines_state`,... and other operations
    // with timelines, which in turn may cause dropping replication connection, expiration of wait_for_lsn
    // timeout...
    gc_cs: tokio::sync::Mutex<()>,
    walredo_mgr: Option<Arc<WalRedoManager>>,

    // provides access to timeline data sitting in the remote storage
    pub(crate) remote_storage: GenericRemoteStorage,

    // Access to global deletion queue for when this tenant wants to schedule a deletion
    deletion_queue_client: DeletionQueueClient,

    /// Cached logical sizes updated updated on each [`Tenant::gather_size_inputs`].
    cached_logical_sizes: tokio::sync::Mutex<HashMap<(TimelineId, Lsn), u64>>,
    cached_synthetic_tenant_size: Arc<AtomicU64>,

    eviction_task_tenant_state: tokio::sync::Mutex<EvictionTaskTenantState>,

    /// Track repeated failures to compact, so that we can back off.
    /// Overhead of mutex is acceptable because compaction is done with a multi-second period.
    compaction_circuit_breaker: std::sync::Mutex<CircuitBreaker>,

    /// Signals the tenant compaction loop that there is L0 compaction work to be done.
    pub(crate) l0_compaction_trigger: Arc<Notify>,

    /// Scheduled gc-compaction tasks.
    scheduled_compaction_tasks: std::sync::Mutex<HashMap<TimelineId, Arc<GcCompactionQueue>>>,

    /// If the tenant is in Activating state, notify this to encourage it
    /// to proceed to Active as soon as possible, rather than waiting for lazy
    /// background warmup.
    pub(crate) activate_now_sem: tokio::sync::Semaphore,

    /// Time it took for the tenant to activate. Zero if not active yet.
    attach_wal_lag_cooldown: Arc<std::sync::OnceLock<WalLagCooldown>>,

    // Cancellation token fires when we have entered shutdown().  This is a parent of
    // Timelines' cancellation token.
    pub(crate) cancel: CancellationToken,

    // Users of the Tenant such as the page service must take this Gate to avoid
    // trying to use a Tenant which is shutting down.
    pub(crate) gate: Gate,

    /// Throttle applied at the top of [`Timeline::get`].
    /// All [`Tenant::timelines`] of a given [`Tenant`] instance share the same [`throttle::Throttle`] instance.
    pub(crate) pagestream_throttle: Arc<throttle::Throttle>,

    pub(crate) pagestream_throttle_metrics: Arc<crate::metrics::tenant_throttling::Pagestream>,

    /// An ongoing timeline detach concurrency limiter.
    ///
    /// As a tenant will likely be restarted as part of timeline detach ancestor it makes no sense
    /// to have two running at the same time. A different one can be started if an earlier one
    /// has failed for whatever reason.
    ongoing_timeline_detach: std::sync::Mutex<Option<(TimelineId, utils::completion::Barrier)>>,

    /// `index_part.json` based gc blocking reason tracking.
    ///
    /// New gc iterations must start a new iteration by acquiring `GcBlock::start` before
    /// proceeding.
    pub(crate) gc_block: gc_block::GcBlock,

    l0_flush_global_state: L0FlushGlobalState,
}
impl std::fmt::Debug for Tenant {
    fn fmt(&self, f: &mut std::fmt::Formatter<'_>) -> std::fmt::Result {
        write!(f, "{} ({})", self.tenant_shard_id, self.current_state())
    }
}

pub(crate) enum WalRedoManager {
    Prod(WalredoManagerId, PostgresRedoManager),
    #[cfg(test)]
    Test(harness::TestRedoManager),
}

#[derive(thiserror::Error, Debug)]
#[error("pageserver is shutting down")]
pub(crate) struct GlobalShutDown;

impl WalRedoManager {
    pub(crate) fn new(mgr: PostgresRedoManager) -> Result<Arc<Self>, GlobalShutDown> {
        let id = WalredoManagerId::next();
        let arc = Arc::new(Self::Prod(id, mgr));
        let mut guard = WALREDO_MANAGERS.lock().unwrap();
        match &mut *guard {
            Some(map) => {
                map.insert(id, Arc::downgrade(&arc));
                Ok(arc)
            }
            None => Err(GlobalShutDown),
        }
    }
}

impl Drop for WalRedoManager {
    fn drop(&mut self) {
        match self {
            Self::Prod(id, _) => {
                let mut guard = WALREDO_MANAGERS.lock().unwrap();
                if let Some(map) = &mut *guard {
                    map.remove(id).expect("new() registers, drop() unregisters");
                }
            }
            #[cfg(test)]
            Self::Test(_) => {
                // Not applicable to test redo manager
            }
        }
    }
}

/// Global registry of all walredo managers so that [`crate::shutdown_pageserver`] can shut down
/// the walredo processes outside of the regular order.
///
/// This is necessary to work around a systemd bug where it freezes if there are
/// walredo processes left => <https://github.com/neondatabase/cloud/issues/11387>
#[allow(clippy::type_complexity)]
pub(crate) static WALREDO_MANAGERS: once_cell::sync::Lazy<
    Mutex<Option<HashMap<WalredoManagerId, Weak<WalRedoManager>>>>,
> = once_cell::sync::Lazy::new(|| Mutex::new(Some(HashMap::new())));
#[derive(PartialEq, Eq, Hash, Clone, Copy, Debug)]
pub(crate) struct WalredoManagerId(u64);
impl WalredoManagerId {
    pub fn next() -> Self {
        static NEXT: std::sync::atomic::AtomicU64 = std::sync::atomic::AtomicU64::new(1);
        let id = NEXT.fetch_add(1, std::sync::atomic::Ordering::Relaxed);
        if id == 0 {
            panic!(
                "WalredoManagerId::new() returned 0, indicating wraparound, risking it's no longer unique"
            );
        }
        Self(id)
    }
}

#[cfg(test)]
impl From<harness::TestRedoManager> for WalRedoManager {
    fn from(mgr: harness::TestRedoManager) -> Self {
        Self::Test(mgr)
    }
}

impl WalRedoManager {
    pub(crate) async fn shutdown(&self) -> bool {
        match self {
            Self::Prod(_, mgr) => mgr.shutdown().await,
            #[cfg(test)]
            Self::Test(_) => {
                // Not applicable to test redo manager
                true
            }
        }
    }

    pub(crate) fn maybe_quiesce(&self, idle_timeout: Duration) {
        match self {
            Self::Prod(_, mgr) => mgr.maybe_quiesce(idle_timeout),
            #[cfg(test)]
            Self::Test(_) => {
                // Not applicable to test redo manager
            }
        }
    }

    /// # Cancel-Safety
    ///
    /// This method is cancellation-safe.
    pub async fn request_redo(
        &self,
        key: pageserver_api::key::Key,
        lsn: Lsn,
        base_img: Option<(Lsn, bytes::Bytes)>,
        records: Vec<(Lsn, pageserver_api::record::NeonWalRecord)>,
        pg_version: u32,
    ) -> Result<bytes::Bytes, walredo::Error> {
        match self {
            Self::Prod(_, mgr) => {
                mgr.request_redo(key, lsn, base_img, records, pg_version)
                    .await
            }
            #[cfg(test)]
            Self::Test(mgr) => {
                mgr.request_redo(key, lsn, base_img, records, pg_version)
                    .await
            }
        }
    }

    pub(crate) fn status(&self) -> Option<WalRedoManagerStatus> {
        match self {
            WalRedoManager::Prod(_, m) => Some(m.status()),
            #[cfg(test)]
            WalRedoManager::Test(_) => None,
        }
    }
}

/// A very lightweight memory representation of an offloaded timeline.
///
/// We need to store the list of offloaded timelines so that we can perform operations on them,
/// like unoffloading them, or (at a later date), decide to perform flattening.
/// This type has a much smaller memory impact than [`Timeline`], and thus we can store many
/// more offloaded timelines than we can manage ones that aren't.
pub struct OffloadedTimeline {
    pub tenant_shard_id: TenantShardId,
    pub timeline_id: TimelineId,
    pub ancestor_timeline_id: Option<TimelineId>,
    /// Whether to retain the branch lsn at the ancestor or not
    pub ancestor_retain_lsn: Option<Lsn>,

    /// When the timeline was archived.
    ///
    /// Present for future flattening deliberations.
    pub archived_at: NaiveDateTime,

    /// Prevent two tasks from deleting the timeline at the same time. If held, the
    /// timeline is being deleted. If 'true', the timeline has already been deleted.
    pub delete_progress: TimelineDeleteProgress,

    /// Part of the `OffloadedTimeline` object's lifecycle: this needs to be set before we drop it
    pub deleted_from_ancestor: AtomicBool,
}

impl OffloadedTimeline {
    /// Obtains an offloaded timeline from a given timeline object.
    ///
    /// Returns `None` if the `archived_at` flag couldn't be obtained, i.e.
    /// the timeline is not in a stopped state.
    /// Panics if the timeline is not archived.
    fn from_timeline(timeline: &Timeline) -> Result<Self, UploadQueueNotReadyError> {
        let (ancestor_retain_lsn, ancestor_timeline_id) =
            if let Some(ancestor_timeline) = timeline.ancestor_timeline() {
                let ancestor_lsn = timeline.get_ancestor_lsn();
                let ancestor_timeline_id = ancestor_timeline.timeline_id;
                let mut gc_info = ancestor_timeline.gc_info.write().unwrap();
                gc_info.insert_child(timeline.timeline_id, ancestor_lsn, MaybeOffloaded::Yes);
                (Some(ancestor_lsn), Some(ancestor_timeline_id))
            } else {
                (None, None)
            };
        let archived_at = timeline
            .remote_client
            .archived_at_stopped_queue()?
            .expect("must be called on an archived timeline");
        Ok(Self {
            tenant_shard_id: timeline.tenant_shard_id,
            timeline_id: timeline.timeline_id,
            ancestor_timeline_id,
            ancestor_retain_lsn,
            archived_at,

            delete_progress: timeline.delete_progress.clone(),
            deleted_from_ancestor: AtomicBool::new(false),
        })
    }
    fn from_manifest(tenant_shard_id: TenantShardId, manifest: &OffloadedTimelineManifest) -> Self {
        // We expect to reach this case in tenant loading, where the `retain_lsn` is populated in the parent's `gc_info`
        // by the `initialize_gc_info` function.
        let OffloadedTimelineManifest {
            timeline_id,
            ancestor_timeline_id,
            ancestor_retain_lsn,
            archived_at,
        } = *manifest;
        Self {
            tenant_shard_id,
            timeline_id,
            ancestor_timeline_id,
            ancestor_retain_lsn,
            archived_at,
            delete_progress: TimelineDeleteProgress::default(),
            deleted_from_ancestor: AtomicBool::new(false),
        }
    }
    fn manifest(&self) -> OffloadedTimelineManifest {
        let Self {
            timeline_id,
            ancestor_timeline_id,
            ancestor_retain_lsn,
            archived_at,
            ..
        } = self;
        OffloadedTimelineManifest {
            timeline_id: *timeline_id,
            ancestor_timeline_id: *ancestor_timeline_id,
            ancestor_retain_lsn: *ancestor_retain_lsn,
            archived_at: *archived_at,
        }
    }
    /// Delete this timeline's retain_lsn from its ancestor, if present in the given tenant
    fn delete_from_ancestor_with_timelines(
        &self,
        timelines: &std::sync::MutexGuard<'_, HashMap<TimelineId, Arc<Timeline>>>,
    ) {
        if let (Some(_retain_lsn), Some(ancestor_timeline_id)) =
            (self.ancestor_retain_lsn, self.ancestor_timeline_id)
        {
            if let Some((_, ancestor_timeline)) = timelines
                .iter()
                .find(|(tid, _tl)| **tid == ancestor_timeline_id)
            {
                let removal_happened = ancestor_timeline
                    .gc_info
                    .write()
                    .unwrap()
                    .remove_child_offloaded(self.timeline_id);
                if !removal_happened {
                    tracing::error!(tenant_id = %self.tenant_shard_id.tenant_id, shard_id = %self.tenant_shard_id.shard_slug(), timeline_id = %self.timeline_id,
                        "Couldn't remove retain_lsn entry from offloaded timeline's parent: already removed");
                }
            }
        }
        self.deleted_from_ancestor.store(true, Ordering::Release);
    }
    /// Call [`Self::delete_from_ancestor_with_timelines`] instead if possible.
    ///
    /// As the entire tenant is being dropped, don't bother deregistering the `retain_lsn` from the ancestor.
    fn defuse_for_tenant_drop(&self) {
        self.deleted_from_ancestor.store(true, Ordering::Release);
    }
}

impl fmt::Debug for OffloadedTimeline {
    fn fmt(&self, f: &mut fmt::Formatter<'_>) -> fmt::Result {
        write!(f, "OffloadedTimeline<{}>", self.timeline_id)
    }
}

impl Drop for OffloadedTimeline {
    fn drop(&mut self) {
        if !self.deleted_from_ancestor.load(Ordering::Acquire) {
            tracing::warn!(
                "offloaded timeline {} was dropped without having cleaned it up at the ancestor",
                self.timeline_id
            );
        }
    }
}

#[derive(Copy, Clone, PartialEq, Eq, Hash, Debug)]
pub enum MaybeOffloaded {
    Yes,
    No,
}

#[derive(Clone, Debug)]
pub enum TimelineOrOffloaded {
    Timeline(Arc<Timeline>),
    Offloaded(Arc<OffloadedTimeline>),
}

impl TimelineOrOffloaded {
    pub fn arc_ref(&self) -> TimelineOrOffloadedArcRef<'_> {
        match self {
            TimelineOrOffloaded::Timeline(timeline) => {
                TimelineOrOffloadedArcRef::Timeline(timeline)
            }
            TimelineOrOffloaded::Offloaded(offloaded) => {
                TimelineOrOffloadedArcRef::Offloaded(offloaded)
            }
        }
    }
    pub fn tenant_shard_id(&self) -> TenantShardId {
        self.arc_ref().tenant_shard_id()
    }
    pub fn timeline_id(&self) -> TimelineId {
        self.arc_ref().timeline_id()
    }
    pub fn delete_progress(&self) -> &Arc<tokio::sync::Mutex<DeleteTimelineFlow>> {
        match self {
            TimelineOrOffloaded::Timeline(timeline) => &timeline.delete_progress,
            TimelineOrOffloaded::Offloaded(offloaded) => &offloaded.delete_progress,
        }
    }
    fn maybe_remote_client(&self) -> Option<Arc<RemoteTimelineClient>> {
        match self {
            TimelineOrOffloaded::Timeline(timeline) => Some(timeline.remote_client.clone()),
            TimelineOrOffloaded::Offloaded(_offloaded) => None,
        }
    }
}

pub enum TimelineOrOffloadedArcRef<'a> {
    Timeline(&'a Arc<Timeline>),
    Offloaded(&'a Arc<OffloadedTimeline>),
}

impl TimelineOrOffloadedArcRef<'_> {
    pub fn tenant_shard_id(&self) -> TenantShardId {
        match self {
            TimelineOrOffloadedArcRef::Timeline(timeline) => timeline.tenant_shard_id,
            TimelineOrOffloadedArcRef::Offloaded(offloaded) => offloaded.tenant_shard_id,
        }
    }
    pub fn timeline_id(&self) -> TimelineId {
        match self {
            TimelineOrOffloadedArcRef::Timeline(timeline) => timeline.timeline_id,
            TimelineOrOffloadedArcRef::Offloaded(offloaded) => offloaded.timeline_id,
        }
    }
}

impl<'a> From<&'a Arc<Timeline>> for TimelineOrOffloadedArcRef<'a> {
    fn from(timeline: &'a Arc<Timeline>) -> Self {
        Self::Timeline(timeline)
    }
}

impl<'a> From<&'a Arc<OffloadedTimeline>> for TimelineOrOffloadedArcRef<'a> {
    fn from(timeline: &'a Arc<OffloadedTimeline>) -> Self {
        Self::Offloaded(timeline)
    }
}

#[derive(Debug, thiserror::Error, PartialEq, Eq)]
pub enum GetTimelineError {
    #[error("Timeline is shutting down")]
    ShuttingDown,
    #[error("Timeline {tenant_id}/{timeline_id} is not active, state: {state:?}")]
    NotActive {
        tenant_id: TenantShardId,
        timeline_id: TimelineId,
        state: TimelineState,
    },
    #[error("Timeline {tenant_id}/{timeline_id} was not found")]
    NotFound {
        tenant_id: TenantShardId,
        timeline_id: TimelineId,
    },
}

#[derive(Debug, thiserror::Error)]
pub enum LoadLocalTimelineError {
    #[error("FailedToLoad")]
    Load(#[source] anyhow::Error),
    #[error("FailedToResumeDeletion")]
    ResumeDeletion(#[source] anyhow::Error),
}

#[derive(thiserror::Error)]
pub enum DeleteTimelineError {
    #[error("NotFound")]
    NotFound,

    #[error("HasChildren")]
    HasChildren(Vec<TimelineId>),

    #[error("Timeline deletion is already in progress")]
    AlreadyInProgress(Arc<tokio::sync::Mutex<DeleteTimelineFlow>>),

    #[error("Cancelled")]
    Cancelled,

    #[error(transparent)]
    Other(#[from] anyhow::Error),
}

impl Debug for DeleteTimelineError {
    fn fmt(&self, f: &mut std::fmt::Formatter<'_>) -> std::fmt::Result {
        match self {
            Self::NotFound => write!(f, "NotFound"),
            Self::HasChildren(c) => f.debug_tuple("HasChildren").field(c).finish(),
            Self::AlreadyInProgress(_) => f.debug_tuple("AlreadyInProgress").finish(),
            Self::Cancelled => f.debug_tuple("Cancelled").finish(),
            Self::Other(e) => f.debug_tuple("Other").field(e).finish(),
        }
    }
}

#[derive(thiserror::Error)]
pub enum TimelineArchivalError {
    #[error("NotFound")]
    NotFound,

    #[error("Timeout")]
    Timeout,

    #[error("Cancelled")]
    Cancelled,

    #[error("ancestor is archived: {}", .0)]
    HasArchivedParent(TimelineId),

    #[error("HasUnarchivedChildren")]
    HasUnarchivedChildren(Vec<TimelineId>),

    #[error("Timeline archival is already in progress")]
    AlreadyInProgress,

    #[error(transparent)]
    Other(anyhow::Error),
}

#[derive(thiserror::Error, Debug)]
pub(crate) enum TenantManifestError {
    #[error("Remote storage error: {0}")]
    RemoteStorage(anyhow::Error),

    #[error("Cancelled")]
    Cancelled,
}

impl From<TenantManifestError> for TimelineArchivalError {
    fn from(e: TenantManifestError) -> Self {
        match e {
            TenantManifestError::RemoteStorage(e) => Self::Other(e),
            TenantManifestError::Cancelled => Self::Cancelled,
        }
    }
}

impl Debug for TimelineArchivalError {
    fn fmt(&self, f: &mut std::fmt::Formatter<'_>) -> std::fmt::Result {
        match self {
            Self::NotFound => write!(f, "NotFound"),
            Self::Timeout => write!(f, "Timeout"),
            Self::Cancelled => write!(f, "Cancelled"),
            Self::HasArchivedParent(p) => f.debug_tuple("HasArchivedParent").field(p).finish(),
            Self::HasUnarchivedChildren(c) => {
                f.debug_tuple("HasUnarchivedChildren").field(c).finish()
            }
            Self::AlreadyInProgress => f.debug_tuple("AlreadyInProgress").finish(),
            Self::Other(e) => f.debug_tuple("Other").field(e).finish(),
        }
    }
}

pub enum SetStoppingError {
    AlreadyStopping(completion::Barrier),
    Broken,
}

impl Debug for SetStoppingError {
    fn fmt(&self, f: &mut std::fmt::Formatter<'_>) -> std::fmt::Result {
        match self {
            Self::AlreadyStopping(_) => f.debug_tuple("AlreadyStopping").finish(),
            Self::Broken => write!(f, "Broken"),
        }
    }
}

/// Arguments to [`Tenant::create_timeline`].
///
/// Not usable as an idempotency key for timeline creation because if [`CreateTimelineParamsBranch::ancestor_start_lsn`]
/// is `None`, the result of the timeline create call is not deterministic.
///
/// See [`CreateTimelineIdempotency`] for an idempotency key.
#[derive(Debug)]
pub(crate) enum CreateTimelineParams {
    Bootstrap(CreateTimelineParamsBootstrap),
    Branch(CreateTimelineParamsBranch),
    ImportPgdata(CreateTimelineParamsImportPgdata),
}

#[derive(Debug)]
pub(crate) struct CreateTimelineParamsBootstrap {
    pub(crate) new_timeline_id: TimelineId,
    pub(crate) existing_initdb_timeline_id: Option<TimelineId>,
    pub(crate) pg_version: u32,
}

/// NB: See comment on [`CreateTimelineIdempotency::Branch`] for why there's no `pg_version` here.
#[derive(Debug)]
pub(crate) struct CreateTimelineParamsBranch {
    pub(crate) new_timeline_id: TimelineId,
    pub(crate) ancestor_timeline_id: TimelineId,
    pub(crate) ancestor_start_lsn: Option<Lsn>,
}

#[derive(Debug)]
pub(crate) struct CreateTimelineParamsImportPgdata {
    pub(crate) new_timeline_id: TimelineId,
    pub(crate) location: import_pgdata::index_part_format::Location,
    pub(crate) idempotency_key: import_pgdata::index_part_format::IdempotencyKey,
}

/// What is used to determine idempotency of a [`Tenant::create_timeline`] call in  [`Tenant::start_creating_timeline`] in  [`Tenant::start_creating_timeline`].
///
/// Each [`Timeline`] object holds [`Self`] as an immutable property in [`Timeline::create_idempotency`].
///
/// We lower timeline creation requests to [`Self`], and then use [`PartialEq::eq`] to compare [`Timeline::create_idempotency`] with the request.
/// If they are equal, we return a reference to the existing timeline, otherwise it's an idempotency conflict.
///
/// There is special treatment for [`Self::FailWithConflict`] to always return an idempotency conflict.
/// It would be nice to have more advanced derive macros to make that special treatment declarative.
///
/// Notes:
/// - Unlike [`CreateTimelineParams`], ancestor LSN is fixed, so, branching will be at a deterministic LSN.
/// - We make some trade-offs though, e.g., [`CreateTimelineParamsBootstrap::existing_initdb_timeline_id`]
///   is not considered for idempotency. We can improve on this over time if we deem it necessary.
///
#[derive(Debug, Clone, PartialEq, Eq)]
pub(crate) enum CreateTimelineIdempotency {
    /// NB: special treatment, see comment in [`Self`].
    FailWithConflict,
    Bootstrap {
        pg_version: u32,
    },
    /// NB: branches always have the same `pg_version` as their ancestor.
    /// While [`pageserver_api::models::TimelineCreateRequestMode::Branch::pg_version`]
    /// exists as a field, and is set by cplane, it has always been ignored by pageserver when
    /// determining the child branch pg_version.
    Branch {
        ancestor_timeline_id: TimelineId,
        ancestor_start_lsn: Lsn,
    },
    ImportPgdata(CreatingTimelineIdempotencyImportPgdata),
}

#[derive(Debug, Clone, PartialEq, Eq)]
pub(crate) struct CreatingTimelineIdempotencyImportPgdata {
    idempotency_key: import_pgdata::index_part_format::IdempotencyKey,
}

/// What is returned by [`Tenant::start_creating_timeline`].
#[must_use]
enum StartCreatingTimelineResult {
    CreateGuard(TimelineCreateGuard),
    Idempotent(Arc<Timeline>),
}

enum TimelineInitAndSyncResult {
    ReadyToActivate(Arc<Timeline>),
    NeedsSpawnImportPgdata(TimelineInitAndSyncNeedsSpawnImportPgdata),
}

impl TimelineInitAndSyncResult {
    fn ready_to_activate(self) -> Option<Arc<Timeline>> {
        match self {
            Self::ReadyToActivate(timeline) => Some(timeline),
            _ => None,
        }
    }
}

#[must_use]
struct TimelineInitAndSyncNeedsSpawnImportPgdata {
    timeline: Arc<Timeline>,
    import_pgdata: import_pgdata::index_part_format::Root,
    guard: TimelineCreateGuard,
}

/// What is returned by [`Tenant::create_timeline`].
enum CreateTimelineResult {
    Created(Arc<Timeline>),
    Idempotent(Arc<Timeline>),
    /// IMPORTANT: This [`Arc<Timeline>`] object is not in [`Tenant::timelines`] when
    /// we return this result, nor will this concrete object ever be added there.
    /// Cf method comment on [`Tenant::create_timeline_import_pgdata`].
    ImportSpawned(Arc<Timeline>),
}

impl CreateTimelineResult {
    fn discriminant(&self) -> &'static str {
        match self {
            Self::Created(_) => "Created",
            Self::Idempotent(_) => "Idempotent",
            Self::ImportSpawned(_) => "ImportSpawned",
        }
    }
    fn timeline(&self) -> &Arc<Timeline> {
        match self {
            Self::Created(t) | Self::Idempotent(t) | Self::ImportSpawned(t) => t,
        }
    }
    /// Unit test timelines aren't activated, test has to do it if it needs to.
    #[cfg(test)]
    fn into_timeline_for_test(self) -> Arc<Timeline> {
        match self {
            Self::Created(t) | Self::Idempotent(t) | Self::ImportSpawned(t) => t,
        }
    }
}

#[derive(thiserror::Error, Debug)]
pub enum CreateTimelineError {
    #[error("creation of timeline with the given ID is in progress")]
    AlreadyCreating,
    #[error("timeline already exists with different parameters")]
    Conflict,
    #[error(transparent)]
    AncestorLsn(anyhow::Error),
    #[error("ancestor timeline is not active")]
    AncestorNotActive,
    #[error("ancestor timeline is archived")]
    AncestorArchived,
    #[error("tenant shutting down")]
    ShuttingDown,
    #[error(transparent)]
    Other(#[from] anyhow::Error),
}

#[derive(thiserror::Error, Debug)]
pub enum InitdbError {
    #[error("Operation was cancelled")]
    Cancelled,
    #[error(transparent)]
    Other(anyhow::Error),
    #[error(transparent)]
    Inner(postgres_initdb::Error),
}

enum CreateTimelineCause {
    Load,
    Delete,
}

enum LoadTimelineCause {
    Attach,
    Unoffload,
    ImportPgdata {
        create_guard: TimelineCreateGuard,
        activate: ActivateTimelineArgs,
    },
}

#[derive(thiserror::Error, Debug)]
pub(crate) enum GcError {
    // The tenant is shutting down
    #[error("tenant shutting down")]
    TenantCancelled,

    // The tenant is shutting down
    #[error("timeline shutting down")]
    TimelineCancelled,

    // The tenant is in a state inelegible to run GC
    #[error("not active")]
    NotActive,

    // A requested GC cutoff LSN was invalid, for example it tried to move backwards
    #[error("not active")]
    BadLsn { why: String },

    // A remote storage error while scheduling updates after compaction
    #[error(transparent)]
    Remote(anyhow::Error),

    // An error reading while calculating GC cutoffs
    #[error(transparent)]
    GcCutoffs(PageReconstructError),

    // If GC was invoked for a particular timeline, this error means it didn't exist
    #[error("timeline not found")]
    TimelineNotFound,
}

impl From<PageReconstructError> for GcError {
    fn from(value: PageReconstructError) -> Self {
        match value {
            PageReconstructError::Cancelled => Self::TimelineCancelled,
            other => Self::GcCutoffs(other),
        }
    }
}

impl From<NotInitialized> for GcError {
    fn from(value: NotInitialized) -> Self {
        match value {
            NotInitialized::Uninitialized => GcError::Remote(value.into()),
            NotInitialized::Stopped | NotInitialized::ShuttingDown => GcError::TimelineCancelled,
        }
    }
}

impl From<timeline::layer_manager::Shutdown> for GcError {
    fn from(_: timeline::layer_manager::Shutdown) -> Self {
        GcError::TimelineCancelled
    }
}

#[derive(thiserror::Error, Debug)]
pub(crate) enum LoadConfigError {
    #[error("TOML deserialization error: '{0}'")]
    DeserializeToml(#[from] toml_edit::de::Error),

    #[error("Config not found at {0}")]
    NotFound(Utf8PathBuf),
}

impl Tenant {
    /// Yet another helper for timeline initialization.
    ///
    /// - Initializes the Timeline struct and inserts it into the tenant's hash map
    /// - Scans the local timeline directory for layer files and builds the layer map
    /// - Downloads remote index file and adds remote files to the layer map
    /// - Schedules remote upload tasks for any files that are present locally but missing from remote storage.
    ///
    /// If the operation fails, the timeline is left in the tenant's hash map in Broken state. On success,
    /// it is marked as Active.
    #[allow(clippy::too_many_arguments)]
    async fn timeline_init_and_sync(
        self: &Arc<Self>,
        timeline_id: TimelineId,
        resources: TimelineResources,
        mut index_part: IndexPart,
        metadata: TimelineMetadata,
        previous_heatmap: Option<PreviousHeatmap>,
        ancestor: Option<Arc<Timeline>>,
        cause: LoadTimelineCause,
        ctx: &RequestContext,
    ) -> anyhow::Result<TimelineInitAndSyncResult> {
        let tenant_id = self.tenant_shard_id;

        let import_pgdata = index_part.import_pgdata.take();
        let idempotency = match &import_pgdata {
            Some(import_pgdata) => {
                CreateTimelineIdempotency::ImportPgdata(CreatingTimelineIdempotencyImportPgdata {
                    idempotency_key: import_pgdata.idempotency_key().clone(),
                })
            }
            None => {
                if metadata.ancestor_timeline().is_none() {
                    CreateTimelineIdempotency::Bootstrap {
                        pg_version: metadata.pg_version(),
                    }
                } else {
                    CreateTimelineIdempotency::Branch {
                        ancestor_timeline_id: metadata.ancestor_timeline().unwrap(),
                        ancestor_start_lsn: metadata.ancestor_lsn(),
                    }
                }
            }
        };

        let (timeline, timeline_ctx) = self.create_timeline_struct(
            timeline_id,
            &metadata,
            previous_heatmap,
            ancestor.clone(),
            resources,
            CreateTimelineCause::Load,
            idempotency.clone(),
            index_part.gc_compaction.clone(),
<<<<<<< HEAD
            ctx,
=======
            index_part.rel_size_migration.clone(),
>>>>>>> c87d307e
        )?;
        let disk_consistent_lsn = timeline.get_disk_consistent_lsn();
        anyhow::ensure!(
            disk_consistent_lsn.is_valid(),
            "Timeline {tenant_id}/{timeline_id} has invalid disk_consistent_lsn"
        );
        assert_eq!(
            disk_consistent_lsn,
            metadata.disk_consistent_lsn(),
            "these are used interchangeably"
        );

        timeline.remote_client.init_upload_queue(&index_part)?;

        timeline
            .load_layer_map(disk_consistent_lsn, index_part)
            .await
            .with_context(|| {
                format!("Failed to load layermap for timeline {tenant_id}/{timeline_id}")
            })?;

        // When unarchiving, we've mostly likely lost the heatmap generated prior
        // to the archival operation. To allow warming this timeline up, generate
        // a previous heatmap which contains all visible layers in the layer map.
        // This previous heatmap will be used whenever a fresh heatmap is generated
        // for the timeline.
        if self.conf.generate_unarchival_heatmap && matches!(cause, LoadTimelineCause::Unoffload) {
            let mut tline_ending_at = Some((&timeline, timeline.get_last_record_lsn()));
            while let Some((tline, end_lsn)) = tline_ending_at {
                let unarchival_heatmap = tline.generate_unarchival_heatmap(end_lsn).await;
                // Another unearchived timeline might have generated a heatmap for this ancestor.
                // If the current branch point greater than the previous one use the the heatmap
                // we just generated - it should include more layers.
                if !tline.should_keep_previous_heatmap(end_lsn) {
                    tline
                        .previous_heatmap
                        .store(Some(Arc::new(unarchival_heatmap)));
                } else {
                    tracing::info!("Previous heatmap preferred. Dropping unarchival heatmap.")
                }

                match tline.ancestor_timeline() {
                    Some(ancestor) => {
                        if ancestor.update_layer_visibility().await.is_err() {
                            // Ancestor timeline is shutting down.
                            break;
                        }

                        tline_ending_at = Some((ancestor, tline.get_ancestor_lsn()));
                    }
                    None => {
                        tline_ending_at = None;
                    }
                }
            }
        }

        match import_pgdata {
            Some(import_pgdata) if !import_pgdata.is_done() => {
                match cause {
                    LoadTimelineCause::Attach | LoadTimelineCause::Unoffload => (),
                    LoadTimelineCause::ImportPgdata { .. } => {
                        unreachable!(
                            "ImportPgdata should not be reloading timeline import is done and persisted as such in s3"
                        )
                    }
                }
                let mut guard = self.timelines_creating.lock().unwrap();
                if !guard.insert(timeline_id) {
                    // We should never try and load the same timeline twice during startup
                    unreachable!("Timeline {tenant_id}/{timeline_id} is already being created")
                }
                let timeline_create_guard = TimelineCreateGuard {
                    _tenant_gate_guard: self.gate.enter()?,
                    owning_tenant: self.clone(),
                    timeline_id,
                    idempotency,
                    // The users of this specific return value don't need the timline_path in there.
                    timeline_path: timeline
                        .conf
                        .timeline_path(&timeline.tenant_shard_id, &timeline.timeline_id),
                };
                Ok(TimelineInitAndSyncResult::NeedsSpawnImportPgdata(
                    TimelineInitAndSyncNeedsSpawnImportPgdata {
                        timeline,
                        import_pgdata,
                        guard: timeline_create_guard,
                    },
                ))
            }
            Some(_) | None => {
                {
                    let mut timelines_accessor = self.timelines.lock().unwrap();
                    match timelines_accessor.entry(timeline_id) {
                        // We should never try and load the same timeline twice during startup
                        Entry::Occupied(_) => {
                            unreachable!(
                                "Timeline {tenant_id}/{timeline_id} already exists in the tenant map"
                            );
                        }
                        Entry::Vacant(v) => {
                            v.insert(Arc::clone(&timeline));
                            timeline.maybe_spawn_flush_loop();
                        }
                    }
                }

                // Sanity check: a timeline should have some content.
                anyhow::ensure!(
                    ancestor.is_some()
                        || timeline
                            .layers
                            .read()
                            .await
                            .layer_map()
                            .expect("currently loading, layer manager cannot be shutdown already")
                            .iter_historic_layers()
                            .next()
                            .is_some(),
                    "Timeline has no ancestor and no layer files"
                );

                match cause {
                    LoadTimelineCause::Attach | LoadTimelineCause::Unoffload => (),
                    LoadTimelineCause::ImportPgdata {
                        create_guard,
                        activate,
                    } => {
                        // TODO: see the comment in the task code above how I'm not so certain
                        // it is safe to activate here because of concurrent shutdowns.
                        match activate {
                            ActivateTimelineArgs::Yes { broker_client } => {
                                info!("activating timeline after reload from pgdata import task");
                                timeline.activate(self.clone(), broker_client, None, &timeline_ctx);
                            }
                            ActivateTimelineArgs::No => (),
                        }
                        drop(create_guard);
                    }
                }

                Ok(TimelineInitAndSyncResult::ReadyToActivate(timeline))
            }
        }
    }

    /// Attach a tenant that's available in cloud storage.
    ///
    /// This returns quickly, after just creating the in-memory object
    /// Tenant struct and launching a background task to download
    /// the remote index files.  On return, the tenant is most likely still in
    /// Attaching state, and it will become Active once the background task
    /// finishes. You can use wait_until_active() to wait for the task to
    /// complete.
    ///
    #[allow(clippy::too_many_arguments)]
    pub(crate) fn spawn(
        conf: &'static PageServerConf,
        tenant_shard_id: TenantShardId,
        resources: TenantSharedResources,
        attached_conf: AttachedTenantConf,
        shard_identity: ShardIdentity,
        init_order: Option<InitializationOrder>,
        mode: SpawnMode,
        ctx: &RequestContext,
    ) -> Result<Arc<Tenant>, GlobalShutDown> {
        let wal_redo_manager =
            WalRedoManager::new(PostgresRedoManager::new(conf, tenant_shard_id))?;

        let TenantSharedResources {
            broker_client,
            remote_storage,
            deletion_queue_client,
            l0_flush_global_state,
        } = resources;

        let attach_mode = attached_conf.location.attach_mode;
        let generation = attached_conf.location.generation;

        let tenant = Arc::new(Tenant::new(
            TenantState::Attaching,
            conf,
            attached_conf,
            shard_identity,
            Some(wal_redo_manager),
            tenant_shard_id,
            remote_storage.clone(),
            deletion_queue_client,
            l0_flush_global_state,
        ));

        // The attach task will carry a GateGuard, so that shutdown() reliably waits for it to drop out if
        // we shut down while attaching.
        let attach_gate_guard = tenant
            .gate
            .enter()
            .expect("We just created the Tenant: nothing else can have shut it down yet");

        // Do all the hard work in the background
        let tenant_clone = Arc::clone(&tenant);
        let ctx = ctx.detached_child(TaskKind::Attach, DownloadBehavior::Warn);
        task_mgr::spawn(
            &tokio::runtime::Handle::current(),
            TaskKind::Attach,
            tenant_shard_id,
            None,
            "attach tenant",
            async move {

                info!(
                    ?attach_mode,
                    "Attaching tenant"
                );

                let _gate_guard = attach_gate_guard;

                // Is this tenant being spawned as part of process startup?
                let starting_up = init_order.is_some();
                scopeguard::defer! {
                    if starting_up {
                        TENANT.startup_complete.inc();
                    }
                }

                // Ideally we should use Tenant::set_broken_no_wait, but it is not supposed to be used when tenant is in loading state.
                enum BrokenVerbosity {
                    Error,
                    Info
                }
                let make_broken =
                    |t: &Tenant, err: anyhow::Error, verbosity: BrokenVerbosity| {
                        match verbosity {
                            BrokenVerbosity::Info => {
                                info!("attach cancelled, setting tenant state to Broken: {err}");
                            },
                            BrokenVerbosity::Error => {
                                error!("attach failed, setting tenant state to Broken: {err:?}");
                            }
                        }
                        t.state.send_modify(|state| {
                            // The Stopping case is for when we have passed control on to DeleteTenantFlow:
                            // if it errors, we will call make_broken when tenant is already in Stopping.
                            assert!(
                                matches!(*state, TenantState::Attaching | TenantState::Stopping { .. }),
                                "the attach task owns the tenant state until activation is complete"
                            );

                            *state = TenantState::broken_from_reason(err.to_string());
                        });
                    };

                // TODO: should also be rejecting tenant conf changes that violate this check.
                if let Err(e) = crate::tenant::storage_layer::inmemory_layer::IndexEntry::validate_checkpoint_distance(tenant_clone.get_checkpoint_distance()) {
                    make_broken(&tenant_clone, anyhow::anyhow!(e), BrokenVerbosity::Error);
                    return Ok(());
                }

                let mut init_order = init_order;
                // take the completion because initial tenant loading will complete when all of
                // these tasks complete.
                let _completion = init_order
                    .as_mut()
                    .and_then(|x| x.initial_tenant_load.take());
                let remote_load_completion = init_order
                    .as_mut()
                    .and_then(|x| x.initial_tenant_load_remote.take());

                enum AttachType<'a> {
                    /// We are attaching this tenant lazily in the background.
                    Warmup {
                        _permit: tokio::sync::SemaphorePermit<'a>,
                        during_startup: bool
                    },
                    /// We are attaching this tenant as soon as we can, because for example an
                    /// endpoint tried to access it.
                    OnDemand,
                    /// During normal operations after startup, we are attaching a tenant, and
                    /// eager attach was requested.
                    Normal,
                }

                let attach_type = if matches!(mode, SpawnMode::Lazy) {
                    // Before doing any I/O, wait for at least one of:
                    // - A client attempting to access to this tenant (on-demand loading)
                    // - A permit becoming available in the warmup semaphore (background warmup)

                    tokio::select!(
                        permit = tenant_clone.activate_now_sem.acquire() => {
                            let _ = permit.expect("activate_now_sem is never closed");
                            tracing::info!("Activating tenant (on-demand)");
                            AttachType::OnDemand
                        },
                        permit = conf.concurrent_tenant_warmup.inner().acquire() => {
                            let _permit = permit.expect("concurrent_tenant_warmup semaphore is never closed");
                            tracing::info!("Activating tenant (warmup)");
                            AttachType::Warmup {
                                _permit,
                                during_startup: init_order.is_some()
                            }
                        }
                        _ = tenant_clone.cancel.cancelled() => {
                            // This is safe, but should be pretty rare: it is interesting if a tenant
                            // stayed in Activating for such a long time that shutdown found it in
                            // that state.
                            tracing::info!(state=%tenant_clone.current_state(), "Tenant shut down before activation");
                            // Make the tenant broken so that set_stopping will not hang waiting for it to leave
                            // the Attaching state.  This is an over-reaction (nothing really broke, the tenant is
                            // just shutting down), but ensures progress.
                            make_broken(&tenant_clone, anyhow::anyhow!("Shut down while Attaching"), BrokenVerbosity::Info);
                            return Ok(());
                        },
                    )
                } else {
                    // SpawnMode::{Create,Eager} always cause jumping ahead of the
                    // concurrent_tenant_warmup queue
                    AttachType::Normal
                };

                let preload = match &mode {
                    SpawnMode::Eager | SpawnMode::Lazy => {
                        let _preload_timer = TENANT.preload.start_timer();
                        let res = tenant_clone
                            .preload(&remote_storage, task_mgr::shutdown_token())
                            .await;
                        match res {
                            Ok(p) => Some(p),
                            Err(e) => {
                                make_broken(&tenant_clone, anyhow::anyhow!(e), BrokenVerbosity::Error);
                                return Ok(());
                            }
                        }
                    }

                };

                // Remote preload is complete.
                drop(remote_load_completion);


                // We will time the duration of the attach phase unless this is a creation (attach will do no work)
                let attach_start = std::time::Instant::now();
                let attached = {
                    let _attach_timer = Some(TENANT.attach.start_timer());
                    tenant_clone.attach(preload, &ctx).await
                };
                let attach_duration = attach_start.elapsed();
                _ = tenant_clone.attach_wal_lag_cooldown.set(WalLagCooldown::new(attach_start, attach_duration));

                match attached {
                    Ok(()) => {
                        info!("attach finished, activating");
                        tenant_clone.activate(broker_client, None, &ctx);
                    }
                    Err(e) => {
                        make_broken(&tenant_clone, anyhow::anyhow!(e), BrokenVerbosity::Error);
                    }
                }

                // If we are doing an opportunistic warmup attachment at startup, initialize
                // logical size at the same time.  This is better than starting a bunch of idle tenants
                // with cold caches and then coming back later to initialize their logical sizes.
                //
                // It also prevents the warmup proccess competing with the concurrency limit on
                // logical size calculations: if logical size calculation semaphore is saturated,
                // then warmup will wait for that before proceeding to the next tenant.
                if matches!(attach_type, AttachType::Warmup { during_startup: true, .. }) {
                    let mut futs: FuturesUnordered<_> = tenant_clone.timelines.lock().unwrap().values().cloned().map(|t| t.await_initial_logical_size()).collect();
                    tracing::info!("Waiting for initial logical sizes while warming up...");
                    while futs.next().await.is_some() {}
                    tracing::info!("Warm-up complete");
                }

                Ok(())
            }
            .instrument(tracing::info_span!(parent: None, "attach", tenant_id=%tenant_shard_id.tenant_id, shard_id=%tenant_shard_id.shard_slug(), gen=?generation)),
        );
        Ok(tenant)
    }

    #[instrument(skip_all)]
    pub(crate) async fn preload(
        self: &Arc<Self>,
        remote_storage: &GenericRemoteStorage,
        cancel: CancellationToken,
    ) -> anyhow::Result<TenantPreload> {
        span::debug_assert_current_span_has_tenant_id();
        // Get list of remote timelines
        // download index files for every tenant timeline
        info!("listing remote timelines");
        let (mut remote_timeline_ids, other_keys) = remote_timeline_client::list_remote_timelines(
            remote_storage,
            self.tenant_shard_id,
            cancel.clone(),
        )
        .await?;
        let (offloaded_add, tenant_manifest) =
            match remote_timeline_client::download_tenant_manifest(
                remote_storage,
                &self.tenant_shard_id,
                self.generation,
                &cancel,
            )
            .await
            {
                Ok((tenant_manifest, _generation, _manifest_mtime)) => (
                    format!("{} offloaded", tenant_manifest.offloaded_timelines.len()),
                    tenant_manifest,
                ),
                Err(DownloadError::NotFound) => {
                    ("no manifest".to_string(), TenantManifest::empty())
                }
                Err(e) => Err(e)?,
            };

        info!(
            "found {} timelines, and {offloaded_add}",
            remote_timeline_ids.len()
        );

        for k in other_keys {
            warn!("Unexpected non timeline key {k}");
        }

        // Avoid downloading IndexPart of offloaded timelines.
        let mut offloaded_with_prefix = HashSet::new();
        for offloaded in tenant_manifest.offloaded_timelines.iter() {
            if remote_timeline_ids.remove(&offloaded.timeline_id) {
                offloaded_with_prefix.insert(offloaded.timeline_id);
            } else {
                // We'll take care later of timelines in the manifest without a prefix
            }
        }

        // TODO(vlad): Could go to S3 if the secondary is freezing cold and hasn't even
        // pulled the first heatmap. Not entirely necessary since the storage controller
        // will kick the secondary in any case and cause a download.
        let maybe_heatmap_at = self.read_on_disk_heatmap().await;

        let timelines = self
            .load_timelines_metadata(
                remote_timeline_ids,
                remote_storage,
                maybe_heatmap_at,
                cancel,
            )
            .await?;

        Ok(TenantPreload {
            tenant_manifest,
            timelines: timelines
                .into_iter()
                .map(|(id, tl)| (id, Some(tl)))
                .chain(offloaded_with_prefix.into_iter().map(|id| (id, None)))
                .collect(),
        })
    }

    async fn read_on_disk_heatmap(&self) -> Option<(HeatMapTenant, std::time::Instant)> {
        if !self.conf.load_previous_heatmap {
            return None;
        }

        let on_disk_heatmap_path = self.conf.tenant_heatmap_path(&self.tenant_shard_id);
        match tokio::fs::read_to_string(on_disk_heatmap_path).await {
            Ok(heatmap) => match serde_json::from_str::<HeatMapTenant>(&heatmap) {
                Ok(heatmap) => Some((heatmap, std::time::Instant::now())),
                Err(err) => {
                    error!("Failed to deserialize old heatmap: {err}");
                    None
                }
            },
            Err(err) => match err.kind() {
                std::io::ErrorKind::NotFound => None,
                _ => {
                    error!("Unexpected IO error reading old heatmap: {err}");
                    None
                }
            },
        }
    }

    ///
    /// Background task that downloads all data for a tenant and brings it to Active state.
    ///
    /// No background tasks are started as part of this routine.
    ///
    async fn attach(
        self: &Arc<Tenant>,
        preload: Option<TenantPreload>,
        ctx: &RequestContext,
    ) -> anyhow::Result<()> {
        span::debug_assert_current_span_has_tenant_id();

        failpoint_support::sleep_millis_async!("before-attaching-tenant");

        let Some(preload) = preload else {
            anyhow::bail!(
                "local-only deployment is no longer supported, https://github.com/neondatabase/neon/issues/5624"
            );
        };

        let mut offloaded_timeline_ids = HashSet::new();
        let mut offloaded_timelines_list = Vec::new();
        for timeline_manifest in preload.tenant_manifest.offloaded_timelines.iter() {
            let timeline_id = timeline_manifest.timeline_id;
            let offloaded_timeline =
                OffloadedTimeline::from_manifest(self.tenant_shard_id, timeline_manifest);
            offloaded_timelines_list.push((timeline_id, Arc::new(offloaded_timeline)));
            offloaded_timeline_ids.insert(timeline_id);
        }
        // Complete deletions for offloaded timeline id's from manifest.
        // The manifest will be uploaded later in this function.
        offloaded_timelines_list
            .retain(|(offloaded_id, offloaded)| {
                // Existence of a timeline is finally determined by the existence of an index-part.json in remote storage.
                // If there is dangling references in another location, they need to be cleaned up.
                let delete = !preload.timelines.contains_key(offloaded_id);
                if delete {
                    tracing::info!("Removing offloaded timeline {offloaded_id} from manifest as no remote prefix was found");
                    offloaded.defuse_for_tenant_drop();
                }
                !delete
        });

        let mut timelines_to_resume_deletions = vec![];

        let mut remote_index_and_client = HashMap::new();
        let mut timeline_ancestors = HashMap::new();
        let mut existent_timelines = HashSet::new();
        for (timeline_id, preload) in preload.timelines {
            let Some(preload) = preload else { continue };
            // This is an invariant of the `preload` function's API
            assert!(!offloaded_timeline_ids.contains(&timeline_id));
            let index_part = match preload.index_part {
                Ok(i) => {
                    debug!("remote index part exists for timeline {timeline_id}");
                    // We found index_part on the remote, this is the standard case.
                    existent_timelines.insert(timeline_id);
                    i
                }
                Err(DownloadError::NotFound) => {
                    // There is no index_part on the remote. We only get here
                    // if there is some prefix for the timeline in the remote storage.
                    // This can e.g. be the initdb.tar.zst archive, maybe a
                    // remnant from a prior incomplete creation or deletion attempt.
                    // Delete the local directory as the deciding criterion for a
                    // timeline's existence is presence of index_part.
                    info!(%timeline_id, "index_part not found on remote");
                    continue;
                }
                Err(DownloadError::Fatal(why)) => {
                    // If, while loading one remote timeline, we saw an indication that our generation
                    // number is likely invalid, then we should not load the whole tenant.
                    error!(%timeline_id, "Fatal error loading timeline: {why}");
                    anyhow::bail!(why.to_string());
                }
                Err(e) => {
                    // Some (possibly ephemeral) error happened during index_part download.
                    // Pretend the timeline exists to not delete the timeline directory,
                    // as it might be a temporary issue and we don't want to re-download
                    // everything after it resolves.
                    warn!(%timeline_id, "Failed to load index_part from remote storage, failed creation? ({e})");

                    existent_timelines.insert(timeline_id);
                    continue;
                }
            };
            match index_part {
                MaybeDeletedIndexPart::IndexPart(index_part) => {
                    timeline_ancestors.insert(timeline_id, index_part.metadata.clone());
                    remote_index_and_client.insert(
                        timeline_id,
                        (index_part, preload.client, preload.previous_heatmap),
                    );
                }
                MaybeDeletedIndexPart::Deleted(index_part) => {
                    info!(
                        "timeline {} is deleted, picking to resume deletion",
                        timeline_id
                    );
                    timelines_to_resume_deletions.push((timeline_id, index_part, preload.client));
                }
            }
        }

        let mut gc_blocks = HashMap::new();

        // For every timeline, download the metadata file, scan the local directory,
        // and build a layer map that contains an entry for each remote and local
        // layer file.
        let sorted_timelines = tree_sort_timelines(timeline_ancestors, |m| m.ancestor_timeline())?;
        for (timeline_id, remote_metadata) in sorted_timelines {
            let (index_part, remote_client, previous_heatmap) = remote_index_and_client
                .remove(&timeline_id)
                .expect("just put it in above");

            if let Some(blocking) = index_part.gc_blocking.as_ref() {
                // could just filter these away, but it helps while testing
                anyhow::ensure!(
                    !blocking.reasons.is_empty(),
                    "index_part for {timeline_id} is malformed: it should not have gc blocking with zero reasons"
                );
                let prev = gc_blocks.insert(timeline_id, blocking.reasons);
                assert!(prev.is_none());
            }

            // TODO again handle early failure
            let effect = self
                .load_remote_timeline(
                    timeline_id,
                    index_part,
                    remote_metadata,
                    previous_heatmap,
                    self.get_timeline_resources_for(remote_client),
                    LoadTimelineCause::Attach,
                    ctx,
                )
                .await
                .with_context(|| {
                    format!(
                        "failed to load remote timeline {} for tenant {}",
                        timeline_id, self.tenant_shard_id
                    )
                })?;

            match effect {
                TimelineInitAndSyncResult::ReadyToActivate(_) => {
                    // activation happens later, on Tenant::activate
                }
                TimelineInitAndSyncResult::NeedsSpawnImportPgdata(
                    TimelineInitAndSyncNeedsSpawnImportPgdata {
                        timeline,
                        import_pgdata,
                        guard,
                    },
                ) => {
                    tokio::task::spawn(self.clone().create_timeline_import_pgdata_task(
                        timeline,
                        import_pgdata,
                        ActivateTimelineArgs::No,
                        guard,
                        ctx.detached_child(TaskKind::ImportPgdata, DownloadBehavior::Warn),
                    ));
                }
            }
        }

        // Walk through deleted timelines, resume deletion
        for (timeline_id, index_part, remote_timeline_client) in timelines_to_resume_deletions {
            remote_timeline_client
                .init_upload_queue_stopped_to_continue_deletion(&index_part)
                .context("init queue stopped")
                .map_err(LoadLocalTimelineError::ResumeDeletion)?;

            DeleteTimelineFlow::resume_deletion(
                Arc::clone(self),
                timeline_id,
                &index_part.metadata,
                remote_timeline_client,
                ctx,
            )
            .instrument(tracing::info_span!("timeline_delete", %timeline_id))
            .await
            .context("resume_deletion")
            .map_err(LoadLocalTimelineError::ResumeDeletion)?;
        }
        let needs_manifest_upload =
            offloaded_timelines_list.len() != preload.tenant_manifest.offloaded_timelines.len();
        {
            let mut offloaded_timelines_accessor = self.timelines_offloaded.lock().unwrap();
            offloaded_timelines_accessor.extend(offloaded_timelines_list.into_iter());
        }
        if needs_manifest_upload {
            self.store_tenant_manifest().await?;
        }

        // The local filesystem contents are a cache of what's in the remote IndexPart;
        // IndexPart is the source of truth.
        self.clean_up_timelines(&existent_timelines)?;

        self.gc_block.set_scanned(gc_blocks);

        fail::fail_point!("attach-before-activate", |_| {
            anyhow::bail!("attach-before-activate");
        });
        failpoint_support::sleep_millis_async!("attach-before-activate-sleep", &self.cancel);

        info!("Done");

        Ok(())
    }

    /// Check for any local timeline directories that are temporary, or do not correspond to a
    /// timeline that still exists: this can happen if we crashed during a deletion/creation, or
    /// if a timeline was deleted while the tenant was attached to a different pageserver.
    fn clean_up_timelines(&self, existent_timelines: &HashSet<TimelineId>) -> anyhow::Result<()> {
        let timelines_dir = self.conf.timelines_path(&self.tenant_shard_id);

        let entries = match timelines_dir.read_dir_utf8() {
            Ok(d) => d,
            Err(e) => {
                if e.kind() == std::io::ErrorKind::NotFound {
                    return Ok(());
                } else {
                    return Err(e).context("list timelines directory for tenant");
                }
            }
        };

        for entry in entries {
            let entry = entry.context("read timeline dir entry")?;
            let entry_path = entry.path();

            let purge = if crate::is_temporary(entry_path) {
                true
            } else {
                match TimelineId::try_from(entry_path.file_name()) {
                    Ok(i) => {
                        // Purge if the timeline ID does not exist in remote storage: remote storage is the authority.
                        !existent_timelines.contains(&i)
                    }
                    Err(e) => {
                        tracing::warn!(
                            "Unparseable directory in timelines directory: {entry_path}, ignoring ({e})"
                        );
                        // Do not purge junk: if we don't recognize it, be cautious and leave it for a human.
                        false
                    }
                }
            };

            if purge {
                tracing::info!("Purging stale timeline dentry {entry_path}");
                if let Err(e) = match entry.file_type() {
                    Ok(t) => if t.is_dir() {
                        std::fs::remove_dir_all(entry_path)
                    } else {
                        std::fs::remove_file(entry_path)
                    }
                    .or_else(fs_ext::ignore_not_found),
                    Err(e) => Err(e),
                } {
                    tracing::warn!("Failed to purge stale timeline dentry {entry_path}: {e}");
                }
            }
        }

        Ok(())
    }

    /// Get sum of all remote timelines sizes
    ///
    /// This function relies on the index_part instead of listing the remote storage
    pub fn remote_size(&self) -> u64 {
        let mut size = 0;

        for timeline in self.list_timelines() {
            size += timeline.remote_client.get_remote_physical_size();
        }

        size
    }

    #[instrument(skip_all, fields(timeline_id=%timeline_id))]
    #[allow(clippy::too_many_arguments)]
    async fn load_remote_timeline(
        self: &Arc<Self>,
        timeline_id: TimelineId,
        index_part: IndexPart,
        remote_metadata: TimelineMetadata,
        previous_heatmap: Option<PreviousHeatmap>,
        resources: TimelineResources,
        cause: LoadTimelineCause,
        ctx: &RequestContext,
    ) -> anyhow::Result<TimelineInitAndSyncResult> {
        span::debug_assert_current_span_has_tenant_id();

        info!("downloading index file for timeline {}", timeline_id);
        tokio::fs::create_dir_all(self.conf.timeline_path(&self.tenant_shard_id, &timeline_id))
            .await
            .context("Failed to create new timeline directory")?;

        let ancestor = if let Some(ancestor_id) = remote_metadata.ancestor_timeline() {
            let timelines = self.timelines.lock().unwrap();
            Some(Arc::clone(timelines.get(&ancestor_id).ok_or_else(
                || {
                    anyhow::anyhow!(
                        "cannot find ancestor timeline {ancestor_id} for timeline {timeline_id}"
                    )
                },
            )?))
        } else {
            None
        };

        self.timeline_init_and_sync(
            timeline_id,
            resources,
            index_part,
            remote_metadata,
            previous_heatmap,
            ancestor,
            cause,
            ctx,
        )
        .await
    }

    async fn load_timelines_metadata(
        self: &Arc<Tenant>,
        timeline_ids: HashSet<TimelineId>,
        remote_storage: &GenericRemoteStorage,
        heatmap: Option<(HeatMapTenant, std::time::Instant)>,
        cancel: CancellationToken,
    ) -> anyhow::Result<HashMap<TimelineId, TimelinePreload>> {
        let mut timeline_heatmaps = heatmap.map(|h| (h.0.into_timelines_index(), h.1));

        let mut part_downloads = JoinSet::new();
        for timeline_id in timeline_ids {
            let cancel_clone = cancel.clone();

            let previous_timeline_heatmap = timeline_heatmaps.as_mut().and_then(|hs| {
                hs.0.remove(&timeline_id).map(|h| PreviousHeatmap::Active {
                    heatmap: h,
                    read_at: hs.1,
                    end_lsn: None,
                })
            });
            part_downloads.spawn(
                self.load_timeline_metadata(
                    timeline_id,
                    remote_storage.clone(),
                    previous_timeline_heatmap,
                    cancel_clone,
                )
                .instrument(info_span!("download_index_part", %timeline_id)),
            );
        }

        let mut timeline_preloads: HashMap<TimelineId, TimelinePreload> = HashMap::new();

        loop {
            tokio::select!(
                next = part_downloads.join_next() => {
                    match next {
                        Some(result) => {
                            let preload = result.context("join preload task")?;
                            timeline_preloads.insert(preload.timeline_id, preload);
                        },
                        None => {
                            break;
                        }
                    }
                },
                _ = cancel.cancelled() => {
                    anyhow::bail!("Cancelled while waiting for remote index download")
                }
            )
        }

        Ok(timeline_preloads)
    }

    fn build_timeline_client(
        &self,
        timeline_id: TimelineId,
        remote_storage: GenericRemoteStorage,
    ) -> RemoteTimelineClient {
        RemoteTimelineClient::new(
            remote_storage.clone(),
            self.deletion_queue_client.clone(),
            self.conf,
            self.tenant_shard_id,
            timeline_id,
            self.generation,
            &self.tenant_conf.load().location,
        )
    }

    fn load_timeline_metadata(
        self: &Arc<Tenant>,
        timeline_id: TimelineId,
        remote_storage: GenericRemoteStorage,
        previous_heatmap: Option<PreviousHeatmap>,
        cancel: CancellationToken,
    ) -> impl Future<Output = TimelinePreload> + use<> {
        let client = self.build_timeline_client(timeline_id, remote_storage);
        async move {
            debug_assert_current_span_has_tenant_and_timeline_id();
            debug!("starting index part download");

            let index_part = client.download_index_file(&cancel).await;

            debug!("finished index part download");

            TimelinePreload {
                client,
                timeline_id,
                index_part,
                previous_heatmap,
            }
        }
    }

    fn check_to_be_archived_has_no_unarchived_children(
        timeline_id: TimelineId,
        timelines: &std::sync::MutexGuard<'_, HashMap<TimelineId, Arc<Timeline>>>,
    ) -> Result<(), TimelineArchivalError> {
        let children: Vec<TimelineId> = timelines
            .iter()
            .filter_map(|(id, entry)| {
                if entry.get_ancestor_timeline_id() != Some(timeline_id) {
                    return None;
                }
                if entry.is_archived() == Some(true) {
                    return None;
                }
                Some(*id)
            })
            .collect();

        if !children.is_empty() {
            return Err(TimelineArchivalError::HasUnarchivedChildren(children));
        }
        Ok(())
    }

    fn check_ancestor_of_to_be_unarchived_is_not_archived(
        ancestor_timeline_id: TimelineId,
        timelines: &std::sync::MutexGuard<'_, HashMap<TimelineId, Arc<Timeline>>>,
        offloaded_timelines: &std::sync::MutexGuard<
            '_,
            HashMap<TimelineId, Arc<OffloadedTimeline>>,
        >,
    ) -> Result<(), TimelineArchivalError> {
        let has_archived_parent =
            if let Some(ancestor_timeline) = timelines.get(&ancestor_timeline_id) {
                ancestor_timeline.is_archived() == Some(true)
            } else if offloaded_timelines.contains_key(&ancestor_timeline_id) {
                true
            } else {
                error!("ancestor timeline {ancestor_timeline_id} not found");
                if cfg!(debug_assertions) {
                    panic!("ancestor timeline {ancestor_timeline_id} not found");
                }
                return Err(TimelineArchivalError::NotFound);
            };
        if has_archived_parent {
            return Err(TimelineArchivalError::HasArchivedParent(
                ancestor_timeline_id,
            ));
        }
        Ok(())
    }

    fn check_to_be_unarchived_timeline_has_no_archived_parent(
        timeline: &Arc<Timeline>,
    ) -> Result<(), TimelineArchivalError> {
        if let Some(ancestor_timeline) = timeline.ancestor_timeline() {
            if ancestor_timeline.is_archived() == Some(true) {
                return Err(TimelineArchivalError::HasArchivedParent(
                    ancestor_timeline.timeline_id,
                ));
            }
        }
        Ok(())
    }

    /// Loads the specified (offloaded) timeline from S3 and attaches it as a loaded timeline
    ///
    /// Counterpart to [`offload_timeline`].
    async fn unoffload_timeline(
        self: &Arc<Self>,
        timeline_id: TimelineId,
        broker_client: storage_broker::BrokerClientChannel,
        ctx: RequestContext,
    ) -> Result<Arc<Timeline>, TimelineArchivalError> {
        info!("unoffloading timeline");

        // We activate the timeline below manually, so this must be called on an active tenant.
        // We expect callers of this function to ensure this.
        match self.current_state() {
            TenantState::Activating { .. }
            | TenantState::Attaching
            | TenantState::Broken { .. } => {
                panic!("Timeline expected to be active")
            }
            TenantState::Stopping { .. } => return Err(TimelineArchivalError::Cancelled),
            TenantState::Active => {}
        }
        let cancel = self.cancel.clone();

        // Protect against concurrent attempts to use this TimelineId
        // We don't care much about idempotency, as it's ensured a layer above.
        let allow_offloaded = true;
        let _create_guard = self
            .create_timeline_create_guard(
                timeline_id,
                CreateTimelineIdempotency::FailWithConflict,
                allow_offloaded,
            )
            .map_err(|err| match err {
                TimelineExclusionError::AlreadyCreating => TimelineArchivalError::AlreadyInProgress,
                TimelineExclusionError::AlreadyExists { .. } => {
                    TimelineArchivalError::Other(anyhow::anyhow!("Timeline already exists"))
                }
                TimelineExclusionError::Other(e) => TimelineArchivalError::Other(e),
                TimelineExclusionError::ShuttingDown => TimelineArchivalError::Cancelled,
            })?;

        let timeline_preload = self
            .load_timeline_metadata(
                timeline_id,
                self.remote_storage.clone(),
                None,
                cancel.clone(),
            )
            .await;

        let index_part = match timeline_preload.index_part {
            Ok(index_part) => {
                debug!("remote index part exists for timeline {timeline_id}");
                index_part
            }
            Err(DownloadError::NotFound) => {
                error!(%timeline_id, "index_part not found on remote");
                return Err(TimelineArchivalError::NotFound);
            }
            Err(DownloadError::Cancelled) => return Err(TimelineArchivalError::Cancelled),
            Err(e) => {
                // Some (possibly ephemeral) error happened during index_part download.
                warn!(%timeline_id, "Failed to load index_part from remote storage, failed creation? ({e})");
                return Err(TimelineArchivalError::Other(
                    anyhow::Error::new(e).context("downloading index_part from remote storage"),
                ));
            }
        };
        let index_part = match index_part {
            MaybeDeletedIndexPart::IndexPart(index_part) => index_part,
            MaybeDeletedIndexPart::Deleted(_index_part) => {
                info!("timeline is deleted according to index_part.json");
                return Err(TimelineArchivalError::NotFound);
            }
        };
        let remote_metadata = index_part.metadata.clone();
        let timeline_resources = self.build_timeline_resources(timeline_id);
        self.load_remote_timeline(
            timeline_id,
            index_part,
            remote_metadata,
            None,
            timeline_resources,
            LoadTimelineCause::Unoffload,
            &ctx,
        )
        .await
        .with_context(|| {
            format!(
                "failed to load remote timeline {} for tenant {}",
                timeline_id, self.tenant_shard_id
            )
        })
        .map_err(TimelineArchivalError::Other)?;

        let timeline = {
            let timelines = self.timelines.lock().unwrap();
            let Some(timeline) = timelines.get(&timeline_id) else {
                warn!("timeline not available directly after attach");
                // This is not a panic because no locks are held between `load_remote_timeline`
                // which puts the timeline into timelines, and our look into the timeline map.
                return Err(TimelineArchivalError::Other(anyhow::anyhow!(
                    "timeline not available directly after attach"
                )));
            };
            let mut offloaded_timelines = self.timelines_offloaded.lock().unwrap();
            match offloaded_timelines.remove(&timeline_id) {
                Some(offloaded) => {
                    offloaded.delete_from_ancestor_with_timelines(&timelines);
                }
                None => warn!("timeline already removed from offloaded timelines"),
            }

            self.initialize_gc_info(&timelines, &offloaded_timelines, Some(timeline_id));

            Arc::clone(timeline)
        };

        // Upload new list of offloaded timelines to S3
        self.store_tenant_manifest().await?;

        // Activate the timeline (if it makes sense)
        if !(timeline.is_broken() || timeline.is_stopping()) {
            let background_jobs_can_start = None;
            timeline.activate(
                self.clone(),
                broker_client.clone(),
                background_jobs_can_start,
                &ctx.with_scope_timeline(&timeline),
            );
        }

        info!("timeline unoffloading complete");
        Ok(timeline)
    }

    pub(crate) async fn apply_timeline_archival_config(
        self: &Arc<Self>,
        timeline_id: TimelineId,
        new_state: TimelineArchivalState,
        broker_client: storage_broker::BrokerClientChannel,
        ctx: RequestContext,
    ) -> Result<(), TimelineArchivalError> {
        info!("setting timeline archival config");
        // First part: figure out what is needed to do, and do validation
        let timeline_or_unarchive_offloaded = 'outer: {
            let timelines = self.timelines.lock().unwrap();

            let Some(timeline) = timelines.get(&timeline_id) else {
                let offloaded_timelines = self.timelines_offloaded.lock().unwrap();
                let Some(offloaded) = offloaded_timelines.get(&timeline_id) else {
                    return Err(TimelineArchivalError::NotFound);
                };
                if new_state == TimelineArchivalState::Archived {
                    // It's offloaded already, so nothing to do
                    return Ok(());
                }
                if let Some(ancestor_timeline_id) = offloaded.ancestor_timeline_id {
                    Self::check_ancestor_of_to_be_unarchived_is_not_archived(
                        ancestor_timeline_id,
                        &timelines,
                        &offloaded_timelines,
                    )?;
                }
                break 'outer None;
            };

            // Do some validation. We release the timelines lock below, so there is potential
            // for race conditions: these checks are more present to prevent misunderstandings of
            // the API's capabilities, instead of serving as the sole way to defend their invariants.
            match new_state {
                TimelineArchivalState::Unarchived => {
                    Self::check_to_be_unarchived_timeline_has_no_archived_parent(timeline)?
                }
                TimelineArchivalState::Archived => {
                    Self::check_to_be_archived_has_no_unarchived_children(timeline_id, &timelines)?
                }
            }
            Some(Arc::clone(timeline))
        };

        // Second part: unoffload timeline (if needed)
        let timeline = if let Some(timeline) = timeline_or_unarchive_offloaded {
            timeline
        } else {
            // Turn offloaded timeline into a non-offloaded one
            self.unoffload_timeline(timeline_id, broker_client, ctx)
                .await?
        };

        // Third part: upload new timeline archival state and block until it is present in S3
        let upload_needed = match timeline
            .remote_client
            .schedule_index_upload_for_timeline_archival_state(new_state)
        {
            Ok(upload_needed) => upload_needed,
            Err(e) => {
                if timeline.cancel.is_cancelled() {
                    return Err(TimelineArchivalError::Cancelled);
                } else {
                    return Err(TimelineArchivalError::Other(e));
                }
            }
        };

        if upload_needed {
            info!("Uploading new state");
            const MAX_WAIT: Duration = Duration::from_secs(10);
            let Ok(v) =
                tokio::time::timeout(MAX_WAIT, timeline.remote_client.wait_completion()).await
            else {
                tracing::warn!("reached timeout for waiting on upload queue");
                return Err(TimelineArchivalError::Timeout);
            };
            v.map_err(|e| match e {
                WaitCompletionError::NotInitialized(e) => {
                    TimelineArchivalError::Other(anyhow::anyhow!(e))
                }
                WaitCompletionError::UploadQueueShutDownOrStopped => {
                    TimelineArchivalError::Cancelled
                }
            })?;
        }
        Ok(())
    }

    pub fn get_offloaded_timeline(
        &self,
        timeline_id: TimelineId,
    ) -> Result<Arc<OffloadedTimeline>, GetTimelineError> {
        self.timelines_offloaded
            .lock()
            .unwrap()
            .get(&timeline_id)
            .map(Arc::clone)
            .ok_or(GetTimelineError::NotFound {
                tenant_id: self.tenant_shard_id,
                timeline_id,
            })
    }

    pub(crate) fn tenant_shard_id(&self) -> TenantShardId {
        self.tenant_shard_id
    }

    /// Get Timeline handle for given Neon timeline ID.
    /// This function is idempotent. It doesn't change internal state in any way.
    pub fn get_timeline(
        &self,
        timeline_id: TimelineId,
        active_only: bool,
    ) -> Result<Arc<Timeline>, GetTimelineError> {
        let timelines_accessor = self.timelines.lock().unwrap();
        let timeline = timelines_accessor
            .get(&timeline_id)
            .ok_or(GetTimelineError::NotFound {
                tenant_id: self.tenant_shard_id,
                timeline_id,
            })?;

        if active_only && !timeline.is_active() {
            Err(GetTimelineError::NotActive {
                tenant_id: self.tenant_shard_id,
                timeline_id,
                state: timeline.current_state(),
            })
        } else {
            Ok(Arc::clone(timeline))
        }
    }

    /// Lists timelines the tenant contains.
    /// It's up to callers to omit certain timelines that are not considered ready for use.
    pub fn list_timelines(&self) -> Vec<Arc<Timeline>> {
        self.timelines
            .lock()
            .unwrap()
            .values()
            .map(Arc::clone)
            .collect()
    }

    /// Lists timelines the tenant manages, including offloaded ones.
    ///
    /// It's up to callers to omit certain timelines that are not considered ready for use.
    pub fn list_timelines_and_offloaded(
        &self,
    ) -> (Vec<Arc<Timeline>>, Vec<Arc<OffloadedTimeline>>) {
        let timelines = self
            .timelines
            .lock()
            .unwrap()
            .values()
            .map(Arc::clone)
            .collect();
        let offloaded = self
            .timelines_offloaded
            .lock()
            .unwrap()
            .values()
            .map(Arc::clone)
            .collect();
        (timelines, offloaded)
    }

    pub fn list_timeline_ids(&self) -> Vec<TimelineId> {
        self.timelines.lock().unwrap().keys().cloned().collect()
    }

    /// This is used by tests & import-from-basebackup.
    ///
    /// The returned [`UninitializedTimeline`] contains no data nor metadata and it is in
    /// a state that will fail [`Tenant::load_remote_timeline`] because `disk_consistent_lsn=Lsn(0)`.
    ///
    /// The caller is responsible for getting the timeline into a state that will be accepted
    /// by [`Tenant::load_remote_timeline`] / [`Tenant::attach`].
    /// Then they may call [`UninitializedTimeline::finish_creation`] to add the timeline
    /// to the [`Tenant::timelines`].
    ///
    /// Tests should use `Tenant::create_test_timeline` to set up the minimum required metadata keys.
    pub(crate) async fn create_empty_timeline(
        self: &Arc<Self>,
        new_timeline_id: TimelineId,
        initdb_lsn: Lsn,
        pg_version: u32,
        ctx: &RequestContext,
    ) -> anyhow::Result<(UninitializedTimeline, RequestContext)> {
        anyhow::ensure!(
            self.is_active(),
            "Cannot create empty timelines on inactive tenant"
        );

        // Protect against concurrent attempts to use this TimelineId
        let create_guard = match self
            .start_creating_timeline(new_timeline_id, CreateTimelineIdempotency::FailWithConflict)
            .await?
        {
            StartCreatingTimelineResult::CreateGuard(guard) => guard,
            StartCreatingTimelineResult::Idempotent(_) => {
                unreachable!("FailWithConflict implies we get an error instead")
            }
        };

        let new_metadata = TimelineMetadata::new(
            // Initialize disk_consistent LSN to 0, The caller must import some data to
            // make it valid, before calling finish_creation()
            Lsn(0),
            None,
            None,
            Lsn(0),
            initdb_lsn,
            initdb_lsn,
            pg_version,
        );
        self.prepare_new_timeline(
            new_timeline_id,
            &new_metadata,
            create_guard,
            initdb_lsn,
            None,
<<<<<<< HEAD
            ctx,
=======
            None,
>>>>>>> c87d307e
        )
        .await
    }

    /// Helper for unit tests to create an empty timeline.
    ///
    /// The timeline is has state value `Active` but its background loops are not running.
    // This makes the various functions which anyhow::ensure! for Active state work in tests.
    // Our current tests don't need the background loops.
    #[cfg(test)]
    pub async fn create_test_timeline(
        self: &Arc<Self>,
        new_timeline_id: TimelineId,
        initdb_lsn: Lsn,
        pg_version: u32,
        ctx: &RequestContext,
    ) -> anyhow::Result<Arc<Timeline>> {
        let (uninit_tl, ctx) = self
            .create_empty_timeline(new_timeline_id, initdb_lsn, pg_version, ctx)
            .await?;
        let tline = uninit_tl.raw_timeline().expect("we just created it");
        assert_eq!(tline.get_last_record_lsn(), Lsn(0));

        // Setup minimum keys required for the timeline to be usable.
        let mut modification = tline.begin_modification(initdb_lsn);
        modification
            .init_empty_test_timeline()
            .context("init_empty_test_timeline")?;
        modification
            .commit(&ctx)
            .await
            .context("commit init_empty_test_timeline modification")?;

        // Flush to disk so that uninit_tl's check for valid disk_consistent_lsn passes.
        tline.maybe_spawn_flush_loop();
        tline.freeze_and_flush().await.context("freeze_and_flush")?;

        // Make sure the freeze_and_flush reaches remote storage.
        tline.remote_client.wait_completion().await.unwrap();

        let tl = uninit_tl.finish_creation().await?;
        // The non-test code would call tl.activate() here.
        tl.set_state(TimelineState::Active);
        Ok(tl)
    }

    /// Helper for unit tests to create a timeline with some pre-loaded states.
    #[cfg(test)]
    #[allow(clippy::too_many_arguments)]
    pub async fn create_test_timeline_with_layers(
        self: &Arc<Self>,
        new_timeline_id: TimelineId,
        initdb_lsn: Lsn,
        pg_version: u32,
        ctx: &RequestContext,
        in_memory_layer_desc: Vec<timeline::InMemoryLayerTestDesc>,
        delta_layer_desc: Vec<timeline::DeltaLayerTestDesc>,
        image_layer_desc: Vec<(Lsn, Vec<(pageserver_api::key::Key, bytes::Bytes)>)>,
        end_lsn: Lsn,
    ) -> anyhow::Result<Arc<Timeline>> {
        use checks::check_valid_layermap;
        use itertools::Itertools;

        let tline = self
            .create_test_timeline(new_timeline_id, initdb_lsn, pg_version, ctx)
            .await?;
        tline.force_advance_lsn(end_lsn);
        for deltas in delta_layer_desc {
            tline
                .force_create_delta_layer(deltas, Some(initdb_lsn), ctx)
                .await?;
        }
        for (lsn, images) in image_layer_desc {
            tline
                .force_create_image_layer(lsn, images, Some(initdb_lsn), ctx)
                .await?;
        }
        for in_memory in in_memory_layer_desc {
            tline
                .force_create_in_memory_layer(in_memory, Some(initdb_lsn), ctx)
                .await?;
        }
        let layer_names = tline
            .layers
            .read()
            .await
            .layer_map()
            .unwrap()
            .iter_historic_layers()
            .map(|layer| layer.layer_name())
            .collect_vec();
        if let Some(err) = check_valid_layermap(&layer_names) {
            bail!("invalid layermap: {err}");
        }
        Ok(tline)
    }

    /// Create a new timeline.
    ///
    /// Returns the new timeline ID and reference to its Timeline object.
    ///
    /// If the caller specified the timeline ID to use (`new_timeline_id`), and timeline with
    /// the same timeline ID already exists, returns CreateTimelineError::AlreadyExists.
    #[allow(clippy::too_many_arguments)]
    pub(crate) async fn create_timeline(
        self: &Arc<Tenant>,
        params: CreateTimelineParams,
        broker_client: storage_broker::BrokerClientChannel,
        ctx: &RequestContext,
    ) -> Result<Arc<Timeline>, CreateTimelineError> {
        if !self.is_active() {
            if matches!(self.current_state(), TenantState::Stopping { .. }) {
                return Err(CreateTimelineError::ShuttingDown);
            } else {
                return Err(CreateTimelineError::Other(anyhow::anyhow!(
                    "Cannot create timelines on inactive tenant"
                )));
            }
        }

        let _gate = self
            .gate
            .enter()
            .map_err(|_| CreateTimelineError::ShuttingDown)?;

        let result: CreateTimelineResult = match params {
            CreateTimelineParams::Bootstrap(CreateTimelineParamsBootstrap {
                new_timeline_id,
                existing_initdb_timeline_id,
                pg_version,
            }) => {
                self.bootstrap_timeline(
                    new_timeline_id,
                    pg_version,
                    existing_initdb_timeline_id,
                    ctx,
                )
                .await?
            }
            CreateTimelineParams::Branch(CreateTimelineParamsBranch {
                new_timeline_id,
                ancestor_timeline_id,
                mut ancestor_start_lsn,
            }) => {
                let ancestor_timeline = self
                    .get_timeline(ancestor_timeline_id, false)
                    .context("Cannot branch off the timeline that's not present in pageserver")?;

                // instead of waiting around, just deny the request because ancestor is not yet
                // ready for other purposes either.
                if !ancestor_timeline.is_active() {
                    return Err(CreateTimelineError::AncestorNotActive);
                }

                if ancestor_timeline.is_archived() == Some(true) {
                    info!("tried to branch archived timeline");
                    return Err(CreateTimelineError::AncestorArchived);
                }

                if let Some(lsn) = ancestor_start_lsn.as_mut() {
                    *lsn = lsn.align();

                    let ancestor_ancestor_lsn = ancestor_timeline.get_ancestor_lsn();
                    if ancestor_ancestor_lsn > *lsn {
                        // can we safely just branch from the ancestor instead?
                        return Err(CreateTimelineError::AncestorLsn(anyhow::anyhow!(
                            "invalid start lsn {} for ancestor timeline {}: less than timeline ancestor lsn {}",
                            lsn,
                            ancestor_timeline_id,
                            ancestor_ancestor_lsn,
                        )));
                    }

                    // Wait for the WAL to arrive and be processed on the parent branch up
                    // to the requested branch point. The repository code itself doesn't
                    // require it, but if we start to receive WAL on the new timeline,
                    // decoding the new WAL might need to look up previous pages, relation
                    // sizes etc. and that would get confused if the previous page versions
                    // are not in the repository yet.
                    ancestor_timeline
                        .wait_lsn(
                            *lsn,
                            timeline::WaitLsnWaiter::Tenant,
                            timeline::WaitLsnTimeout::Default,
                            ctx,
                        )
                        .await
                        .map_err(|e| match e {
                            e @ (WaitLsnError::Timeout(_) | WaitLsnError::BadState { .. }) => {
                                CreateTimelineError::AncestorLsn(anyhow::anyhow!(e))
                            }
                            WaitLsnError::Shutdown => CreateTimelineError::ShuttingDown,
                        })?;
                }

                self.branch_timeline(&ancestor_timeline, new_timeline_id, ancestor_start_lsn, ctx)
                    .await?
            }
            CreateTimelineParams::ImportPgdata(params) => {
                self.create_timeline_import_pgdata(
                    params,
                    ActivateTimelineArgs::Yes {
                        broker_client: broker_client.clone(),
                    },
                    ctx,
                )
                .await?
            }
        };

        // At this point we have dropped our guard on [`Self::timelines_creating`], and
        // the timeline is visible in [`Self::timelines`], but it is _not_ durable yet.  We must
        // not send a success to the caller until it is.  The same applies to idempotent retries.
        //
        // TODO: the timeline is already visible in [`Self::timelines`]; a caller could incorrectly
        // assume that, because they can see the timeline via API, that the creation is done and
        // that it is durable. Ideally, we would keep the timeline hidden (in [`Self::timelines_creating`])
        // until it is durable, e.g., by extending the time we hold the creation guard. This also
        // interacts with UninitializedTimeline and is generally a bit tricky.
        //
        // To re-emphasize: the only correct way to create a timeline is to repeat calling the
        // creation API until it returns success. Only then is durability guaranteed.
        info!(creation_result=%result.discriminant(), "waiting for timeline to be durable");
        result
            .timeline()
            .remote_client
            .wait_completion()
            .await
            .map_err(|e| match e {
                WaitCompletionError::NotInitialized(
                    e, // If the queue is already stopped, it's a shutdown error.
                ) if e.is_stopping() => CreateTimelineError::ShuttingDown,
                WaitCompletionError::NotInitialized(_) => {
                    // This is a bug: we should never try to wait for uploads before initializing the timeline
                    debug_assert!(false);
                    CreateTimelineError::Other(anyhow::anyhow!("timeline not initialized"))
                }
                WaitCompletionError::UploadQueueShutDownOrStopped => {
                    CreateTimelineError::ShuttingDown
                }
            })?;

        // The creating task is responsible for activating the timeline.
        // We do this after `wait_completion()` so that we don't spin up tasks that start
        // doing stuff before the IndexPart is durable in S3, which is done by the previous section.
        let activated_timeline = match result {
            CreateTimelineResult::Created(timeline) => {
                timeline.activate(
                    self.clone(),
                    broker_client,
                    None,
                    &ctx.with_scope_timeline(&timeline),
                );
                timeline
            }
            CreateTimelineResult::Idempotent(timeline) => {
                info!(
                    "request was deemed idempotent, activation will be done by the creating task"
                );
                timeline
            }
            CreateTimelineResult::ImportSpawned(timeline) => {
                info!(
                    "import task spawned, timeline will become visible and activated once the import is done"
                );
                timeline
            }
        };

        Ok(activated_timeline)
    }

    /// The returned [`Arc<Timeline>`] is NOT in the [`Tenant::timelines`] map until the import
    /// completes in the background. A DIFFERENT [`Arc<Timeline>`] will be inserted into the
    /// [`Tenant::timelines`] map when the import completes.
    /// We only return an [`Arc<Timeline>`] here so the API handler can create a [`pageserver_api::models::TimelineInfo`]
    /// for the response.
    async fn create_timeline_import_pgdata(
        self: &Arc<Tenant>,
        params: CreateTimelineParamsImportPgdata,
        activate: ActivateTimelineArgs,
        ctx: &RequestContext,
    ) -> Result<CreateTimelineResult, CreateTimelineError> {
        let CreateTimelineParamsImportPgdata {
            new_timeline_id,
            location,
            idempotency_key,
        } = params;

        let started_at = chrono::Utc::now().naive_utc();

        //
        // There's probably a simpler way to upload an index part, but, remote_timeline_client
        // is the canonical way we do it.
        // - create an empty timeline in-memory
        // - use its remote_timeline_client to do the upload
        // - dispose of the uninit timeline
        // - keep the creation guard alive

        let timeline_create_guard = match self
            .start_creating_timeline(
                new_timeline_id,
                CreateTimelineIdempotency::ImportPgdata(CreatingTimelineIdempotencyImportPgdata {
                    idempotency_key: idempotency_key.clone(),
                }),
            )
            .await?
        {
            StartCreatingTimelineResult::CreateGuard(guard) => guard,
            StartCreatingTimelineResult::Idempotent(timeline) => {
                return Ok(CreateTimelineResult::Idempotent(timeline));
            }
        };

        let (mut uninit_timeline, timeline_ctx) = {
            let this = &self;
            let initdb_lsn = Lsn(0);
            async move {
                let new_metadata = TimelineMetadata::new(
                    // Initialize disk_consistent LSN to 0, The caller must import some data to
                    // make it valid, before calling finish_creation()
                    Lsn(0),
                    None,
                    None,
                    Lsn(0),
                    initdb_lsn,
                    initdb_lsn,
                    15,
                );
                this.prepare_new_timeline(
                    new_timeline_id,
                    &new_metadata,
                    timeline_create_guard,
                    initdb_lsn,
                    None,
<<<<<<< HEAD
                    ctx,
=======
                    None,
>>>>>>> c87d307e
                )
                .await
            }
        }
        .await?;

        let in_progress = import_pgdata::index_part_format::InProgress {
            idempotency_key,
            location,
            started_at,
        };
        let index_part = import_pgdata::index_part_format::Root::V1(
            import_pgdata::index_part_format::V1::InProgress(in_progress),
        );
        uninit_timeline
            .raw_timeline()
            .unwrap()
            .remote_client
            .schedule_index_upload_for_import_pgdata_state_update(Some(index_part.clone()))?;

        // wait_completion happens in caller

        let (timeline, timeline_create_guard) = uninit_timeline.finish_creation_myself();

        tokio::spawn(self.clone().create_timeline_import_pgdata_task(
            timeline.clone(),
            index_part,
            activate,
            timeline_create_guard,
            timeline_ctx.detached_child(TaskKind::ImportPgdata, DownloadBehavior::Warn),
        ));

        // NB: the timeline doesn't exist in self.timelines at this point
        Ok(CreateTimelineResult::ImportSpawned(timeline))
    }

    #[instrument(skip_all, fields(tenant_id=%self.tenant_shard_id.tenant_id, shard_id=%self.tenant_shard_id.shard_slug(), timeline_id=%timeline.timeline_id))]
    async fn create_timeline_import_pgdata_task(
        self: Arc<Tenant>,
        timeline: Arc<Timeline>,
        index_part: import_pgdata::index_part_format::Root,
        activate: ActivateTimelineArgs,
        timeline_create_guard: TimelineCreateGuard,
        ctx: RequestContext,
    ) {
        debug_assert_current_span_has_tenant_and_timeline_id();
        info!("starting");
        scopeguard::defer! {info!("exiting")};

        let res = self
            .create_timeline_import_pgdata_task_impl(
                timeline,
                index_part,
                activate,
                timeline_create_guard,
                ctx,
            )
            .await;
        if let Err(err) = &res {
            error!(?err, "task failed");
            // TODO sleep & retry, sensitive to tenant shutdown
            // TODO: allow timeline deletion requests => should cancel the task
        }
    }

    async fn create_timeline_import_pgdata_task_impl(
        self: Arc<Tenant>,
        timeline: Arc<Timeline>,
        index_part: import_pgdata::index_part_format::Root,
        activate: ActivateTimelineArgs,
        timeline_create_guard: TimelineCreateGuard,
        ctx: RequestContext,
    ) -> Result<(), anyhow::Error> {
        info!("importing pgdata");
        import_pgdata::doit(&timeline, index_part, &ctx, self.cancel.clone())
            .await
            .context("import")?;
        info!("import done");

        //
        // Reload timeline from remote.
        // This proves that the remote state is attachable, and it reuses the code.
        //
        // TODO: think about whether this is safe to do with concurrent Tenant::shutdown.
        // timeline_create_guard hols the tenant gate open, so, shutdown cannot _complete_ until we exit.
        // But our activate() call might launch new background tasks after Tenant::shutdown
        // already went past shutting down the Tenant::timelines, which this timeline here is no part of.
        // I think the same problem exists with the bootstrap & branch mgmt API tasks (tenant shutting
        // down while bootstrapping/branching + activating), but, the race condition is much more likely
        // to manifest because of the long runtime of this import task.

        //        in theory this shouldn't even .await anything except for coop yield
        info!("shutting down timeline");
        timeline.shutdown(ShutdownMode::Hard).await;
        info!("timeline shut down, reloading from remote");
        // TODO: we can't do the following check because create_timeline_import_pgdata must return an Arc<Timeline>
        // let Some(timeline) = Arc::into_inner(timeline) else {
        //     anyhow::bail!("implementation error: timeline that we shut down was still referenced from somewhere");
        // };
        let timeline_id = timeline.timeline_id;

        // load from object storage like Tenant::attach does
        let resources = self.build_timeline_resources(timeline_id);
        let index_part = resources
            .remote_client
            .download_index_file(&self.cancel)
            .await?;
        let index_part = match index_part {
            MaybeDeletedIndexPart::Deleted(_) => {
                // likely concurrent delete call, cplane should prevent this
                anyhow::bail!(
                    "index part says deleted but we are not done creating yet, this should not happen but"
                )
            }
            MaybeDeletedIndexPart::IndexPart(p) => p,
        };
        let metadata = index_part.metadata.clone();
        self
            .load_remote_timeline(timeline_id, index_part, metadata, None, resources, LoadTimelineCause::ImportPgdata{
                create_guard: timeline_create_guard, activate, }, &ctx)
            .await?
            .ready_to_activate()
            .context("implementation error: reloaded timeline still needs import after import reported success")?;

        anyhow::Ok(())
    }

    pub(crate) async fn delete_timeline(
        self: Arc<Self>,
        timeline_id: TimelineId,
    ) -> Result<(), DeleteTimelineError> {
        DeleteTimelineFlow::run(&self, timeline_id).await?;

        Ok(())
    }

    /// perform one garbage collection iteration, removing old data files from disk.
    /// this function is periodically called by gc task.
    /// also it can be explicitly requested through page server api 'do_gc' command.
    ///
    /// `target_timeline_id` specifies the timeline to GC, or None for all.
    ///
    /// The `horizon` an `pitr` parameters determine how much WAL history needs to be retained.
    /// Also known as the retention period, or the GC cutoff point. `horizon` specifies
    /// the amount of history, as LSN difference from current latest LSN on each timeline.
    /// `pitr` specifies the same as a time difference from the current time. The effective
    /// GC cutoff point is determined conservatively by either `horizon` and `pitr`, whichever
    /// requires more history to be retained.
    //
    pub(crate) async fn gc_iteration(
        &self,
        target_timeline_id: Option<TimelineId>,
        horizon: u64,
        pitr: Duration,
        cancel: &CancellationToken,
        ctx: &RequestContext,
    ) -> Result<GcResult, GcError> {
        // Don't start doing work during shutdown
        if let TenantState::Stopping { .. } = self.current_state() {
            return Ok(GcResult::default());
        }

        // there is a global allowed_error for this
        if !self.is_active() {
            return Err(GcError::NotActive);
        }

        {
            let conf = self.tenant_conf.load();

            // If we may not delete layers, then simply skip GC.  Even though a tenant
            // in AttachedMulti state could do GC and just enqueue the blocked deletions,
            // the only advantage to doing it is to perhaps shrink the LayerMap metadata
            // a bit sooner than we would achieve by waiting for AttachedSingle status.
            if !conf.location.may_delete_layers_hint() {
                info!("Skipping GC in location state {:?}", conf.location);
                return Ok(GcResult::default());
            }

            if conf.is_gc_blocked_by_lsn_lease_deadline() {
                info!("Skipping GC because lsn lease deadline is not reached");
                return Ok(GcResult::default());
            }
        }

        let _guard = match self.gc_block.start().await {
            Ok(guard) => guard,
            Err(reasons) => {
                info!("Skipping GC: {reasons}");
                return Ok(GcResult::default());
            }
        };

        self.gc_iteration_internal(target_timeline_id, horizon, pitr, cancel, ctx)
            .await
    }

    /// Performs one compaction iteration. Called periodically from the compaction loop. Returns
    /// whether another compaction is needed, if we still have pending work or if we yield for
    /// immediate L0 compaction.
    ///
    /// Compaction can also be explicitly requested for a timeline via the HTTP API.
    async fn compaction_iteration(
        self: &Arc<Self>,
        cancel: &CancellationToken,
        ctx: &RequestContext,
    ) -> Result<CompactionOutcome, CompactionError> {
        // Don't compact inactive tenants.
        if !self.is_active() {
            return Ok(CompactionOutcome::Skipped);
        }

        // Don't compact tenants that can't upload layers. We don't check `may_delete_layers_hint`,
        // since we need to compact L0 even in AttachedMulti to bound read amplification.
        let location = self.tenant_conf.load().location;
        if !location.may_upload_layers_hint() {
            info!("skipping compaction in location state {location:?}");
            return Ok(CompactionOutcome::Skipped);
        }

        // Don't compact if the circuit breaker is tripped.
        if self.compaction_circuit_breaker.lock().unwrap().is_broken() {
            info!("skipping compaction due to previous failures");
            return Ok(CompactionOutcome::Skipped);
        }

        // Collect all timelines to compact, along with offload instructions and L0 counts.
        let mut compact: Vec<Arc<Timeline>> = Vec::new();
        let mut offload: HashSet<TimelineId> = HashSet::new();
        let mut l0_counts: HashMap<TimelineId, usize> = HashMap::new();

        {
            let offload_enabled = self.get_timeline_offloading_enabled();
            let timelines = self.timelines.lock().unwrap();
            for (&timeline_id, timeline) in timelines.iter() {
                // Skip inactive timelines.
                if !timeline.is_active() {
                    continue;
                }

                // Schedule the timeline for compaction.
                compact.push(timeline.clone());

                // Schedule the timeline for offloading if eligible.
                let can_offload = offload_enabled
                    && timeline.can_offload().0
                    && !timelines
                        .iter()
                        .any(|(_, tli)| tli.get_ancestor_timeline_id() == Some(timeline_id));
                if can_offload {
                    offload.insert(timeline_id);
                }
            }
        } // release timelines lock

        for timeline in &compact {
            // Collect L0 counts. Can't await while holding lock above.
            if let Ok(lm) = timeline.layers.read().await.layer_map() {
                l0_counts.insert(timeline.timeline_id, lm.level0_deltas().len());
            }
        }

        // Pass 1: L0 compaction across all timelines, in order of L0 count. We prioritize this to
        // bound read amplification.
        //
        // TODO: this may spin on one or more ingest-heavy timelines, starving out image/GC
        // compaction and offloading. We leave that as a potential problem to solve later. Consider
        // splitting L0 and image/GC compaction to separate background jobs.
        if self.get_compaction_l0_first() {
            let compaction_threshold = self.get_compaction_threshold();
            let compact_l0 = compact
                .iter()
                .map(|tli| (tli, l0_counts.get(&tli.timeline_id).copied().unwrap_or(0)))
                .filter(|&(_, l0)| l0 >= compaction_threshold)
                .sorted_by_key(|&(_, l0)| l0)
                .rev()
                .map(|(tli, _)| tli.clone())
                .collect_vec();

            let mut has_pending_l0 = false;
            for timeline in compact_l0 {
                let ctx = &ctx.with_scope_timeline(&timeline);
                let outcome = timeline
                    .compact(cancel, CompactFlags::OnlyL0Compaction.into(), ctx)
                    .instrument(info_span!("compact_timeline", timeline_id = %timeline.timeline_id))
                    .await
                    .inspect_err(|err| self.maybe_trip_compaction_breaker(err))?;
                match outcome {
                    CompactionOutcome::Done => {}
                    CompactionOutcome::Skipped => {}
                    CompactionOutcome::Pending => has_pending_l0 = true,
                    CompactionOutcome::YieldForL0 => has_pending_l0 = true,
                }
            }
            if has_pending_l0 {
                return Ok(CompactionOutcome::YieldForL0); // do another pass
            }
        }

        // Pass 2: image compaction and timeline offloading. If any timelines have accumulated
        // more L0 layers, they may also be compacted here.
        //
        // NB: image compaction may yield if there is pending L0 compaction.
        //
        // TODO: it will only yield if there is pending L0 compaction on the same timeline. If a
        // different timeline needs compaction, it won't. It should check `l0_compaction_trigger`.
        // We leave this for a later PR.
        //
        // TODO: consider ordering timelines by some priority, e.g. time since last full compaction,
        // amount of L1 delta debt or garbage, offload-eligible timelines first, etc.
        let mut has_pending = false;
        for timeline in compact {
            if !timeline.is_active() {
                continue;
            }
            let ctx = &ctx.with_scope_timeline(&timeline);

            let mut outcome = timeline
                .compact(cancel, EnumSet::default(), ctx)
                .instrument(info_span!("compact_timeline", timeline_id = %timeline.timeline_id))
                .await
                .inspect_err(|err| self.maybe_trip_compaction_breaker(err))?;

            // If we're done compacting, check the scheduled GC compaction queue for more work.
            if outcome == CompactionOutcome::Done {
                let queue = {
                    let mut guard = self.scheduled_compaction_tasks.lock().unwrap();
                    guard
                        .entry(timeline.timeline_id)
                        .or_insert_with(|| Arc::new(GcCompactionQueue::new()))
                        .clone()
                };
                outcome = queue
                    .iteration(cancel, ctx, &self.gc_block, &timeline)
                    .instrument(
                        info_span!("gc_compact_timeline", timeline_id = %timeline.timeline_id),
                    )
                    .await?;
            }

            // If we're done compacting, offload the timeline if requested.
            if outcome == CompactionOutcome::Done && offload.contains(&timeline.timeline_id) {
                pausable_failpoint!("before-timeline-auto-offload");
                offload_timeline(self, &timeline)
                    .instrument(info_span!("offload_timeline", timeline_id = %timeline.timeline_id))
                    .await
                    .or_else(|err| match err {
                        // Ignore this, we likely raced with unarchival.
                        OffloadError::NotArchived => Ok(()),
                        err => Err(err),
                    })?;
            }

            match outcome {
                CompactionOutcome::Done => {}
                CompactionOutcome::Skipped => {}
                CompactionOutcome::Pending => has_pending = true,
                // This mostly makes sense when the L0-only pass above is enabled, since there's
                // otherwise no guarantee that we'll start with the timeline that has high L0.
                CompactionOutcome::YieldForL0 => return Ok(CompactionOutcome::YieldForL0),
            }
        }

        // Success! Untrip the breaker if necessary.
        self.compaction_circuit_breaker
            .lock()
            .unwrap()
            .success(&CIRCUIT_BREAKERS_UNBROKEN);

        match has_pending {
            true => Ok(CompactionOutcome::Pending),
            false => Ok(CompactionOutcome::Done),
        }
    }

    /// Trips the compaction circuit breaker if appropriate.
    pub(crate) fn maybe_trip_compaction_breaker(&self, err: &CompactionError) {
        match err {
            err if err.is_cancel() => {}
            CompactionError::ShuttingDown => (),
            // Offload failures don't trip the circuit breaker, since they're cheap to retry and
            // shouldn't block compaction.
            CompactionError::Offload(_) => {}
            CompactionError::CollectKeySpaceError(err) => {
                // CollectKeySpaceError::Cancelled and PageRead::Cancelled are handled in `err.is_cancel` branch.
                self.compaction_circuit_breaker
                    .lock()
                    .unwrap()
                    .fail(&CIRCUIT_BREAKERS_BROKEN, err);
            }
            CompactionError::Other(err) => {
                self.compaction_circuit_breaker
                    .lock()
                    .unwrap()
                    .fail(&CIRCUIT_BREAKERS_BROKEN, err);
            }
            CompactionError::AlreadyRunning(_) => {}
        }
    }

    /// Cancel scheduled compaction tasks
    pub(crate) fn cancel_scheduled_compaction(&self, timeline_id: TimelineId) {
        let mut guard = self.scheduled_compaction_tasks.lock().unwrap();
        if let Some(q) = guard.get_mut(&timeline_id) {
            q.cancel_scheduled();
        }
    }

    pub(crate) fn get_scheduled_compaction_tasks(
        &self,
        timeline_id: TimelineId,
    ) -> Vec<CompactInfoResponse> {
        let res = {
            let guard = self.scheduled_compaction_tasks.lock().unwrap();
            guard.get(&timeline_id).map(|q| q.remaining_jobs())
        };
        let Some((running, remaining)) = res else {
            return Vec::new();
        };
        let mut result = Vec::new();
        if let Some((id, running)) = running {
            result.extend(running.into_compact_info_resp(id, true));
        }
        for (id, job) in remaining {
            result.extend(job.into_compact_info_resp(id, false));
        }
        result
    }

    /// Schedule a compaction task for a timeline.
    pub(crate) async fn schedule_compaction(
        &self,
        timeline_id: TimelineId,
        options: CompactOptions,
    ) -> anyhow::Result<tokio::sync::oneshot::Receiver<()>> {
        let (tx, rx) = tokio::sync::oneshot::channel();
        let mut guard = self.scheduled_compaction_tasks.lock().unwrap();
        let q = guard
            .entry(timeline_id)
            .or_insert_with(|| Arc::new(GcCompactionQueue::new()));
        q.schedule_manual_compaction(options, Some(tx));
        Ok(rx)
    }

    /// Performs periodic housekeeping, via the tenant housekeeping background task.
    async fn housekeeping(&self) {
        // Call through to all timelines to freeze ephemeral layers as needed. This usually happens
        // during ingest, but we don't want idle timelines to hold open layers for too long.
        let timelines = self
            .timelines
            .lock()
            .unwrap()
            .values()
            .filter(|tli| tli.is_active())
            .cloned()
            .collect_vec();

        for timeline in timelines {
            timeline.maybe_freeze_ephemeral_layer().await;
        }

        // Shut down walredo if idle.
        const WALREDO_IDLE_TIMEOUT: Duration = Duration::from_secs(180);
        if let Some(ref walredo_mgr) = self.walredo_mgr {
            walredo_mgr.maybe_quiesce(WALREDO_IDLE_TIMEOUT);
        }
    }

    pub fn timeline_has_no_attached_children(&self, timeline_id: TimelineId) -> bool {
        let timelines = self.timelines.lock().unwrap();
        !timelines
            .iter()
            .any(|(_id, tl)| tl.get_ancestor_timeline_id() == Some(timeline_id))
    }

    pub fn current_state(&self) -> TenantState {
        self.state.borrow().clone()
    }

    pub fn is_active(&self) -> bool {
        self.current_state() == TenantState::Active
    }

    pub fn generation(&self) -> Generation {
        self.generation
    }

    pub(crate) fn wal_redo_manager_status(&self) -> Option<WalRedoManagerStatus> {
        self.walredo_mgr.as_ref().and_then(|mgr| mgr.status())
    }

    /// Changes tenant status to active, unless shutdown was already requested.
    ///
    /// `background_jobs_can_start` is an optional barrier set to a value during pageserver startup
    /// to delay background jobs. Background jobs can be started right away when None is given.
    fn activate(
        self: &Arc<Self>,
        broker_client: BrokerClientChannel,
        background_jobs_can_start: Option<&completion::Barrier>,
        ctx: &RequestContext,
    ) {
        span::debug_assert_current_span_has_tenant_id();

        let mut activating = false;
        self.state.send_modify(|current_state| {
            use pageserver_api::models::ActivatingFrom;
            match &*current_state {
                TenantState::Activating(_) | TenantState::Active | TenantState::Broken { .. } | TenantState::Stopping { .. } => {
                    panic!("caller is responsible for calling activate() only on Loading / Attaching tenants, got {state:?}", state = current_state);
                }
                TenantState::Attaching => {
                    *current_state = TenantState::Activating(ActivatingFrom::Attaching);
                }
            }
            debug!(tenant_id = %self.tenant_shard_id.tenant_id, shard_id = %self.tenant_shard_id.shard_slug(), "Activating tenant");
            activating = true;
            // Continue outside the closure. We need to grab timelines.lock()
            // and we plan to turn it into a tokio::sync::Mutex in a future patch.
        });

        if activating {
            let timelines_accessor = self.timelines.lock().unwrap();
            let timelines_offloaded_accessor = self.timelines_offloaded.lock().unwrap();
            let timelines_to_activate = timelines_accessor
                .values()
                .filter(|timeline| !(timeline.is_broken() || timeline.is_stopping()));

            // Before activation, populate each Timeline's GcInfo with information about its children
            self.initialize_gc_info(&timelines_accessor, &timelines_offloaded_accessor, None);

            // Spawn gc and compaction loops. The loops will shut themselves
            // down when they notice that the tenant is inactive.
            tasks::start_background_loops(self, background_jobs_can_start);

            let mut activated_timelines = 0;

            for timeline in timelines_to_activate {
                timeline.activate(
                    self.clone(),
                    broker_client.clone(),
                    background_jobs_can_start,
                    &ctx.with_scope_timeline(timeline),
                );
                activated_timelines += 1;
            }

            self.state.send_modify(move |current_state| {
                assert!(
                    matches!(current_state, TenantState::Activating(_)),
                    "set_stopping and set_broken wait for us to leave Activating state",
                );
                *current_state = TenantState::Active;

                let elapsed = self.constructed_at.elapsed();
                let total_timelines = timelines_accessor.len();

                // log a lot of stuff, because some tenants sometimes suffer from user-visible
                // times to activate. see https://github.com/neondatabase/neon/issues/4025
                info!(
                    since_creation_millis = elapsed.as_millis(),
                    tenant_id = %self.tenant_shard_id.tenant_id,
                    shard_id = %self.tenant_shard_id.shard_slug(),
                    activated_timelines,
                    total_timelines,
                    post_state = <&'static str>::from(&*current_state),
                    "activation attempt finished"
                );

                TENANT.activation.observe(elapsed.as_secs_f64());
            });
        }
    }

    /// Shutdown the tenant and join all of the spawned tasks.
    ///
    /// The method caters for all use-cases:
    /// - pageserver shutdown (freeze_and_flush == true)
    /// - detach + ignore (freeze_and_flush == false)
    ///
    /// This will attempt to shutdown even if tenant is broken.
    ///
    /// `shutdown_progress` is a [`completion::Barrier`] for the shutdown initiated by this call.
    /// If the tenant is already shutting down, we return a clone of the first shutdown call's
    /// `Barrier` as an `Err`. This not-first caller can use the returned barrier to join with
    /// the ongoing shutdown.
    async fn shutdown(
        &self,
        shutdown_progress: completion::Barrier,
        shutdown_mode: timeline::ShutdownMode,
    ) -> Result<(), completion::Barrier> {
        span::debug_assert_current_span_has_tenant_id();

        // Set tenant (and its timlines) to Stoppping state.
        //
        // Since we can only transition into Stopping state after activation is complete,
        // run it in a JoinSet so all tenants have a chance to stop before we get SIGKILLed.
        //
        // Transitioning tenants to Stopping state has a couple of non-obvious side effects:
        // 1. Lock out any new requests to the tenants.
        // 2. Signal cancellation to WAL receivers (we wait on it below).
        // 3. Signal cancellation for other tenant background loops.
        // 4. ???
        //
        // The waiting for the cancellation is not done uniformly.
        // We certainly wait for WAL receivers to shut down.
        // That is necessary so that no new data comes in before the freeze_and_flush.
        // But the tenant background loops are joined-on in our caller.
        // It's mesed up.
        // we just ignore the failure to stop

        // If we're still attaching, fire the cancellation token early to drop out: this
        // will prevent us flushing, but ensures timely shutdown if some I/O during attach
        // is very slow.
        let shutdown_mode = if matches!(self.current_state(), TenantState::Attaching) {
            self.cancel.cancel();

            // Having fired our cancellation token, do not try and flush timelines: their cancellation tokens
            // are children of ours, so their flush loops will have shut down already
            timeline::ShutdownMode::Hard
        } else {
            shutdown_mode
        };

        match self.set_stopping(shutdown_progress, false, false).await {
            Ok(()) => {}
            Err(SetStoppingError::Broken) => {
                // assume that this is acceptable
            }
            Err(SetStoppingError::AlreadyStopping(other)) => {
                // give caller the option to wait for this this shutdown
                info!("Tenant::shutdown: AlreadyStopping");
                return Err(other);
            }
        };

        let mut js = tokio::task::JoinSet::new();
        {
            let timelines = self.timelines.lock().unwrap();
            timelines.values().for_each(|timeline| {
                let timeline = Arc::clone(timeline);
                let timeline_id = timeline.timeline_id;
                let span = tracing::info_span!("timeline_shutdown", %timeline_id, ?shutdown_mode);
                js.spawn(async move { timeline.shutdown(shutdown_mode).instrument(span).await });
            });
        }
        {
            let timelines_offloaded = self.timelines_offloaded.lock().unwrap();
            timelines_offloaded.values().for_each(|timeline| {
                timeline.defuse_for_tenant_drop();
            });
        }
        // test_long_timeline_create_then_tenant_delete is leaning on this message
        tracing::info!("Waiting for timelines...");
        while let Some(res) = js.join_next().await {
            match res {
                Ok(()) => {}
                Err(je) if je.is_cancelled() => unreachable!("no cancelling used"),
                Err(je) if je.is_panic() => { /* logged already */ }
                Err(je) => warn!("unexpected JoinError: {je:?}"),
            }
        }

        if let ShutdownMode::Reload = shutdown_mode {
            tracing::info!("Flushing deletion queue");
            if let Err(e) = self.deletion_queue_client.flush().await {
                match e {
                    DeletionQueueError::ShuttingDown => {
                        // This is the only error we expect for now. In the future, if more error
                        // variants are added, we should handle them here.
                    }
                }
            }
        }

        // We cancel the Tenant's cancellation token _after_ the timelines have all shut down.  This permits
        // them to continue to do work during their shutdown methods, e.g. flushing data.
        tracing::debug!("Cancelling CancellationToken");
        self.cancel.cancel();

        // shutdown all tenant and timeline tasks: gc, compaction, page service
        // No new tasks will be started for this tenant because it's in `Stopping` state.
        //
        // this will additionally shutdown and await all timeline tasks.
        tracing::debug!("Waiting for tasks...");
        task_mgr::shutdown_tasks(None, Some(self.tenant_shard_id), None).await;

        if let Some(walredo_mgr) = self.walredo_mgr.as_ref() {
            walredo_mgr.shutdown().await;
        }

        // Wait for any in-flight operations to complete
        self.gate.close().await;

        remove_tenant_metrics(&self.tenant_shard_id);

        Ok(())
    }

    /// Change tenant status to Stopping, to mark that it is being shut down.
    ///
    /// This function waits for the tenant to become active if it isn't already, before transitioning it into Stopping state.
    ///
    /// This function is not cancel-safe!
    ///
    /// `allow_transition_from_loading` is needed for the special case of loading task deleting the tenant.
    /// `allow_transition_from_attaching` is needed for the special case of attaching deleted tenant.
    async fn set_stopping(
        &self,
        progress: completion::Barrier,
        _allow_transition_from_loading: bool,
        allow_transition_from_attaching: bool,
    ) -> Result<(), SetStoppingError> {
        let mut rx = self.state.subscribe();

        // cannot stop before we're done activating, so wait out until we're done activating
        rx.wait_for(|state| match state {
            TenantState::Attaching if allow_transition_from_attaching => true,
            TenantState::Activating(_) | TenantState::Attaching => {
                info!(
                    "waiting for {} to turn Active|Broken|Stopping",
                    <&'static str>::from(state)
                );
                false
            }
            TenantState::Active | TenantState::Broken { .. } | TenantState::Stopping { .. } => true,
        })
        .await
        .expect("cannot drop self.state while on a &self method");

        // we now know we're done activating, let's see whether this task is the winner to transition into Stopping
        let mut err = None;
        let stopping = self.state.send_if_modified(|current_state| match current_state {
            TenantState::Activating(_) => {
                unreachable!("1we ensured above that we're done with activation, and, there is no re-activation")
            }
            TenantState::Attaching => {
                if !allow_transition_from_attaching {
                    unreachable!("2we ensured above that we're done with activation, and, there is no re-activation")
                };
                *current_state = TenantState::Stopping { progress };
                true
            }
            TenantState::Active => {
                // FIXME: due to time-of-check vs time-of-use issues, it can happen that new timelines
                // are created after the transition to Stopping. That's harmless, as the Timelines
                // won't be accessible to anyone afterwards, because the Tenant is in Stopping state.
                *current_state = TenantState::Stopping { progress };
                // Continue stopping outside the closure. We need to grab timelines.lock()
                // and we plan to turn it into a tokio::sync::Mutex in a future patch.
                true
            }
            TenantState::Broken { reason, .. } => {
                info!(
                    "Cannot set tenant to Stopping state, it is in Broken state due to: {reason}"
                );
                err = Some(SetStoppingError::Broken);
                false
            }
            TenantState::Stopping { progress } => {
                info!("Tenant is already in Stopping state");
                err = Some(SetStoppingError::AlreadyStopping(progress.clone()));
                false
            }
        });
        match (stopping, err) {
            (true, None) => {} // continue
            (false, Some(err)) => return Err(err),
            (true, Some(_)) => unreachable!(
                "send_if_modified closure must error out if not transitioning to Stopping"
            ),
            (false, None) => unreachable!(
                "send_if_modified closure must return true if transitioning to Stopping"
            ),
        }

        let timelines_accessor = self.timelines.lock().unwrap();
        let not_broken_timelines = timelines_accessor
            .values()
            .filter(|timeline| !timeline.is_broken());
        for timeline in not_broken_timelines {
            timeline.set_state(TimelineState::Stopping);
        }
        Ok(())
    }

    /// Method for tenant::mgr to transition us into Broken state in case of a late failure in
    /// `remove_tenant_from_memory`
    ///
    /// This function waits for the tenant to become active if it isn't already, before transitioning it into Stopping state.
    ///
    /// In tests, we also use this to set tenants to Broken state on purpose.
    pub(crate) async fn set_broken(&self, reason: String) {
        let mut rx = self.state.subscribe();

        // The load & attach routines own the tenant state until it has reached `Active`.
        // So, wait until it's done.
        rx.wait_for(|state| match state {
            TenantState::Activating(_) | TenantState::Attaching => {
                info!(
                    "waiting for {} to turn Active|Broken|Stopping",
                    <&'static str>::from(state)
                );
                false
            }
            TenantState::Active | TenantState::Broken { .. } | TenantState::Stopping { .. } => true,
        })
        .await
        .expect("cannot drop self.state while on a &self method");

        // we now know we're done activating, let's see whether this task is the winner to transition into Broken
        self.set_broken_no_wait(reason)
    }

    pub(crate) fn set_broken_no_wait(&self, reason: impl Display) {
        let reason = reason.to_string();
        self.state.send_modify(|current_state| {
            match *current_state {
                TenantState::Activating(_) | TenantState::Attaching => {
                    unreachable!("we ensured above that we're done with activation, and, there is no re-activation")
                }
                TenantState::Active => {
                    if cfg!(feature = "testing") {
                        warn!("Changing Active tenant to Broken state, reason: {}", reason);
                        *current_state = TenantState::broken_from_reason(reason);
                    } else {
                        unreachable!("not allowed to call set_broken on Active tenants in non-testing builds")
                    }
                }
                TenantState::Broken { .. } => {
                    warn!("Tenant is already in Broken state");
                }
                // This is the only "expected" path, any other path is a bug.
                TenantState::Stopping { .. } => {
                    warn!(
                        "Marking Stopping tenant as Broken state, reason: {}",
                        reason
                    );
                    *current_state = TenantState::broken_from_reason(reason);
                }
           }
        });
    }

    pub fn subscribe_for_state_updates(&self) -> watch::Receiver<TenantState> {
        self.state.subscribe()
    }

    /// The activate_now semaphore is initialized with zero units.  As soon as
    /// we add a unit, waiters will be able to acquire a unit and proceed.
    pub(crate) fn activate_now(&self) {
        self.activate_now_sem.add_permits(1);
    }

    pub(crate) async fn wait_to_become_active(
        &self,
        timeout: Duration,
    ) -> Result<(), GetActiveTenantError> {
        let mut receiver = self.state.subscribe();
        loop {
            let current_state = receiver.borrow_and_update().clone();
            match current_state {
                TenantState::Attaching | TenantState::Activating(_) => {
                    // in these states, there's a chance that we can reach ::Active
                    self.activate_now();
                    match timeout_cancellable(timeout, &self.cancel, receiver.changed()).await {
                        Ok(r) => {
                            r.map_err(
                            |_e: tokio::sync::watch::error::RecvError|
                                // Tenant existed but was dropped: report it as non-existent
                                GetActiveTenantError::NotFound(GetTenantError::ShardNotFound(self.tenant_shard_id))
                        )?
                        }
                        Err(TimeoutCancellableError::Cancelled) => {
                            return Err(GetActiveTenantError::Cancelled);
                        }
                        Err(TimeoutCancellableError::Timeout) => {
                            return Err(GetActiveTenantError::WaitForActiveTimeout {
                                latest_state: Some(self.current_state()),
                                wait_time: timeout,
                            });
                        }
                    }
                }
                TenantState::Active { .. } => {
                    return Ok(());
                }
                TenantState::Broken { reason, .. } => {
                    // This is fatal, and reported distinctly from the general case of "will never be active" because
                    // it's logically a 500 to external API users (broken is always a bug).
                    return Err(GetActiveTenantError::Broken(reason));
                }
                TenantState::Stopping { .. } => {
                    // There's no chance the tenant can transition back into ::Active
                    return Err(GetActiveTenantError::WillNotBecomeActive(current_state));
                }
            }
        }
    }

    pub(crate) fn get_attach_mode(&self) -> AttachmentMode {
        self.tenant_conf.load().location.attach_mode
    }

    /// For API access: generate a LocationConfig equivalent to the one that would be used to
    /// create a Tenant in the same state.  Do not use this in hot paths: it's for relatively
    /// rare external API calls, like a reconciliation at startup.
    pub(crate) fn get_location_conf(&self) -> models::LocationConfig {
        let conf = self.tenant_conf.load();

        let location_config_mode = match conf.location.attach_mode {
            AttachmentMode::Single => models::LocationConfigMode::AttachedSingle,
            AttachmentMode::Multi => models::LocationConfigMode::AttachedMulti,
            AttachmentMode::Stale => models::LocationConfigMode::AttachedStale,
        };

        // We have a pageserver TenantConf, we need the API-facing TenantConfig.
        let tenant_config: models::TenantConfig = conf.tenant_conf.clone().into();

        models::LocationConfig {
            mode: location_config_mode,
            generation: self.generation.into(),
            secondary_conf: None,
            shard_number: self.shard_identity.number.0,
            shard_count: self.shard_identity.count.literal(),
            shard_stripe_size: self.shard_identity.stripe_size.0,
            tenant_conf: tenant_config,
        }
    }

    pub(crate) fn get_tenant_shard_id(&self) -> &TenantShardId {
        &self.tenant_shard_id
    }

    pub(crate) fn get_shard_stripe_size(&self) -> ShardStripeSize {
        self.shard_identity.stripe_size
    }

    pub(crate) fn get_generation(&self) -> Generation {
        self.generation
    }

    /// This function partially shuts down the tenant (it shuts down the Timelines) and is fallible,
    /// and can leave the tenant in a bad state if it fails.  The caller is responsible for
    /// resetting this tenant to a valid state if we fail.
    pub(crate) async fn split_prepare(
        &self,
        child_shards: &Vec<TenantShardId>,
    ) -> anyhow::Result<()> {
        let (timelines, offloaded) = {
            let timelines = self.timelines.lock().unwrap();
            let offloaded = self.timelines_offloaded.lock().unwrap();
            (timelines.clone(), offloaded.clone())
        };
        let timelines_iter = timelines
            .values()
            .map(TimelineOrOffloadedArcRef::<'_>::from)
            .chain(
                offloaded
                    .values()
                    .map(TimelineOrOffloadedArcRef::<'_>::from),
            );
        for timeline in timelines_iter {
            // We do not block timeline creation/deletion during splits inside the pageserver: it is up to higher levels
            // to ensure that they do not start a split if currently in the process of doing these.

            let timeline_id = timeline.timeline_id();

            if let TimelineOrOffloadedArcRef::Timeline(timeline) = timeline {
                // Upload an index from the parent: this is partly to provide freshness for the
                // child tenants that will copy it, and partly for general ease-of-debugging: there will
                // always be a parent shard index in the same generation as we wrote the child shard index.
                tracing::info!(%timeline_id, "Uploading index");
                timeline
                    .remote_client
                    .schedule_index_upload_for_file_changes()?;
                timeline.remote_client.wait_completion().await?;
            }

            let remote_client = match timeline {
                TimelineOrOffloadedArcRef::Timeline(timeline) => timeline.remote_client.clone(),
                TimelineOrOffloadedArcRef::Offloaded(offloaded) => {
                    let remote_client = self
                        .build_timeline_client(offloaded.timeline_id, self.remote_storage.clone());
                    Arc::new(remote_client)
                }
            };

            // Shut down the timeline's remote client: this means that the indices we write
            // for child shards will not be invalidated by the parent shard deleting layers.
            tracing::info!(%timeline_id, "Shutting down remote storage client");
            remote_client.shutdown().await;

            // Download methods can still be used after shutdown, as they don't flow through the remote client's
            // queue.  In principal the RemoteTimelineClient could provide this without downloading it, but this
            // operation is rare, so it's simpler to just download it (and robustly guarantees that the index
            // we use here really is the remotely persistent one).
            tracing::info!(%timeline_id, "Downloading index_part from parent");
            let result = remote_client
                .download_index_file(&self.cancel)
                .instrument(info_span!("download_index_file", tenant_id=%self.tenant_shard_id.tenant_id, shard_id=%self.tenant_shard_id.shard_slug(), %timeline_id))
                .await?;
            let index_part = match result {
                MaybeDeletedIndexPart::Deleted(_) => {
                    anyhow::bail!("Timeline deletion happened concurrently with split")
                }
                MaybeDeletedIndexPart::IndexPart(p) => p,
            };

            for child_shard in child_shards {
                tracing::info!(%timeline_id, "Uploading index_part for child {}", child_shard.to_index());
                upload_index_part(
                    &self.remote_storage,
                    child_shard,
                    &timeline_id,
                    self.generation,
                    &index_part,
                    &self.cancel,
                )
                .await?;
            }
        }

        let tenant_manifest = self.build_tenant_manifest();
        for child_shard in child_shards {
            tracing::info!(
                "Uploading tenant manifest for child {}",
                child_shard.to_index()
            );
            upload_tenant_manifest(
                &self.remote_storage,
                child_shard,
                self.generation,
                &tenant_manifest,
                &self.cancel,
            )
            .await?;
        }

        Ok(())
    }

    pub(crate) fn get_sizes(&self) -> TopTenantShardItem {
        let mut result = TopTenantShardItem {
            id: self.tenant_shard_id,
            resident_size: 0,
            physical_size: 0,
            max_logical_size: 0,
        };

        for timeline in self.timelines.lock().unwrap().values() {
            result.resident_size += timeline.metrics.resident_physical_size_gauge.get();

            result.physical_size += timeline
                .remote_client
                .metrics
                .remote_physical_size_gauge
                .get();
            result.max_logical_size = std::cmp::max(
                result.max_logical_size,
                timeline.metrics.current_logical_size_gauge.get(),
            );
        }

        result
    }
}

/// Given a Vec of timelines and their ancestors (timeline_id, ancestor_id),
/// perform a topological sort, so that the parent of each timeline comes
/// before the children.
/// E extracts the ancestor from T
/// This allows for T to be different. It can be TimelineMetadata, can be Timeline itself, etc.
fn tree_sort_timelines<T, E>(
    timelines: HashMap<TimelineId, T>,
    extractor: E,
) -> anyhow::Result<Vec<(TimelineId, T)>>
where
    E: Fn(&T) -> Option<TimelineId>,
{
    let mut result = Vec::with_capacity(timelines.len());

    let mut now = Vec::with_capacity(timelines.len());
    // (ancestor, children)
    let mut later: HashMap<TimelineId, Vec<(TimelineId, T)>> =
        HashMap::with_capacity(timelines.len());

    for (timeline_id, value) in timelines {
        if let Some(ancestor_id) = extractor(&value) {
            let children = later.entry(ancestor_id).or_default();
            children.push((timeline_id, value));
        } else {
            now.push((timeline_id, value));
        }
    }

    while let Some((timeline_id, metadata)) = now.pop() {
        result.push((timeline_id, metadata));
        // All children of this can be loaded now
        if let Some(mut children) = later.remove(&timeline_id) {
            now.append(&mut children);
        }
    }

    // All timelines should be visited now. Unless there were timelines with missing ancestors.
    if !later.is_empty() {
        for (missing_id, orphan_ids) in later {
            for (orphan_id, _) in orphan_ids {
                error!(
                    "could not load timeline {orphan_id} because its ancestor timeline {missing_id} could not be loaded"
                );
            }
        }
        bail!("could not load tenant because some timelines are missing ancestors");
    }

    Ok(result)
}

enum ActivateTimelineArgs {
    Yes {
        broker_client: storage_broker::BrokerClientChannel,
    },
    No,
}

impl Tenant {
    pub fn tenant_specific_overrides(&self) -> TenantConfOpt {
        self.tenant_conf.load().tenant_conf.clone()
    }

    pub fn effective_config(&self) -> TenantConf {
        self.tenant_specific_overrides()
            .merge(self.conf.default_tenant_conf.clone())
    }

    pub fn get_checkpoint_distance(&self) -> u64 {
        let tenant_conf = self.tenant_conf.load().tenant_conf.clone();
        tenant_conf
            .checkpoint_distance
            .unwrap_or(self.conf.default_tenant_conf.checkpoint_distance)
    }

    pub fn get_checkpoint_timeout(&self) -> Duration {
        let tenant_conf = self.tenant_conf.load().tenant_conf.clone();
        tenant_conf
            .checkpoint_timeout
            .unwrap_or(self.conf.default_tenant_conf.checkpoint_timeout)
    }

    pub fn get_compaction_target_size(&self) -> u64 {
        let tenant_conf = self.tenant_conf.load().tenant_conf.clone();
        tenant_conf
            .compaction_target_size
            .unwrap_or(self.conf.default_tenant_conf.compaction_target_size)
    }

    pub fn get_compaction_period(&self) -> Duration {
        let tenant_conf = self.tenant_conf.load().tenant_conf.clone();
        tenant_conf
            .compaction_period
            .unwrap_or(self.conf.default_tenant_conf.compaction_period)
    }

    pub fn get_compaction_threshold(&self) -> usize {
        let tenant_conf = self.tenant_conf.load().tenant_conf.clone();
        tenant_conf
            .compaction_threshold
            .unwrap_or(self.conf.default_tenant_conf.compaction_threshold)
    }

    pub fn get_rel_size_v2_enabled(&self) -> bool {
        let tenant_conf = self.tenant_conf.load().tenant_conf.clone();
        tenant_conf
            .rel_size_v2_enabled
            .unwrap_or(self.conf.default_tenant_conf.rel_size_v2_enabled)
    }

    pub fn get_compaction_upper_limit(&self) -> usize {
        let tenant_conf = self.tenant_conf.load().tenant_conf.clone();
        tenant_conf
            .compaction_upper_limit
            .unwrap_or(self.conf.default_tenant_conf.compaction_upper_limit)
    }

    pub fn get_compaction_l0_first(&self) -> bool {
        let tenant_conf = self.tenant_conf.load().tenant_conf.clone();
        tenant_conf
            .compaction_l0_first
            .unwrap_or(self.conf.default_tenant_conf.compaction_l0_first)
    }

    pub fn get_gc_horizon(&self) -> u64 {
        let tenant_conf = self.tenant_conf.load().tenant_conf.clone();
        tenant_conf
            .gc_horizon
            .unwrap_or(self.conf.default_tenant_conf.gc_horizon)
    }

    pub fn get_gc_period(&self) -> Duration {
        let tenant_conf = self.tenant_conf.load().tenant_conf.clone();
        tenant_conf
            .gc_period
            .unwrap_or(self.conf.default_tenant_conf.gc_period)
    }

    pub fn get_image_creation_threshold(&self) -> usize {
        let tenant_conf = self.tenant_conf.load().tenant_conf.clone();
        tenant_conf
            .image_creation_threshold
            .unwrap_or(self.conf.default_tenant_conf.image_creation_threshold)
    }

    pub fn get_pitr_interval(&self) -> Duration {
        let tenant_conf = self.tenant_conf.load().tenant_conf.clone();
        tenant_conf
            .pitr_interval
            .unwrap_or(self.conf.default_tenant_conf.pitr_interval)
    }

    pub fn get_min_resident_size_override(&self) -> Option<u64> {
        let tenant_conf = self.tenant_conf.load().tenant_conf.clone();
        tenant_conf
            .min_resident_size_override
            .or(self.conf.default_tenant_conf.min_resident_size_override)
    }

    pub fn get_heatmap_period(&self) -> Option<Duration> {
        let tenant_conf = self.tenant_conf.load().tenant_conf.clone();
        let heatmap_period = tenant_conf
            .heatmap_period
            .unwrap_or(self.conf.default_tenant_conf.heatmap_period);
        if heatmap_period.is_zero() {
            None
        } else {
            Some(heatmap_period)
        }
    }

    pub fn get_lsn_lease_length(&self) -> Duration {
        let tenant_conf = self.tenant_conf.load().tenant_conf.clone();
        tenant_conf
            .lsn_lease_length
            .unwrap_or(self.conf.default_tenant_conf.lsn_lease_length)
    }

    pub fn get_timeline_offloading_enabled(&self) -> bool {
        if self.conf.timeline_offloading {
            return true;
        }
        let tenant_conf = self.tenant_conf.load().tenant_conf.clone();
        tenant_conf
            .timeline_offloading
            .unwrap_or(self.conf.default_tenant_conf.timeline_offloading)
    }

    /// Generate an up-to-date TenantManifest based on the state of this Tenant.
    fn build_tenant_manifest(&self) -> TenantManifest {
        let timelines_offloaded = self.timelines_offloaded.lock().unwrap();

        let mut timeline_manifests = timelines_offloaded
            .iter()
            .map(|(_timeline_id, offloaded)| offloaded.manifest())
            .collect::<Vec<_>>();
        // Sort the manifests so that our output is deterministic
        timeline_manifests.sort_by_key(|timeline_manifest| timeline_manifest.timeline_id);

        TenantManifest {
            version: LATEST_TENANT_MANIFEST_VERSION,
            offloaded_timelines: timeline_manifests,
        }
    }

    pub fn update_tenant_config<F: Fn(TenantConfOpt) -> anyhow::Result<TenantConfOpt>>(
        &self,
        update: F,
    ) -> anyhow::Result<TenantConfOpt> {
        // Use read-copy-update in order to avoid overwriting the location config
        // state if this races with [`Tenant::set_new_location_config`]. Note that
        // this race is not possible if both request types come from the storage
        // controller (as they should!) because an exclusive op lock is required
        // on the storage controller side.

        self.tenant_conf
            .try_rcu(|attached_conf| -> Result<_, anyhow::Error> {
                Ok(Arc::new(AttachedTenantConf {
                    tenant_conf: update(attached_conf.tenant_conf.clone())?,
                    location: attached_conf.location,
                    lsn_lease_deadline: attached_conf.lsn_lease_deadline,
                }))
            })?;

        let updated = self.tenant_conf.load();

        self.tenant_conf_updated(&updated.tenant_conf);
        // Don't hold self.timelines.lock() during the notifies.
        // There's no risk of deadlock right now, but there could be if we consolidate
        // mutexes in struct Timeline in the future.
        let timelines = self.list_timelines();
        for timeline in timelines {
            timeline.tenant_conf_updated(&updated);
        }

        Ok(updated.tenant_conf.clone())
    }

    pub(crate) fn set_new_location_config(&self, new_conf: AttachedTenantConf) {
        let new_tenant_conf = new_conf.tenant_conf.clone();

        self.tenant_conf.store(Arc::new(new_conf.clone()));

        self.tenant_conf_updated(&new_tenant_conf);
        // Don't hold self.timelines.lock() during the notifies.
        // There's no risk of deadlock right now, but there could be if we consolidate
        // mutexes in struct Timeline in the future.
        let timelines = self.list_timelines();
        for timeline in timelines {
            timeline.tenant_conf_updated(&new_conf);
        }
    }

    fn get_pagestream_throttle_config(
        psconf: &'static PageServerConf,
        overrides: &TenantConfOpt,
    ) -> throttle::Config {
        overrides
            .timeline_get_throttle
            .clone()
            .unwrap_or(psconf.default_tenant_conf.timeline_get_throttle.clone())
    }

    pub(crate) fn tenant_conf_updated(&self, new_conf: &TenantConfOpt) {
        let conf = Self::get_pagestream_throttle_config(self.conf, new_conf);
        self.pagestream_throttle.reconfigure(conf)
    }

    /// Helper function to create a new Timeline struct.
    ///
    /// The returned Timeline is in Loading state. The caller is responsible for
    /// initializing any on-disk state, and for inserting the Timeline to the 'timelines'
    /// map.
    ///
    /// `validate_ancestor == false` is used when a timeline is created for deletion
    /// and we might not have the ancestor present anymore which is fine for to be
    /// deleted timelines.
    #[allow(clippy::too_many_arguments)]
    fn create_timeline_struct(
        &self,
        new_timeline_id: TimelineId,
        new_metadata: &TimelineMetadata,
        previous_heatmap: Option<PreviousHeatmap>,
        ancestor: Option<Arc<Timeline>>,
        resources: TimelineResources,
        cause: CreateTimelineCause,
        create_idempotency: CreateTimelineIdempotency,
        gc_compaction_state: Option<GcCompactionState>,
<<<<<<< HEAD
        ctx: &RequestContext,
    ) -> anyhow::Result<(Arc<Timeline>, RequestContext)> {
=======
        rel_size_v2_status: Option<RelSizeMigration>,
    ) -> anyhow::Result<Arc<Timeline>> {
>>>>>>> c87d307e
        let state = match cause {
            CreateTimelineCause::Load => {
                let ancestor_id = new_metadata.ancestor_timeline();
                anyhow::ensure!(
                    ancestor_id == ancestor.as_ref().map(|t| t.timeline_id),
                    "Timeline's {new_timeline_id} ancestor {ancestor_id:?} was not found"
                );
                TimelineState::Loading
            }
            CreateTimelineCause::Delete => TimelineState::Stopping,
        };

        let pg_version = new_metadata.pg_version();

        let timeline = Timeline::new(
            self.conf,
            Arc::clone(&self.tenant_conf),
            new_metadata,
            previous_heatmap,
            ancestor,
            new_timeline_id,
            self.tenant_shard_id,
            self.generation,
            self.shard_identity,
            self.walredo_mgr.clone(),
            resources,
            pg_version,
            state,
            self.attach_wal_lag_cooldown.clone(),
            create_idempotency,
            gc_compaction_state,
            rel_size_v2_status,
            self.cancel.child_token(),
        );

        let timeline_ctx = RequestContextBuilder::extend(ctx)
            .scope(context::Scope::new_timeline(&timeline))
            .build();

        Ok((timeline, timeline_ctx))
    }

    /// [`Tenant::shutdown`] must be called before dropping the returned [`Tenant`] object
    /// to ensure proper cleanup of background tasks and metrics.
    //
    // Allow too_many_arguments because a constructor's argument list naturally grows with the
    // number of attributes in the struct: breaking these out into a builder wouldn't be helpful.
    #[allow(clippy::too_many_arguments)]
    fn new(
        state: TenantState,
        conf: &'static PageServerConf,
        attached_conf: AttachedTenantConf,
        shard_identity: ShardIdentity,
        walredo_mgr: Option<Arc<WalRedoManager>>,
        tenant_shard_id: TenantShardId,
        remote_storage: GenericRemoteStorage,
        deletion_queue_client: DeletionQueueClient,
        l0_flush_global_state: L0FlushGlobalState,
    ) -> Tenant {
        debug_assert!(
            !attached_conf.location.generation.is_none() || conf.control_plane_api.is_none()
        );

        let (state, mut rx) = watch::channel(state);

        tokio::spawn(async move {
            // reflect tenant state in metrics:
            // - global per tenant state: TENANT_STATE_METRIC
            // - "set" of broken tenants: BROKEN_TENANTS_SET
            //
            // set of broken tenants should not have zero counts so that it remains accessible for
            // alerting.

            let tid = tenant_shard_id.to_string();
            let shard_id = tenant_shard_id.shard_slug().to_string();
            let set_key = &[tid.as_str(), shard_id.as_str()][..];

            fn inspect_state(state: &TenantState) -> ([&'static str; 1], bool) {
                ([state.into()], matches!(state, TenantState::Broken { .. }))
            }

            let mut tuple = inspect_state(&rx.borrow_and_update());

            let is_broken = tuple.1;
            let mut counted_broken = if is_broken {
                // add the id to the set right away, there should not be any updates on the channel
                // after before tenant is removed, if ever
                BROKEN_TENANTS_SET.with_label_values(set_key).set(1);
                true
            } else {
                false
            };

            loop {
                let labels = &tuple.0;
                let current = TENANT_STATE_METRIC.with_label_values(labels);
                current.inc();

                if rx.changed().await.is_err() {
                    // tenant has been dropped
                    current.dec();
                    drop(BROKEN_TENANTS_SET.remove_label_values(set_key));
                    break;
                }

                current.dec();
                tuple = inspect_state(&rx.borrow_and_update());

                let is_broken = tuple.1;
                if is_broken && !counted_broken {
                    counted_broken = true;
                    // insert the tenant_id (back) into the set while avoiding needless counter
                    // access
                    BROKEN_TENANTS_SET.with_label_values(set_key).set(1);
                }
            }
        });

        Tenant {
            tenant_shard_id,
            shard_identity,
            generation: attached_conf.location.generation,
            conf,
            // using now here is good enough approximation to catch tenants with really long
            // activation times.
            constructed_at: Instant::now(),
            timelines: Mutex::new(HashMap::new()),
            timelines_creating: Mutex::new(HashSet::new()),
            timelines_offloaded: Mutex::new(HashMap::new()),
            tenant_manifest_upload: Default::default(),
            gc_cs: tokio::sync::Mutex::new(()),
            walredo_mgr,
            remote_storage,
            deletion_queue_client,
            state,
            cached_logical_sizes: tokio::sync::Mutex::new(HashMap::new()),
            cached_synthetic_tenant_size: Arc::new(AtomicU64::new(0)),
            eviction_task_tenant_state: tokio::sync::Mutex::new(EvictionTaskTenantState::default()),
            compaction_circuit_breaker: std::sync::Mutex::new(CircuitBreaker::new(
                format!("compaction-{tenant_shard_id}"),
                5,
                // Compaction can be a very expensive operation, and might leak disk space.  It also ought
                // to be infallible, as long as remote storage is available.  So if it repeatedly fails,
                // use an extremely long backoff.
                Some(Duration::from_secs(3600 * 24)),
            )),
            l0_compaction_trigger: Arc::new(Notify::new()),
            scheduled_compaction_tasks: Mutex::new(Default::default()),
            activate_now_sem: tokio::sync::Semaphore::new(0),
            attach_wal_lag_cooldown: Arc::new(std::sync::OnceLock::new()),
            cancel: CancellationToken::default(),
            gate: Gate::default(),
            pagestream_throttle: Arc::new(throttle::Throttle::new(
                Tenant::get_pagestream_throttle_config(conf, &attached_conf.tenant_conf),
            )),
            pagestream_throttle_metrics: Arc::new(
                crate::metrics::tenant_throttling::Pagestream::new(&tenant_shard_id),
            ),
            tenant_conf: Arc::new(ArcSwap::from_pointee(attached_conf)),
            ongoing_timeline_detach: std::sync::Mutex::default(),
            gc_block: Default::default(),
            l0_flush_global_state,
        }
    }

    /// Locate and load config
    pub(super) fn load_tenant_config(
        conf: &'static PageServerConf,
        tenant_shard_id: &TenantShardId,
    ) -> Result<LocationConf, LoadConfigError> {
        let config_path = conf.tenant_location_config_path(tenant_shard_id);

        info!("loading tenant configuration from {config_path}");

        // load and parse file
        let config = fs::read_to_string(&config_path).map_err(|e| {
            match e.kind() {
                std::io::ErrorKind::NotFound => {
                    // The config should almost always exist for a tenant directory:
                    //  - When attaching a tenant, the config is the first thing we write
                    //  - When detaching a tenant, we atomically move the directory to a tmp location
                    //    before deleting contents.
                    //
                    // The very rare edge case that can result in a missing config is if we crash during attach
                    // between creating directory and writing config.  Callers should handle that as if the
                    // directory didn't exist.

                    LoadConfigError::NotFound(config_path)
                }
                _ => {
                    // No IO errors except NotFound are acceptable here: other kinds of error indicate local storage or permissions issues
                    // that we cannot cleanly recover
                    crate::virtual_file::on_fatal_io_error(&e, "Reading tenant config file")
                }
            }
        })?;

        Ok(toml_edit::de::from_str::<LocationConf>(&config)?)
    }

    #[tracing::instrument(skip_all, fields(tenant_id=%tenant_shard_id.tenant_id, shard_id=%tenant_shard_id.shard_slug()))]
    pub(super) async fn persist_tenant_config(
        conf: &'static PageServerConf,
        tenant_shard_id: &TenantShardId,
        location_conf: &LocationConf,
    ) -> std::io::Result<()> {
        let config_path = conf.tenant_location_config_path(tenant_shard_id);

        Self::persist_tenant_config_at(tenant_shard_id, &config_path, location_conf).await
    }

    #[tracing::instrument(skip_all, fields(tenant_id=%tenant_shard_id.tenant_id, shard_id=%tenant_shard_id.shard_slug()))]
    pub(super) async fn persist_tenant_config_at(
        tenant_shard_id: &TenantShardId,
        config_path: &Utf8Path,
        location_conf: &LocationConf,
    ) -> std::io::Result<()> {
        debug!("persisting tenantconf to {config_path}");

        let mut conf_content = r#"# This file contains a specific per-tenant's config.
#  It is read in case of pageserver restart.
"#
        .to_string();

        fail::fail_point!("tenant-config-before-write", |_| {
            Err(std::io::Error::new(
                std::io::ErrorKind::Other,
                "tenant-config-before-write",
            ))
        });

        // Convert the config to a toml file.
        conf_content +=
            &toml_edit::ser::to_string_pretty(&location_conf).expect("Config serialization failed");

        let temp_path = path_with_suffix_extension(config_path, TEMP_FILE_SUFFIX);

        let conf_content = conf_content.into_bytes();
        VirtualFile::crashsafe_overwrite(config_path.to_owned(), temp_path, conf_content).await
    }

    //
    // How garbage collection works:
    //
    //                    +--bar------------->
    //                   /
    //             +----+-----foo---------------->
    //            /
    // ----main--+-------------------------->
    //                \
    //                 +-----baz-------->
    //
    //
    // 1. Grab 'gc_cs' mutex to prevent new timelines from being created while Timeline's
    //    `gc_infos` are being refreshed
    // 2. Scan collected timelines, and on each timeline, make note of the
    //    all the points where other timelines have been branched off.
    //    We will refrain from removing page versions at those LSNs.
    // 3. For each timeline, scan all layer files on the timeline.
    //    Remove all files for which a newer file exists and which
    //    don't cover any branch point LSNs.
    //
    // TODO:
    // - if a relation has a non-incremental persistent layer on a child branch, then we
    //   don't need to keep that in the parent anymore. But currently
    //   we do.
    async fn gc_iteration_internal(
        &self,
        target_timeline_id: Option<TimelineId>,
        horizon: u64,
        pitr: Duration,
        cancel: &CancellationToken,
        ctx: &RequestContext,
    ) -> Result<GcResult, GcError> {
        let mut totals: GcResult = Default::default();
        let now = Instant::now();

        let gc_timelines = self
            .refresh_gc_info_internal(target_timeline_id, horizon, pitr, cancel, ctx)
            .await?;

        failpoint_support::sleep_millis_async!("gc_iteration_internal_after_getting_gc_timelines");

        // If there is nothing to GC, we don't want any messages in the INFO log.
        if !gc_timelines.is_empty() {
            info!("{} timelines need GC", gc_timelines.len());
        } else {
            debug!("{} timelines need GC", gc_timelines.len());
        }

        // Perform GC for each timeline.
        //
        // Note that we don't hold the `Tenant::gc_cs` lock here because we don't want to delay the
        // branch creation task, which requires the GC lock. A GC iteration can run concurrently
        // with branch creation.
        //
        // See comments in [`Tenant::branch_timeline`] for more information about why branch
        // creation task can run concurrently with timeline's GC iteration.
        for timeline in gc_timelines {
            if cancel.is_cancelled() {
                // We were requested to shut down. Stop and return with the progress we
                // made.
                break;
            }
            let result = match timeline.gc().await {
                Err(GcError::TimelineCancelled) => {
                    if target_timeline_id.is_some() {
                        // If we were targetting this specific timeline, surface cancellation to caller
                        return Err(GcError::TimelineCancelled);
                    } else {
                        // A timeline may be shutting down independently of the tenant's lifecycle: we should
                        // skip past this and proceed to try GC on other timelines.
                        continue;
                    }
                }
                r => r?,
            };
            totals += result;
        }

        totals.elapsed = now.elapsed();
        Ok(totals)
    }

    /// Refreshes the Timeline::gc_info for all timelines, returning the
    /// vector of timelines which have [`Timeline::get_last_record_lsn`] past
    /// [`Tenant::get_gc_horizon`].
    ///
    /// This is usually executed as part of periodic gc, but can now be triggered more often.
    pub(crate) async fn refresh_gc_info(
        &self,
        cancel: &CancellationToken,
        ctx: &RequestContext,
    ) -> Result<Vec<Arc<Timeline>>, GcError> {
        // since this method can now be called at different rates than the configured gc loop, it
        // might be that these configuration values get applied faster than what it was previously,
        // since these were only read from the gc task.
        let horizon = self.get_gc_horizon();
        let pitr = self.get_pitr_interval();

        // refresh all timelines
        let target_timeline_id = None;

        self.refresh_gc_info_internal(target_timeline_id, horizon, pitr, cancel, ctx)
            .await
    }

    /// Populate all Timelines' `GcInfo` with information about their children.  We do not set the
    /// PITR cutoffs here, because that requires I/O: this is done later, before GC, by [`Self::refresh_gc_info_internal`]
    ///
    /// Subsequently, parent-child relationships are updated incrementally inside [`Timeline::new`] and [`Timeline::drop`].
    fn initialize_gc_info(
        &self,
        timelines: &std::sync::MutexGuard<HashMap<TimelineId, Arc<Timeline>>>,
        timelines_offloaded: &std::sync::MutexGuard<HashMap<TimelineId, Arc<OffloadedTimeline>>>,
        restrict_to_timeline: Option<TimelineId>,
    ) {
        if restrict_to_timeline.is_none() {
            // This function must be called before activation: after activation timeline create/delete operations
            // might happen, and this function is not safe to run concurrently with those.
            assert!(!self.is_active());
        }

        // Scan all timelines. For each timeline, remember the timeline ID and
        // the branch point where it was created.
        let mut all_branchpoints: BTreeMap<TimelineId, Vec<(Lsn, TimelineId, MaybeOffloaded)>> =
            BTreeMap::new();
        timelines.iter().for_each(|(timeline_id, timeline_entry)| {
            if let Some(ancestor_timeline_id) = &timeline_entry.get_ancestor_timeline_id() {
                let ancestor_children = all_branchpoints.entry(*ancestor_timeline_id).or_default();
                ancestor_children.push((
                    timeline_entry.get_ancestor_lsn(),
                    *timeline_id,
                    MaybeOffloaded::No,
                ));
            }
        });
        timelines_offloaded
            .iter()
            .for_each(|(timeline_id, timeline_entry)| {
                let Some(ancestor_timeline_id) = &timeline_entry.ancestor_timeline_id else {
                    return;
                };
                let Some(retain_lsn) = timeline_entry.ancestor_retain_lsn else {
                    return;
                };
                let ancestor_children = all_branchpoints.entry(*ancestor_timeline_id).or_default();
                ancestor_children.push((retain_lsn, *timeline_id, MaybeOffloaded::Yes));
            });

        // The number of bytes we always keep, irrespective of PITR: this is a constant across timelines
        let horizon = self.get_gc_horizon();

        // Populate each timeline's GcInfo with information about its child branches
        let timelines_to_write = if let Some(timeline_id) = restrict_to_timeline {
            itertools::Either::Left(timelines.get(&timeline_id).into_iter())
        } else {
            itertools::Either::Right(timelines.values())
        };
        for timeline in timelines_to_write {
            let mut branchpoints: Vec<(Lsn, TimelineId, MaybeOffloaded)> = all_branchpoints
                .remove(&timeline.timeline_id)
                .unwrap_or_default();

            branchpoints.sort_by_key(|b| b.0);

            let mut target = timeline.gc_info.write().unwrap();

            target.retain_lsns = branchpoints;

            let space_cutoff = timeline
                .get_last_record_lsn()
                .checked_sub(horizon)
                .unwrap_or(Lsn(0));

            target.cutoffs = GcCutoffs {
                space: space_cutoff,
                time: Lsn::INVALID,
            };
        }
    }

    async fn refresh_gc_info_internal(
        &self,
        target_timeline_id: Option<TimelineId>,
        horizon: u64,
        pitr: Duration,
        cancel: &CancellationToken,
        ctx: &RequestContext,
    ) -> Result<Vec<Arc<Timeline>>, GcError> {
        // before taking the gc_cs lock, do the heavier weight finding of gc_cutoff points for
        // currently visible timelines.
        let timelines = self
            .timelines
            .lock()
            .unwrap()
            .values()
            .filter(|tl| match target_timeline_id.as_ref() {
                Some(target) => &tl.timeline_id == target,
                None => true,
            })
            .cloned()
            .collect::<Vec<_>>();

        if target_timeline_id.is_some() && timelines.is_empty() {
            // We were to act on a particular timeline and it wasn't found
            return Err(GcError::TimelineNotFound);
        }

        let mut gc_cutoffs: HashMap<TimelineId, GcCutoffs> =
            HashMap::with_capacity(timelines.len());

        // Ensures all timelines use the same start time when computing the time cutoff.
        let now_ts_for_pitr_calc = SystemTime::now();
        for timeline in timelines.iter() {
            let ctx = &ctx.with_scope_timeline(timeline);
            let cutoff = timeline
                .get_last_record_lsn()
                .checked_sub(horizon)
                .unwrap_or(Lsn(0));

            let cutoffs = timeline
                .find_gc_cutoffs(now_ts_for_pitr_calc, cutoff, pitr, cancel, ctx)
                .await?;
            let old = gc_cutoffs.insert(timeline.timeline_id, cutoffs);
            assert!(old.is_none());
        }

        if !self.is_active() || self.cancel.is_cancelled() {
            return Err(GcError::TenantCancelled);
        }

        // grab mutex to prevent new timelines from being created here; avoid doing long operations
        // because that will stall branch creation.
        let gc_cs = self.gc_cs.lock().await;

        // Ok, we now know all the branch points.
        // Update the GC information for each timeline.
        let mut gc_timelines = Vec::with_capacity(timelines.len());
        for timeline in timelines {
            // We filtered the timeline list above
            if let Some(target_timeline_id) = target_timeline_id {
                assert_eq!(target_timeline_id, timeline.timeline_id);
            }

            {
                let mut target = timeline.gc_info.write().unwrap();

                // Cull any expired leases
                let now = SystemTime::now();
                target.leases.retain(|_, lease| !lease.is_expired(&now));

                timeline
                    .metrics
                    .valid_lsn_lease_count_gauge
                    .set(target.leases.len() as u64);

                // Look up parent's PITR cutoff to update the child's knowledge of whether it is within parent's PITR
                if let Some(ancestor_id) = timeline.get_ancestor_timeline_id() {
                    if let Some(ancestor_gc_cutoffs) = gc_cutoffs.get(&ancestor_id) {
                        target.within_ancestor_pitr =
                            timeline.get_ancestor_lsn() >= ancestor_gc_cutoffs.time;
                    }
                }

                // Update metrics that depend on GC state
                timeline
                    .metrics
                    .archival_size
                    .set(if target.within_ancestor_pitr {
                        timeline.metrics.current_logical_size_gauge.get()
                    } else {
                        0
                    });
                timeline.metrics.pitr_history_size.set(
                    timeline
                        .get_last_record_lsn()
                        .checked_sub(target.cutoffs.time)
                        .unwrap_or(Lsn(0))
                        .0,
                );

                // Apply the cutoffs we found to the Timeline's GcInfo.  Why might we _not_ have cutoffs for a timeline?
                // - this timeline was created while we were finding cutoffs
                // - lsn for timestamp search fails for this timeline repeatedly
                if let Some(cutoffs) = gc_cutoffs.get(&timeline.timeline_id) {
                    let original_cutoffs = target.cutoffs.clone();
                    // GC cutoffs should never go back
                    target.cutoffs = GcCutoffs {
                        space: Lsn(cutoffs.space.0.max(original_cutoffs.space.0)),
                        time: Lsn(cutoffs.time.0.max(original_cutoffs.time.0)),
                    }
                }
            }

            gc_timelines.push(timeline);
        }
        drop(gc_cs);
        Ok(gc_timelines)
    }

    /// A substitute for `branch_timeline` for use in unit tests.
    /// The returned timeline will have state value `Active` to make various `anyhow::ensure!()`
    /// calls pass, but, we do not actually call `.activate()` under the hood. So, none of the
    /// timeline background tasks are launched, except the flush loop.
    #[cfg(test)]
    async fn branch_timeline_test(
        self: &Arc<Self>,
        src_timeline: &Arc<Timeline>,
        dst_id: TimelineId,
        ancestor_lsn: Option<Lsn>,
        ctx: &RequestContext,
    ) -> Result<Arc<Timeline>, CreateTimelineError> {
        let tl = self
            .branch_timeline_impl(src_timeline, dst_id, ancestor_lsn, ctx)
            .await?
            .into_timeline_for_test();
        tl.set_state(TimelineState::Active);
        Ok(tl)
    }

    /// Helper for unit tests to branch a timeline with some pre-loaded states.
    #[cfg(test)]
    #[allow(clippy::too_many_arguments)]
    pub async fn branch_timeline_test_with_layers(
        self: &Arc<Self>,
        src_timeline: &Arc<Timeline>,
        dst_id: TimelineId,
        ancestor_lsn: Option<Lsn>,
        ctx: &RequestContext,
        delta_layer_desc: Vec<timeline::DeltaLayerTestDesc>,
        image_layer_desc: Vec<(Lsn, Vec<(pageserver_api::key::Key, bytes::Bytes)>)>,
        end_lsn: Lsn,
    ) -> anyhow::Result<Arc<Timeline>> {
        use checks::check_valid_layermap;
        use itertools::Itertools;

        let tline = self
            .branch_timeline_test(src_timeline, dst_id, ancestor_lsn, ctx)
            .await?;
        let ancestor_lsn = if let Some(ancestor_lsn) = ancestor_lsn {
            ancestor_lsn
        } else {
            tline.get_last_record_lsn()
        };
        assert!(end_lsn >= ancestor_lsn);
        tline.force_advance_lsn(end_lsn);
        for deltas in delta_layer_desc {
            tline
                .force_create_delta_layer(deltas, Some(ancestor_lsn), ctx)
                .await?;
        }
        for (lsn, images) in image_layer_desc {
            tline
                .force_create_image_layer(lsn, images, Some(ancestor_lsn), ctx)
                .await?;
        }
        let layer_names = tline
            .layers
            .read()
            .await
            .layer_map()
            .unwrap()
            .iter_historic_layers()
            .map(|layer| layer.layer_name())
            .collect_vec();
        if let Some(err) = check_valid_layermap(&layer_names) {
            bail!("invalid layermap: {err}");
        }
        Ok(tline)
    }

    /// Branch an existing timeline.
    async fn branch_timeline(
        self: &Arc<Self>,
        src_timeline: &Arc<Timeline>,
        dst_id: TimelineId,
        start_lsn: Option<Lsn>,
        ctx: &RequestContext,
    ) -> Result<CreateTimelineResult, CreateTimelineError> {
        self.branch_timeline_impl(src_timeline, dst_id, start_lsn, ctx)
            .await
    }

    async fn branch_timeline_impl(
        self: &Arc<Self>,
        src_timeline: &Arc<Timeline>,
        dst_id: TimelineId,
        start_lsn: Option<Lsn>,
        ctx: &RequestContext,
    ) -> Result<CreateTimelineResult, CreateTimelineError> {
        let src_id = src_timeline.timeline_id;

        // We will validate our ancestor LSN in this function.  Acquire the GC lock so that
        // this check cannot race with GC, and the ancestor LSN is guaranteed to remain
        // valid while we are creating the branch.
        let _gc_cs = self.gc_cs.lock().await;

        // If no start LSN is specified, we branch the new timeline from the source timeline's last record LSN
        let start_lsn = start_lsn.unwrap_or_else(|| {
            let lsn = src_timeline.get_last_record_lsn();
            info!("branching timeline {dst_id} from timeline {src_id} at last record LSN: {lsn}");
            lsn
        });

        // we finally have determined the ancestor_start_lsn, so we can get claim exclusivity now
        let timeline_create_guard = match self
            .start_creating_timeline(
                dst_id,
                CreateTimelineIdempotency::Branch {
                    ancestor_timeline_id: src_timeline.timeline_id,
                    ancestor_start_lsn: start_lsn,
                },
            )
            .await?
        {
            StartCreatingTimelineResult::CreateGuard(guard) => guard,
            StartCreatingTimelineResult::Idempotent(timeline) => {
                return Ok(CreateTimelineResult::Idempotent(timeline));
            }
        };

        // Ensure that `start_lsn` is valid, i.e. the LSN is within the PITR
        // horizon on the source timeline
        //
        // We check it against both the planned GC cutoff stored in 'gc_info',
        // and the 'latest_gc_cutoff' of the last GC that was performed.  The
        // planned GC cutoff in 'gc_info' is normally larger than
        // 'applied_gc_cutoff_lsn', but beware of corner cases like if you just
        // changed the GC settings for the tenant to make the PITR window
        // larger, but some of the data was already removed by an earlier GC
        // iteration.

        // check against last actual 'latest_gc_cutoff' first
        let applied_gc_cutoff_lsn = src_timeline.get_applied_gc_cutoff_lsn();
        {
            let gc_info = src_timeline.gc_info.read().unwrap();
            let planned_cutoff = gc_info.min_cutoff();
            if gc_info.lsn_covered_by_lease(start_lsn) {
                tracing::info!(
                    "skipping comparison of {start_lsn} with gc cutoff {} and planned gc cutoff {planned_cutoff} due to lsn lease",
                    *applied_gc_cutoff_lsn
                );
            } else {
                src_timeline
                    .check_lsn_is_in_scope(start_lsn, &applied_gc_cutoff_lsn)
                    .context(format!(
                        "invalid branch start lsn: less than latest GC cutoff {}",
                        *applied_gc_cutoff_lsn,
                    ))
                    .map_err(CreateTimelineError::AncestorLsn)?;

                // and then the planned GC cutoff
                if start_lsn < planned_cutoff {
                    return Err(CreateTimelineError::AncestorLsn(anyhow::anyhow!(
                        "invalid branch start lsn: less than planned GC cutoff {planned_cutoff}"
                    )));
                }
            }
        }

        //
        // The branch point is valid, and we are still holding the 'gc_cs' lock
        // so that GC cannot advance the GC cutoff until we are finished.
        // Proceed with the branch creation.
        //

        // Determine prev-LSN for the new timeline. We can only determine it if
        // the timeline was branched at the current end of the source timeline.
        let RecordLsn {
            last: src_last,
            prev: src_prev,
        } = src_timeline.get_last_record_rlsn();
        let dst_prev = if src_last == start_lsn {
            Some(src_prev)
        } else {
            None
        };

        // Create the metadata file, noting the ancestor of the new timeline.
        // There is initially no data in it, but all the read-calls know to look
        // into the ancestor.
        let metadata = TimelineMetadata::new(
            start_lsn,
            dst_prev,
            Some(src_id),
            start_lsn,
            *src_timeline.applied_gc_cutoff_lsn.read(), // FIXME: should we hold onto this guard longer?
            src_timeline.initdb_lsn,
            src_timeline.pg_version,
        );

        let (uninitialized_timeline, _timeline_ctx) = self
            .prepare_new_timeline(
                dst_id,
                &metadata,
                timeline_create_guard,
                start_lsn + 1,
                Some(Arc::clone(src_timeline)),
<<<<<<< HEAD
                ctx,
=======
                Some(src_timeline.get_rel_size_v2_status()),
>>>>>>> c87d307e
            )
            .await?;

        let new_timeline = uninitialized_timeline.finish_creation().await?;

        // Root timeline gets its layers during creation and uploads them along with the metadata.
        // A branch timeline though, when created, can get no writes for some time, hence won't get any layers created.
        // We still need to upload its metadata eagerly: if other nodes `attach` the tenant and miss this timeline, their GC
        // could get incorrect information and remove more layers, than needed.
        // See also https://github.com/neondatabase/neon/issues/3865
        new_timeline
            .remote_client
            .schedule_index_upload_for_full_metadata_update(&metadata)
            .context("branch initial metadata upload")?;

        // Callers are responsible to wait for uploads to complete and for activating the timeline.

        Ok(CreateTimelineResult::Created(new_timeline))
    }

    /// For unit tests, make this visible so that other modules can directly create timelines
    #[cfg(test)]
    #[tracing::instrument(skip_all, fields(tenant_id=%self.tenant_shard_id.tenant_id, shard_id=%self.tenant_shard_id.shard_slug(), %timeline_id))]
    pub(crate) async fn bootstrap_timeline_test(
        self: &Arc<Self>,
        timeline_id: TimelineId,
        pg_version: u32,
        load_existing_initdb: Option<TimelineId>,
        ctx: &RequestContext,
    ) -> anyhow::Result<Arc<Timeline>> {
        self.bootstrap_timeline(timeline_id, pg_version, load_existing_initdb, ctx)
            .await
            .map_err(anyhow::Error::new)
            .map(|r| r.into_timeline_for_test())
    }

    /// Get exclusive access to the timeline ID for creation.
    ///
    /// Timeline-creating code paths must use this function before making changes
    /// to in-memory or persistent state.
    ///
    /// The `state` parameter is a description of the timeline creation operation
    /// we intend to perform.
    /// If the timeline was already created in the meantime, we check whether this
    /// request conflicts or is idempotent , based on `state`.
    async fn start_creating_timeline(
        self: &Arc<Self>,
        new_timeline_id: TimelineId,
        idempotency: CreateTimelineIdempotency,
    ) -> Result<StartCreatingTimelineResult, CreateTimelineError> {
        let allow_offloaded = false;
        match self.create_timeline_create_guard(new_timeline_id, idempotency, allow_offloaded) {
            Ok(create_guard) => {
                pausable_failpoint!("timeline-creation-after-uninit");
                Ok(StartCreatingTimelineResult::CreateGuard(create_guard))
            }
            Err(TimelineExclusionError::ShuttingDown) => Err(CreateTimelineError::ShuttingDown),
            Err(TimelineExclusionError::AlreadyCreating) => {
                // Creation is in progress, we cannot create it again, and we cannot
                // check if this request matches the existing one, so caller must try
                // again later.
                Err(CreateTimelineError::AlreadyCreating)
            }
            Err(TimelineExclusionError::Other(e)) => Err(CreateTimelineError::Other(e)),
            Err(TimelineExclusionError::AlreadyExists {
                existing: TimelineOrOffloaded::Offloaded(_existing),
                ..
            }) => {
                info!("timeline already exists but is offloaded");
                Err(CreateTimelineError::Conflict)
            }
            Err(TimelineExclusionError::AlreadyExists {
                existing: TimelineOrOffloaded::Timeline(existing),
                arg,
            }) => {
                {
                    let existing = &existing.create_idempotency;
                    let _span = info_span!("idempotency_check", ?existing, ?arg).entered();
                    debug!("timeline already exists");

                    match (existing, &arg) {
                        // FailWithConflict => no idempotency check
                        (CreateTimelineIdempotency::FailWithConflict, _)
                        | (_, CreateTimelineIdempotency::FailWithConflict) => {
                            warn!("timeline already exists, failing request");
                            return Err(CreateTimelineError::Conflict);
                        }
                        // Idempotent <=> CreateTimelineIdempotency is identical
                        (x, y) if x == y => {
                            info!(
                                "timeline already exists and idempotency matches, succeeding request"
                            );
                            // fallthrough
                        }
                        (_, _) => {
                            warn!("idempotency conflict, failing request");
                            return Err(CreateTimelineError::Conflict);
                        }
                    }
                }

                Ok(StartCreatingTimelineResult::Idempotent(existing))
            }
        }
    }

    async fn upload_initdb(
        &self,
        timelines_path: &Utf8PathBuf,
        pgdata_path: &Utf8PathBuf,
        timeline_id: &TimelineId,
    ) -> anyhow::Result<()> {
        let temp_path = timelines_path.join(format!(
            "{INITDB_PATH}.upload-{timeline_id}.{TEMP_FILE_SUFFIX}"
        ));

        scopeguard::defer! {
            if let Err(e) = fs::remove_file(&temp_path) {
                error!("Failed to remove temporary initdb archive '{temp_path}': {e}");
            }
        }

        let (pgdata_zstd, tar_zst_size) = create_zst_tarball(pgdata_path, &temp_path).await?;
        const INITDB_TAR_ZST_WARN_LIMIT: u64 = 2 * 1024 * 1024;
        if tar_zst_size > INITDB_TAR_ZST_WARN_LIMIT {
            warn!(
                "compressed {temp_path} size of {tar_zst_size} is above limit {INITDB_TAR_ZST_WARN_LIMIT}."
            );
        }

        pausable_failpoint!("before-initdb-upload");

        backoff::retry(
            || async {
                self::remote_timeline_client::upload_initdb_dir(
                    &self.remote_storage,
                    &self.tenant_shard_id.tenant_id,
                    timeline_id,
                    pgdata_zstd.try_clone().await?,
                    tar_zst_size,
                    &self.cancel,
                )
                .await
            },
            |_| false,
            3,
            u32::MAX,
            "persist_initdb_tar_zst",
            &self.cancel,
        )
        .await
        .ok_or_else(|| anyhow::Error::new(TimeoutOrCancel::Cancel))
        .and_then(|x| x)
    }

    /// - run initdb to init temporary instance and get bootstrap data
    /// - after initialization completes, tar up the temp dir and upload it to S3.
    async fn bootstrap_timeline(
        self: &Arc<Self>,
        timeline_id: TimelineId,
        pg_version: u32,
        load_existing_initdb: Option<TimelineId>,
        ctx: &RequestContext,
    ) -> Result<CreateTimelineResult, CreateTimelineError> {
        let timeline_create_guard = match self
            .start_creating_timeline(
                timeline_id,
                CreateTimelineIdempotency::Bootstrap { pg_version },
            )
            .await?
        {
            StartCreatingTimelineResult::CreateGuard(guard) => guard,
            StartCreatingTimelineResult::Idempotent(timeline) => {
                return Ok(CreateTimelineResult::Idempotent(timeline));
            }
        };

        // create a `tenant/{tenant_id}/timelines/basebackup-{timeline_id}.{TEMP_FILE_SUFFIX}/`
        // temporary directory for basebackup files for the given timeline.

        let timelines_path = self.conf.timelines_path(&self.tenant_shard_id);
        let pgdata_path = path_with_suffix_extension(
            timelines_path.join(format!("basebackup-{timeline_id}")),
            TEMP_FILE_SUFFIX,
        );

        // Remove whatever was left from the previous runs: safe because TimelineCreateGuard guarantees
        // we won't race with other creations or existent timelines with the same path.
        if pgdata_path.exists() {
            fs::remove_dir_all(&pgdata_path).with_context(|| {
                format!("Failed to remove already existing initdb directory: {pgdata_path}")
            })?;
        }

        // this new directory is very temporary, set to remove it immediately after bootstrap, we don't need it
        let pgdata_path_deferred = pgdata_path.clone();
        scopeguard::defer! {
            if let Err(e) = fs::remove_dir_all(&pgdata_path_deferred) {
                // this is unlikely, but we will remove the directory on pageserver restart or another bootstrap call
                error!("Failed to remove temporary initdb directory '{pgdata_path_deferred}': {e}");
            }
        }
        if let Some(existing_initdb_timeline_id) = load_existing_initdb {
            if existing_initdb_timeline_id != timeline_id {
                let source_path = &remote_initdb_archive_path(
                    &self.tenant_shard_id.tenant_id,
                    &existing_initdb_timeline_id,
                );
                let dest_path =
                    &remote_initdb_archive_path(&self.tenant_shard_id.tenant_id, &timeline_id);

                // if this fails, it will get retried by retried control plane requests
                self.remote_storage
                    .copy_object(source_path, dest_path, &self.cancel)
                    .await
                    .context("copy initdb tar")?;
            }
            let (initdb_tar_zst_path, initdb_tar_zst) =
                self::remote_timeline_client::download_initdb_tar_zst(
                    self.conf,
                    &self.remote_storage,
                    &self.tenant_shard_id,
                    &existing_initdb_timeline_id,
                    &self.cancel,
                )
                .await
                .context("download initdb tar")?;

            scopeguard::defer! {
                if let Err(e) = fs::remove_file(&initdb_tar_zst_path) {
                    error!("Failed to remove temporary initdb archive '{initdb_tar_zst_path}': {e}");
                }
            }

            let buf_read =
                BufReader::with_capacity(remote_timeline_client::BUFFER_SIZE, initdb_tar_zst);
            extract_zst_tarball(&pgdata_path, buf_read)
                .await
                .context("extract initdb tar")?;
        } else {
            // Init temporarily repo to get bootstrap data, this creates a directory in the `pgdata_path` path
            run_initdb(self.conf, &pgdata_path, pg_version, &self.cancel)
                .await
                .context("run initdb")?;

            // Upload the created data dir to S3
            if self.tenant_shard_id().is_shard_zero() {
                self.upload_initdb(&timelines_path, &pgdata_path, &timeline_id)
                    .await?;
            }
        }
        let pgdata_lsn = import_datadir::get_lsn_from_controlfile(&pgdata_path)?.align();

        // Import the contents of the data directory at the initial checkpoint
        // LSN, and any WAL after that.
        // Initdb lsn will be equal to last_record_lsn which will be set after import.
        // Because we know it upfront avoid having an option or dummy zero value by passing it to the metadata.
        let new_metadata = TimelineMetadata::new(
            Lsn(0),
            None,
            None,
            Lsn(0),
            pgdata_lsn,
            pgdata_lsn,
            pg_version,
        );
        let (mut raw_timeline, timeline_ctx) = self
            .prepare_new_timeline(
                timeline_id,
                &new_metadata,
                timeline_create_guard,
                pgdata_lsn,
                None,
<<<<<<< HEAD
                ctx,
=======
                None,
>>>>>>> c87d307e
            )
            .await?;

        let tenant_shard_id = raw_timeline.owning_tenant.tenant_shard_id;
        raw_timeline
            .write(|unfinished_timeline| async move {
                import_datadir::import_timeline_from_postgres_datadir(
                    &unfinished_timeline,
                    &pgdata_path,
                    pgdata_lsn,
                    &timeline_ctx,
                )
                .await
                .with_context(|| {
                    format!(
                        "Failed to import pgdatadir for timeline {tenant_shard_id}/{timeline_id}"
                    )
                })?;

                fail::fail_point!("before-checkpoint-new-timeline", |_| {
                    Err(CreateTimelineError::Other(anyhow::anyhow!(
                        "failpoint before-checkpoint-new-timeline"
                    )))
                });

                Ok(())
            })
            .await?;

        // All done!
        let timeline = raw_timeline.finish_creation().await?;

        // Callers are responsible to wait for uploads to complete and for activating the timeline.

        Ok(CreateTimelineResult::Created(timeline))
    }

    fn build_timeline_remote_client(&self, timeline_id: TimelineId) -> RemoteTimelineClient {
        RemoteTimelineClient::new(
            self.remote_storage.clone(),
            self.deletion_queue_client.clone(),
            self.conf,
            self.tenant_shard_id,
            timeline_id,
            self.generation,
            &self.tenant_conf.load().location,
        )
    }

    /// Builds required resources for a new timeline.
    fn build_timeline_resources(&self, timeline_id: TimelineId) -> TimelineResources {
        let remote_client = self.build_timeline_remote_client(timeline_id);
        self.get_timeline_resources_for(remote_client)
    }

    /// Builds timeline resources for the given remote client.
    fn get_timeline_resources_for(&self, remote_client: RemoteTimelineClient) -> TimelineResources {
        TimelineResources {
            remote_client,
            pagestream_throttle: self.pagestream_throttle.clone(),
            pagestream_throttle_metrics: self.pagestream_throttle_metrics.clone(),
            l0_compaction_trigger: self.l0_compaction_trigger.clone(),
            l0_flush_global_state: self.l0_flush_global_state.clone(),
        }
    }

    /// Creates intermediate timeline structure and its files.
    ///
    /// An empty layer map is initialized, and new data and WAL can be imported starting
    /// at 'disk_consistent_lsn'. After any initial data has been imported, call
    /// `finish_creation` to insert the Timeline into the timelines map.
    async fn prepare_new_timeline<'a>(
        &'a self,
        new_timeline_id: TimelineId,
        new_metadata: &TimelineMetadata,
        create_guard: TimelineCreateGuard,
        start_lsn: Lsn,
        ancestor: Option<Arc<Timeline>>,
<<<<<<< HEAD
        ctx: &RequestContext,
    ) -> anyhow::Result<(UninitializedTimeline<'a>, RequestContext)> {
=======
        rel_size_v2_status: Option<RelSizeMigration>,
    ) -> anyhow::Result<UninitializedTimeline<'a>> {
>>>>>>> c87d307e
        let tenant_shard_id = self.tenant_shard_id;

        let resources = self.build_timeline_resources(new_timeline_id);
        resources
            .remote_client
            .init_upload_queue_for_empty_remote(new_metadata, rel_size_v2_status.clone())?;

        let (timeline_struct, timeline_ctx) = self
            .create_timeline_struct(
                new_timeline_id,
                new_metadata,
                None,
                ancestor,
                resources,
                CreateTimelineCause::Load,
                create_guard.idempotency.clone(),
                None,
<<<<<<< HEAD
                ctx,
=======
                rel_size_v2_status,
>>>>>>> c87d307e
            )
            .context("Failed to create timeline data structure")?;

        timeline_struct.init_empty_layer_map(start_lsn);

        if let Err(e) = self
            .create_timeline_files(&create_guard.timeline_path)
            .await
        {
            error!(
                "Failed to create initial files for timeline {tenant_shard_id}/{new_timeline_id}, cleaning up: {e:?}"
            );
            cleanup_timeline_directory(create_guard);
            return Err(e);
        }

        debug!(
            "Successfully created initial files for timeline {tenant_shard_id}/{new_timeline_id}"
        );

        Ok((
            UninitializedTimeline::new(
                self,
                new_timeline_id,
                Some((timeline_struct, create_guard)),
            ),
            timeline_ctx,
        ))
    }

    async fn create_timeline_files(&self, timeline_path: &Utf8Path) -> anyhow::Result<()> {
        crashsafe::create_dir(timeline_path).context("Failed to create timeline directory")?;

        fail::fail_point!("after-timeline-dir-creation", |_| {
            anyhow::bail!("failpoint after-timeline-dir-creation");
        });

        Ok(())
    }

    /// Get a guard that provides exclusive access to the timeline directory, preventing
    /// concurrent attempts to create the same timeline.
    ///
    /// The `allow_offloaded` parameter controls whether to tolerate the existence of
    /// offloaded timelines or not.
    fn create_timeline_create_guard(
        self: &Arc<Self>,
        timeline_id: TimelineId,
        idempotency: CreateTimelineIdempotency,
        allow_offloaded: bool,
    ) -> Result<TimelineCreateGuard, TimelineExclusionError> {
        let tenant_shard_id = self.tenant_shard_id;

        let timeline_path = self.conf.timeline_path(&tenant_shard_id, &timeline_id);

        let create_guard = TimelineCreateGuard::new(
            self,
            timeline_id,
            timeline_path.clone(),
            idempotency,
            allow_offloaded,
        )?;

        // At this stage, we have got exclusive access to in-memory state for this timeline ID
        // for creation.
        // A timeline directory should never exist on disk already:
        // - a previous failed creation would have cleaned up after itself
        // - a pageserver restart would clean up timeline directories that don't have valid remote state
        //
        // Therefore it is an unexpected internal error to encounter a timeline directory already existing here,
        // this error may indicate a bug in cleanup on failed creations.
        if timeline_path.exists() {
            return Err(TimelineExclusionError::Other(anyhow::anyhow!(
                "Timeline directory already exists! This is a bug."
            )));
        }

        Ok(create_guard)
    }

    /// Gathers inputs from all of the timelines to produce a sizing model input.
    ///
    /// Future is cancellation safe. Only one calculation can be running at once per tenant.
    #[instrument(skip_all, fields(tenant_id=%self.tenant_shard_id.tenant_id, shard_id=%self.tenant_shard_id.shard_slug()))]
    pub async fn gather_size_inputs(
        &self,
        // `max_retention_period` overrides the cutoff that is used to calculate the size
        // (only if it is shorter than the real cutoff).
        max_retention_period: Option<u64>,
        cause: LogicalSizeCalculationCause,
        cancel: &CancellationToken,
        ctx: &RequestContext,
    ) -> Result<size::ModelInputs, size::CalculateSyntheticSizeError> {
        let logical_sizes_at_once = self
            .conf
            .concurrent_tenant_size_logical_size_queries
            .inner();

        // TODO: Having a single mutex block concurrent reads is not great for performance.
        //
        // But the only case where we need to run multiple of these at once is when we
        // request a size for a tenant manually via API, while another background calculation
        // is in progress (which is not a common case).
        //
        // See more for on the issue #2748 condenced out of the initial PR review.
        let mut shared_cache = tokio::select! {
            locked = self.cached_logical_sizes.lock() => locked,
            _ = cancel.cancelled() => return Err(size::CalculateSyntheticSizeError::Cancelled),
            _ = self.cancel.cancelled() => return Err(size::CalculateSyntheticSizeError::Cancelled),
        };

        size::gather_inputs(
            self,
            logical_sizes_at_once,
            max_retention_period,
            &mut shared_cache,
            cause,
            cancel,
            ctx,
        )
        .await
    }

    /// Calculate synthetic tenant size and cache the result.
    /// This is periodically called by background worker.
    /// result is cached in tenant struct
    #[instrument(skip_all, fields(tenant_id=%self.tenant_shard_id.tenant_id, shard_id=%self.tenant_shard_id.shard_slug()))]
    pub async fn calculate_synthetic_size(
        &self,
        cause: LogicalSizeCalculationCause,
        cancel: &CancellationToken,
        ctx: &RequestContext,
    ) -> Result<u64, size::CalculateSyntheticSizeError> {
        let inputs = self.gather_size_inputs(None, cause, cancel, ctx).await?;

        let size = inputs.calculate();

        self.set_cached_synthetic_size(size);

        Ok(size)
    }

    /// Cache given synthetic size and update the metric value
    pub fn set_cached_synthetic_size(&self, size: u64) {
        self.cached_synthetic_tenant_size
            .store(size, Ordering::Relaxed);

        // Only shard zero should be calculating synthetic sizes
        debug_assert!(self.shard_identity.is_shard_zero());

        TENANT_SYNTHETIC_SIZE_METRIC
            .get_metric_with_label_values(&[&self.tenant_shard_id.tenant_id.to_string()])
            .unwrap()
            .set(size);
    }

    pub fn cached_synthetic_size(&self) -> u64 {
        self.cached_synthetic_tenant_size.load(Ordering::Relaxed)
    }

    /// Flush any in-progress layers, schedule uploads, and wait for uploads to complete.
    ///
    /// This function can take a long time: callers should wrap it in a timeout if calling
    /// from an external API handler.
    ///
    /// Cancel-safety: cancelling this function may leave I/O running, but such I/O is
    /// still bounded by tenant/timeline shutdown.
    #[tracing::instrument(skip_all)]
    pub(crate) async fn flush_remote(&self) -> anyhow::Result<()> {
        let timelines = self.timelines.lock().unwrap().clone();

        async fn flush_timeline(_gate: GateGuard, timeline: Arc<Timeline>) -> anyhow::Result<()> {
            tracing::info!(timeline_id=%timeline.timeline_id, "Flushing...");
            timeline.freeze_and_flush().await?;
            tracing::info!(timeline_id=%timeline.timeline_id, "Waiting for uploads...");
            timeline.remote_client.wait_completion().await?;

            Ok(())
        }

        // We do not use a JoinSet for these tasks, because we don't want them to be
        // aborted when this function's future is cancelled: they should stay alive
        // holding their GateGuard until they complete, to ensure their I/Os complete
        // before Timeline shutdown completes.
        let mut results = FuturesUnordered::new();

        for (_timeline_id, timeline) in timelines {
            // Run each timeline's flush in a task holding the timeline's gate: this
            // means that if this function's future is cancelled, the Timeline shutdown
            // will still wait for any I/O in here to complete.
            let Ok(gate) = timeline.gate.enter() else {
                continue;
            };
            let jh = tokio::task::spawn(async move { flush_timeline(gate, timeline).await });
            results.push(jh);
        }

        while let Some(r) = results.next().await {
            if let Err(e) = r {
                if !e.is_cancelled() && !e.is_panic() {
                    tracing::error!("unexpected join error: {e:?}");
                }
            }
        }

        // The flushes we did above were just writes, but the Tenant might have had
        // pending deletions as well from recent compaction/gc: we want to flush those
        // as well.  This requires flushing the global delete queue.  This is cheap
        // because it's typically a no-op.
        match self.deletion_queue_client.flush_execute().await {
            Ok(_) => {}
            Err(DeletionQueueError::ShuttingDown) => {}
        }

        Ok(())
    }

    pub(crate) fn get_tenant_conf(&self) -> TenantConfOpt {
        self.tenant_conf.load().tenant_conf.clone()
    }

    /// How much local storage would this tenant like to have?  It can cope with
    /// less than this (via eviction and on-demand downloads), but this function enables
    /// the Tenant to advertise how much storage it would prefer to have to provide fast I/O
    /// by keeping important things on local disk.
    ///
    /// This is a heuristic, not a guarantee: tenants that are long-idle will actually use less
    /// than they report here, due to layer eviction.  Tenants with many active branches may
    /// actually use more than they report here.
    pub(crate) fn local_storage_wanted(&self) -> u64 {
        let timelines = self.timelines.lock().unwrap();

        // Heuristic: we use the max() of the timelines' visible sizes, rather than the sum.  This
        // reflects the observation that on tenants with multiple large branches, typically only one
        // of them is used actively enough to occupy space on disk.
        timelines
            .values()
            .map(|t| t.metrics.visible_physical_size_gauge.get())
            .max()
            .unwrap_or(0)
    }

    /// Serialize and write the latest TenantManifest to remote storage.
    pub(crate) async fn store_tenant_manifest(&self) -> Result<(), TenantManifestError> {
        // Only one manifest write may be done at at time, and the contents of the manifest
        // must be loaded while holding this lock. This makes it safe to call this function
        // from anywhere without worrying about colliding updates.
        let mut guard = tokio::select! {
            g = self.tenant_manifest_upload.lock() => {
                g
            },
            _ = self.cancel.cancelled() => {
                return Err(TenantManifestError::Cancelled);
            }
        };

        let manifest = self.build_tenant_manifest();
        if Some(&manifest) == (*guard).as_ref() {
            // Optimisation: skip uploads that don't change anything.
            return Ok(());
        }

        // Remote storage does no retries internally, so wrap it
        match backoff::retry(
            || async {
                upload_tenant_manifest(
                    &self.remote_storage,
                    &self.tenant_shard_id,
                    self.generation,
                    &manifest,
                    &self.cancel,
                )
                .await
            },
            |_e| self.cancel.is_cancelled(),
            FAILED_UPLOAD_WARN_THRESHOLD,
            FAILED_REMOTE_OP_RETRIES,
            "uploading tenant manifest",
            &self.cancel,
        )
        .await
        {
            None => Err(TenantManifestError::Cancelled),
            Some(Err(_)) if self.cancel.is_cancelled() => Err(TenantManifestError::Cancelled),
            Some(Err(e)) => Err(TenantManifestError::RemoteStorage(e)),
            Some(Ok(_)) => {
                // Store the successfully uploaded manifest, so that future callers can avoid
                // re-uploading the same thing.
                *guard = Some(manifest);

                Ok(())
            }
        }
    }
}

/// Create the cluster temporarily in 'initdbpath' directory inside the repository
/// to get bootstrap data for timeline initialization.
async fn run_initdb(
    conf: &'static PageServerConf,
    initdb_target_dir: &Utf8Path,
    pg_version: u32,
    cancel: &CancellationToken,
) -> Result<(), InitdbError> {
    let initdb_bin_path = conf
        .pg_bin_dir(pg_version)
        .map_err(InitdbError::Other)?
        .join("initdb");
    let initdb_lib_dir = conf.pg_lib_dir(pg_version).map_err(InitdbError::Other)?;
    info!(
        "running {} in {}, libdir: {}",
        initdb_bin_path, initdb_target_dir, initdb_lib_dir,
    );

    let _permit = {
        let _timer = INITDB_SEMAPHORE_ACQUISITION_TIME.start_timer();
        INIT_DB_SEMAPHORE.acquire().await
    };

    CONCURRENT_INITDBS.inc();
    scopeguard::defer! {
        CONCURRENT_INITDBS.dec();
    }

    let _timer = INITDB_RUN_TIME.start_timer();
    let res = postgres_initdb::do_run_initdb(postgres_initdb::RunInitdbArgs {
        superuser: &conf.superuser,
        locale: &conf.locale,
        initdb_bin: &initdb_bin_path,
        pg_version,
        library_search_path: &initdb_lib_dir,
        pgdata: initdb_target_dir,
    })
    .await
    .map_err(InitdbError::Inner);

    // This isn't true cancellation support, see above. Still return an error to
    // excercise the cancellation code path.
    if cancel.is_cancelled() {
        return Err(InitdbError::Cancelled);
    }

    res
}

/// Dump contents of a layer file to stdout.
pub async fn dump_layerfile_from_path(
    path: &Utf8Path,
    verbose: bool,
    ctx: &RequestContext,
) -> anyhow::Result<()> {
    use std::os::unix::fs::FileExt;

    // All layer files start with a two-byte "magic" value, to identify the kind of
    // file.
    let file = File::open(path)?;
    let mut header_buf = [0u8; 2];
    file.read_exact_at(&mut header_buf, 0)?;

    match u16::from_be_bytes(header_buf) {
        crate::IMAGE_FILE_MAGIC => {
            ImageLayer::new_for_path(path, file)?
                .dump(verbose, ctx)
                .await?
        }
        crate::DELTA_FILE_MAGIC => {
            DeltaLayer::new_for_path(path, file)?
                .dump(verbose, ctx)
                .await?
        }
        magic => bail!("unrecognized magic identifier: {:?}", magic),
    }

    Ok(())
}

#[cfg(test)]
pub(crate) mod harness {
    use bytes::{Bytes, BytesMut};
    use hex_literal::hex;
    use once_cell::sync::OnceCell;
    use pageserver_api::key::Key;
    use pageserver_api::models::ShardParameters;
    use pageserver_api::record::NeonWalRecord;
    use pageserver_api::shard::ShardIndex;
    use utils::id::TenantId;
    use utils::logging;

    use super::*;
    use crate::deletion_queue::mock::MockDeletionQueue;
    use crate::l0_flush::L0FlushConfig;
    use crate::walredo::apply_neon;

    pub const TIMELINE_ID: TimelineId =
        TimelineId::from_array(hex!("11223344556677881122334455667788"));
    pub const NEW_TIMELINE_ID: TimelineId =
        TimelineId::from_array(hex!("AA223344556677881122334455667788"));

    /// Convenience function to create a page image with given string as the only content
    pub fn test_img(s: &str) -> Bytes {
        let mut buf = BytesMut::new();
        buf.extend_from_slice(s.as_bytes());
        buf.resize(64, 0);

        buf.freeze()
    }

    impl From<TenantConf> for TenantConfOpt {
        fn from(tenant_conf: TenantConf) -> Self {
            Self {
                checkpoint_distance: Some(tenant_conf.checkpoint_distance),
                checkpoint_timeout: Some(tenant_conf.checkpoint_timeout),
                compaction_target_size: Some(tenant_conf.compaction_target_size),
                compaction_period: Some(tenant_conf.compaction_period),
                compaction_threshold: Some(tenant_conf.compaction_threshold),
                compaction_upper_limit: Some(tenant_conf.compaction_upper_limit),
                compaction_algorithm: Some(tenant_conf.compaction_algorithm),
                compaction_l0_first: Some(tenant_conf.compaction_l0_first),
                compaction_l0_semaphore: Some(tenant_conf.compaction_l0_semaphore),
                l0_flush_delay_threshold: tenant_conf.l0_flush_delay_threshold,
                l0_flush_stall_threshold: tenant_conf.l0_flush_stall_threshold,
                l0_flush_wait_upload: Some(tenant_conf.l0_flush_wait_upload),
                gc_horizon: Some(tenant_conf.gc_horizon),
                gc_period: Some(tenant_conf.gc_period),
                image_creation_threshold: Some(tenant_conf.image_creation_threshold),
                pitr_interval: Some(tenant_conf.pitr_interval),
                walreceiver_connect_timeout: Some(tenant_conf.walreceiver_connect_timeout),
                lagging_wal_timeout: Some(tenant_conf.lagging_wal_timeout),
                max_lsn_wal_lag: Some(tenant_conf.max_lsn_wal_lag),
                eviction_policy: Some(tenant_conf.eviction_policy),
                min_resident_size_override: tenant_conf.min_resident_size_override,
                evictions_low_residence_duration_metric_threshold: Some(
                    tenant_conf.evictions_low_residence_duration_metric_threshold,
                ),
                heatmap_period: Some(tenant_conf.heatmap_period),
                lazy_slru_download: Some(tenant_conf.lazy_slru_download),
                timeline_get_throttle: Some(tenant_conf.timeline_get_throttle),
                image_layer_creation_check_threshold: Some(
                    tenant_conf.image_layer_creation_check_threshold,
                ),
                image_creation_preempt_threshold: Some(
                    tenant_conf.image_creation_preempt_threshold,
                ),
                lsn_lease_length: Some(tenant_conf.lsn_lease_length),
                lsn_lease_length_for_ts: Some(tenant_conf.lsn_lease_length_for_ts),
                timeline_offloading: Some(tenant_conf.timeline_offloading),
                wal_receiver_protocol_override: tenant_conf.wal_receiver_protocol_override,
                rel_size_v2_enabled: Some(tenant_conf.rel_size_v2_enabled),
                gc_compaction_enabled: Some(tenant_conf.gc_compaction_enabled),
                gc_compaction_initial_threshold_kb: Some(
                    tenant_conf.gc_compaction_initial_threshold_kb,
                ),
                gc_compaction_ratio_percent: Some(tenant_conf.gc_compaction_ratio_percent),
            }
        }
    }

    pub struct TenantHarness {
        pub conf: &'static PageServerConf,
        pub tenant_conf: TenantConf,
        pub tenant_shard_id: TenantShardId,
        pub generation: Generation,
        pub shard: ShardIndex,
        pub remote_storage: GenericRemoteStorage,
        pub remote_fs_dir: Utf8PathBuf,
        pub deletion_queue: MockDeletionQueue,
    }

    static LOG_HANDLE: OnceCell<()> = OnceCell::new();

    pub(crate) fn setup_logging() {
        LOG_HANDLE.get_or_init(|| {
            logging::init(
                logging::LogFormat::Test,
                // enable it in case the tests exercise code paths that use
                // debug_assert_current_span_has_tenant_and_timeline_id
                logging::TracingErrorLayerEnablement::EnableWithRustLogFilter,
                logging::Output::Stdout,
            )
            .expect("Failed to init test logging")
        });
    }

    impl TenantHarness {
        pub async fn create_custom(
            test_name: &'static str,
            tenant_conf: TenantConf,
            tenant_id: TenantId,
            shard_identity: ShardIdentity,
            generation: Generation,
        ) -> anyhow::Result<Self> {
            setup_logging();

            let repo_dir = PageServerConf::test_repo_dir(test_name);
            let _ = fs::remove_dir_all(&repo_dir);
            fs::create_dir_all(&repo_dir)?;

            let conf = PageServerConf::dummy_conf(repo_dir);
            // Make a static copy of the config. This can never be free'd, but that's
            // OK in a test.
            let conf: &'static PageServerConf = Box::leak(Box::new(conf));

            let shard = shard_identity.shard_index();
            let tenant_shard_id = TenantShardId {
                tenant_id,
                shard_number: shard.shard_number,
                shard_count: shard.shard_count,
            };
            fs::create_dir_all(conf.tenant_path(&tenant_shard_id))?;
            fs::create_dir_all(conf.timelines_path(&tenant_shard_id))?;

            use remote_storage::{RemoteStorageConfig, RemoteStorageKind};
            let remote_fs_dir = conf.workdir.join("localfs");
            std::fs::create_dir_all(&remote_fs_dir).unwrap();
            let config = RemoteStorageConfig {
                storage: RemoteStorageKind::LocalFs {
                    local_path: remote_fs_dir.clone(),
                },
                timeout: RemoteStorageConfig::DEFAULT_TIMEOUT,
                small_timeout: RemoteStorageConfig::DEFAULT_SMALL_TIMEOUT,
            };
            let remote_storage = GenericRemoteStorage::from_config(&config).await.unwrap();
            let deletion_queue = MockDeletionQueue::new(Some(remote_storage.clone()));

            Ok(Self {
                conf,
                tenant_conf,
                tenant_shard_id,
                generation,
                shard,
                remote_storage,
                remote_fs_dir,
                deletion_queue,
            })
        }

        pub async fn create(test_name: &'static str) -> anyhow::Result<Self> {
            // Disable automatic GC and compaction to make the unit tests more deterministic.
            // The tests perform them manually if needed.
            let tenant_conf = TenantConf {
                gc_period: Duration::ZERO,
                compaction_period: Duration::ZERO,
                ..TenantConf::default()
            };
            let tenant_id = TenantId::generate();
            let shard = ShardIdentity::unsharded();
            Self::create_custom(
                test_name,
                tenant_conf,
                tenant_id,
                shard,
                Generation::new(0xdeadbeef),
            )
            .await
        }

        pub fn span(&self) -> tracing::Span {
            info_span!("TenantHarness", tenant_id=%self.tenant_shard_id.tenant_id, shard_id=%self.tenant_shard_id.shard_slug())
        }

        pub(crate) async fn load(&self) -> (Arc<Tenant>, RequestContext) {
            let ctx = RequestContext::new(TaskKind::UnitTest, DownloadBehavior::Error)
                .with_scope_unit_test();
            (
                self.do_try_load(&ctx)
                    .await
                    .expect("failed to load test tenant"),
                ctx,
            )
        }

        #[instrument(skip_all, fields(tenant_id=%self.tenant_shard_id.tenant_id, shard_id=%self.tenant_shard_id.shard_slug()))]
        pub(crate) async fn do_try_load(
            &self,
            ctx: &RequestContext,
        ) -> anyhow::Result<Arc<Tenant>> {
            let walredo_mgr = Arc::new(WalRedoManager::from(TestRedoManager));

            let tenant = Arc::new(Tenant::new(
                TenantState::Attaching,
                self.conf,
                AttachedTenantConf::try_from(LocationConf::attached_single(
                    TenantConfOpt::from(self.tenant_conf.clone()),
                    self.generation,
                    &ShardParameters::default(),
                ))
                .unwrap(),
                // This is a legacy/test code path: sharding isn't supported here.
                ShardIdentity::unsharded(),
                Some(walredo_mgr),
                self.tenant_shard_id,
                self.remote_storage.clone(),
                self.deletion_queue.new_client(),
                // TODO: ideally we should run all unit tests with both configs
                L0FlushGlobalState::new(L0FlushConfig::default()),
            ));

            let preload = tenant
                .preload(&self.remote_storage, CancellationToken::new())
                .await?;
            tenant.attach(Some(preload), ctx).await?;

            tenant.state.send_replace(TenantState::Active);
            for timeline in tenant.timelines.lock().unwrap().values() {
                timeline.set_state(TimelineState::Active);
            }
            Ok(tenant)
        }

        pub fn timeline_path(&self, timeline_id: &TimelineId) -> Utf8PathBuf {
            self.conf.timeline_path(&self.tenant_shard_id, timeline_id)
        }
    }

    // Mock WAL redo manager that doesn't do much
    pub(crate) struct TestRedoManager;

    impl TestRedoManager {
        /// # Cancel-Safety
        ///
        /// This method is cancellation-safe.
        pub async fn request_redo(
            &self,
            key: Key,
            lsn: Lsn,
            base_img: Option<(Lsn, Bytes)>,
            records: Vec<(Lsn, NeonWalRecord)>,
            _pg_version: u32,
        ) -> Result<Bytes, walredo::Error> {
            let records_neon = records.iter().all(|r| apply_neon::can_apply_in_neon(&r.1));
            if records_neon {
                // For Neon wal records, we can decode without spawning postgres, so do so.
                let mut page = match (base_img, records.first()) {
                    (Some((_lsn, img)), _) => {
                        let mut page = BytesMut::new();
                        page.extend_from_slice(&img);
                        page
                    }
                    (_, Some((_lsn, rec))) if rec.will_init() => BytesMut::new(),
                    _ => {
                        panic!("Neon WAL redo requires base image or will init record");
                    }
                };

                for (record_lsn, record) in records {
                    apply_neon::apply_in_neon(&record, record_lsn, key, &mut page)?;
                }
                Ok(page.freeze())
            } else {
                // We never spawn a postgres walredo process in unit tests: just log what we might have done.
                let s = format!(
                    "redo for {} to get to {}, with {} and {} records",
                    key,
                    lsn,
                    if base_img.is_some() {
                        "base image"
                    } else {
                        "no base image"
                    },
                    records.len()
                );
                println!("{s}");

                Ok(test_img(&s))
            }
        }
    }
}

#[cfg(test)]
mod tests {
    use std::collections::{BTreeMap, BTreeSet};

    use bytes::{Bytes, BytesMut};
    use hex_literal::hex;
    use itertools::Itertools;
    #[cfg(feature = "testing")]
    use models::CompactLsnRange;
    use pageserver_api::key::{AUX_KEY_PREFIX, Key, NON_INHERITED_RANGE, RELATION_SIZE_PREFIX};
    use pageserver_api::keyspace::KeySpace;
    use pageserver_api::models::{CompactionAlgorithm, CompactionAlgorithmSettings};
    #[cfg(feature = "testing")]
    use pageserver_api::record::NeonWalRecord;
    use pageserver_api::value::Value;
    use pageserver_compaction::helpers::overlaps_with;
    use rand::{Rng, thread_rng};
    use storage_layer::{IoConcurrency, PersistentLayerKey};
    use tests::storage_layer::ValuesReconstructState;
    use tests::timeline::{GetVectoredError, ShutdownMode};
    #[cfg(feature = "testing")]
    use timeline::GcInfo;
    #[cfg(feature = "testing")]
    use timeline::InMemoryLayerTestDesc;
    #[cfg(feature = "testing")]
    use timeline::compaction::{KeyHistoryRetention, KeyLogAtLsn};
    use timeline::{CompactOptions, DeltaLayerTestDesc};
    use utils::id::TenantId;

    use super::*;
    use crate::DEFAULT_PG_VERSION;
    use crate::keyspace::KeySpaceAccum;
    use crate::tenant::harness::*;
    use crate::tenant::timeline::CompactFlags;

    static TEST_KEY: Lazy<Key> =
        Lazy::new(|| Key::from_slice(&hex!("010000000033333333444444445500000001")));

    #[tokio::test]
    async fn test_basic() -> anyhow::Result<()> {
        let (tenant, ctx) = TenantHarness::create("test_basic").await?.load().await;
        let tline = tenant
            .create_test_timeline(TIMELINE_ID, Lsn(0x08), DEFAULT_PG_VERSION, &ctx)
            .await?;

        let mut writer = tline.writer().await;
        writer
            .put(
                *TEST_KEY,
                Lsn(0x10),
                &Value::Image(test_img("foo at 0x10")),
                &ctx,
            )
            .await?;
        writer.finish_write(Lsn(0x10));
        drop(writer);

        let mut writer = tline.writer().await;
        writer
            .put(
                *TEST_KEY,
                Lsn(0x20),
                &Value::Image(test_img("foo at 0x20")),
                &ctx,
            )
            .await?;
        writer.finish_write(Lsn(0x20));
        drop(writer);

        assert_eq!(
            tline.get(*TEST_KEY, Lsn(0x10), &ctx).await?,
            test_img("foo at 0x10")
        );
        assert_eq!(
            tline.get(*TEST_KEY, Lsn(0x1f), &ctx).await?,
            test_img("foo at 0x10")
        );
        assert_eq!(
            tline.get(*TEST_KEY, Lsn(0x20), &ctx).await?,
            test_img("foo at 0x20")
        );

        Ok(())
    }

    #[tokio::test]
    async fn no_duplicate_timelines() -> anyhow::Result<()> {
        let (tenant, ctx) = TenantHarness::create("no_duplicate_timelines")
            .await?
            .load()
            .await;
        let _ = tenant
            .create_test_timeline(TIMELINE_ID, Lsn(0x10), DEFAULT_PG_VERSION, &ctx)
            .await?;

        match tenant
            .create_empty_timeline(TIMELINE_ID, Lsn(0x10), DEFAULT_PG_VERSION, &ctx)
            .await
        {
            Ok(_) => panic!("duplicate timeline creation should fail"),
            Err(e) => assert_eq!(
                e.to_string(),
                "timeline already exists with different parameters".to_string()
            ),
        }

        Ok(())
    }

    /// Convenience function to create a page image with given string as the only content
    pub fn test_value(s: &str) -> Value {
        let mut buf = BytesMut::new();
        buf.extend_from_slice(s.as_bytes());
        Value::Image(buf.freeze())
    }

    ///
    /// Test branch creation
    ///
    #[tokio::test]
    async fn test_branch() -> anyhow::Result<()> {
        use std::str::from_utf8;

        let (tenant, ctx) = TenantHarness::create("test_branch").await?.load().await;
        let tline = tenant
            .create_test_timeline(TIMELINE_ID, Lsn(0x10), DEFAULT_PG_VERSION, &ctx)
            .await?;
        let mut writer = tline.writer().await;

        #[allow(non_snake_case)]
        let TEST_KEY_A: Key = Key::from_hex("110000000033333333444444445500000001").unwrap();
        #[allow(non_snake_case)]
        let TEST_KEY_B: Key = Key::from_hex("110000000033333333444444445500000002").unwrap();

        // Insert a value on the timeline
        writer
            .put(TEST_KEY_A, Lsn(0x20), &test_value("foo at 0x20"), &ctx)
            .await?;
        writer
            .put(TEST_KEY_B, Lsn(0x20), &test_value("foobar at 0x20"), &ctx)
            .await?;
        writer.finish_write(Lsn(0x20));

        writer
            .put(TEST_KEY_A, Lsn(0x30), &test_value("foo at 0x30"), &ctx)
            .await?;
        writer.finish_write(Lsn(0x30));
        writer
            .put(TEST_KEY_A, Lsn(0x40), &test_value("foo at 0x40"), &ctx)
            .await?;
        writer.finish_write(Lsn(0x40));

        //assert_current_logical_size(&tline, Lsn(0x40));

        // Branch the history, modify relation differently on the new timeline
        tenant
            .branch_timeline_test(&tline, NEW_TIMELINE_ID, Some(Lsn(0x30)), &ctx)
            .await?;
        let newtline = tenant
            .get_timeline(NEW_TIMELINE_ID, true)
            .expect("Should have a local timeline");
        let mut new_writer = newtline.writer().await;
        new_writer
            .put(TEST_KEY_A, Lsn(0x40), &test_value("bar at 0x40"), &ctx)
            .await?;
        new_writer.finish_write(Lsn(0x40));

        // Check page contents on both branches
        assert_eq!(
            from_utf8(&tline.get(TEST_KEY_A, Lsn(0x40), &ctx).await?)?,
            "foo at 0x40"
        );
        assert_eq!(
            from_utf8(&newtline.get(TEST_KEY_A, Lsn(0x40), &ctx).await?)?,
            "bar at 0x40"
        );
        assert_eq!(
            from_utf8(&newtline.get(TEST_KEY_B, Lsn(0x40), &ctx).await?)?,
            "foobar at 0x20"
        );

        //assert_current_logical_size(&tline, Lsn(0x40));

        Ok(())
    }

    async fn make_some_layers(
        tline: &Timeline,
        start_lsn: Lsn,
        ctx: &RequestContext,
    ) -> anyhow::Result<()> {
        let mut lsn = start_lsn;
        {
            let mut writer = tline.writer().await;
            // Create a relation on the timeline
            writer
                .put(
                    *TEST_KEY,
                    lsn,
                    &Value::Image(test_img(&format!("foo at {}", lsn))),
                    ctx,
                )
                .await?;
            writer.finish_write(lsn);
            lsn += 0x10;
            writer
                .put(
                    *TEST_KEY,
                    lsn,
                    &Value::Image(test_img(&format!("foo at {}", lsn))),
                    ctx,
                )
                .await?;
            writer.finish_write(lsn);
            lsn += 0x10;
        }
        tline.freeze_and_flush().await?;
        {
            let mut writer = tline.writer().await;
            writer
                .put(
                    *TEST_KEY,
                    lsn,
                    &Value::Image(test_img(&format!("foo at {}", lsn))),
                    ctx,
                )
                .await?;
            writer.finish_write(lsn);
            lsn += 0x10;
            writer
                .put(
                    *TEST_KEY,
                    lsn,
                    &Value::Image(test_img(&format!("foo at {}", lsn))),
                    ctx,
                )
                .await?;
            writer.finish_write(lsn);
        }
        tline.freeze_and_flush().await.map_err(|e| e.into())
    }

    #[tokio::test(start_paused = true)]
    async fn test_prohibit_branch_creation_on_garbage_collected_data() -> anyhow::Result<()> {
        let (tenant, ctx) =
            TenantHarness::create("test_prohibit_branch_creation_on_garbage_collected_data")
                .await?
                .load()
                .await;
        // Advance to the lsn lease deadline so that GC is not blocked by
        // initial transition into AttachedSingle.
        tokio::time::advance(tenant.get_lsn_lease_length()).await;
        tokio::time::resume();
        let tline = tenant
            .create_test_timeline(TIMELINE_ID, Lsn(0x10), DEFAULT_PG_VERSION, &ctx)
            .await?;
        make_some_layers(tline.as_ref(), Lsn(0x20), &ctx).await?;

        // this removes layers before lsn 40 (50 minus 10), so there are two remaining layers, image and delta for 31-50
        // FIXME: this doesn't actually remove any layer currently, given how the flushing
        // and compaction works. But it does set the 'cutoff' point so that the cross check
        // below should fail.
        tenant
            .gc_iteration(
                Some(TIMELINE_ID),
                0x10,
                Duration::ZERO,
                &CancellationToken::new(),
                &ctx,
            )
            .await?;

        // try to branch at lsn 25, should fail because we already garbage collected the data
        match tenant
            .branch_timeline_test(&tline, NEW_TIMELINE_ID, Some(Lsn(0x25)), &ctx)
            .await
        {
            Ok(_) => panic!("branching should have failed"),
            Err(err) => {
                let CreateTimelineError::AncestorLsn(err) = err else {
                    panic!("wrong error type")
                };
                assert!(err.to_string().contains("invalid branch start lsn"));
                assert!(
                    err.source()
                        .unwrap()
                        .to_string()
                        .contains("we might've already garbage collected needed data")
                )
            }
        }

        Ok(())
    }

    #[tokio::test]
    async fn test_prohibit_branch_creation_on_pre_initdb_lsn() -> anyhow::Result<()> {
        let (tenant, ctx) =
            TenantHarness::create("test_prohibit_branch_creation_on_pre_initdb_lsn")
                .await?
                .load()
                .await;

        let tline = tenant
            .create_test_timeline(TIMELINE_ID, Lsn(0x50), DEFAULT_PG_VERSION, &ctx)
            .await?;
        // try to branch at lsn 0x25, should fail because initdb lsn is 0x50
        match tenant
            .branch_timeline_test(&tline, NEW_TIMELINE_ID, Some(Lsn(0x25)), &ctx)
            .await
        {
            Ok(_) => panic!("branching should have failed"),
            Err(err) => {
                let CreateTimelineError::AncestorLsn(err) = err else {
                    panic!("wrong error type");
                };
                assert!(&err.to_string().contains("invalid branch start lsn"));
                assert!(
                    &err.source()
                        .unwrap()
                        .to_string()
                        .contains("is earlier than latest GC cutoff")
                );
            }
        }

        Ok(())
    }

    /*
    // FIXME: This currently fails to error out. Calling GC doesn't currently
    // remove the old value, we'd need to work a little harder
    #[tokio::test]
    async fn test_prohibit_get_for_garbage_collected_data() -> anyhow::Result<()> {
        let repo =
            RepoHarness::create("test_prohibit_get_for_garbage_collected_data")?
            .load();

        let tline = repo.create_empty_timeline(TIMELINE_ID, Lsn(0), DEFAULT_PG_VERSION)?;
        make_some_layers(tline.as_ref(), Lsn(0x20), &ctx).await?;

        repo.gc_iteration(Some(TIMELINE_ID), 0x10, Duration::ZERO)?;
        let applied_gc_cutoff_lsn = tline.get_applied_gc_cutoff_lsn();
        assert!(*applied_gc_cutoff_lsn > Lsn(0x25));
        match tline.get(*TEST_KEY, Lsn(0x25)) {
            Ok(_) => panic!("request for page should have failed"),
            Err(err) => assert!(err.to_string().contains("not found at")),
        }
        Ok(())
    }
     */

    #[tokio::test]
    async fn test_get_branchpoints_from_an_inactive_timeline() -> anyhow::Result<()> {
        let (tenant, ctx) =
            TenantHarness::create("test_get_branchpoints_from_an_inactive_timeline")
                .await?
                .load()
                .await;
        let tline = tenant
            .create_test_timeline(TIMELINE_ID, Lsn(0x10), DEFAULT_PG_VERSION, &ctx)
            .await?;
        make_some_layers(tline.as_ref(), Lsn(0x20), &ctx).await?;

        tenant
            .branch_timeline_test(&tline, NEW_TIMELINE_ID, Some(Lsn(0x40)), &ctx)
            .await?;
        let newtline = tenant
            .get_timeline(NEW_TIMELINE_ID, true)
            .expect("Should have a local timeline");

        make_some_layers(newtline.as_ref(), Lsn(0x60), &ctx).await?;

        tline.set_broken("test".to_owned());

        tenant
            .gc_iteration(
                Some(TIMELINE_ID),
                0x10,
                Duration::ZERO,
                &CancellationToken::new(),
                &ctx,
            )
            .await?;

        // The branchpoints should contain all timelines, even ones marked
        // as Broken.
        {
            let branchpoints = &tline.gc_info.read().unwrap().retain_lsns;
            assert_eq!(branchpoints.len(), 1);
            assert_eq!(
                branchpoints[0],
                (Lsn(0x40), NEW_TIMELINE_ID, MaybeOffloaded::No)
            );
        }

        // You can read the key from the child branch even though the parent is
        // Broken, as long as you don't need to access data from the parent.
        assert_eq!(
            newtline.get(*TEST_KEY, Lsn(0x70), &ctx).await?,
            test_img(&format!("foo at {}", Lsn(0x70)))
        );

        // This needs to traverse to the parent, and fails.
        let err = newtline.get(*TEST_KEY, Lsn(0x50), &ctx).await.unwrap_err();
        assert!(
            err.to_string().starts_with(&format!(
                "bad state on timeline {}: Broken",
                tline.timeline_id
            )),
            "{err}"
        );

        Ok(())
    }

    #[tokio::test]
    async fn test_retain_data_in_parent_which_is_needed_for_child() -> anyhow::Result<()> {
        let (tenant, ctx) =
            TenantHarness::create("test_retain_data_in_parent_which_is_needed_for_child")
                .await?
                .load()
                .await;
        let tline = tenant
            .create_test_timeline(TIMELINE_ID, Lsn(0x10), DEFAULT_PG_VERSION, &ctx)
            .await?;
        make_some_layers(tline.as_ref(), Lsn(0x20), &ctx).await?;

        tenant
            .branch_timeline_test(&tline, NEW_TIMELINE_ID, Some(Lsn(0x40)), &ctx)
            .await?;
        let newtline = tenant
            .get_timeline(NEW_TIMELINE_ID, true)
            .expect("Should have a local timeline");
        // this removes layers before lsn 40 (50 minus 10), so there are two remaining layers, image and delta for 31-50
        tenant
            .gc_iteration(
                Some(TIMELINE_ID),
                0x10,
                Duration::ZERO,
                &CancellationToken::new(),
                &ctx,
            )
            .await?;
        assert!(newtline.get(*TEST_KEY, Lsn(0x25), &ctx).await.is_ok());

        Ok(())
    }
    #[tokio::test]
    async fn test_parent_keeps_data_forever_after_branching() -> anyhow::Result<()> {
        let (tenant, ctx) = TenantHarness::create("test_parent_keeps_data_forever_after_branching")
            .await?
            .load()
            .await;
        let tline = tenant
            .create_test_timeline(TIMELINE_ID, Lsn(0x10), DEFAULT_PG_VERSION, &ctx)
            .await?;
        make_some_layers(tline.as_ref(), Lsn(0x20), &ctx).await?;

        tenant
            .branch_timeline_test(&tline, NEW_TIMELINE_ID, Some(Lsn(0x40)), &ctx)
            .await?;
        let newtline = tenant
            .get_timeline(NEW_TIMELINE_ID, true)
            .expect("Should have a local timeline");

        make_some_layers(newtline.as_ref(), Lsn(0x60), &ctx).await?;

        // run gc on parent
        tenant
            .gc_iteration(
                Some(TIMELINE_ID),
                0x10,
                Duration::ZERO,
                &CancellationToken::new(),
                &ctx,
            )
            .await?;

        // Check that the data is still accessible on the branch.
        assert_eq!(
            newtline.get(*TEST_KEY, Lsn(0x50), &ctx).await?,
            test_img(&format!("foo at {}", Lsn(0x40)))
        );

        Ok(())
    }

    #[tokio::test]
    async fn timeline_load() -> anyhow::Result<()> {
        const TEST_NAME: &str = "timeline_load";
        let harness = TenantHarness::create(TEST_NAME).await?;
        {
            let (tenant, ctx) = harness.load().await;
            let tline = tenant
                .create_test_timeline(TIMELINE_ID, Lsn(0x7000), DEFAULT_PG_VERSION, &ctx)
                .await?;
            make_some_layers(tline.as_ref(), Lsn(0x8000), &ctx).await?;
            // so that all uploads finish & we can call harness.load() below again
            tenant
                .shutdown(Default::default(), ShutdownMode::FreezeAndFlush)
                .instrument(harness.span())
                .await
                .ok()
                .unwrap();
        }

        let (tenant, _ctx) = harness.load().await;
        tenant
            .get_timeline(TIMELINE_ID, true)
            .expect("cannot load timeline");

        Ok(())
    }

    #[tokio::test]
    async fn timeline_load_with_ancestor() -> anyhow::Result<()> {
        const TEST_NAME: &str = "timeline_load_with_ancestor";
        let harness = TenantHarness::create(TEST_NAME).await?;
        // create two timelines
        {
            let (tenant, ctx) = harness.load().await;
            let tline = tenant
                .create_test_timeline(TIMELINE_ID, Lsn(0x10), DEFAULT_PG_VERSION, &ctx)
                .await?;

            make_some_layers(tline.as_ref(), Lsn(0x20), &ctx).await?;

            let child_tline = tenant
                .branch_timeline_test(&tline, NEW_TIMELINE_ID, Some(Lsn(0x40)), &ctx)
                .await?;
            child_tline.set_state(TimelineState::Active);

            let newtline = tenant
                .get_timeline(NEW_TIMELINE_ID, true)
                .expect("Should have a local timeline");

            make_some_layers(newtline.as_ref(), Lsn(0x60), &ctx).await?;

            // so that all uploads finish & we can call harness.load() below again
            tenant
                .shutdown(Default::default(), ShutdownMode::FreezeAndFlush)
                .instrument(harness.span())
                .await
                .ok()
                .unwrap();
        }

        // check that both of them are initially unloaded
        let (tenant, _ctx) = harness.load().await;

        // check that both, child and ancestor are loaded
        let _child_tline = tenant
            .get_timeline(NEW_TIMELINE_ID, true)
            .expect("cannot get child timeline loaded");

        let _ancestor_tline = tenant
            .get_timeline(TIMELINE_ID, true)
            .expect("cannot get ancestor timeline loaded");

        Ok(())
    }

    #[tokio::test]
    async fn delta_layer_dumping() -> anyhow::Result<()> {
        use storage_layer::AsLayerDesc;
        let (tenant, ctx) = TenantHarness::create("test_layer_dumping")
            .await?
            .load()
            .await;
        let tline = tenant
            .create_test_timeline(TIMELINE_ID, Lsn(0x10), DEFAULT_PG_VERSION, &ctx)
            .await?;
        make_some_layers(tline.as_ref(), Lsn(0x20), &ctx).await?;

        let layer_map = tline.layers.read().await;
        let level0_deltas = layer_map
            .layer_map()?
            .level0_deltas()
            .iter()
            .map(|desc| layer_map.get_from_desc(desc))
            .collect::<Vec<_>>();

        assert!(!level0_deltas.is_empty());

        for delta in level0_deltas {
            // Ensure we are dumping a delta layer here
            assert!(delta.layer_desc().is_delta);
            delta.dump(true, &ctx).await.unwrap();
        }

        Ok(())
    }

    #[tokio::test]
    async fn test_images() -> anyhow::Result<()> {
        let (tenant, ctx) = TenantHarness::create("test_images").await?.load().await;
        let tline = tenant
            .create_test_timeline(TIMELINE_ID, Lsn(0x08), DEFAULT_PG_VERSION, &ctx)
            .await?;

        let mut writer = tline.writer().await;
        writer
            .put(
                *TEST_KEY,
                Lsn(0x10),
                &Value::Image(test_img("foo at 0x10")),
                &ctx,
            )
            .await?;
        writer.finish_write(Lsn(0x10));
        drop(writer);

        tline.freeze_and_flush().await?;
        tline
            .compact(&CancellationToken::new(), EnumSet::empty(), &ctx)
            .await?;

        let mut writer = tline.writer().await;
        writer
            .put(
                *TEST_KEY,
                Lsn(0x20),
                &Value::Image(test_img("foo at 0x20")),
                &ctx,
            )
            .await?;
        writer.finish_write(Lsn(0x20));
        drop(writer);

        tline.freeze_and_flush().await?;
        tline
            .compact(&CancellationToken::new(), EnumSet::empty(), &ctx)
            .await?;

        let mut writer = tline.writer().await;
        writer
            .put(
                *TEST_KEY,
                Lsn(0x30),
                &Value::Image(test_img("foo at 0x30")),
                &ctx,
            )
            .await?;
        writer.finish_write(Lsn(0x30));
        drop(writer);

        tline.freeze_and_flush().await?;
        tline
            .compact(&CancellationToken::new(), EnumSet::empty(), &ctx)
            .await?;

        let mut writer = tline.writer().await;
        writer
            .put(
                *TEST_KEY,
                Lsn(0x40),
                &Value::Image(test_img("foo at 0x40")),
                &ctx,
            )
            .await?;
        writer.finish_write(Lsn(0x40));
        drop(writer);

        tline.freeze_and_flush().await?;
        tline
            .compact(&CancellationToken::new(), EnumSet::empty(), &ctx)
            .await?;

        assert_eq!(
            tline.get(*TEST_KEY, Lsn(0x10), &ctx).await?,
            test_img("foo at 0x10")
        );
        assert_eq!(
            tline.get(*TEST_KEY, Lsn(0x1f), &ctx).await?,
            test_img("foo at 0x10")
        );
        assert_eq!(
            tline.get(*TEST_KEY, Lsn(0x20), &ctx).await?,
            test_img("foo at 0x20")
        );
        assert_eq!(
            tline.get(*TEST_KEY, Lsn(0x30), &ctx).await?,
            test_img("foo at 0x30")
        );
        assert_eq!(
            tline.get(*TEST_KEY, Lsn(0x40), &ctx).await?,
            test_img("foo at 0x40")
        );

        Ok(())
    }

    async fn bulk_insert_compact_gc(
        tenant: &Tenant,
        timeline: &Arc<Timeline>,
        ctx: &RequestContext,
        lsn: Lsn,
        repeat: usize,
        key_count: usize,
    ) -> anyhow::Result<HashMap<Key, BTreeSet<Lsn>>> {
        let compact = true;
        bulk_insert_maybe_compact_gc(tenant, timeline, ctx, lsn, repeat, key_count, compact).await
    }

    async fn bulk_insert_maybe_compact_gc(
        tenant: &Tenant,
        timeline: &Arc<Timeline>,
        ctx: &RequestContext,
        mut lsn: Lsn,
        repeat: usize,
        key_count: usize,
        compact: bool,
    ) -> anyhow::Result<HashMap<Key, BTreeSet<Lsn>>> {
        let mut inserted: HashMap<Key, BTreeSet<Lsn>> = Default::default();

        let mut test_key = Key::from_hex("010000000033333333444444445500000000").unwrap();
        let mut blknum = 0;

        // Enforce that key range is monotonously increasing
        let mut keyspace = KeySpaceAccum::new();

        let cancel = CancellationToken::new();

        for _ in 0..repeat {
            for _ in 0..key_count {
                test_key.field6 = blknum;
                let mut writer = timeline.writer().await;
                writer
                    .put(
                        test_key,
                        lsn,
                        &Value::Image(test_img(&format!("{} at {}", blknum, lsn))),
                        ctx,
                    )
                    .await?;
                inserted.entry(test_key).or_default().insert(lsn);
                writer.finish_write(lsn);
                drop(writer);

                keyspace.add_key(test_key);

                lsn = Lsn(lsn.0 + 0x10);
                blknum += 1;
            }

            timeline.freeze_and_flush().await?;
            if compact {
                // this requires timeline to be &Arc<Timeline>
                timeline.compact(&cancel, EnumSet::empty(), ctx).await?;
            }

            // this doesn't really need to use the timeline_id target, but it is closer to what it
            // originally was.
            let res = tenant
                .gc_iteration(Some(timeline.timeline_id), 0, Duration::ZERO, &cancel, ctx)
                .await?;

            assert_eq!(res.layers_removed, 0, "this never removes anything");
        }

        Ok(inserted)
    }

    //
    // Insert 1000 key-value pairs with increasing keys, flush, compact, GC.
    // Repeat 50 times.
    //
    #[tokio::test]
    async fn test_bulk_insert() -> anyhow::Result<()> {
        let harness = TenantHarness::create("test_bulk_insert").await?;
        let (tenant, ctx) = harness.load().await;
        let tline = tenant
            .create_test_timeline(TIMELINE_ID, Lsn(0x08), DEFAULT_PG_VERSION, &ctx)
            .await?;

        let lsn = Lsn(0x10);
        bulk_insert_compact_gc(&tenant, &tline, &ctx, lsn, 50, 10000).await?;

        Ok(())
    }

    // Test the vectored get real implementation against a simple sequential implementation.
    //
    // The test generates a keyspace by repeatedly flushing the in-memory layer and compacting.
    // Projected to 2D the key space looks like below. Lsn grows upwards on the Y axis and keys
    // grow to the right on the X axis.
    //                       [Delta]
    //                 [Delta]
    //           [Delta]
    //    [Delta]
    // ------------ Image ---------------
    //
    // After layer generation we pick the ranges to query as follows:
    // 1. The beginning of each delta layer
    // 2. At the seam between two adjacent delta layers
    //
    // There's one major downside to this test: delta layers only contains images,
    // so the search can stop at the first delta layer and doesn't traverse any deeper.
    #[tokio::test]
    async fn test_get_vectored() -> anyhow::Result<()> {
        let harness = TenantHarness::create("test_get_vectored").await?;
        let (tenant, ctx) = harness.load().await;
        let io_concurrency = IoConcurrency::spawn_for_test();
        let tline = tenant
            .create_test_timeline(TIMELINE_ID, Lsn(0x08), DEFAULT_PG_VERSION, &ctx)
            .await?;

        let lsn = Lsn(0x10);
        let inserted = bulk_insert_compact_gc(&tenant, &tline, &ctx, lsn, 50, 10000).await?;

        let guard = tline.layers.read().await;
        let lm = guard.layer_map()?;

        lm.dump(true, &ctx).await?;

        let mut reads = Vec::new();
        let mut prev = None;
        lm.iter_historic_layers().for_each(|desc| {
            if !desc.is_delta() {
                prev = Some(desc.clone());
                return;
            }

            let start = desc.key_range.start;
            let end = desc
                .key_range
                .start
                .add(Timeline::MAX_GET_VECTORED_KEYS.try_into().unwrap());
            reads.push(KeySpace {
                ranges: vec![start..end],
            });

            if let Some(prev) = &prev {
                if !prev.is_delta() {
                    return;
                }

                let first_range = Key {
                    field6: prev.key_range.end.field6 - 4,
                    ..prev.key_range.end
                }..prev.key_range.end;

                let second_range = desc.key_range.start..Key {
                    field6: desc.key_range.start.field6 + 4,
                    ..desc.key_range.start
                };

                reads.push(KeySpace {
                    ranges: vec![first_range, second_range],
                });
            };

            prev = Some(desc.clone());
        });

        drop(guard);

        // Pick a big LSN such that we query over all the changes.
        let reads_lsn = Lsn(u64::MAX - 1);

        for read in reads {
            info!("Doing vectored read on {:?}", read);

            let vectored_res = tline
                .get_vectored_impl(
                    read.clone(),
                    reads_lsn,
                    &mut ValuesReconstructState::new(io_concurrency.clone()),
                    &ctx,
                )
                .await;

            let mut expected_lsns: HashMap<Key, Lsn> = Default::default();
            let mut expect_missing = false;
            let mut key = read.start().unwrap();
            while key != read.end().unwrap() {
                if let Some(lsns) = inserted.get(&key) {
                    let expected_lsn = lsns.iter().rfind(|lsn| **lsn <= reads_lsn);
                    match expected_lsn {
                        Some(lsn) => {
                            expected_lsns.insert(key, *lsn);
                        }
                        None => {
                            expect_missing = true;
                            break;
                        }
                    }
                } else {
                    expect_missing = true;
                    break;
                }

                key = key.next();
            }

            if expect_missing {
                assert!(matches!(vectored_res, Err(GetVectoredError::MissingKey(_))));
            } else {
                for (key, image) in vectored_res? {
                    let expected_lsn = expected_lsns.get(&key).expect("determined above");
                    let expected_image = test_img(&format!("{} at {}", key.field6, expected_lsn));
                    assert_eq!(image?, expected_image);
                }
            }
        }

        Ok(())
    }

    #[tokio::test]
    async fn test_get_vectored_aux_files() -> anyhow::Result<()> {
        let harness = TenantHarness::create("test_get_vectored_aux_files").await?;

        let (tenant, ctx) = harness.load().await;
        let io_concurrency = IoConcurrency::spawn_for_test();
        let (tline, ctx) = tenant
            .create_empty_timeline(TIMELINE_ID, Lsn(0), DEFAULT_PG_VERSION, &ctx)
            .await?;
        let tline = tline.raw_timeline().unwrap();

        let mut modification = tline.begin_modification(Lsn(0x1000));
        modification.put_file("foo/bar1", b"content1", &ctx).await?;
        modification.set_lsn(Lsn(0x1008))?;
        modification.put_file("foo/bar2", b"content2", &ctx).await?;
        modification.commit(&ctx).await?;

        let child_timeline_id = TimelineId::generate();
        tenant
            .branch_timeline_test(
                tline,
                child_timeline_id,
                Some(tline.get_last_record_lsn()),
                &ctx,
            )
            .await?;

        let child_timeline = tenant
            .get_timeline(child_timeline_id, true)
            .expect("Should have the branched timeline");

        let aux_keyspace = KeySpace {
            ranges: vec![NON_INHERITED_RANGE],
        };
        let read_lsn = child_timeline.get_last_record_lsn();

        let vectored_res = child_timeline
            .get_vectored_impl(
                aux_keyspace.clone(),
                read_lsn,
                &mut ValuesReconstructState::new(io_concurrency.clone()),
                &ctx,
            )
            .await;

        let images = vectored_res?;
        assert!(images.is_empty());
        Ok(())
    }

    // Test that vectored get handles layer gaps correctly
    // by advancing into the next ancestor timeline if required.
    //
    // The test generates timelines that look like the diagram below.
    // We leave a gap in one of the L1 layers at `gap_at_key` (`/` in the diagram).
    // The reconstruct data for that key lies in the ancestor timeline (`X` in the diagram).
    //
    // ```
    //-------------------------------+
    //                          ...  |
    //               [   L1   ]      |
    //     [ / L1   ]                | Child Timeline
    // ...                           |
    // ------------------------------+
    //     [ X L1   ]                | Parent Timeline
    // ------------------------------+
    // ```
    #[tokio::test]
    async fn test_get_vectored_key_gap() -> anyhow::Result<()> {
        let tenant_conf = TenantConf {
            // Make compaction deterministic
            gc_period: Duration::ZERO,
            compaction_period: Duration::ZERO,
            // Encourage creation of L1 layers
            checkpoint_distance: 16 * 1024,
            compaction_target_size: 8 * 1024,
            ..TenantConf::default()
        };

        let harness = TenantHarness::create_custom(
            "test_get_vectored_key_gap",
            tenant_conf,
            TenantId::generate(),
            ShardIdentity::unsharded(),
            Generation::new(0xdeadbeef),
        )
        .await?;
        let (tenant, ctx) = harness.load().await;
        let io_concurrency = IoConcurrency::spawn_for_test();

        let mut current_key = Key::from_hex("010000000033333333444444445500000000").unwrap();
        let gap_at_key = current_key.add(100);
        let mut current_lsn = Lsn(0x10);

        const KEY_COUNT: usize = 10_000;

        let timeline_id = TimelineId::generate();
        let current_timeline = tenant
            .create_test_timeline(timeline_id, current_lsn, DEFAULT_PG_VERSION, &ctx)
            .await?;

        current_lsn += 0x100;

        let mut writer = current_timeline.writer().await;
        writer
            .put(
                gap_at_key,
                current_lsn,
                &Value::Image(test_img(&format!("{} at {}", gap_at_key, current_lsn))),
                &ctx,
            )
            .await?;
        writer.finish_write(current_lsn);
        drop(writer);

        let mut latest_lsns = HashMap::new();
        latest_lsns.insert(gap_at_key, current_lsn);

        current_timeline.freeze_and_flush().await?;

        let child_timeline_id = TimelineId::generate();

        tenant
            .branch_timeline_test(
                &current_timeline,
                child_timeline_id,
                Some(current_lsn),
                &ctx,
            )
            .await?;
        let child_timeline = tenant
            .get_timeline(child_timeline_id, true)
            .expect("Should have the branched timeline");

        for i in 0..KEY_COUNT {
            if current_key == gap_at_key {
                current_key = current_key.next();
                continue;
            }

            current_lsn += 0x10;

            let mut writer = child_timeline.writer().await;
            writer
                .put(
                    current_key,
                    current_lsn,
                    &Value::Image(test_img(&format!("{} at {}", current_key, current_lsn))),
                    &ctx,
                )
                .await?;
            writer.finish_write(current_lsn);
            drop(writer);

            latest_lsns.insert(current_key, current_lsn);
            current_key = current_key.next();

            // Flush every now and then to encourage layer file creation.
            if i % 500 == 0 {
                child_timeline.freeze_and_flush().await?;
            }
        }

        child_timeline.freeze_and_flush().await?;
        let mut flags = EnumSet::new();
        flags.insert(CompactFlags::ForceRepartition);
        child_timeline
            .compact(&CancellationToken::new(), flags, &ctx)
            .await?;

        let key_near_end = {
            let mut tmp = current_key;
            tmp.field6 -= 10;
            tmp
        };

        let key_near_gap = {
            let mut tmp = gap_at_key;
            tmp.field6 -= 10;
            tmp
        };

        let read = KeySpace {
            ranges: vec![key_near_gap..gap_at_key.next(), key_near_end..current_key],
        };
        let results = child_timeline
            .get_vectored_impl(
                read.clone(),
                current_lsn,
                &mut ValuesReconstructState::new(io_concurrency.clone()),
                &ctx,
            )
            .await?;

        for (key, img_res) in results {
            let expected = test_img(&format!("{} at {}", key, latest_lsns[&key]));
            assert_eq!(img_res?, expected);
        }

        Ok(())
    }

    // Test that vectored get descends into ancestor timelines correctly and
    // does not return an image that's newer than requested.
    //
    // The diagram below ilustrates an interesting case. We have a parent timeline
    // (top of the Lsn range) and a child timeline. The request key cannot be reconstructed
    // from the child timeline, so the parent timeline must be visited. When advacing into
    // the child timeline, the read path needs to remember what the requested Lsn was in
    // order to avoid returning an image that's too new. The test below constructs such
    // a timeline setup and does a few queries around the Lsn of each page image.
    // ```
    //    LSN
    //     ^
    //     |
    //     |
    // 500 | --------------------------------------> branch point
    // 400 |        X
    // 300 |        X
    // 200 | --------------------------------------> requested lsn
    // 100 |        X
    //     |---------------------------------------> Key
    //              |
    //              ------> requested key
    //
    // Legend:
    // * X - page images
    // ```
    #[tokio::test]
    async fn test_get_vectored_ancestor_descent() -> anyhow::Result<()> {
        let harness = TenantHarness::create("test_get_vectored_on_lsn_axis").await?;
        let (tenant, ctx) = harness.load().await;
        let io_concurrency = IoConcurrency::spawn_for_test();

        let start_key = Key::from_hex("010000000033333333444444445500000000").unwrap();
        let end_key = start_key.add(1000);
        let child_gap_at_key = start_key.add(500);
        let mut parent_gap_lsns: BTreeMap<Lsn, String> = BTreeMap::new();

        let mut current_lsn = Lsn(0x10);

        let timeline_id = TimelineId::generate();
        let parent_timeline = tenant
            .create_test_timeline(timeline_id, current_lsn, DEFAULT_PG_VERSION, &ctx)
            .await?;

        current_lsn += 0x100;

        for _ in 0..3 {
            let mut key = start_key;
            while key < end_key {
                current_lsn += 0x10;

                let image_value = format!("{} at {}", child_gap_at_key, current_lsn);

                let mut writer = parent_timeline.writer().await;
                writer
                    .put(
                        key,
                        current_lsn,
                        &Value::Image(test_img(&image_value)),
                        &ctx,
                    )
                    .await?;
                writer.finish_write(current_lsn);

                if key == child_gap_at_key {
                    parent_gap_lsns.insert(current_lsn, image_value);
                }

                key = key.next();
            }

            parent_timeline.freeze_and_flush().await?;
        }

        let child_timeline_id = TimelineId::generate();

        let child_timeline = tenant
            .branch_timeline_test(&parent_timeline, child_timeline_id, Some(current_lsn), &ctx)
            .await?;

        let mut key = start_key;
        while key < end_key {
            if key == child_gap_at_key {
                key = key.next();
                continue;
            }

            current_lsn += 0x10;

            let mut writer = child_timeline.writer().await;
            writer
                .put(
                    key,
                    current_lsn,
                    &Value::Image(test_img(&format!("{} at {}", key, current_lsn))),
                    &ctx,
                )
                .await?;
            writer.finish_write(current_lsn);

            key = key.next();
        }

        child_timeline.freeze_and_flush().await?;

        let lsn_offsets: [i64; 5] = [-10, -1, 0, 1, 10];
        let mut query_lsns = Vec::new();
        for image_lsn in parent_gap_lsns.keys().rev() {
            for offset in lsn_offsets {
                query_lsns.push(Lsn(image_lsn
                    .0
                    .checked_add_signed(offset)
                    .expect("Shouldn't overflow")));
            }
        }

        for query_lsn in query_lsns {
            let results = child_timeline
                .get_vectored_impl(
                    KeySpace {
                        ranges: vec![child_gap_at_key..child_gap_at_key.next()],
                    },
                    query_lsn,
                    &mut ValuesReconstructState::new(io_concurrency.clone()),
                    &ctx,
                )
                .await;

            let expected_item = parent_gap_lsns
                .iter()
                .rev()
                .find(|(lsn, _)| **lsn <= query_lsn);

            info!(
                "Doing vectored read at LSN {}. Expecting image to be: {:?}",
                query_lsn, expected_item
            );

            match expected_item {
                Some((_, img_value)) => {
                    let key_results = results.expect("No vectored get error expected");
                    let key_result = &key_results[&child_gap_at_key];
                    let returned_img = key_result
                        .as_ref()
                        .expect("No page reconstruct error expected");

                    info!(
                        "Vectored read at LSN {} returned image {}",
                        query_lsn,
                        std::str::from_utf8(returned_img)?
                    );
                    assert_eq!(*returned_img, test_img(img_value));
                }
                None => {
                    assert!(matches!(results, Err(GetVectoredError::MissingKey(_))));
                }
            }
        }

        Ok(())
    }

    #[tokio::test]
    async fn test_random_updates() -> anyhow::Result<()> {
        let names_algorithms = [
            ("test_random_updates_legacy", CompactionAlgorithm::Legacy),
            ("test_random_updates_tiered", CompactionAlgorithm::Tiered),
        ];
        for (name, algorithm) in names_algorithms {
            test_random_updates_algorithm(name, algorithm).await?;
        }
        Ok(())
    }

    async fn test_random_updates_algorithm(
        name: &'static str,
        compaction_algorithm: CompactionAlgorithm,
    ) -> anyhow::Result<()> {
        let mut harness = TenantHarness::create(name).await?;
        harness.tenant_conf.compaction_algorithm = CompactionAlgorithmSettings {
            kind: compaction_algorithm,
        };
        let (tenant, ctx) = harness.load().await;
        let tline = tenant
            .create_test_timeline(TIMELINE_ID, Lsn(0x10), DEFAULT_PG_VERSION, &ctx)
            .await?;

        const NUM_KEYS: usize = 1000;
        let cancel = CancellationToken::new();

        let mut test_key = Key::from_hex("010000000033333333444444445500000000").unwrap();
        let mut test_key_end = test_key;
        test_key_end.field6 = NUM_KEYS as u32;
        tline.add_extra_test_dense_keyspace(KeySpace::single(test_key..test_key_end));

        let mut keyspace = KeySpaceAccum::new();

        // Track when each page was last modified. Used to assert that
        // a read sees the latest page version.
        let mut updated = [Lsn(0); NUM_KEYS];

        let mut lsn = Lsn(0x10);
        #[allow(clippy::needless_range_loop)]
        for blknum in 0..NUM_KEYS {
            lsn = Lsn(lsn.0 + 0x10);
            test_key.field6 = blknum as u32;
            let mut writer = tline.writer().await;
            writer
                .put(
                    test_key,
                    lsn,
                    &Value::Image(test_img(&format!("{} at {}", blknum, lsn))),
                    &ctx,
                )
                .await?;
            writer.finish_write(lsn);
            updated[blknum] = lsn;
            drop(writer);

            keyspace.add_key(test_key);
        }

        for _ in 0..50 {
            for _ in 0..NUM_KEYS {
                lsn = Lsn(lsn.0 + 0x10);
                let blknum = thread_rng().gen_range(0..NUM_KEYS);
                test_key.field6 = blknum as u32;
                let mut writer = tline.writer().await;
                writer
                    .put(
                        test_key,
                        lsn,
                        &Value::Image(test_img(&format!("{} at {}", blknum, lsn))),
                        &ctx,
                    )
                    .await?;
                writer.finish_write(lsn);
                drop(writer);
                updated[blknum] = lsn;
            }

            // Read all the blocks
            for (blknum, last_lsn) in updated.iter().enumerate() {
                test_key.field6 = blknum as u32;
                assert_eq!(
                    tline.get(test_key, lsn, &ctx).await?,
                    test_img(&format!("{} at {}", blknum, last_lsn))
                );
            }

            // Perform a cycle of flush, and GC
            tline.freeze_and_flush().await?;
            tenant
                .gc_iteration(Some(tline.timeline_id), 0, Duration::ZERO, &cancel, &ctx)
                .await?;
        }

        Ok(())
    }

    #[tokio::test]
    async fn test_traverse_branches() -> anyhow::Result<()> {
        let (tenant, ctx) = TenantHarness::create("test_traverse_branches")
            .await?
            .load()
            .await;
        let mut tline = tenant
            .create_test_timeline(TIMELINE_ID, Lsn(0x10), DEFAULT_PG_VERSION, &ctx)
            .await?;

        const NUM_KEYS: usize = 1000;

        let mut test_key = Key::from_hex("010000000033333333444444445500000000").unwrap();

        let mut keyspace = KeySpaceAccum::new();

        let cancel = CancellationToken::new();

        // Track when each page was last modified. Used to assert that
        // a read sees the latest page version.
        let mut updated = [Lsn(0); NUM_KEYS];

        let mut lsn = Lsn(0x10);
        #[allow(clippy::needless_range_loop)]
        for blknum in 0..NUM_KEYS {
            lsn = Lsn(lsn.0 + 0x10);
            test_key.field6 = blknum as u32;
            let mut writer = tline.writer().await;
            writer
                .put(
                    test_key,
                    lsn,
                    &Value::Image(test_img(&format!("{} at {}", blknum, lsn))),
                    &ctx,
                )
                .await?;
            writer.finish_write(lsn);
            updated[blknum] = lsn;
            drop(writer);

            keyspace.add_key(test_key);
        }

        for _ in 0..50 {
            let new_tline_id = TimelineId::generate();
            tenant
                .branch_timeline_test(&tline, new_tline_id, Some(lsn), &ctx)
                .await?;
            tline = tenant
                .get_timeline(new_tline_id, true)
                .expect("Should have the branched timeline");

            for _ in 0..NUM_KEYS {
                lsn = Lsn(lsn.0 + 0x10);
                let blknum = thread_rng().gen_range(0..NUM_KEYS);
                test_key.field6 = blknum as u32;
                let mut writer = tline.writer().await;
                writer
                    .put(
                        test_key,
                        lsn,
                        &Value::Image(test_img(&format!("{} at {}", blknum, lsn))),
                        &ctx,
                    )
                    .await?;
                println!("updating {} at {}", blknum, lsn);
                writer.finish_write(lsn);
                drop(writer);
                updated[blknum] = lsn;
            }

            // Read all the blocks
            for (blknum, last_lsn) in updated.iter().enumerate() {
                test_key.field6 = blknum as u32;
                assert_eq!(
                    tline.get(test_key, lsn, &ctx).await?,
                    test_img(&format!("{} at {}", blknum, last_lsn))
                );
            }

            // Perform a cycle of flush, compact, and GC
            tline.freeze_and_flush().await?;
            tline.compact(&cancel, EnumSet::empty(), &ctx).await?;
            tenant
                .gc_iteration(Some(tline.timeline_id), 0, Duration::ZERO, &cancel, &ctx)
                .await?;
        }

        Ok(())
    }

    #[tokio::test]
    async fn test_traverse_ancestors() -> anyhow::Result<()> {
        let (tenant, ctx) = TenantHarness::create("test_traverse_ancestors")
            .await?
            .load()
            .await;
        let mut tline = tenant
            .create_test_timeline(TIMELINE_ID, Lsn(0x10), DEFAULT_PG_VERSION, &ctx)
            .await?;

        const NUM_KEYS: usize = 100;
        const NUM_TLINES: usize = 50;

        let mut test_key = Key::from_hex("010000000033333333444444445500000000").unwrap();
        // Track page mutation lsns across different timelines.
        let mut updated = [[Lsn(0); NUM_KEYS]; NUM_TLINES];

        let mut lsn = Lsn(0x10);

        #[allow(clippy::needless_range_loop)]
        for idx in 0..NUM_TLINES {
            let new_tline_id = TimelineId::generate();
            tenant
                .branch_timeline_test(&tline, new_tline_id, Some(lsn), &ctx)
                .await?;
            tline = tenant
                .get_timeline(new_tline_id, true)
                .expect("Should have the branched timeline");

            for _ in 0..NUM_KEYS {
                lsn = Lsn(lsn.0 + 0x10);
                let blknum = thread_rng().gen_range(0..NUM_KEYS);
                test_key.field6 = blknum as u32;
                let mut writer = tline.writer().await;
                writer
                    .put(
                        test_key,
                        lsn,
                        &Value::Image(test_img(&format!("{} {} at {}", idx, blknum, lsn))),
                        &ctx,
                    )
                    .await?;
                println!("updating [{}][{}] at {}", idx, blknum, lsn);
                writer.finish_write(lsn);
                drop(writer);
                updated[idx][blknum] = lsn;
            }
        }

        // Read pages from leaf timeline across all ancestors.
        for (idx, lsns) in updated.iter().enumerate() {
            for (blknum, lsn) in lsns.iter().enumerate() {
                // Skip empty mutations.
                if lsn.0 == 0 {
                    continue;
                }
                println!("checking [{idx}][{blknum}] at {lsn}");
                test_key.field6 = blknum as u32;
                assert_eq!(
                    tline.get(test_key, *lsn, &ctx).await?,
                    test_img(&format!("{idx} {blknum} at {lsn}"))
                );
            }
        }
        Ok(())
    }

    #[tokio::test]
    async fn test_write_at_initdb_lsn_takes_optimization_code_path() -> anyhow::Result<()> {
        let (tenant, ctx) = TenantHarness::create("test_empty_test_timeline_is_usable")
            .await?
            .load()
            .await;

        let initdb_lsn = Lsn(0x20);
        let (utline, ctx) = tenant
            .create_empty_timeline(TIMELINE_ID, initdb_lsn, DEFAULT_PG_VERSION, &ctx)
            .await?;
        let tline = utline.raw_timeline().unwrap();

        // Spawn flush loop now so that we can set the `expect_initdb_optimization`
        tline.maybe_spawn_flush_loop();

        // Make sure the timeline has the minimum set of required keys for operation.
        // The only operation you can always do on an empty timeline is to `put` new data.
        // Except if you `put` at `initdb_lsn`.
        // In that case, there's an optimization to directly create image layers instead of delta layers.
        // It uses `repartition()`, which assumes some keys to be present.
        // Let's make sure the test timeline can handle that case.
        {
            let mut state = tline.flush_loop_state.lock().unwrap();
            assert_eq!(
                timeline::FlushLoopState::Running {
                    expect_initdb_optimization: false,
                    initdb_optimization_count: 0,
                },
                *state
            );
            *state = timeline::FlushLoopState::Running {
                expect_initdb_optimization: true,
                initdb_optimization_count: 0,
            };
        }

        // Make writes at the initdb_lsn. When we flush it below, it should be handled by the optimization.
        // As explained above, the optimization requires some keys to be present.
        // As per `create_empty_timeline` documentation, use init_empty to set them.
        // This is what `create_test_timeline` does, by the way.
        let mut modification = tline.begin_modification(initdb_lsn);
        modification
            .init_empty_test_timeline()
            .context("init_empty_test_timeline")?;
        modification
            .commit(&ctx)
            .await
            .context("commit init_empty_test_timeline modification")?;

        // Do the flush. The flush code will check the expectations that we set above.
        tline.freeze_and_flush().await?;

        // assert freeze_and_flush exercised the initdb optimization
        {
            let state = tline.flush_loop_state.lock().unwrap();
            let timeline::FlushLoopState::Running {
                expect_initdb_optimization,
                initdb_optimization_count,
            } = *state
            else {
                panic!("unexpected state: {:?}", *state);
            };
            assert!(expect_initdb_optimization);
            assert!(initdb_optimization_count > 0);
        }
        Ok(())
    }

    #[tokio::test]
    async fn test_create_guard_crash() -> anyhow::Result<()> {
        let name = "test_create_guard_crash";
        let harness = TenantHarness::create(name).await?;
        {
            let (tenant, ctx) = harness.load().await;
            let (tline, _ctx) = tenant
                .create_empty_timeline(TIMELINE_ID, Lsn(0), DEFAULT_PG_VERSION, &ctx)
                .await?;
            // Leave the timeline ID in [`Tenant::timelines_creating`] to exclude attempting to create it again
            let raw_tline = tline.raw_timeline().unwrap();
            raw_tline
                .shutdown(super::timeline::ShutdownMode::Hard)
                .instrument(info_span!("test_shutdown", tenant_id=%raw_tline.tenant_shard_id, shard_id=%raw_tline.tenant_shard_id.shard_slug(), timeline_id=%TIMELINE_ID))
                .await;
            std::mem::forget(tline);
        }

        let (tenant, _) = harness.load().await;
        match tenant.get_timeline(TIMELINE_ID, false) {
            Ok(_) => panic!("timeline should've been removed during load"),
            Err(e) => {
                assert_eq!(
                    e,
                    GetTimelineError::NotFound {
                        tenant_id: tenant.tenant_shard_id,
                        timeline_id: TIMELINE_ID,
                    }
                )
            }
        }

        assert!(
            !harness
                .conf
                .timeline_path(&tenant.tenant_shard_id, &TIMELINE_ID)
                .exists()
        );

        Ok(())
    }

    #[tokio::test]
    async fn test_read_at_max_lsn() -> anyhow::Result<()> {
        let names_algorithms = [
            ("test_read_at_max_lsn_legacy", CompactionAlgorithm::Legacy),
            ("test_read_at_max_lsn_tiered", CompactionAlgorithm::Tiered),
        ];
        for (name, algorithm) in names_algorithms {
            test_read_at_max_lsn_algorithm(name, algorithm).await?;
        }
        Ok(())
    }

    async fn test_read_at_max_lsn_algorithm(
        name: &'static str,
        compaction_algorithm: CompactionAlgorithm,
    ) -> anyhow::Result<()> {
        let mut harness = TenantHarness::create(name).await?;
        harness.tenant_conf.compaction_algorithm = CompactionAlgorithmSettings {
            kind: compaction_algorithm,
        };
        let (tenant, ctx) = harness.load().await;
        let tline = tenant
            .create_test_timeline(TIMELINE_ID, Lsn(0x08), DEFAULT_PG_VERSION, &ctx)
            .await?;

        let lsn = Lsn(0x10);
        let compact = false;
        bulk_insert_maybe_compact_gc(&tenant, &tline, &ctx, lsn, 50, 10000, compact).await?;

        let test_key = Key::from_hex("010000000033333333444444445500000000").unwrap();
        let read_lsn = Lsn(u64::MAX - 1);

        let result = tline.get(test_key, read_lsn, &ctx).await;
        assert!(result.is_ok(), "result is not Ok: {}", result.unwrap_err());

        Ok(())
    }

    #[tokio::test]
    async fn test_metadata_scan() -> anyhow::Result<()> {
        let harness = TenantHarness::create("test_metadata_scan").await?;
        let (tenant, ctx) = harness.load().await;
        let io_concurrency = IoConcurrency::spawn_for_test();
        let tline = tenant
            .create_test_timeline(TIMELINE_ID, Lsn(0x10), DEFAULT_PG_VERSION, &ctx)
            .await?;

        const NUM_KEYS: usize = 1000;
        const STEP: usize = 10000; // random update + scan base_key + idx * STEP

        let cancel = CancellationToken::new();

        let mut base_key = Key::from_hex("000000000033333333444444445500000000").unwrap();
        base_key.field1 = AUX_KEY_PREFIX;
        let mut test_key = base_key;

        // Track when each page was last modified. Used to assert that
        // a read sees the latest page version.
        let mut updated = [Lsn(0); NUM_KEYS];

        let mut lsn = Lsn(0x10);
        #[allow(clippy::needless_range_loop)]
        for blknum in 0..NUM_KEYS {
            lsn = Lsn(lsn.0 + 0x10);
            test_key.field6 = (blknum * STEP) as u32;
            let mut writer = tline.writer().await;
            writer
                .put(
                    test_key,
                    lsn,
                    &Value::Image(test_img(&format!("{} at {}", blknum, lsn))),
                    &ctx,
                )
                .await?;
            writer.finish_write(lsn);
            updated[blknum] = lsn;
            drop(writer);
        }

        let keyspace = KeySpace::single(base_key..base_key.add((NUM_KEYS * STEP) as u32));

        for iter in 0..=10 {
            // Read all the blocks
            for (blknum, last_lsn) in updated.iter().enumerate() {
                test_key.field6 = (blknum * STEP) as u32;
                assert_eq!(
                    tline.get(test_key, lsn, &ctx).await?,
                    test_img(&format!("{} at {}", blknum, last_lsn))
                );
            }

            let mut cnt = 0;
            for (key, value) in tline
                .get_vectored_impl(
                    keyspace.clone(),
                    lsn,
                    &mut ValuesReconstructState::new(io_concurrency.clone()),
                    &ctx,
                )
                .await?
            {
                let blknum = key.field6 as usize;
                let value = value?;
                assert!(blknum % STEP == 0);
                let blknum = blknum / STEP;
                assert_eq!(
                    value,
                    test_img(&format!("{} at {}", blknum, updated[blknum]))
                );
                cnt += 1;
            }

            assert_eq!(cnt, NUM_KEYS);

            for _ in 0..NUM_KEYS {
                lsn = Lsn(lsn.0 + 0x10);
                let blknum = thread_rng().gen_range(0..NUM_KEYS);
                test_key.field6 = (blknum * STEP) as u32;
                let mut writer = tline.writer().await;
                writer
                    .put(
                        test_key,
                        lsn,
                        &Value::Image(test_img(&format!("{} at {}", blknum, lsn))),
                        &ctx,
                    )
                    .await?;
                writer.finish_write(lsn);
                drop(writer);
                updated[blknum] = lsn;
            }

            // Perform two cycles of flush, compact, and GC
            for round in 0..2 {
                tline.freeze_and_flush().await?;
                tline
                    .compact(
                        &cancel,
                        if iter % 5 == 0 && round == 0 {
                            let mut flags = EnumSet::new();
                            flags.insert(CompactFlags::ForceImageLayerCreation);
                            flags.insert(CompactFlags::ForceRepartition);
                            flags
                        } else {
                            EnumSet::empty()
                        },
                        &ctx,
                    )
                    .await?;
                tenant
                    .gc_iteration(Some(tline.timeline_id), 0, Duration::ZERO, &cancel, &ctx)
                    .await?;
            }
        }

        Ok(())
    }

    #[tokio::test]
    async fn test_metadata_compaction_trigger() -> anyhow::Result<()> {
        let harness = TenantHarness::create("test_metadata_compaction_trigger").await?;
        let (tenant, ctx) = harness.load().await;
        let tline = tenant
            .create_test_timeline(TIMELINE_ID, Lsn(0x10), DEFAULT_PG_VERSION, &ctx)
            .await?;

        let cancel = CancellationToken::new();

        let mut base_key = Key::from_hex("000000000033333333444444445500000000").unwrap();
        base_key.field1 = AUX_KEY_PREFIX;
        let test_key = base_key;
        let mut lsn = Lsn(0x10);

        for _ in 0..20 {
            lsn = Lsn(lsn.0 + 0x10);
            let mut writer = tline.writer().await;
            writer
                .put(
                    test_key,
                    lsn,
                    &Value::Image(test_img(&format!("{} at {}", 0, lsn))),
                    &ctx,
                )
                .await?;
            writer.finish_write(lsn);
            drop(writer);
            tline.freeze_and_flush().await?; // force create a delta layer
        }

        let before_num_l0_delta_files =
            tline.layers.read().await.layer_map()?.level0_deltas().len();

        tline.compact(&cancel, EnumSet::empty(), &ctx).await?;

        let after_num_l0_delta_files = tline.layers.read().await.layer_map()?.level0_deltas().len();

        assert!(
            after_num_l0_delta_files < before_num_l0_delta_files,
            "after_num_l0_delta_files={after_num_l0_delta_files}, before_num_l0_delta_files={before_num_l0_delta_files}"
        );

        assert_eq!(
            tline.get(test_key, lsn, &ctx).await?,
            test_img(&format!("{} at {}", 0, lsn))
        );

        Ok(())
    }

    #[tokio::test]
    async fn test_aux_file_e2e() {
        let harness = TenantHarness::create("test_aux_file_e2e").await.unwrap();

        let (tenant, ctx) = harness.load().await;
        let io_concurrency = IoConcurrency::spawn_for_test();

        let mut lsn = Lsn(0x08);

        let tline: Arc<Timeline> = tenant
            .create_test_timeline(TIMELINE_ID, lsn, DEFAULT_PG_VERSION, &ctx)
            .await
            .unwrap();

        {
            lsn += 8;
            let mut modification = tline.begin_modification(lsn);
            modification
                .put_file("pg_logical/mappings/test1", b"first", &ctx)
                .await
                .unwrap();
            modification.commit(&ctx).await.unwrap();
        }

        // we can read everything from the storage
        let files = tline
            .list_aux_files(lsn, &ctx, io_concurrency.clone())
            .await
            .unwrap();
        assert_eq!(
            files.get("pg_logical/mappings/test1"),
            Some(&bytes::Bytes::from_static(b"first"))
        );

        {
            lsn += 8;
            let mut modification = tline.begin_modification(lsn);
            modification
                .put_file("pg_logical/mappings/test2", b"second", &ctx)
                .await
                .unwrap();
            modification.commit(&ctx).await.unwrap();
        }

        let files = tline
            .list_aux_files(lsn, &ctx, io_concurrency.clone())
            .await
            .unwrap();
        assert_eq!(
            files.get("pg_logical/mappings/test2"),
            Some(&bytes::Bytes::from_static(b"second"))
        );

        let child = tenant
            .branch_timeline_test(&tline, NEW_TIMELINE_ID, Some(lsn), &ctx)
            .await
            .unwrap();

        let files = child
            .list_aux_files(lsn, &ctx, io_concurrency.clone())
            .await
            .unwrap();
        assert_eq!(files.get("pg_logical/mappings/test1"), None);
        assert_eq!(files.get("pg_logical/mappings/test2"), None);
    }

    #[tokio::test]
    async fn test_metadata_image_creation() -> anyhow::Result<()> {
        let harness = TenantHarness::create("test_metadata_image_creation").await?;
        let (tenant, ctx) = harness.load().await;
        let io_concurrency = IoConcurrency::spawn_for_test();
        let tline = tenant
            .create_test_timeline(TIMELINE_ID, Lsn(0x10), DEFAULT_PG_VERSION, &ctx)
            .await?;

        const NUM_KEYS: usize = 1000;
        const STEP: usize = 10000; // random update + scan base_key + idx * STEP

        let cancel = CancellationToken::new();

        let base_key = Key::from_hex("620000000033333333444444445500000000").unwrap();
        assert_eq!(base_key.field1, AUX_KEY_PREFIX); // in case someone accidentally changed the prefix...
        let mut test_key = base_key;
        let mut lsn = Lsn(0x10);

        async fn scan_with_statistics(
            tline: &Timeline,
            keyspace: &KeySpace,
            lsn: Lsn,
            ctx: &RequestContext,
            io_concurrency: IoConcurrency,
        ) -> anyhow::Result<(BTreeMap<Key, Result<Bytes, PageReconstructError>>, usize)> {
            let mut reconstruct_state = ValuesReconstructState::new(io_concurrency);
            let res = tline
                .get_vectored_impl(keyspace.clone(), lsn, &mut reconstruct_state, ctx)
                .await?;
            Ok((res, reconstruct_state.get_delta_layers_visited() as usize))
        }

        #[allow(clippy::needless_range_loop)]
        for blknum in 0..NUM_KEYS {
            lsn = Lsn(lsn.0 + 0x10);
            test_key.field6 = (blknum * STEP) as u32;
            let mut writer = tline.writer().await;
            writer
                .put(
                    test_key,
                    lsn,
                    &Value::Image(test_img(&format!("{} at {}", blknum, lsn))),
                    &ctx,
                )
                .await?;
            writer.finish_write(lsn);
            drop(writer);
        }

        let keyspace = KeySpace::single(base_key..base_key.add((NUM_KEYS * STEP) as u32));

        for iter in 1..=10 {
            for _ in 0..NUM_KEYS {
                lsn = Lsn(lsn.0 + 0x10);
                let blknum = thread_rng().gen_range(0..NUM_KEYS);
                test_key.field6 = (blknum * STEP) as u32;
                let mut writer = tline.writer().await;
                writer
                    .put(
                        test_key,
                        lsn,
                        &Value::Image(test_img(&format!("{} at {}", blknum, lsn))),
                        &ctx,
                    )
                    .await?;
                writer.finish_write(lsn);
                drop(writer);
            }

            tline.freeze_and_flush().await?;

            if iter % 5 == 0 {
                let (_, before_delta_file_accessed) =
                    scan_with_statistics(&tline, &keyspace, lsn, &ctx, io_concurrency.clone())
                        .await?;
                tline
                    .compact(
                        &cancel,
                        {
                            let mut flags = EnumSet::new();
                            flags.insert(CompactFlags::ForceImageLayerCreation);
                            flags.insert(CompactFlags::ForceRepartition);
                            flags
                        },
                        &ctx,
                    )
                    .await?;
                let (_, after_delta_file_accessed) =
                    scan_with_statistics(&tline, &keyspace, lsn, &ctx, io_concurrency.clone())
                        .await?;
                assert!(
                    after_delta_file_accessed < before_delta_file_accessed,
                    "after_delta_file_accessed={after_delta_file_accessed}, before_delta_file_accessed={before_delta_file_accessed}"
                );
                // Given that we already produced an image layer, there should be no delta layer needed for the scan, but still setting a low threshold there for unforeseen circumstances.
                assert!(
                    after_delta_file_accessed <= 2,
                    "after_delta_file_accessed={after_delta_file_accessed}"
                );
            }
        }

        Ok(())
    }

    #[tokio::test]
    async fn test_vectored_missing_data_key_reads() -> anyhow::Result<()> {
        let harness = TenantHarness::create("test_vectored_missing_data_key_reads").await?;
        let (tenant, ctx) = harness.load().await;

        let base_key = Key::from_hex("000000000033333333444444445500000000").unwrap();
        let base_key_child = Key::from_hex("000000000033333333444444445500000001").unwrap();
        let base_key_nonexist = Key::from_hex("000000000033333333444444445500000002").unwrap();

        let tline = tenant
            .create_test_timeline_with_layers(
                TIMELINE_ID,
                Lsn(0x10),
                DEFAULT_PG_VERSION,
                &ctx,
                Vec::new(), // in-memory layers
                Vec::new(), // delta layers
                vec![(Lsn(0x20), vec![(base_key, test_img("data key 1"))])], // image layers
                Lsn(0x20), // it's fine to not advance LSN to 0x30 while using 0x30 to get below because `get_vectored_impl` does not wait for LSN
            )
            .await?;
        tline.add_extra_test_dense_keyspace(KeySpace::single(base_key..(base_key_nonexist.next())));

        let child = tenant
            .branch_timeline_test_with_layers(
                &tline,
                NEW_TIMELINE_ID,
                Some(Lsn(0x20)),
                &ctx,
                Vec::new(), // delta layers
                vec![(Lsn(0x30), vec![(base_key_child, test_img("data key 2"))])], // image layers
                Lsn(0x30),
            )
            .await
            .unwrap();

        let lsn = Lsn(0x30);

        // test vectored get on parent timeline
        assert_eq!(
            get_vectored_impl_wrapper(&tline, base_key, lsn, &ctx).await?,
            Some(test_img("data key 1"))
        );
        assert!(
            get_vectored_impl_wrapper(&tline, base_key_child, lsn, &ctx)
                .await
                .unwrap_err()
                .is_missing_key_error()
        );
        assert!(
            get_vectored_impl_wrapper(&tline, base_key_nonexist, lsn, &ctx)
                .await
                .unwrap_err()
                .is_missing_key_error()
        );

        // test vectored get on child timeline
        assert_eq!(
            get_vectored_impl_wrapper(&child, base_key, lsn, &ctx).await?,
            Some(test_img("data key 1"))
        );
        assert_eq!(
            get_vectored_impl_wrapper(&child, base_key_child, lsn, &ctx).await?,
            Some(test_img("data key 2"))
        );
        assert!(
            get_vectored_impl_wrapper(&child, base_key_nonexist, lsn, &ctx)
                .await
                .unwrap_err()
                .is_missing_key_error()
        );

        Ok(())
    }

    #[tokio::test]
    async fn test_vectored_missing_metadata_key_reads() -> anyhow::Result<()> {
        let harness = TenantHarness::create("test_vectored_missing_metadata_key_reads").await?;
        let (tenant, ctx) = harness.load().await;
        let io_concurrency = IoConcurrency::spawn_for_test();

        let base_key = Key::from_hex("620000000033333333444444445500000000").unwrap();
        let base_key_child = Key::from_hex("620000000033333333444444445500000001").unwrap();
        let base_key_nonexist = Key::from_hex("620000000033333333444444445500000002").unwrap();
        let base_key_overwrite = Key::from_hex("620000000033333333444444445500000003").unwrap();

        let base_inherited_key = Key::from_hex("610000000033333333444444445500000000").unwrap();
        let base_inherited_key_child =
            Key::from_hex("610000000033333333444444445500000001").unwrap();
        let base_inherited_key_nonexist =
            Key::from_hex("610000000033333333444444445500000002").unwrap();
        let base_inherited_key_overwrite =
            Key::from_hex("610000000033333333444444445500000003").unwrap();

        assert_eq!(base_key.field1, AUX_KEY_PREFIX); // in case someone accidentally changed the prefix...
        assert_eq!(base_inherited_key.field1, RELATION_SIZE_PREFIX);

        let tline = tenant
            .create_test_timeline_with_layers(
                TIMELINE_ID,
                Lsn(0x10),
                DEFAULT_PG_VERSION,
                &ctx,
                Vec::new(), // in-memory layers
                Vec::new(), // delta layers
                vec![(
                    Lsn(0x20),
                    vec![
                        (base_inherited_key, test_img("metadata inherited key 1")),
                        (
                            base_inherited_key_overwrite,
                            test_img("metadata key overwrite 1a"),
                        ),
                        (base_key, test_img("metadata key 1")),
                        (base_key_overwrite, test_img("metadata key overwrite 1b")),
                    ],
                )], // image layers
                Lsn(0x20), // it's fine to not advance LSN to 0x30 while using 0x30 to get below because `get_vectored_impl` does not wait for LSN
            )
            .await?;

        let child = tenant
            .branch_timeline_test_with_layers(
                &tline,
                NEW_TIMELINE_ID,
                Some(Lsn(0x20)),
                &ctx,
                Vec::new(), // delta layers
                vec![(
                    Lsn(0x30),
                    vec![
                        (
                            base_inherited_key_child,
                            test_img("metadata inherited key 2"),
                        ),
                        (
                            base_inherited_key_overwrite,
                            test_img("metadata key overwrite 2a"),
                        ),
                        (base_key_child, test_img("metadata key 2")),
                        (base_key_overwrite, test_img("metadata key overwrite 2b")),
                    ],
                )], // image layers
                Lsn(0x30),
            )
            .await
            .unwrap();

        let lsn = Lsn(0x30);

        // test vectored get on parent timeline
        assert_eq!(
            get_vectored_impl_wrapper(&tline, base_key, lsn, &ctx).await?,
            Some(test_img("metadata key 1"))
        );
        assert_eq!(
            get_vectored_impl_wrapper(&tline, base_key_child, lsn, &ctx).await?,
            None
        );
        assert_eq!(
            get_vectored_impl_wrapper(&tline, base_key_nonexist, lsn, &ctx).await?,
            None
        );
        assert_eq!(
            get_vectored_impl_wrapper(&tline, base_key_overwrite, lsn, &ctx).await?,
            Some(test_img("metadata key overwrite 1b"))
        );
        assert_eq!(
            get_vectored_impl_wrapper(&tline, base_inherited_key, lsn, &ctx).await?,
            Some(test_img("metadata inherited key 1"))
        );
        assert_eq!(
            get_vectored_impl_wrapper(&tline, base_inherited_key_child, lsn, &ctx).await?,
            None
        );
        assert_eq!(
            get_vectored_impl_wrapper(&tline, base_inherited_key_nonexist, lsn, &ctx).await?,
            None
        );
        assert_eq!(
            get_vectored_impl_wrapper(&tline, base_inherited_key_overwrite, lsn, &ctx).await?,
            Some(test_img("metadata key overwrite 1a"))
        );

        // test vectored get on child timeline
        assert_eq!(
            get_vectored_impl_wrapper(&child, base_key, lsn, &ctx).await?,
            None
        );
        assert_eq!(
            get_vectored_impl_wrapper(&child, base_key_child, lsn, &ctx).await?,
            Some(test_img("metadata key 2"))
        );
        assert_eq!(
            get_vectored_impl_wrapper(&child, base_key_nonexist, lsn, &ctx).await?,
            None
        );
        assert_eq!(
            get_vectored_impl_wrapper(&child, base_inherited_key, lsn, &ctx).await?,
            Some(test_img("metadata inherited key 1"))
        );
        assert_eq!(
            get_vectored_impl_wrapper(&child, base_inherited_key_child, lsn, &ctx).await?,
            Some(test_img("metadata inherited key 2"))
        );
        assert_eq!(
            get_vectored_impl_wrapper(&child, base_inherited_key_nonexist, lsn, &ctx).await?,
            None
        );
        assert_eq!(
            get_vectored_impl_wrapper(&child, base_key_overwrite, lsn, &ctx).await?,
            Some(test_img("metadata key overwrite 2b"))
        );
        assert_eq!(
            get_vectored_impl_wrapper(&child, base_inherited_key_overwrite, lsn, &ctx).await?,
            Some(test_img("metadata key overwrite 2a"))
        );

        // test vectored scan on parent timeline
        let mut reconstruct_state = ValuesReconstructState::new(io_concurrency.clone());
        let res = tline
            .get_vectored_impl(
                KeySpace::single(Key::metadata_key_range()),
                lsn,
                &mut reconstruct_state,
                &ctx,
            )
            .await?;

        assert_eq!(
            res.into_iter()
                .map(|(k, v)| (k, v.unwrap()))
                .collect::<Vec<_>>(),
            vec![
                (base_inherited_key, test_img("metadata inherited key 1")),
                (
                    base_inherited_key_overwrite,
                    test_img("metadata key overwrite 1a")
                ),
                (base_key, test_img("metadata key 1")),
                (base_key_overwrite, test_img("metadata key overwrite 1b")),
            ]
        );

        // test vectored scan on child timeline
        let mut reconstruct_state = ValuesReconstructState::new(io_concurrency.clone());
        let res = child
            .get_vectored_impl(
                KeySpace::single(Key::metadata_key_range()),
                lsn,
                &mut reconstruct_state,
                &ctx,
            )
            .await?;

        assert_eq!(
            res.into_iter()
                .map(|(k, v)| (k, v.unwrap()))
                .collect::<Vec<_>>(),
            vec![
                (base_inherited_key, test_img("metadata inherited key 1")),
                (
                    base_inherited_key_child,
                    test_img("metadata inherited key 2")
                ),
                (
                    base_inherited_key_overwrite,
                    test_img("metadata key overwrite 2a")
                ),
                (base_key_child, test_img("metadata key 2")),
                (base_key_overwrite, test_img("metadata key overwrite 2b")),
            ]
        );

        Ok(())
    }

    async fn get_vectored_impl_wrapper(
        tline: &Arc<Timeline>,
        key: Key,
        lsn: Lsn,
        ctx: &RequestContext,
    ) -> Result<Option<Bytes>, GetVectoredError> {
        let io_concurrency =
            IoConcurrency::spawn_from_conf(tline.conf, tline.gate.enter().unwrap());
        let mut reconstruct_state = ValuesReconstructState::new(io_concurrency);
        let mut res = tline
            .get_vectored_impl(
                KeySpace::single(key..key.next()),
                lsn,
                &mut reconstruct_state,
                ctx,
            )
            .await?;
        Ok(res.pop_last().map(|(k, v)| {
            assert_eq!(k, key);
            v.unwrap()
        }))
    }

    #[tokio::test]
    async fn test_metadata_tombstone_reads() -> anyhow::Result<()> {
        let harness = TenantHarness::create("test_metadata_tombstone_reads").await?;
        let (tenant, ctx) = harness.load().await;
        let key0 = Key::from_hex("620000000033333333444444445500000000").unwrap();
        let key1 = Key::from_hex("620000000033333333444444445500000001").unwrap();
        let key2 = Key::from_hex("620000000033333333444444445500000002").unwrap();
        let key3 = Key::from_hex("620000000033333333444444445500000003").unwrap();

        // We emulate the situation that the compaction algorithm creates an image layer that removes the tombstones
        // Lsn 0x30 key0, key3, no key1+key2
        // Lsn 0x20 key1+key2 tomestones
        // Lsn 0x10 key1 in image, key2 in delta
        let tline = tenant
            .create_test_timeline_with_layers(
                TIMELINE_ID,
                Lsn(0x10),
                DEFAULT_PG_VERSION,
                &ctx,
                Vec::new(), // in-memory layers
                // delta layers
                vec![
                    DeltaLayerTestDesc::new_with_inferred_key_range(
                        Lsn(0x10)..Lsn(0x20),
                        vec![(key2, Lsn(0x10), Value::Image(test_img("metadata key 2")))],
                    ),
                    DeltaLayerTestDesc::new_with_inferred_key_range(
                        Lsn(0x20)..Lsn(0x30),
                        vec![(key1, Lsn(0x20), Value::Image(Bytes::new()))],
                    ),
                    DeltaLayerTestDesc::new_with_inferred_key_range(
                        Lsn(0x20)..Lsn(0x30),
                        vec![(key2, Lsn(0x20), Value::Image(Bytes::new()))],
                    ),
                ],
                // image layers
                vec![
                    (Lsn(0x10), vec![(key1, test_img("metadata key 1"))]),
                    (
                        Lsn(0x30),
                        vec![
                            (key0, test_img("metadata key 0")),
                            (key3, test_img("metadata key 3")),
                        ],
                    ),
                ],
                Lsn(0x30),
            )
            .await?;

        let lsn = Lsn(0x30);
        let old_lsn = Lsn(0x20);

        assert_eq!(
            get_vectored_impl_wrapper(&tline, key0, lsn, &ctx).await?,
            Some(test_img("metadata key 0"))
        );
        assert_eq!(
            get_vectored_impl_wrapper(&tline, key1, lsn, &ctx).await?,
            None,
        );
        assert_eq!(
            get_vectored_impl_wrapper(&tline, key2, lsn, &ctx).await?,
            None,
        );
        assert_eq!(
            get_vectored_impl_wrapper(&tline, key1, old_lsn, &ctx).await?,
            Some(Bytes::new()),
        );
        assert_eq!(
            get_vectored_impl_wrapper(&tline, key2, old_lsn, &ctx).await?,
            Some(Bytes::new()),
        );
        assert_eq!(
            get_vectored_impl_wrapper(&tline, key3, lsn, &ctx).await?,
            Some(test_img("metadata key 3"))
        );

        Ok(())
    }

    #[tokio::test]
    async fn test_metadata_tombstone_image_creation() {
        let harness = TenantHarness::create("test_metadata_tombstone_image_creation")
            .await
            .unwrap();
        let (tenant, ctx) = harness.load().await;
        let io_concurrency = IoConcurrency::spawn_for_test();

        let key0 = Key::from_hex("620000000033333333444444445500000000").unwrap();
        let key1 = Key::from_hex("620000000033333333444444445500000001").unwrap();
        let key2 = Key::from_hex("620000000033333333444444445500000002").unwrap();
        let key3 = Key::from_hex("620000000033333333444444445500000003").unwrap();

        let tline = tenant
            .create_test_timeline_with_layers(
                TIMELINE_ID,
                Lsn(0x10),
                DEFAULT_PG_VERSION,
                &ctx,
                Vec::new(), // in-memory layers
                // delta layers
                vec![
                    DeltaLayerTestDesc::new_with_inferred_key_range(
                        Lsn(0x10)..Lsn(0x20),
                        vec![(key2, Lsn(0x10), Value::Image(test_img("metadata key 2")))],
                    ),
                    DeltaLayerTestDesc::new_with_inferred_key_range(
                        Lsn(0x20)..Lsn(0x30),
                        vec![(key1, Lsn(0x20), Value::Image(Bytes::new()))],
                    ),
                    DeltaLayerTestDesc::new_with_inferred_key_range(
                        Lsn(0x20)..Lsn(0x30),
                        vec![(key2, Lsn(0x20), Value::Image(Bytes::new()))],
                    ),
                    DeltaLayerTestDesc::new_with_inferred_key_range(
                        Lsn(0x30)..Lsn(0x40),
                        vec![
                            (key0, Lsn(0x30), Value::Image(test_img("metadata key 0"))),
                            (key3, Lsn(0x30), Value::Image(test_img("metadata key 3"))),
                        ],
                    ),
                ],
                // image layers
                vec![(Lsn(0x10), vec![(key1, test_img("metadata key 1"))])],
                Lsn(0x40),
            )
            .await
            .unwrap();

        let cancel = CancellationToken::new();

        tline
            .compact(
                &cancel,
                {
                    let mut flags = EnumSet::new();
                    flags.insert(CompactFlags::ForceImageLayerCreation);
                    flags.insert(CompactFlags::ForceRepartition);
                    flags
                },
                &ctx,
            )
            .await
            .unwrap();

        // Image layers are created at last_record_lsn
        let images = tline
            .inspect_image_layers(Lsn(0x40), &ctx, io_concurrency.clone())
            .await
            .unwrap()
            .into_iter()
            .filter(|(k, _)| k.is_metadata_key())
            .collect::<Vec<_>>();
        assert_eq!(images.len(), 2); // the image layer should only contain two existing keys, tombstones should be removed.
    }

    #[tokio::test]
    async fn test_metadata_tombstone_empty_image_creation() {
        let harness = TenantHarness::create("test_metadata_tombstone_empty_image_creation")
            .await
            .unwrap();
        let (tenant, ctx) = harness.load().await;
        let io_concurrency = IoConcurrency::spawn_for_test();

        let key1 = Key::from_hex("620000000033333333444444445500000001").unwrap();
        let key2 = Key::from_hex("620000000033333333444444445500000002").unwrap();

        let tline = tenant
            .create_test_timeline_with_layers(
                TIMELINE_ID,
                Lsn(0x10),
                DEFAULT_PG_VERSION,
                &ctx,
                Vec::new(), // in-memory layers
                // delta layers
                vec![
                    DeltaLayerTestDesc::new_with_inferred_key_range(
                        Lsn(0x10)..Lsn(0x20),
                        vec![(key2, Lsn(0x10), Value::Image(test_img("metadata key 2")))],
                    ),
                    DeltaLayerTestDesc::new_with_inferred_key_range(
                        Lsn(0x20)..Lsn(0x30),
                        vec![(key1, Lsn(0x20), Value::Image(Bytes::new()))],
                    ),
                    DeltaLayerTestDesc::new_with_inferred_key_range(
                        Lsn(0x20)..Lsn(0x30),
                        vec![(key2, Lsn(0x20), Value::Image(Bytes::new()))],
                    ),
                ],
                // image layers
                vec![(Lsn(0x10), vec![(key1, test_img("metadata key 1"))])],
                Lsn(0x30),
            )
            .await
            .unwrap();

        let cancel = CancellationToken::new();

        tline
            .compact(
                &cancel,
                {
                    let mut flags = EnumSet::new();
                    flags.insert(CompactFlags::ForceImageLayerCreation);
                    flags.insert(CompactFlags::ForceRepartition);
                    flags
                },
                &ctx,
            )
            .await
            .unwrap();

        // Image layers are created at last_record_lsn
        let images = tline
            .inspect_image_layers(Lsn(0x30), &ctx, io_concurrency.clone())
            .await
            .unwrap()
            .into_iter()
            .filter(|(k, _)| k.is_metadata_key())
            .collect::<Vec<_>>();
        assert_eq!(images.len(), 0); // the image layer should not contain tombstones, or it is not created
    }

    #[tokio::test]
    async fn test_simple_bottom_most_compaction_images() -> anyhow::Result<()> {
        let harness = TenantHarness::create("test_simple_bottom_most_compaction_images").await?;
        let (tenant, ctx) = harness.load().await;
        let io_concurrency = IoConcurrency::spawn_for_test();

        fn get_key(id: u32) -> Key {
            // using aux key here b/c they are guaranteed to be inside `collect_keyspace`.
            let mut key = Key::from_hex("620000000033333333444444445500000000").unwrap();
            key.field6 = id;
            key
        }

        // We create
        // - one bottom-most image layer,
        // - a delta layer D1 crossing the GC horizon with data below and above the horizon,
        // - a delta layer D2 crossing the GC horizon with data only below the horizon,
        // - a delta layer D3 above the horizon.
        //
        //                             | D3 |
        //  | D1 |
        // -|    |-- gc horizon -----------------
        //  |    |                | D2 |
        // --------- img layer ------------------
        //
        // What we should expact from this compaction is:
        //                             | D3 |
        //  | Part of D1 |
        // --------- img layer with D1+D2 at GC horizon------------------

        // img layer at 0x10
        let img_layer = (0..10)
            .map(|id| (get_key(id), Bytes::from(format!("value {id}@0x10"))))
            .collect_vec();

        let delta1 = vec![
            (
                get_key(1),
                Lsn(0x20),
                Value::Image(Bytes::from("value 1@0x20")),
            ),
            (
                get_key(2),
                Lsn(0x30),
                Value::Image(Bytes::from("value 2@0x30")),
            ),
            (
                get_key(3),
                Lsn(0x40),
                Value::Image(Bytes::from("value 3@0x40")),
            ),
        ];
        let delta2 = vec![
            (
                get_key(5),
                Lsn(0x20),
                Value::Image(Bytes::from("value 5@0x20")),
            ),
            (
                get_key(6),
                Lsn(0x20),
                Value::Image(Bytes::from("value 6@0x20")),
            ),
        ];
        let delta3 = vec![
            (
                get_key(8),
                Lsn(0x48),
                Value::Image(Bytes::from("value 8@0x48")),
            ),
            (
                get_key(9),
                Lsn(0x48),
                Value::Image(Bytes::from("value 9@0x48")),
            ),
        ];

        let tline = tenant
            .create_test_timeline_with_layers(
                TIMELINE_ID,
                Lsn(0x10),
                DEFAULT_PG_VERSION,
                &ctx,
                Vec::new(), // in-memory layers
                vec![
                    DeltaLayerTestDesc::new_with_inferred_key_range(Lsn(0x20)..Lsn(0x48), delta1),
                    DeltaLayerTestDesc::new_with_inferred_key_range(Lsn(0x20)..Lsn(0x48), delta2),
                    DeltaLayerTestDesc::new_with_inferred_key_range(Lsn(0x48)..Lsn(0x50), delta3),
                ], // delta layers
                vec![(Lsn(0x10), img_layer)], // image layers
                Lsn(0x50),
            )
            .await?;
        {
            tline
                .applied_gc_cutoff_lsn
                .lock_for_write()
                .store_and_unlock(Lsn(0x30))
                .wait()
                .await;
            // Update GC info
            let mut guard = tline.gc_info.write().unwrap();
            guard.cutoffs.time = Lsn(0x30);
            guard.cutoffs.space = Lsn(0x30);
        }

        let expected_result = [
            Bytes::from_static(b"value 0@0x10"),
            Bytes::from_static(b"value 1@0x20"),
            Bytes::from_static(b"value 2@0x30"),
            Bytes::from_static(b"value 3@0x40"),
            Bytes::from_static(b"value 4@0x10"),
            Bytes::from_static(b"value 5@0x20"),
            Bytes::from_static(b"value 6@0x20"),
            Bytes::from_static(b"value 7@0x10"),
            Bytes::from_static(b"value 8@0x48"),
            Bytes::from_static(b"value 9@0x48"),
        ];

        for (idx, expected) in expected_result.iter().enumerate() {
            assert_eq!(
                tline
                    .get(get_key(idx as u32), Lsn(0x50), &ctx)
                    .await
                    .unwrap(),
                expected
            );
        }

        let cancel = CancellationToken::new();
        tline
            .compact_with_gc(&cancel, CompactOptions::default(), &ctx)
            .await
            .unwrap();

        for (idx, expected) in expected_result.iter().enumerate() {
            assert_eq!(
                tline
                    .get(get_key(idx as u32), Lsn(0x50), &ctx)
                    .await
                    .unwrap(),
                expected
            );
        }

        // Check if the image layer at the GC horizon contains exactly what we want
        let image_at_gc_horizon = tline
            .inspect_image_layers(Lsn(0x30), &ctx, io_concurrency.clone())
            .await
            .unwrap()
            .into_iter()
            .filter(|(k, _)| k.is_metadata_key())
            .collect::<Vec<_>>();

        assert_eq!(image_at_gc_horizon.len(), 10);
        let expected_result = [
            Bytes::from_static(b"value 0@0x10"),
            Bytes::from_static(b"value 1@0x20"),
            Bytes::from_static(b"value 2@0x30"),
            Bytes::from_static(b"value 3@0x10"),
            Bytes::from_static(b"value 4@0x10"),
            Bytes::from_static(b"value 5@0x20"),
            Bytes::from_static(b"value 6@0x20"),
            Bytes::from_static(b"value 7@0x10"),
            Bytes::from_static(b"value 8@0x10"),
            Bytes::from_static(b"value 9@0x10"),
        ];
        for idx in 0..10 {
            assert_eq!(
                image_at_gc_horizon[idx],
                (get_key(idx as u32), expected_result[idx].clone())
            );
        }

        // Check if old layers are removed / new layers have the expected LSN
        let all_layers = inspect_and_sort(&tline, None).await;
        assert_eq!(
            all_layers,
            vec![
                // Image layer at GC horizon
                PersistentLayerKey {
                    key_range: Key::MIN..Key::MAX,
                    lsn_range: Lsn(0x30)..Lsn(0x31),
                    is_delta: false
                },
                // The delta layer below the horizon
                PersistentLayerKey {
                    key_range: get_key(3)..get_key(4),
                    lsn_range: Lsn(0x30)..Lsn(0x48),
                    is_delta: true
                },
                // The delta3 layer that should not be picked for the compaction
                PersistentLayerKey {
                    key_range: get_key(8)..get_key(10),
                    lsn_range: Lsn(0x48)..Lsn(0x50),
                    is_delta: true
                }
            ]
        );

        // increase GC horizon and compact again
        {
            tline
                .applied_gc_cutoff_lsn
                .lock_for_write()
                .store_and_unlock(Lsn(0x40))
                .wait()
                .await;
            // Update GC info
            let mut guard = tline.gc_info.write().unwrap();
            guard.cutoffs.time = Lsn(0x40);
            guard.cutoffs.space = Lsn(0x40);
        }
        tline
            .compact_with_gc(&cancel, CompactOptions::default(), &ctx)
            .await
            .unwrap();

        Ok(())
    }

    #[cfg(feature = "testing")]
    #[tokio::test]
    async fn test_neon_test_record() -> anyhow::Result<()> {
        let harness = TenantHarness::create("test_neon_test_record").await?;
        let (tenant, ctx) = harness.load().await;

        fn get_key(id: u32) -> Key {
            // using aux key here b/c they are guaranteed to be inside `collect_keyspace`.
            let mut key = Key::from_hex("620000000033333333444444445500000000").unwrap();
            key.field6 = id;
            key
        }

        let delta1 = vec![
            (
                get_key(1),
                Lsn(0x20),
                Value::WalRecord(NeonWalRecord::wal_append(",0x20")),
            ),
            (
                get_key(1),
                Lsn(0x30),
                Value::WalRecord(NeonWalRecord::wal_append(",0x30")),
            ),
            (get_key(2), Lsn(0x10), Value::Image("0x10".into())),
            (
                get_key(2),
                Lsn(0x20),
                Value::WalRecord(NeonWalRecord::wal_append(",0x20")),
            ),
            (
                get_key(2),
                Lsn(0x30),
                Value::WalRecord(NeonWalRecord::wal_append(",0x30")),
            ),
            (get_key(3), Lsn(0x10), Value::Image("0x10".into())),
            (
                get_key(3),
                Lsn(0x20),
                Value::WalRecord(NeonWalRecord::wal_clear("c")),
            ),
            (get_key(4), Lsn(0x10), Value::Image("0x10".into())),
            (
                get_key(4),
                Lsn(0x20),
                Value::WalRecord(NeonWalRecord::wal_init("i")),
            ),
        ];
        let image1 = vec![(get_key(1), "0x10".into())];

        let tline = tenant
            .create_test_timeline_with_layers(
                TIMELINE_ID,
                Lsn(0x10),
                DEFAULT_PG_VERSION,
                &ctx,
                Vec::new(), // in-memory layers
                vec![DeltaLayerTestDesc::new_with_inferred_key_range(
                    Lsn(0x10)..Lsn(0x40),
                    delta1,
                )], // delta layers
                vec![(Lsn(0x10), image1)], // image layers
                Lsn(0x50),
            )
            .await?;

        assert_eq!(
            tline.get(get_key(1), Lsn(0x50), &ctx).await?,
            Bytes::from_static(b"0x10,0x20,0x30")
        );
        assert_eq!(
            tline.get(get_key(2), Lsn(0x50), &ctx).await?,
            Bytes::from_static(b"0x10,0x20,0x30")
        );

        // Need to remove the limit of "Neon WAL redo requires base image".

        // assert_eq!(tline.get(get_key(3), Lsn(0x50), &ctx).await?, Bytes::new());
        // assert_eq!(tline.get(get_key(4), Lsn(0x50), &ctx).await?, Bytes::new());

        Ok(())
    }

    #[tokio::test(start_paused = true)]
    async fn test_lsn_lease() -> anyhow::Result<()> {
        let (tenant, ctx) = TenantHarness::create("test_lsn_lease")
            .await
            .unwrap()
            .load()
            .await;
        // Advance to the lsn lease deadline so that GC is not blocked by
        // initial transition into AttachedSingle.
        tokio::time::advance(tenant.get_lsn_lease_length()).await;
        tokio::time::resume();
        let key = Key::from_hex("010000000033333333444444445500000000").unwrap();

        let end_lsn = Lsn(0x100);
        let image_layers = (0x20..=0x90)
            .step_by(0x10)
            .map(|n| {
                (
                    Lsn(n),
                    vec![(key, test_img(&format!("data key at {:x}", n)))],
                )
            })
            .collect();

        let timeline = tenant
            .create_test_timeline_with_layers(
                TIMELINE_ID,
                Lsn(0x10),
                DEFAULT_PG_VERSION,
                &ctx,
                Vec::new(), // in-memory layers
                Vec::new(),
                image_layers,
                end_lsn,
            )
            .await?;

        let leased_lsns = [0x30, 0x50, 0x70];
        let mut leases = Vec::new();
        leased_lsns.iter().for_each(|n| {
            leases.push(
                timeline
                    .init_lsn_lease(Lsn(*n), timeline.get_lsn_lease_length(), &ctx)
                    .expect("lease request should succeed"),
            );
        });

        let updated_lease_0 = timeline
            .renew_lsn_lease(Lsn(leased_lsns[0]), Duration::from_secs(0), &ctx)
            .expect("lease renewal should succeed");
        assert_eq!(
            updated_lease_0.valid_until, leases[0].valid_until,
            " Renewing with shorter lease should not change the lease."
        );

        let updated_lease_1 = timeline
            .renew_lsn_lease(
                Lsn(leased_lsns[1]),
                timeline.get_lsn_lease_length() * 2,
                &ctx,
            )
            .expect("lease renewal should succeed");
        assert!(
            updated_lease_1.valid_until > leases[1].valid_until,
            "Renewing with a long lease should renew lease with later expiration time."
        );

        // Force set disk consistent lsn so we can get the cutoff at `end_lsn`.
        info!(
            "applied_gc_cutoff_lsn: {}",
            *timeline.get_applied_gc_cutoff_lsn()
        );
        timeline.force_set_disk_consistent_lsn(end_lsn);

        let res = tenant
            .gc_iteration(
                Some(TIMELINE_ID),
                0,
                Duration::ZERO,
                &CancellationToken::new(),
                &ctx,
            )
            .await
            .unwrap();

        // Keeping everything <= Lsn(0x80) b/c leases:
        // 0/10: initdb layer
        // (0/20..=0/70).step_by(0x10): image layers added when creating the timeline.
        assert_eq!(res.layers_needed_by_leases, 7);
        // Keeping 0/90 b/c it is the latest layer.
        assert_eq!(res.layers_not_updated, 1);
        // Removed 0/80.
        assert_eq!(res.layers_removed, 1);

        // Make lease on a already GC-ed LSN.
        // 0/80 does not have a valid lease + is below latest_gc_cutoff
        assert!(Lsn(0x80) < *timeline.get_applied_gc_cutoff_lsn());
        timeline
            .init_lsn_lease(Lsn(0x80), timeline.get_lsn_lease_length(), &ctx)
            .expect_err("lease request on GC-ed LSN should fail");

        // Should still be able to renew a currently valid lease
        // Assumption: original lease to is still valid for 0/50.
        // (use `Timeline::init_lsn_lease` for testing so it always does validation)
        timeline
            .init_lsn_lease(Lsn(leased_lsns[1]), timeline.get_lsn_lease_length(), &ctx)
            .expect("lease renewal with validation should succeed");

        Ok(())
    }

    #[cfg(feature = "testing")]
    #[tokio::test]
    async fn test_simple_bottom_most_compaction_deltas_1() -> anyhow::Result<()> {
        test_simple_bottom_most_compaction_deltas_helper(
            "test_simple_bottom_most_compaction_deltas_1",
            false,
        )
        .await
    }

    #[cfg(feature = "testing")]
    #[tokio::test]
    async fn test_simple_bottom_most_compaction_deltas_2() -> anyhow::Result<()> {
        test_simple_bottom_most_compaction_deltas_helper(
            "test_simple_bottom_most_compaction_deltas_2",
            true,
        )
        .await
    }

    #[cfg(feature = "testing")]
    async fn test_simple_bottom_most_compaction_deltas_helper(
        test_name: &'static str,
        use_delta_bottom_layer: bool,
    ) -> anyhow::Result<()> {
        let harness = TenantHarness::create(test_name).await?;
        let (tenant, ctx) = harness.load().await;

        fn get_key(id: u32) -> Key {
            // using aux key here b/c they are guaranteed to be inside `collect_keyspace`.
            let mut key = Key::from_hex("620000000033333333444444445500000000").unwrap();
            key.field6 = id;
            key
        }

        // We create
        // - one bottom-most image layer,
        // - a delta layer D1 crossing the GC horizon with data below and above the horizon,
        // - a delta layer D2 crossing the GC horizon with data only below the horizon,
        // - a delta layer D3 above the horizon.
        //
        //                             | D3 |
        //  | D1 |
        // -|    |-- gc horizon -----------------
        //  |    |                | D2 |
        // --------- img layer ------------------
        //
        // What we should expact from this compaction is:
        //                             | D3 |
        //  | Part of D1 |
        // --------- img layer with D1+D2 at GC horizon------------------

        // img layer at 0x10
        let img_layer = (0..10)
            .map(|id| (get_key(id), Bytes::from(format!("value {id}@0x10"))))
            .collect_vec();
        // or, delta layer at 0x10 if `use_delta_bottom_layer` is true
        let delta4 = (0..10)
            .map(|id| {
                (
                    get_key(id),
                    Lsn(0x08),
                    Value::WalRecord(NeonWalRecord::wal_init(format!("value {id}@0x10"))),
                )
            })
            .collect_vec();

        let delta1 = vec![
            (
                get_key(1),
                Lsn(0x20),
                Value::WalRecord(NeonWalRecord::wal_append("@0x20")),
            ),
            (
                get_key(2),
                Lsn(0x30),
                Value::WalRecord(NeonWalRecord::wal_append("@0x30")),
            ),
            (
                get_key(3),
                Lsn(0x28),
                Value::WalRecord(NeonWalRecord::wal_append("@0x28")),
            ),
            (
                get_key(3),
                Lsn(0x30),
                Value::WalRecord(NeonWalRecord::wal_append("@0x30")),
            ),
            (
                get_key(3),
                Lsn(0x40),
                Value::WalRecord(NeonWalRecord::wal_append("@0x40")),
            ),
        ];
        let delta2 = vec![
            (
                get_key(5),
                Lsn(0x20),
                Value::WalRecord(NeonWalRecord::wal_append("@0x20")),
            ),
            (
                get_key(6),
                Lsn(0x20),
                Value::WalRecord(NeonWalRecord::wal_append("@0x20")),
            ),
        ];
        let delta3 = vec![
            (
                get_key(8),
                Lsn(0x48),
                Value::WalRecord(NeonWalRecord::wal_append("@0x48")),
            ),
            (
                get_key(9),
                Lsn(0x48),
                Value::WalRecord(NeonWalRecord::wal_append("@0x48")),
            ),
        ];

        let tline = if use_delta_bottom_layer {
            tenant
                .create_test_timeline_with_layers(
                    TIMELINE_ID,
                    Lsn(0x08),
                    DEFAULT_PG_VERSION,
                    &ctx,
                    Vec::new(), // in-memory layers
                    vec![
                        DeltaLayerTestDesc::new_with_inferred_key_range(
                            Lsn(0x08)..Lsn(0x10),
                            delta4,
                        ),
                        DeltaLayerTestDesc::new_with_inferred_key_range(
                            Lsn(0x20)..Lsn(0x48),
                            delta1,
                        ),
                        DeltaLayerTestDesc::new_with_inferred_key_range(
                            Lsn(0x20)..Lsn(0x48),
                            delta2,
                        ),
                        DeltaLayerTestDesc::new_with_inferred_key_range(
                            Lsn(0x48)..Lsn(0x50),
                            delta3,
                        ),
                    ], // delta layers
                    vec![],     // image layers
                    Lsn(0x50),
                )
                .await?
        } else {
            tenant
                .create_test_timeline_with_layers(
                    TIMELINE_ID,
                    Lsn(0x10),
                    DEFAULT_PG_VERSION,
                    &ctx,
                    Vec::new(), // in-memory layers
                    vec![
                        DeltaLayerTestDesc::new_with_inferred_key_range(
                            Lsn(0x10)..Lsn(0x48),
                            delta1,
                        ),
                        DeltaLayerTestDesc::new_with_inferred_key_range(
                            Lsn(0x10)..Lsn(0x48),
                            delta2,
                        ),
                        DeltaLayerTestDesc::new_with_inferred_key_range(
                            Lsn(0x48)..Lsn(0x50),
                            delta3,
                        ),
                    ], // delta layers
                    vec![(Lsn(0x10), img_layer)], // image layers
                    Lsn(0x50),
                )
                .await?
        };
        {
            tline
                .applied_gc_cutoff_lsn
                .lock_for_write()
                .store_and_unlock(Lsn(0x30))
                .wait()
                .await;
            // Update GC info
            let mut guard = tline.gc_info.write().unwrap();
            *guard = GcInfo {
                retain_lsns: vec![],
                cutoffs: GcCutoffs {
                    time: Lsn(0x30),
                    space: Lsn(0x30),
                },
                leases: Default::default(),
                within_ancestor_pitr: false,
            };
        }

        let expected_result = [
            Bytes::from_static(b"value 0@0x10"),
            Bytes::from_static(b"value 1@0x10@0x20"),
            Bytes::from_static(b"value 2@0x10@0x30"),
            Bytes::from_static(b"value 3@0x10@0x28@0x30@0x40"),
            Bytes::from_static(b"value 4@0x10"),
            Bytes::from_static(b"value 5@0x10@0x20"),
            Bytes::from_static(b"value 6@0x10@0x20"),
            Bytes::from_static(b"value 7@0x10"),
            Bytes::from_static(b"value 8@0x10@0x48"),
            Bytes::from_static(b"value 9@0x10@0x48"),
        ];

        let expected_result_at_gc_horizon = [
            Bytes::from_static(b"value 0@0x10"),
            Bytes::from_static(b"value 1@0x10@0x20"),
            Bytes::from_static(b"value 2@0x10@0x30"),
            Bytes::from_static(b"value 3@0x10@0x28@0x30"),
            Bytes::from_static(b"value 4@0x10"),
            Bytes::from_static(b"value 5@0x10@0x20"),
            Bytes::from_static(b"value 6@0x10@0x20"),
            Bytes::from_static(b"value 7@0x10"),
            Bytes::from_static(b"value 8@0x10"),
            Bytes::from_static(b"value 9@0x10"),
        ];

        for idx in 0..10 {
            assert_eq!(
                tline
                    .get(get_key(idx as u32), Lsn(0x50), &ctx)
                    .await
                    .unwrap(),
                &expected_result[idx]
            );
            assert_eq!(
                tline
                    .get(get_key(idx as u32), Lsn(0x30), &ctx)
                    .await
                    .unwrap(),
                &expected_result_at_gc_horizon[idx]
            );
        }

        let cancel = CancellationToken::new();
        tline
            .compact_with_gc(&cancel, CompactOptions::default(), &ctx)
            .await
            .unwrap();

        for idx in 0..10 {
            assert_eq!(
                tline
                    .get(get_key(idx as u32), Lsn(0x50), &ctx)
                    .await
                    .unwrap(),
                &expected_result[idx]
            );
            assert_eq!(
                tline
                    .get(get_key(idx as u32), Lsn(0x30), &ctx)
                    .await
                    .unwrap(),
                &expected_result_at_gc_horizon[idx]
            );
        }

        // increase GC horizon and compact again
        {
            tline
                .applied_gc_cutoff_lsn
                .lock_for_write()
                .store_and_unlock(Lsn(0x40))
                .wait()
                .await;
            // Update GC info
            let mut guard = tline.gc_info.write().unwrap();
            guard.cutoffs.time = Lsn(0x40);
            guard.cutoffs.space = Lsn(0x40);
        }
        tline
            .compact_with_gc(&cancel, CompactOptions::default(), &ctx)
            .await
            .unwrap();

        Ok(())
    }

    #[cfg(feature = "testing")]
    #[tokio::test]
    async fn test_generate_key_retention() -> anyhow::Result<()> {
        let harness = TenantHarness::create("test_generate_key_retention").await?;
        let (tenant, ctx) = harness.load().await;
        let tline = tenant
            .create_test_timeline(TIMELINE_ID, Lsn(0x10), DEFAULT_PG_VERSION, &ctx)
            .await?;
        tline.force_advance_lsn(Lsn(0x70));
        let key = Key::from_hex("010000000033333333444444445500000000").unwrap();
        let history = vec![
            (
                key,
                Lsn(0x10),
                Value::WalRecord(NeonWalRecord::wal_init("0x10")),
            ),
            (
                key,
                Lsn(0x20),
                Value::WalRecord(NeonWalRecord::wal_append(";0x20")),
            ),
            (
                key,
                Lsn(0x30),
                Value::WalRecord(NeonWalRecord::wal_append(";0x30")),
            ),
            (
                key,
                Lsn(0x40),
                Value::WalRecord(NeonWalRecord::wal_append(";0x40")),
            ),
            (
                key,
                Lsn(0x50),
                Value::WalRecord(NeonWalRecord::wal_append(";0x50")),
            ),
            (
                key,
                Lsn(0x60),
                Value::WalRecord(NeonWalRecord::wal_append(";0x60")),
            ),
            (
                key,
                Lsn(0x70),
                Value::WalRecord(NeonWalRecord::wal_append(";0x70")),
            ),
            (
                key,
                Lsn(0x80),
                Value::Image(Bytes::copy_from_slice(
                    b"0x10;0x20;0x30;0x40;0x50;0x60;0x70;0x80",
                )),
            ),
            (
                key,
                Lsn(0x90),
                Value::WalRecord(NeonWalRecord::wal_append(";0x90")),
            ),
        ];
        let res = tline
            .generate_key_retention(
                key,
                &history,
                Lsn(0x60),
                &[Lsn(0x20), Lsn(0x40), Lsn(0x50)],
                3,
                None,
            )
            .await
            .unwrap();
        let expected_res = KeyHistoryRetention {
            below_horizon: vec![
                (
                    Lsn(0x20),
                    KeyLogAtLsn(vec![(
                        Lsn(0x20),
                        Value::Image(Bytes::from_static(b"0x10;0x20")),
                    )]),
                ),
                (
                    Lsn(0x40),
                    KeyLogAtLsn(vec![
                        (
                            Lsn(0x30),
                            Value::WalRecord(NeonWalRecord::wal_append(";0x30")),
                        ),
                        (
                            Lsn(0x40),
                            Value::WalRecord(NeonWalRecord::wal_append(";0x40")),
                        ),
                    ]),
                ),
                (
                    Lsn(0x50),
                    KeyLogAtLsn(vec![(
                        Lsn(0x50),
                        Value::Image(Bytes::copy_from_slice(b"0x10;0x20;0x30;0x40;0x50")),
                    )]),
                ),
                (
                    Lsn(0x60),
                    KeyLogAtLsn(vec![(
                        Lsn(0x60),
                        Value::WalRecord(NeonWalRecord::wal_append(";0x60")),
                    )]),
                ),
            ],
            above_horizon: KeyLogAtLsn(vec![
                (
                    Lsn(0x70),
                    Value::WalRecord(NeonWalRecord::wal_append(";0x70")),
                ),
                (
                    Lsn(0x80),
                    Value::Image(Bytes::copy_from_slice(
                        b"0x10;0x20;0x30;0x40;0x50;0x60;0x70;0x80",
                    )),
                ),
                (
                    Lsn(0x90),
                    Value::WalRecord(NeonWalRecord::wal_append(";0x90")),
                ),
            ]),
        };
        assert_eq!(res, expected_res);

        // We expect GC-compaction to run with the original GC. This would create a situation that
        // the original GC algorithm removes some delta layers b/c there are full image coverage,
        // therefore causing some keys to have an incomplete history below the lowest retain LSN.
        // For example, we have
        // ```plain
        // init delta @ 0x10, image @ 0x20, delta @ 0x30 (gc_horizon), image @ 0x40.
        // ```
        // Now the GC horizon moves up, and we have
        // ```plain
        // init delta @ 0x10, image @ 0x20, delta @ 0x30, image @ 0x40 (gc_horizon)
        // ```
        // The original GC algorithm kicks in, and removes delta @ 0x10, image @ 0x20.
        // We will end up with
        // ```plain
        // delta @ 0x30, image @ 0x40 (gc_horizon)
        // ```
        // Now we run the GC-compaction, and this key does not have a full history.
        // We should be able to handle this partial history and drop everything before the
        // gc_horizon image.

        let history = vec![
            (
                key,
                Lsn(0x20),
                Value::WalRecord(NeonWalRecord::wal_append(";0x20")),
            ),
            (
                key,
                Lsn(0x30),
                Value::WalRecord(NeonWalRecord::wal_append(";0x30")),
            ),
            (
                key,
                Lsn(0x40),
                Value::Image(Bytes::copy_from_slice(b"0x10;0x20;0x30;0x40")),
            ),
            (
                key,
                Lsn(0x50),
                Value::WalRecord(NeonWalRecord::wal_append(";0x50")),
            ),
            (
                key,
                Lsn(0x60),
                Value::WalRecord(NeonWalRecord::wal_append(";0x60")),
            ),
            (
                key,
                Lsn(0x70),
                Value::WalRecord(NeonWalRecord::wal_append(";0x70")),
            ),
            (
                key,
                Lsn(0x80),
                Value::Image(Bytes::copy_from_slice(
                    b"0x10;0x20;0x30;0x40;0x50;0x60;0x70;0x80",
                )),
            ),
            (
                key,
                Lsn(0x90),
                Value::WalRecord(NeonWalRecord::wal_append(";0x90")),
            ),
        ];
        let res = tline
            .generate_key_retention(key, &history, Lsn(0x60), &[Lsn(0x40), Lsn(0x50)], 3, None)
            .await
            .unwrap();
        let expected_res = KeyHistoryRetention {
            below_horizon: vec![
                (
                    Lsn(0x40),
                    KeyLogAtLsn(vec![(
                        Lsn(0x40),
                        Value::Image(Bytes::copy_from_slice(b"0x10;0x20;0x30;0x40")),
                    )]),
                ),
                (
                    Lsn(0x50),
                    KeyLogAtLsn(vec![(
                        Lsn(0x50),
                        Value::WalRecord(NeonWalRecord::wal_append(";0x50")),
                    )]),
                ),
                (
                    Lsn(0x60),
                    KeyLogAtLsn(vec![(
                        Lsn(0x60),
                        Value::WalRecord(NeonWalRecord::wal_append(";0x60")),
                    )]),
                ),
            ],
            above_horizon: KeyLogAtLsn(vec![
                (
                    Lsn(0x70),
                    Value::WalRecord(NeonWalRecord::wal_append(";0x70")),
                ),
                (
                    Lsn(0x80),
                    Value::Image(Bytes::copy_from_slice(
                        b"0x10;0x20;0x30;0x40;0x50;0x60;0x70;0x80",
                    )),
                ),
                (
                    Lsn(0x90),
                    Value::WalRecord(NeonWalRecord::wal_append(";0x90")),
                ),
            ]),
        };
        assert_eq!(res, expected_res);

        // In case of branch compaction, the branch itself does not have the full history, and we need to provide
        // the ancestor image in the test case.

        let history = vec![
            (
                key,
                Lsn(0x20),
                Value::WalRecord(NeonWalRecord::wal_append(";0x20")),
            ),
            (
                key,
                Lsn(0x30),
                Value::WalRecord(NeonWalRecord::wal_append(";0x30")),
            ),
            (
                key,
                Lsn(0x40),
                Value::WalRecord(NeonWalRecord::wal_append(";0x40")),
            ),
            (
                key,
                Lsn(0x70),
                Value::WalRecord(NeonWalRecord::wal_append(";0x70")),
            ),
        ];
        let res = tline
            .generate_key_retention(
                key,
                &history,
                Lsn(0x60),
                &[],
                3,
                Some((key, Lsn(0x10), Bytes::copy_from_slice(b"0x10"))),
            )
            .await
            .unwrap();
        let expected_res = KeyHistoryRetention {
            below_horizon: vec![(
                Lsn(0x60),
                KeyLogAtLsn(vec![(
                    Lsn(0x60),
                    Value::Image(Bytes::copy_from_slice(b"0x10;0x20;0x30;0x40")), // use the ancestor image to reconstruct the page
                )]),
            )],
            above_horizon: KeyLogAtLsn(vec![(
                Lsn(0x70),
                Value::WalRecord(NeonWalRecord::wal_append(";0x70")),
            )]),
        };
        assert_eq!(res, expected_res);

        let history = vec![
            (
                key,
                Lsn(0x20),
                Value::WalRecord(NeonWalRecord::wal_append(";0x20")),
            ),
            (
                key,
                Lsn(0x40),
                Value::WalRecord(NeonWalRecord::wal_append(";0x40")),
            ),
            (
                key,
                Lsn(0x60),
                Value::WalRecord(NeonWalRecord::wal_append(";0x60")),
            ),
            (
                key,
                Lsn(0x70),
                Value::WalRecord(NeonWalRecord::wal_append(";0x70")),
            ),
        ];
        let res = tline
            .generate_key_retention(
                key,
                &history,
                Lsn(0x60),
                &[Lsn(0x30)],
                3,
                Some((key, Lsn(0x10), Bytes::copy_from_slice(b"0x10"))),
            )
            .await
            .unwrap();
        let expected_res = KeyHistoryRetention {
            below_horizon: vec![
                (
                    Lsn(0x30),
                    KeyLogAtLsn(vec![(
                        Lsn(0x20),
                        Value::WalRecord(NeonWalRecord::wal_append(";0x20")),
                    )]),
                ),
                (
                    Lsn(0x60),
                    KeyLogAtLsn(vec![(
                        Lsn(0x60),
                        Value::Image(Bytes::copy_from_slice(b"0x10;0x20;0x40;0x60")),
                    )]),
                ),
            ],
            above_horizon: KeyLogAtLsn(vec![(
                Lsn(0x70),
                Value::WalRecord(NeonWalRecord::wal_append(";0x70")),
            )]),
        };
        assert_eq!(res, expected_res);

        Ok(())
    }

    #[cfg(feature = "testing")]
    #[tokio::test]
    async fn test_simple_bottom_most_compaction_with_retain_lsns() -> anyhow::Result<()> {
        let harness =
            TenantHarness::create("test_simple_bottom_most_compaction_with_retain_lsns").await?;
        let (tenant, ctx) = harness.load().await;

        fn get_key(id: u32) -> Key {
            // using aux key here b/c they are guaranteed to be inside `collect_keyspace`.
            let mut key = Key::from_hex("620000000033333333444444445500000000").unwrap();
            key.field6 = id;
            key
        }

        let img_layer = (0..10)
            .map(|id| (get_key(id), Bytes::from(format!("value {id}@0x10"))))
            .collect_vec();

        let delta1 = vec![
            (
                get_key(1),
                Lsn(0x20),
                Value::WalRecord(NeonWalRecord::wal_append("@0x20")),
            ),
            (
                get_key(2),
                Lsn(0x30),
                Value::WalRecord(NeonWalRecord::wal_append("@0x30")),
            ),
            (
                get_key(3),
                Lsn(0x28),
                Value::WalRecord(NeonWalRecord::wal_append("@0x28")),
            ),
            (
                get_key(3),
                Lsn(0x30),
                Value::WalRecord(NeonWalRecord::wal_append("@0x30")),
            ),
            (
                get_key(3),
                Lsn(0x40),
                Value::WalRecord(NeonWalRecord::wal_append("@0x40")),
            ),
        ];
        let delta2 = vec![
            (
                get_key(5),
                Lsn(0x20),
                Value::WalRecord(NeonWalRecord::wal_append("@0x20")),
            ),
            (
                get_key(6),
                Lsn(0x20),
                Value::WalRecord(NeonWalRecord::wal_append("@0x20")),
            ),
        ];
        let delta3 = vec![
            (
                get_key(8),
                Lsn(0x48),
                Value::WalRecord(NeonWalRecord::wal_append("@0x48")),
            ),
            (
                get_key(9),
                Lsn(0x48),
                Value::WalRecord(NeonWalRecord::wal_append("@0x48")),
            ),
        ];

        let tline = tenant
            .create_test_timeline_with_layers(
                TIMELINE_ID,
                Lsn(0x10),
                DEFAULT_PG_VERSION,
                &ctx,
                Vec::new(), // in-memory layers
                vec![
                    DeltaLayerTestDesc::new_with_inferred_key_range(Lsn(0x10)..Lsn(0x48), delta1),
                    DeltaLayerTestDesc::new_with_inferred_key_range(Lsn(0x10)..Lsn(0x48), delta2),
                    DeltaLayerTestDesc::new_with_inferred_key_range(Lsn(0x48)..Lsn(0x50), delta3),
                ], // delta layers
                vec![(Lsn(0x10), img_layer)], // image layers
                Lsn(0x50),
            )
            .await?;
        {
            tline
                .applied_gc_cutoff_lsn
                .lock_for_write()
                .store_and_unlock(Lsn(0x30))
                .wait()
                .await;
            // Update GC info
            let mut guard = tline.gc_info.write().unwrap();
            *guard = GcInfo {
                retain_lsns: vec![
                    (Lsn(0x10), tline.timeline_id, MaybeOffloaded::No),
                    (Lsn(0x20), tline.timeline_id, MaybeOffloaded::No),
                ],
                cutoffs: GcCutoffs {
                    time: Lsn(0x30),
                    space: Lsn(0x30),
                },
                leases: Default::default(),
                within_ancestor_pitr: false,
            };
        }

        let expected_result = [
            Bytes::from_static(b"value 0@0x10"),
            Bytes::from_static(b"value 1@0x10@0x20"),
            Bytes::from_static(b"value 2@0x10@0x30"),
            Bytes::from_static(b"value 3@0x10@0x28@0x30@0x40"),
            Bytes::from_static(b"value 4@0x10"),
            Bytes::from_static(b"value 5@0x10@0x20"),
            Bytes::from_static(b"value 6@0x10@0x20"),
            Bytes::from_static(b"value 7@0x10"),
            Bytes::from_static(b"value 8@0x10@0x48"),
            Bytes::from_static(b"value 9@0x10@0x48"),
        ];

        let expected_result_at_gc_horizon = [
            Bytes::from_static(b"value 0@0x10"),
            Bytes::from_static(b"value 1@0x10@0x20"),
            Bytes::from_static(b"value 2@0x10@0x30"),
            Bytes::from_static(b"value 3@0x10@0x28@0x30"),
            Bytes::from_static(b"value 4@0x10"),
            Bytes::from_static(b"value 5@0x10@0x20"),
            Bytes::from_static(b"value 6@0x10@0x20"),
            Bytes::from_static(b"value 7@0x10"),
            Bytes::from_static(b"value 8@0x10"),
            Bytes::from_static(b"value 9@0x10"),
        ];

        let expected_result_at_lsn_20 = [
            Bytes::from_static(b"value 0@0x10"),
            Bytes::from_static(b"value 1@0x10@0x20"),
            Bytes::from_static(b"value 2@0x10"),
            Bytes::from_static(b"value 3@0x10"),
            Bytes::from_static(b"value 4@0x10"),
            Bytes::from_static(b"value 5@0x10@0x20"),
            Bytes::from_static(b"value 6@0x10@0x20"),
            Bytes::from_static(b"value 7@0x10"),
            Bytes::from_static(b"value 8@0x10"),
            Bytes::from_static(b"value 9@0x10"),
        ];

        let expected_result_at_lsn_10 = [
            Bytes::from_static(b"value 0@0x10"),
            Bytes::from_static(b"value 1@0x10"),
            Bytes::from_static(b"value 2@0x10"),
            Bytes::from_static(b"value 3@0x10"),
            Bytes::from_static(b"value 4@0x10"),
            Bytes::from_static(b"value 5@0x10"),
            Bytes::from_static(b"value 6@0x10"),
            Bytes::from_static(b"value 7@0x10"),
            Bytes::from_static(b"value 8@0x10"),
            Bytes::from_static(b"value 9@0x10"),
        ];

        let verify_result = || async {
            let gc_horizon = {
                let gc_info = tline.gc_info.read().unwrap();
                gc_info.cutoffs.time
            };
            for idx in 0..10 {
                assert_eq!(
                    tline
                        .get(get_key(idx as u32), Lsn(0x50), &ctx)
                        .await
                        .unwrap(),
                    &expected_result[idx]
                );
                assert_eq!(
                    tline
                        .get(get_key(idx as u32), gc_horizon, &ctx)
                        .await
                        .unwrap(),
                    &expected_result_at_gc_horizon[idx]
                );
                assert_eq!(
                    tline
                        .get(get_key(idx as u32), Lsn(0x20), &ctx)
                        .await
                        .unwrap(),
                    &expected_result_at_lsn_20[idx]
                );
                assert_eq!(
                    tline
                        .get(get_key(idx as u32), Lsn(0x10), &ctx)
                        .await
                        .unwrap(),
                    &expected_result_at_lsn_10[idx]
                );
            }
        };

        verify_result().await;

        let cancel = CancellationToken::new();
        let mut dryrun_flags = EnumSet::new();
        dryrun_flags.insert(CompactFlags::DryRun);

        tline
            .compact_with_gc(
                &cancel,
                CompactOptions {
                    flags: dryrun_flags,
                    ..Default::default()
                },
                &ctx,
            )
            .await
            .unwrap();
        // We expect layer map to be the same b/c the dry run flag, but we don't know whether there will be other background jobs
        // cleaning things up, and therefore, we don't do sanity checks on the layer map during unit tests.
        verify_result().await;

        tline
            .compact_with_gc(&cancel, CompactOptions::default(), &ctx)
            .await
            .unwrap();
        verify_result().await;

        // compact again
        tline
            .compact_with_gc(&cancel, CompactOptions::default(), &ctx)
            .await
            .unwrap();
        verify_result().await;

        // increase GC horizon and compact again
        {
            tline
                .applied_gc_cutoff_lsn
                .lock_for_write()
                .store_and_unlock(Lsn(0x38))
                .wait()
                .await;
            // Update GC info
            let mut guard = tline.gc_info.write().unwrap();
            guard.cutoffs.time = Lsn(0x38);
            guard.cutoffs.space = Lsn(0x38);
        }
        tline
            .compact_with_gc(&cancel, CompactOptions::default(), &ctx)
            .await
            .unwrap();
        verify_result().await; // no wals between 0x30 and 0x38, so we should obtain the same result

        // not increasing the GC horizon and compact again
        tline
            .compact_with_gc(&cancel, CompactOptions::default(), &ctx)
            .await
            .unwrap();
        verify_result().await;

        Ok(())
    }

    #[cfg(feature = "testing")]
    #[tokio::test]
    async fn test_simple_bottom_most_compaction_with_retain_lsns_single_key() -> anyhow::Result<()>
    {
        let harness =
            TenantHarness::create("test_simple_bottom_most_compaction_with_retain_lsns_single_key")
                .await?;
        let (tenant, ctx) = harness.load().await;

        fn get_key(id: u32) -> Key {
            // using aux key here b/c they are guaranteed to be inside `collect_keyspace`.
            let mut key = Key::from_hex("620000000033333333444444445500000000").unwrap();
            key.field6 = id;
            key
        }

        let img_layer = (0..10)
            .map(|id| (get_key(id), Bytes::from(format!("value {id}@0x10"))))
            .collect_vec();

        let delta1 = vec![
            (
                get_key(1),
                Lsn(0x20),
                Value::WalRecord(NeonWalRecord::wal_append("@0x20")),
            ),
            (
                get_key(1),
                Lsn(0x28),
                Value::WalRecord(NeonWalRecord::wal_append("@0x28")),
            ),
        ];
        let delta2 = vec![
            (
                get_key(1),
                Lsn(0x30),
                Value::WalRecord(NeonWalRecord::wal_append("@0x30")),
            ),
            (
                get_key(1),
                Lsn(0x38),
                Value::WalRecord(NeonWalRecord::wal_append("@0x38")),
            ),
        ];
        let delta3 = vec![
            (
                get_key(8),
                Lsn(0x48),
                Value::WalRecord(NeonWalRecord::wal_append("@0x48")),
            ),
            (
                get_key(9),
                Lsn(0x48),
                Value::WalRecord(NeonWalRecord::wal_append("@0x48")),
            ),
        ];

        let tline = tenant
            .create_test_timeline_with_layers(
                TIMELINE_ID,
                Lsn(0x10),
                DEFAULT_PG_VERSION,
                &ctx,
                Vec::new(), // in-memory layers
                vec![
                    // delta1 and delta 2 only contain a single key but multiple updates
                    DeltaLayerTestDesc::new_with_inferred_key_range(Lsn(0x10)..Lsn(0x30), delta1),
                    DeltaLayerTestDesc::new_with_inferred_key_range(Lsn(0x30)..Lsn(0x50), delta2),
                    DeltaLayerTestDesc::new_with_inferred_key_range(Lsn(0x10)..Lsn(0x50), delta3),
                ], // delta layers
                vec![(Lsn(0x10), img_layer)], // image layers
                Lsn(0x50),
            )
            .await?;
        {
            tline
                .applied_gc_cutoff_lsn
                .lock_for_write()
                .store_and_unlock(Lsn(0x30))
                .wait()
                .await;
            // Update GC info
            let mut guard = tline.gc_info.write().unwrap();
            *guard = GcInfo {
                retain_lsns: vec![
                    (Lsn(0x10), tline.timeline_id, MaybeOffloaded::No),
                    (Lsn(0x20), tline.timeline_id, MaybeOffloaded::No),
                ],
                cutoffs: GcCutoffs {
                    time: Lsn(0x30),
                    space: Lsn(0x30),
                },
                leases: Default::default(),
                within_ancestor_pitr: false,
            };
        }

        let expected_result = [
            Bytes::from_static(b"value 0@0x10"),
            Bytes::from_static(b"value 1@0x10@0x20@0x28@0x30@0x38"),
            Bytes::from_static(b"value 2@0x10"),
            Bytes::from_static(b"value 3@0x10"),
            Bytes::from_static(b"value 4@0x10"),
            Bytes::from_static(b"value 5@0x10"),
            Bytes::from_static(b"value 6@0x10"),
            Bytes::from_static(b"value 7@0x10"),
            Bytes::from_static(b"value 8@0x10@0x48"),
            Bytes::from_static(b"value 9@0x10@0x48"),
        ];

        let expected_result_at_gc_horizon = [
            Bytes::from_static(b"value 0@0x10"),
            Bytes::from_static(b"value 1@0x10@0x20@0x28@0x30"),
            Bytes::from_static(b"value 2@0x10"),
            Bytes::from_static(b"value 3@0x10"),
            Bytes::from_static(b"value 4@0x10"),
            Bytes::from_static(b"value 5@0x10"),
            Bytes::from_static(b"value 6@0x10"),
            Bytes::from_static(b"value 7@0x10"),
            Bytes::from_static(b"value 8@0x10"),
            Bytes::from_static(b"value 9@0x10"),
        ];

        let expected_result_at_lsn_20 = [
            Bytes::from_static(b"value 0@0x10"),
            Bytes::from_static(b"value 1@0x10@0x20"),
            Bytes::from_static(b"value 2@0x10"),
            Bytes::from_static(b"value 3@0x10"),
            Bytes::from_static(b"value 4@0x10"),
            Bytes::from_static(b"value 5@0x10"),
            Bytes::from_static(b"value 6@0x10"),
            Bytes::from_static(b"value 7@0x10"),
            Bytes::from_static(b"value 8@0x10"),
            Bytes::from_static(b"value 9@0x10"),
        ];

        let expected_result_at_lsn_10 = [
            Bytes::from_static(b"value 0@0x10"),
            Bytes::from_static(b"value 1@0x10"),
            Bytes::from_static(b"value 2@0x10"),
            Bytes::from_static(b"value 3@0x10"),
            Bytes::from_static(b"value 4@0x10"),
            Bytes::from_static(b"value 5@0x10"),
            Bytes::from_static(b"value 6@0x10"),
            Bytes::from_static(b"value 7@0x10"),
            Bytes::from_static(b"value 8@0x10"),
            Bytes::from_static(b"value 9@0x10"),
        ];

        let verify_result = || async {
            let gc_horizon = {
                let gc_info = tline.gc_info.read().unwrap();
                gc_info.cutoffs.time
            };
            for idx in 0..10 {
                assert_eq!(
                    tline
                        .get(get_key(idx as u32), Lsn(0x50), &ctx)
                        .await
                        .unwrap(),
                    &expected_result[idx]
                );
                assert_eq!(
                    tline
                        .get(get_key(idx as u32), gc_horizon, &ctx)
                        .await
                        .unwrap(),
                    &expected_result_at_gc_horizon[idx]
                );
                assert_eq!(
                    tline
                        .get(get_key(idx as u32), Lsn(0x20), &ctx)
                        .await
                        .unwrap(),
                    &expected_result_at_lsn_20[idx]
                );
                assert_eq!(
                    tline
                        .get(get_key(idx as u32), Lsn(0x10), &ctx)
                        .await
                        .unwrap(),
                    &expected_result_at_lsn_10[idx]
                );
            }
        };

        verify_result().await;

        let cancel = CancellationToken::new();
        let mut dryrun_flags = EnumSet::new();
        dryrun_flags.insert(CompactFlags::DryRun);

        tline
            .compact_with_gc(
                &cancel,
                CompactOptions {
                    flags: dryrun_flags,
                    ..Default::default()
                },
                &ctx,
            )
            .await
            .unwrap();
        // We expect layer map to be the same b/c the dry run flag, but we don't know whether there will be other background jobs
        // cleaning things up, and therefore, we don't do sanity checks on the layer map during unit tests.
        verify_result().await;

        tline
            .compact_with_gc(&cancel, CompactOptions::default(), &ctx)
            .await
            .unwrap();
        verify_result().await;

        // compact again
        tline
            .compact_with_gc(&cancel, CompactOptions::default(), &ctx)
            .await
            .unwrap();
        verify_result().await;

        Ok(())
    }

    #[cfg(feature = "testing")]
    #[tokio::test]
    async fn test_simple_bottom_most_compaction_on_branch() -> anyhow::Result<()> {
        use models::CompactLsnRange;

        let harness = TenantHarness::create("test_simple_bottom_most_compaction_on_branch").await?;
        let (tenant, ctx) = harness.load().await;

        fn get_key(id: u32) -> Key {
            let mut key = Key::from_hex("000000000033333333444444445500000000").unwrap();
            key.field6 = id;
            key
        }

        let img_layer = (0..10)
            .map(|id| (get_key(id), Bytes::from(format!("value {id}@0x10"))))
            .collect_vec();

        let delta1 = vec![
            (
                get_key(1),
                Lsn(0x20),
                Value::WalRecord(NeonWalRecord::wal_append("@0x20")),
            ),
            (
                get_key(2),
                Lsn(0x30),
                Value::WalRecord(NeonWalRecord::wal_append("@0x30")),
            ),
            (
                get_key(3),
                Lsn(0x28),
                Value::WalRecord(NeonWalRecord::wal_append("@0x28")),
            ),
            (
                get_key(3),
                Lsn(0x30),
                Value::WalRecord(NeonWalRecord::wal_append("@0x30")),
            ),
            (
                get_key(3),
                Lsn(0x40),
                Value::WalRecord(NeonWalRecord::wal_append("@0x40")),
            ),
        ];
        let delta2 = vec![
            (
                get_key(5),
                Lsn(0x20),
                Value::WalRecord(NeonWalRecord::wal_append("@0x20")),
            ),
            (
                get_key(6),
                Lsn(0x20),
                Value::WalRecord(NeonWalRecord::wal_append("@0x20")),
            ),
        ];
        let delta3 = vec![
            (
                get_key(8),
                Lsn(0x48),
                Value::WalRecord(NeonWalRecord::wal_append("@0x48")),
            ),
            (
                get_key(9),
                Lsn(0x48),
                Value::WalRecord(NeonWalRecord::wal_append("@0x48")),
            ),
        ];

        let parent_tline = tenant
            .create_test_timeline_with_layers(
                TIMELINE_ID,
                Lsn(0x10),
                DEFAULT_PG_VERSION,
                &ctx,
                vec![],                       // in-memory layers
                vec![],                       // delta layers
                vec![(Lsn(0x18), img_layer)], // image layers
                Lsn(0x18),
            )
            .await?;

        parent_tline.add_extra_test_dense_keyspace(KeySpace::single(get_key(0)..get_key(10)));

        let branch_tline = tenant
            .branch_timeline_test_with_layers(
                &parent_tline,
                NEW_TIMELINE_ID,
                Some(Lsn(0x18)),
                &ctx,
                vec![
                    DeltaLayerTestDesc::new_with_inferred_key_range(Lsn(0x20)..Lsn(0x48), delta1),
                    DeltaLayerTestDesc::new_with_inferred_key_range(Lsn(0x20)..Lsn(0x48), delta2),
                    DeltaLayerTestDesc::new_with_inferred_key_range(Lsn(0x48)..Lsn(0x50), delta3),
                ], // delta layers
                vec![], // image layers
                Lsn(0x50),
            )
            .await?;

        branch_tline.add_extra_test_dense_keyspace(KeySpace::single(get_key(0)..get_key(10)));

        {
            parent_tline
                .applied_gc_cutoff_lsn
                .lock_for_write()
                .store_and_unlock(Lsn(0x10))
                .wait()
                .await;
            // Update GC info
            let mut guard = parent_tline.gc_info.write().unwrap();
            *guard = GcInfo {
                retain_lsns: vec![(Lsn(0x18), branch_tline.timeline_id, MaybeOffloaded::No)],
                cutoffs: GcCutoffs {
                    time: Lsn(0x10),
                    space: Lsn(0x10),
                },
                leases: Default::default(),
                within_ancestor_pitr: false,
            };
        }

        {
            branch_tline
                .applied_gc_cutoff_lsn
                .lock_for_write()
                .store_and_unlock(Lsn(0x50))
                .wait()
                .await;
            // Update GC info
            let mut guard = branch_tline.gc_info.write().unwrap();
            *guard = GcInfo {
                retain_lsns: vec![(Lsn(0x40), branch_tline.timeline_id, MaybeOffloaded::No)],
                cutoffs: GcCutoffs {
                    time: Lsn(0x50),
                    space: Lsn(0x50),
                },
                leases: Default::default(),
                within_ancestor_pitr: false,
            };
        }

        let expected_result_at_gc_horizon = [
            Bytes::from_static(b"value 0@0x10"),
            Bytes::from_static(b"value 1@0x10@0x20"),
            Bytes::from_static(b"value 2@0x10@0x30"),
            Bytes::from_static(b"value 3@0x10@0x28@0x30@0x40"),
            Bytes::from_static(b"value 4@0x10"),
            Bytes::from_static(b"value 5@0x10@0x20"),
            Bytes::from_static(b"value 6@0x10@0x20"),
            Bytes::from_static(b"value 7@0x10"),
            Bytes::from_static(b"value 8@0x10@0x48"),
            Bytes::from_static(b"value 9@0x10@0x48"),
        ];

        let expected_result_at_lsn_40 = [
            Bytes::from_static(b"value 0@0x10"),
            Bytes::from_static(b"value 1@0x10@0x20"),
            Bytes::from_static(b"value 2@0x10@0x30"),
            Bytes::from_static(b"value 3@0x10@0x28@0x30@0x40"),
            Bytes::from_static(b"value 4@0x10"),
            Bytes::from_static(b"value 5@0x10@0x20"),
            Bytes::from_static(b"value 6@0x10@0x20"),
            Bytes::from_static(b"value 7@0x10"),
            Bytes::from_static(b"value 8@0x10"),
            Bytes::from_static(b"value 9@0x10"),
        ];

        let verify_result = || async {
            for idx in 0..10 {
                assert_eq!(
                    branch_tline
                        .get(get_key(idx as u32), Lsn(0x50), &ctx)
                        .await
                        .unwrap(),
                    &expected_result_at_gc_horizon[idx]
                );
                assert_eq!(
                    branch_tline
                        .get(get_key(idx as u32), Lsn(0x40), &ctx)
                        .await
                        .unwrap(),
                    &expected_result_at_lsn_40[idx]
                );
            }
        };

        verify_result().await;

        let cancel = CancellationToken::new();
        branch_tline
            .compact_with_gc(&cancel, CompactOptions::default(), &ctx)
            .await
            .unwrap();

        verify_result().await;

        // Piggyback a compaction with above_lsn. Ensure it works correctly when the specified LSN intersects with the layer files.
        // Now we already have a single large delta layer, so the compaction min_layer_lsn should be the same as ancestor LSN (0x18).
        branch_tline
            .compact_with_gc(
                &cancel,
                CompactOptions {
                    compact_lsn_range: Some(CompactLsnRange::above(Lsn(0x40))),
                    ..Default::default()
                },
                &ctx,
            )
            .await
            .unwrap();

        verify_result().await;

        Ok(())
    }

    // Regression test for https://github.com/neondatabase/neon/issues/9012
    // Create an image arrangement where we have to read at different LSN ranges
    // from a delta layer. This is achieved by overlapping an image layer on top of
    // a delta layer. Like so:
    //
    //     A      B
    // +----------------+ -> delta_layer
    // |                |                           ^ lsn
    // |       =========|-> nested_image_layer      |
    // |       C        |                           |
    // +----------------+                           |
    // ======== -> baseline_image_layer             +-------> key
    //
    //
    // When querying the key range [A, B) we need to read at different LSN ranges
    // for [A, C) and [C, B). This test checks that the described edge case is handled correctly.
    #[cfg(feature = "testing")]
    #[tokio::test]
    async fn test_vectored_read_with_nested_image_layer() -> anyhow::Result<()> {
        let harness = TenantHarness::create("test_vectored_read_with_nested_image_layer").await?;
        let (tenant, ctx) = harness.load().await;

        let will_init_keys = [2, 6];
        fn get_key(id: u32) -> Key {
            let mut key = Key::from_hex("110000000033333333444444445500000000").unwrap();
            key.field6 = id;
            key
        }

        let mut expected_key_values = HashMap::new();

        let baseline_image_layer_lsn = Lsn(0x10);
        let mut baseline_img_layer = Vec::new();
        for i in 0..5 {
            let key = get_key(i);
            let value = format!("value {i}@{baseline_image_layer_lsn}");

            let removed = expected_key_values.insert(key, value.clone());
            assert!(removed.is_none());

            baseline_img_layer.push((key, Bytes::from(value)));
        }

        let nested_image_layer_lsn = Lsn(0x50);
        let mut nested_img_layer = Vec::new();
        for i in 5..10 {
            let key = get_key(i);
            let value = format!("value {i}@{nested_image_layer_lsn}");

            let removed = expected_key_values.insert(key, value.clone());
            assert!(removed.is_none());

            nested_img_layer.push((key, Bytes::from(value)));
        }

        let mut delta_layer_spec = Vec::default();
        let delta_layer_start_lsn = Lsn(0x20);
        let mut delta_layer_end_lsn = delta_layer_start_lsn;

        for i in 0..10 {
            let key = get_key(i);
            let key_in_nested = nested_img_layer
                .iter()
                .any(|(key_with_img, _)| *key_with_img == key);
            let lsn = {
                if key_in_nested {
                    Lsn(nested_image_layer_lsn.0 + 0x10)
                } else {
                    delta_layer_start_lsn
                }
            };

            let will_init = will_init_keys.contains(&i);
            if will_init {
                delta_layer_spec.push((key, lsn, Value::WalRecord(NeonWalRecord::wal_init(""))));

                expected_key_values.insert(key, "".to_string());
            } else {
                let delta = format!("@{lsn}");
                delta_layer_spec.push((
                    key,
                    lsn,
                    Value::WalRecord(NeonWalRecord::wal_append(&delta)),
                ));

                expected_key_values
                    .get_mut(&key)
                    .expect("An image exists for each key")
                    .push_str(delta.as_str());
            }
            delta_layer_end_lsn = std::cmp::max(delta_layer_start_lsn, lsn);
        }

        delta_layer_end_lsn = Lsn(delta_layer_end_lsn.0 + 1);

        assert!(
            nested_image_layer_lsn > delta_layer_start_lsn
                && nested_image_layer_lsn < delta_layer_end_lsn
        );

        let tline = tenant
            .create_test_timeline_with_layers(
                TIMELINE_ID,
                baseline_image_layer_lsn,
                DEFAULT_PG_VERSION,
                &ctx,
                vec![], // in-memory layers
                vec![DeltaLayerTestDesc::new_with_inferred_key_range(
                    delta_layer_start_lsn..delta_layer_end_lsn,
                    delta_layer_spec,
                )], // delta layers
                vec![
                    (baseline_image_layer_lsn, baseline_img_layer),
                    (nested_image_layer_lsn, nested_img_layer),
                ], // image layers
                delta_layer_end_lsn,
            )
            .await?;

        let keyspace = KeySpace::single(get_key(0)..get_key(10));
        let results = tline
            .get_vectored(
                keyspace,
                delta_layer_end_lsn,
                IoConcurrency::sequential(),
                &ctx,
            )
            .await
            .expect("No vectored errors");
        for (key, res) in results {
            let value = res.expect("No key errors");
            let expected_value = expected_key_values.remove(&key).expect("No unknown keys");
            assert_eq!(value, Bytes::from(expected_value));
        }

        Ok(())
    }

    #[cfg(feature = "testing")]
    #[tokio::test]
    async fn test_vectored_read_with_image_layer_inside_inmem() -> anyhow::Result<()> {
        let harness =
            TenantHarness::create("test_vectored_read_with_image_layer_inside_inmem").await?;
        let (tenant, ctx) = harness.load().await;

        let will_init_keys = [2, 6];
        fn get_key(id: u32) -> Key {
            let mut key = Key::from_hex("110000000033333333444444445500000000").unwrap();
            key.field6 = id;
            key
        }

        let mut expected_key_values = HashMap::new();

        let baseline_image_layer_lsn = Lsn(0x10);
        let mut baseline_img_layer = Vec::new();
        for i in 0..5 {
            let key = get_key(i);
            let value = format!("value {i}@{baseline_image_layer_lsn}");

            let removed = expected_key_values.insert(key, value.clone());
            assert!(removed.is_none());

            baseline_img_layer.push((key, Bytes::from(value)));
        }

        let nested_image_layer_lsn = Lsn(0x50);
        let mut nested_img_layer = Vec::new();
        for i in 5..10 {
            let key = get_key(i);
            let value = format!("value {i}@{nested_image_layer_lsn}");

            let removed = expected_key_values.insert(key, value.clone());
            assert!(removed.is_none());

            nested_img_layer.push((key, Bytes::from(value)));
        }

        let frozen_layer = {
            let lsn_range = Lsn(0x40)..Lsn(0x60);
            let mut data = Vec::new();
            for i in 0..10 {
                let key = get_key(i);
                let key_in_nested = nested_img_layer
                    .iter()
                    .any(|(key_with_img, _)| *key_with_img == key);
                let lsn = {
                    if key_in_nested {
                        Lsn(nested_image_layer_lsn.0 + 5)
                    } else {
                        lsn_range.start
                    }
                };

                let will_init = will_init_keys.contains(&i);
                if will_init {
                    data.push((key, lsn, Value::WalRecord(NeonWalRecord::wal_init(""))));

                    expected_key_values.insert(key, "".to_string());
                } else {
                    let delta = format!("@{lsn}");
                    data.push((
                        key,
                        lsn,
                        Value::WalRecord(NeonWalRecord::wal_append(&delta)),
                    ));

                    expected_key_values
                        .get_mut(&key)
                        .expect("An image exists for each key")
                        .push_str(delta.as_str());
                }
            }

            InMemoryLayerTestDesc {
                lsn_range,
                is_open: false,
                data,
            }
        };

        let (open_layer, last_record_lsn) = {
            let start_lsn = Lsn(0x70);
            let mut data = Vec::new();
            let mut end_lsn = Lsn(0);
            for i in 0..10 {
                let key = get_key(i);
                let lsn = Lsn(start_lsn.0 + i as u64);
                let delta = format!("@{lsn}");
                data.push((
                    key,
                    lsn,
                    Value::WalRecord(NeonWalRecord::wal_append(&delta)),
                ));

                expected_key_values
                    .get_mut(&key)
                    .expect("An image exists for each key")
                    .push_str(delta.as_str());

                end_lsn = std::cmp::max(end_lsn, lsn);
            }

            (
                InMemoryLayerTestDesc {
                    lsn_range: start_lsn..Lsn::MAX,
                    is_open: true,
                    data,
                },
                end_lsn,
            )
        };

        assert!(
            nested_image_layer_lsn > frozen_layer.lsn_range.start
                && nested_image_layer_lsn < frozen_layer.lsn_range.end
        );

        let tline = tenant
            .create_test_timeline_with_layers(
                TIMELINE_ID,
                baseline_image_layer_lsn,
                DEFAULT_PG_VERSION,
                &ctx,
                vec![open_layer, frozen_layer], // in-memory layers
                Vec::new(),                     // delta layers
                vec![
                    (baseline_image_layer_lsn, baseline_img_layer),
                    (nested_image_layer_lsn, nested_img_layer),
                ], // image layers
                last_record_lsn,
            )
            .await?;

        let keyspace = KeySpace::single(get_key(0)..get_key(10));
        let results = tline
            .get_vectored(keyspace, last_record_lsn, IoConcurrency::sequential(), &ctx)
            .await
            .expect("No vectored errors");
        for (key, res) in results {
            let value = res.expect("No key errors");
            let expected_value = expected_key_values.remove(&key).expect("No unknown keys");
            assert_eq!(value, Bytes::from(expected_value.clone()));

            tracing::info!("key={key} value={expected_value}");
        }

        Ok(())
    }

    fn sort_layer_key(k1: &PersistentLayerKey, k2: &PersistentLayerKey) -> std::cmp::Ordering {
        (
            k1.is_delta,
            k1.key_range.start,
            k1.key_range.end,
            k1.lsn_range.start,
            k1.lsn_range.end,
        )
            .cmp(&(
                k2.is_delta,
                k2.key_range.start,
                k2.key_range.end,
                k2.lsn_range.start,
                k2.lsn_range.end,
            ))
    }

    async fn inspect_and_sort(
        tline: &Arc<Timeline>,
        filter: Option<std::ops::Range<Key>>,
    ) -> Vec<PersistentLayerKey> {
        let mut all_layers = tline.inspect_historic_layers().await.unwrap();
        if let Some(filter) = filter {
            all_layers.retain(|layer| overlaps_with(&layer.key_range, &filter));
        }
        all_layers.sort_by(sort_layer_key);
        all_layers
    }

    #[cfg(feature = "testing")]
    fn check_layer_map_key_eq(
        mut left: Vec<PersistentLayerKey>,
        mut right: Vec<PersistentLayerKey>,
    ) {
        left.sort_by(sort_layer_key);
        right.sort_by(sort_layer_key);
        if left != right {
            eprintln!("---LEFT---");
            for left in left.iter() {
                eprintln!("{}", left);
            }
            eprintln!("---RIGHT---");
            for right in right.iter() {
                eprintln!("{}", right);
            }
            assert_eq!(left, right);
        }
    }

    #[cfg(feature = "testing")]
    #[tokio::test]
    async fn test_simple_partial_bottom_most_compaction() -> anyhow::Result<()> {
        let harness = TenantHarness::create("test_simple_partial_bottom_most_compaction").await?;
        let (tenant, ctx) = harness.load().await;

        fn get_key(id: u32) -> Key {
            // using aux key here b/c they are guaranteed to be inside `collect_keyspace`.
            let mut key = Key::from_hex("620000000033333333444444445500000000").unwrap();
            key.field6 = id;
            key
        }

        // img layer at 0x10
        let img_layer = (0..10)
            .map(|id| (get_key(id), Bytes::from(format!("value {id}@0x10"))))
            .collect_vec();

        let delta1 = vec![
            (
                get_key(1),
                Lsn(0x20),
                Value::Image(Bytes::from("value 1@0x20")),
            ),
            (
                get_key(2),
                Lsn(0x30),
                Value::Image(Bytes::from("value 2@0x30")),
            ),
            (
                get_key(3),
                Lsn(0x40),
                Value::Image(Bytes::from("value 3@0x40")),
            ),
        ];
        let delta2 = vec![
            (
                get_key(5),
                Lsn(0x20),
                Value::Image(Bytes::from("value 5@0x20")),
            ),
            (
                get_key(6),
                Lsn(0x20),
                Value::Image(Bytes::from("value 6@0x20")),
            ),
        ];
        let delta3 = vec![
            (
                get_key(8),
                Lsn(0x48),
                Value::Image(Bytes::from("value 8@0x48")),
            ),
            (
                get_key(9),
                Lsn(0x48),
                Value::Image(Bytes::from("value 9@0x48")),
            ),
        ];

        let tline = tenant
            .create_test_timeline_with_layers(
                TIMELINE_ID,
                Lsn(0x10),
                DEFAULT_PG_VERSION,
                &ctx,
                vec![], // in-memory layers
                vec![
                    DeltaLayerTestDesc::new_with_inferred_key_range(Lsn(0x20)..Lsn(0x48), delta1),
                    DeltaLayerTestDesc::new_with_inferred_key_range(Lsn(0x20)..Lsn(0x48), delta2),
                    DeltaLayerTestDesc::new_with_inferred_key_range(Lsn(0x48)..Lsn(0x50), delta3),
                ], // delta layers
                vec![(Lsn(0x10), img_layer)], // image layers
                Lsn(0x50),
            )
            .await?;

        {
            tline
                .applied_gc_cutoff_lsn
                .lock_for_write()
                .store_and_unlock(Lsn(0x30))
                .wait()
                .await;
            // Update GC info
            let mut guard = tline.gc_info.write().unwrap();
            *guard = GcInfo {
                retain_lsns: vec![(Lsn(0x20), tline.timeline_id, MaybeOffloaded::No)],
                cutoffs: GcCutoffs {
                    time: Lsn(0x30),
                    space: Lsn(0x30),
                },
                leases: Default::default(),
                within_ancestor_pitr: false,
            };
        }

        let cancel = CancellationToken::new();

        // Do a partial compaction on key range 0..2
        tline
            .compact_with_gc(
                &cancel,
                CompactOptions {
                    flags: EnumSet::new(),
                    compact_key_range: Some((get_key(0)..get_key(2)).into()),
                    ..Default::default()
                },
                &ctx,
            )
            .await
            .unwrap();
        let all_layers = inspect_and_sort(&tline, Some(get_key(0)..get_key(10))).await;
        check_layer_map_key_eq(
            all_layers,
            vec![
                // newly-generated image layer for the partial compaction range 0-2
                PersistentLayerKey {
                    key_range: get_key(0)..get_key(2),
                    lsn_range: Lsn(0x20)..Lsn(0x21),
                    is_delta: false,
                },
                PersistentLayerKey {
                    key_range: get_key(0)..get_key(10),
                    lsn_range: Lsn(0x10)..Lsn(0x11),
                    is_delta: false,
                },
                // delta1 is split and the second part is rewritten
                PersistentLayerKey {
                    key_range: get_key(2)..get_key(4),
                    lsn_range: Lsn(0x20)..Lsn(0x48),
                    is_delta: true,
                },
                PersistentLayerKey {
                    key_range: get_key(5)..get_key(7),
                    lsn_range: Lsn(0x20)..Lsn(0x48),
                    is_delta: true,
                },
                PersistentLayerKey {
                    key_range: get_key(8)..get_key(10),
                    lsn_range: Lsn(0x48)..Lsn(0x50),
                    is_delta: true,
                },
            ],
        );

        // Do a partial compaction on key range 2..4
        tline
            .compact_with_gc(
                &cancel,
                CompactOptions {
                    flags: EnumSet::new(),
                    compact_key_range: Some((get_key(2)..get_key(4)).into()),
                    ..Default::default()
                },
                &ctx,
            )
            .await
            .unwrap();
        let all_layers = inspect_and_sort(&tline, Some(get_key(0)..get_key(10))).await;
        check_layer_map_key_eq(
            all_layers,
            vec![
                PersistentLayerKey {
                    key_range: get_key(0)..get_key(2),
                    lsn_range: Lsn(0x20)..Lsn(0x21),
                    is_delta: false,
                },
                PersistentLayerKey {
                    key_range: get_key(0)..get_key(10),
                    lsn_range: Lsn(0x10)..Lsn(0x11),
                    is_delta: false,
                },
                // image layer generated for the compaction range 2-4
                PersistentLayerKey {
                    key_range: get_key(2)..get_key(4),
                    lsn_range: Lsn(0x20)..Lsn(0x21),
                    is_delta: false,
                },
                // we have key2/key3 above the retain_lsn, so we still need this delta layer
                PersistentLayerKey {
                    key_range: get_key(2)..get_key(4),
                    lsn_range: Lsn(0x20)..Lsn(0x48),
                    is_delta: true,
                },
                PersistentLayerKey {
                    key_range: get_key(5)..get_key(7),
                    lsn_range: Lsn(0x20)..Lsn(0x48),
                    is_delta: true,
                },
                PersistentLayerKey {
                    key_range: get_key(8)..get_key(10),
                    lsn_range: Lsn(0x48)..Lsn(0x50),
                    is_delta: true,
                },
            ],
        );

        // Do a partial compaction on key range 4..9
        tline
            .compact_with_gc(
                &cancel,
                CompactOptions {
                    flags: EnumSet::new(),
                    compact_key_range: Some((get_key(4)..get_key(9)).into()),
                    ..Default::default()
                },
                &ctx,
            )
            .await
            .unwrap();
        let all_layers = inspect_and_sort(&tline, Some(get_key(0)..get_key(10))).await;
        check_layer_map_key_eq(
            all_layers,
            vec![
                PersistentLayerKey {
                    key_range: get_key(0)..get_key(2),
                    lsn_range: Lsn(0x20)..Lsn(0x21),
                    is_delta: false,
                },
                PersistentLayerKey {
                    key_range: get_key(0)..get_key(10),
                    lsn_range: Lsn(0x10)..Lsn(0x11),
                    is_delta: false,
                },
                PersistentLayerKey {
                    key_range: get_key(2)..get_key(4),
                    lsn_range: Lsn(0x20)..Lsn(0x21),
                    is_delta: false,
                },
                PersistentLayerKey {
                    key_range: get_key(2)..get_key(4),
                    lsn_range: Lsn(0x20)..Lsn(0x48),
                    is_delta: true,
                },
                // image layer generated for this compaction range
                PersistentLayerKey {
                    key_range: get_key(4)..get_key(9),
                    lsn_range: Lsn(0x20)..Lsn(0x21),
                    is_delta: false,
                },
                PersistentLayerKey {
                    key_range: get_key(8)..get_key(10),
                    lsn_range: Lsn(0x48)..Lsn(0x50),
                    is_delta: true,
                },
            ],
        );

        // Do a partial compaction on key range 9..10
        tline
            .compact_with_gc(
                &cancel,
                CompactOptions {
                    flags: EnumSet::new(),
                    compact_key_range: Some((get_key(9)..get_key(10)).into()),
                    ..Default::default()
                },
                &ctx,
            )
            .await
            .unwrap();
        let all_layers = inspect_and_sort(&tline, Some(get_key(0)..get_key(10))).await;
        check_layer_map_key_eq(
            all_layers,
            vec![
                PersistentLayerKey {
                    key_range: get_key(0)..get_key(2),
                    lsn_range: Lsn(0x20)..Lsn(0x21),
                    is_delta: false,
                },
                PersistentLayerKey {
                    key_range: get_key(0)..get_key(10),
                    lsn_range: Lsn(0x10)..Lsn(0x11),
                    is_delta: false,
                },
                PersistentLayerKey {
                    key_range: get_key(2)..get_key(4),
                    lsn_range: Lsn(0x20)..Lsn(0x21),
                    is_delta: false,
                },
                PersistentLayerKey {
                    key_range: get_key(2)..get_key(4),
                    lsn_range: Lsn(0x20)..Lsn(0x48),
                    is_delta: true,
                },
                PersistentLayerKey {
                    key_range: get_key(4)..get_key(9),
                    lsn_range: Lsn(0x20)..Lsn(0x21),
                    is_delta: false,
                },
                // image layer generated for the compaction range
                PersistentLayerKey {
                    key_range: get_key(9)..get_key(10),
                    lsn_range: Lsn(0x20)..Lsn(0x21),
                    is_delta: false,
                },
                PersistentLayerKey {
                    key_range: get_key(8)..get_key(10),
                    lsn_range: Lsn(0x48)..Lsn(0x50),
                    is_delta: true,
                },
            ],
        );

        // Do a partial compaction on key range 0..10, all image layers below LSN 20 can be replaced with new ones.
        tline
            .compact_with_gc(
                &cancel,
                CompactOptions {
                    flags: EnumSet::new(),
                    compact_key_range: Some((get_key(0)..get_key(10)).into()),
                    ..Default::default()
                },
                &ctx,
            )
            .await
            .unwrap();
        let all_layers = inspect_and_sort(&tline, Some(get_key(0)..get_key(10))).await;
        check_layer_map_key_eq(
            all_layers,
            vec![
                // aha, we removed all unnecessary image/delta layers and got a very clean layer map!
                PersistentLayerKey {
                    key_range: get_key(0)..get_key(10),
                    lsn_range: Lsn(0x20)..Lsn(0x21),
                    is_delta: false,
                },
                PersistentLayerKey {
                    key_range: get_key(2)..get_key(4),
                    lsn_range: Lsn(0x20)..Lsn(0x48),
                    is_delta: true,
                },
                PersistentLayerKey {
                    key_range: get_key(8)..get_key(10),
                    lsn_range: Lsn(0x48)..Lsn(0x50),
                    is_delta: true,
                },
            ],
        );
        Ok(())
    }

    #[cfg(feature = "testing")]
    #[tokio::test]
    async fn test_timeline_offload_retain_lsn() -> anyhow::Result<()> {
        let harness = TenantHarness::create("test_timeline_offload_retain_lsn")
            .await
            .unwrap();
        let (tenant, ctx) = harness.load().await;
        let tline_parent = tenant
            .create_test_timeline(TIMELINE_ID, Lsn(0x10), DEFAULT_PG_VERSION, &ctx)
            .await
            .unwrap();
        let tline_child = tenant
            .branch_timeline_test(&tline_parent, NEW_TIMELINE_ID, Some(Lsn(0x20)), &ctx)
            .await
            .unwrap();
        {
            let gc_info_parent = tline_parent.gc_info.read().unwrap();
            assert_eq!(
                gc_info_parent.retain_lsns,
                vec![(Lsn(0x20), tline_child.timeline_id, MaybeOffloaded::No)]
            );
        }
        // We have to directly call the remote_client instead of using the archive function to avoid constructing broker client...
        tline_child
            .remote_client
            .schedule_index_upload_for_timeline_archival_state(TimelineArchivalState::Archived)
            .unwrap();
        tline_child.remote_client.wait_completion().await.unwrap();
        offload_timeline(&tenant, &tline_child)
            .instrument(tracing::info_span!(parent: None, "offload_test", tenant_id=%"test", shard_id=%"test", timeline_id=%"test"))
            .await.unwrap();
        let child_timeline_id = tline_child.timeline_id;
        Arc::try_unwrap(tline_child).unwrap();

        {
            let gc_info_parent = tline_parent.gc_info.read().unwrap();
            assert_eq!(
                gc_info_parent.retain_lsns,
                vec![(Lsn(0x20), child_timeline_id, MaybeOffloaded::Yes)]
            );
        }

        tenant
            .get_offloaded_timeline(child_timeline_id)
            .unwrap()
            .defuse_for_tenant_drop();

        Ok(())
    }

    #[cfg(feature = "testing")]
    #[tokio::test]
    async fn test_simple_bottom_most_compaction_above_lsn() -> anyhow::Result<()> {
        let harness = TenantHarness::create("test_simple_bottom_most_compaction_above_lsn").await?;
        let (tenant, ctx) = harness.load().await;

        fn get_key(id: u32) -> Key {
            // using aux key here b/c they are guaranteed to be inside `collect_keyspace`.
            let mut key = Key::from_hex("620000000033333333444444445500000000").unwrap();
            key.field6 = id;
            key
        }

        let img_layer = (0..10)
            .map(|id| (get_key(id), Bytes::from(format!("value {id}@0x10"))))
            .collect_vec();

        let delta1 = vec![(
            get_key(1),
            Lsn(0x20),
            Value::WalRecord(NeonWalRecord::wal_append("@0x20")),
        )];
        let delta4 = vec![(
            get_key(1),
            Lsn(0x28),
            Value::WalRecord(NeonWalRecord::wal_append("@0x28")),
        )];
        let delta2 = vec![
            (
                get_key(1),
                Lsn(0x30),
                Value::WalRecord(NeonWalRecord::wal_append("@0x30")),
            ),
            (
                get_key(1),
                Lsn(0x38),
                Value::WalRecord(NeonWalRecord::wal_append("@0x38")),
            ),
        ];
        let delta3 = vec![
            (
                get_key(8),
                Lsn(0x48),
                Value::WalRecord(NeonWalRecord::wal_append("@0x48")),
            ),
            (
                get_key(9),
                Lsn(0x48),
                Value::WalRecord(NeonWalRecord::wal_append("@0x48")),
            ),
        ];

        let tline = tenant
            .create_test_timeline_with_layers(
                TIMELINE_ID,
                Lsn(0x10),
                DEFAULT_PG_VERSION,
                &ctx,
                vec![], // in-memory layers
                vec![
                    // delta1/2/4 only contain a single key but multiple updates
                    DeltaLayerTestDesc::new_with_inferred_key_range(Lsn(0x20)..Lsn(0x28), delta1),
                    DeltaLayerTestDesc::new_with_inferred_key_range(Lsn(0x30)..Lsn(0x50), delta2),
                    DeltaLayerTestDesc::new_with_inferred_key_range(Lsn(0x28)..Lsn(0x30), delta4),
                    DeltaLayerTestDesc::new_with_inferred_key_range(Lsn(0x30)..Lsn(0x50), delta3),
                ], // delta layers
                vec![(Lsn(0x10), img_layer)], // image layers
                Lsn(0x50),
            )
            .await?;
        {
            tline
                .applied_gc_cutoff_lsn
                .lock_for_write()
                .store_and_unlock(Lsn(0x30))
                .wait()
                .await;
            // Update GC info
            let mut guard = tline.gc_info.write().unwrap();
            *guard = GcInfo {
                retain_lsns: vec![
                    (Lsn(0x10), tline.timeline_id, MaybeOffloaded::No),
                    (Lsn(0x20), tline.timeline_id, MaybeOffloaded::No),
                ],
                cutoffs: GcCutoffs {
                    time: Lsn(0x30),
                    space: Lsn(0x30),
                },
                leases: Default::default(),
                within_ancestor_pitr: false,
            };
        }

        let expected_result = [
            Bytes::from_static(b"value 0@0x10"),
            Bytes::from_static(b"value 1@0x10@0x20@0x28@0x30@0x38"),
            Bytes::from_static(b"value 2@0x10"),
            Bytes::from_static(b"value 3@0x10"),
            Bytes::from_static(b"value 4@0x10"),
            Bytes::from_static(b"value 5@0x10"),
            Bytes::from_static(b"value 6@0x10"),
            Bytes::from_static(b"value 7@0x10"),
            Bytes::from_static(b"value 8@0x10@0x48"),
            Bytes::from_static(b"value 9@0x10@0x48"),
        ];

        let expected_result_at_gc_horizon = [
            Bytes::from_static(b"value 0@0x10"),
            Bytes::from_static(b"value 1@0x10@0x20@0x28@0x30"),
            Bytes::from_static(b"value 2@0x10"),
            Bytes::from_static(b"value 3@0x10"),
            Bytes::from_static(b"value 4@0x10"),
            Bytes::from_static(b"value 5@0x10"),
            Bytes::from_static(b"value 6@0x10"),
            Bytes::from_static(b"value 7@0x10"),
            Bytes::from_static(b"value 8@0x10"),
            Bytes::from_static(b"value 9@0x10"),
        ];

        let expected_result_at_lsn_20 = [
            Bytes::from_static(b"value 0@0x10"),
            Bytes::from_static(b"value 1@0x10@0x20"),
            Bytes::from_static(b"value 2@0x10"),
            Bytes::from_static(b"value 3@0x10"),
            Bytes::from_static(b"value 4@0x10"),
            Bytes::from_static(b"value 5@0x10"),
            Bytes::from_static(b"value 6@0x10"),
            Bytes::from_static(b"value 7@0x10"),
            Bytes::from_static(b"value 8@0x10"),
            Bytes::from_static(b"value 9@0x10"),
        ];

        let expected_result_at_lsn_10 = [
            Bytes::from_static(b"value 0@0x10"),
            Bytes::from_static(b"value 1@0x10"),
            Bytes::from_static(b"value 2@0x10"),
            Bytes::from_static(b"value 3@0x10"),
            Bytes::from_static(b"value 4@0x10"),
            Bytes::from_static(b"value 5@0x10"),
            Bytes::from_static(b"value 6@0x10"),
            Bytes::from_static(b"value 7@0x10"),
            Bytes::from_static(b"value 8@0x10"),
            Bytes::from_static(b"value 9@0x10"),
        ];

        let verify_result = || async {
            let gc_horizon = {
                let gc_info = tline.gc_info.read().unwrap();
                gc_info.cutoffs.time
            };
            for idx in 0..10 {
                assert_eq!(
                    tline
                        .get(get_key(idx as u32), Lsn(0x50), &ctx)
                        .await
                        .unwrap(),
                    &expected_result[idx]
                );
                assert_eq!(
                    tline
                        .get(get_key(idx as u32), gc_horizon, &ctx)
                        .await
                        .unwrap(),
                    &expected_result_at_gc_horizon[idx]
                );
                assert_eq!(
                    tline
                        .get(get_key(idx as u32), Lsn(0x20), &ctx)
                        .await
                        .unwrap(),
                    &expected_result_at_lsn_20[idx]
                );
                assert_eq!(
                    tline
                        .get(get_key(idx as u32), Lsn(0x10), &ctx)
                        .await
                        .unwrap(),
                    &expected_result_at_lsn_10[idx]
                );
            }
        };

        verify_result().await;

        let cancel = CancellationToken::new();
        tline
            .compact_with_gc(
                &cancel,
                CompactOptions {
                    compact_lsn_range: Some(CompactLsnRange::above(Lsn(0x28))),
                    ..Default::default()
                },
                &ctx,
            )
            .await
            .unwrap();
        verify_result().await;

        let all_layers = inspect_and_sort(&tline, Some(get_key(0)..get_key(10))).await;
        check_layer_map_key_eq(
            all_layers,
            vec![
                // The original image layer, not compacted
                PersistentLayerKey {
                    key_range: get_key(0)..get_key(10),
                    lsn_range: Lsn(0x10)..Lsn(0x11),
                    is_delta: false,
                },
                // Delta layer below the specified above_lsn not compacted
                PersistentLayerKey {
                    key_range: get_key(1)..get_key(2),
                    lsn_range: Lsn(0x20)..Lsn(0x28),
                    is_delta: true,
                },
                // Delta layer compacted above the LSN
                PersistentLayerKey {
                    key_range: get_key(1)..get_key(10),
                    lsn_range: Lsn(0x28)..Lsn(0x50),
                    is_delta: true,
                },
            ],
        );

        // compact again
        tline
            .compact_with_gc(&cancel, CompactOptions::default(), &ctx)
            .await
            .unwrap();
        verify_result().await;

        let all_layers = inspect_and_sort(&tline, Some(get_key(0)..get_key(10))).await;
        check_layer_map_key_eq(
            all_layers,
            vec![
                // The compacted image layer (full key range)
                PersistentLayerKey {
                    key_range: Key::MIN..Key::MAX,
                    lsn_range: Lsn(0x10)..Lsn(0x11),
                    is_delta: false,
                },
                // All other data in the delta layer
                PersistentLayerKey {
                    key_range: get_key(1)..get_key(10),
                    lsn_range: Lsn(0x10)..Lsn(0x50),
                    is_delta: true,
                },
            ],
        );

        Ok(())
    }

    #[cfg(feature = "testing")]
    #[tokio::test]
    async fn test_simple_bottom_most_compaction_rectangle() -> anyhow::Result<()> {
        let harness = TenantHarness::create("test_simple_bottom_most_compaction_rectangle").await?;
        let (tenant, ctx) = harness.load().await;

        fn get_key(id: u32) -> Key {
            // using aux key here b/c they are guaranteed to be inside `collect_keyspace`.
            let mut key = Key::from_hex("620000000033333333444444445500000000").unwrap();
            key.field6 = id;
            key
        }

        let img_layer = (0..10)
            .map(|id| (get_key(id), Bytes::from(format!("value {id}@0x10"))))
            .collect_vec();

        let delta1 = vec![(
            get_key(1),
            Lsn(0x20),
            Value::WalRecord(NeonWalRecord::wal_append("@0x20")),
        )];
        let delta4 = vec![(
            get_key(1),
            Lsn(0x28),
            Value::WalRecord(NeonWalRecord::wal_append("@0x28")),
        )];
        let delta2 = vec![
            (
                get_key(1),
                Lsn(0x30),
                Value::WalRecord(NeonWalRecord::wal_append("@0x30")),
            ),
            (
                get_key(1),
                Lsn(0x38),
                Value::WalRecord(NeonWalRecord::wal_append("@0x38")),
            ),
        ];
        let delta3 = vec![
            (
                get_key(8),
                Lsn(0x48),
                Value::WalRecord(NeonWalRecord::wal_append("@0x48")),
            ),
            (
                get_key(9),
                Lsn(0x48),
                Value::WalRecord(NeonWalRecord::wal_append("@0x48")),
            ),
        ];

        let tline = tenant
            .create_test_timeline_with_layers(
                TIMELINE_ID,
                Lsn(0x10),
                DEFAULT_PG_VERSION,
                &ctx,
                vec![], // in-memory layers
                vec![
                    // delta1/2/4 only contain a single key but multiple updates
                    DeltaLayerTestDesc::new_with_inferred_key_range(Lsn(0x20)..Lsn(0x28), delta1),
                    DeltaLayerTestDesc::new_with_inferred_key_range(Lsn(0x30)..Lsn(0x50), delta2),
                    DeltaLayerTestDesc::new_with_inferred_key_range(Lsn(0x28)..Lsn(0x30), delta4),
                    DeltaLayerTestDesc::new_with_inferred_key_range(Lsn(0x30)..Lsn(0x50), delta3),
                ], // delta layers
                vec![(Lsn(0x10), img_layer)], // image layers
                Lsn(0x50),
            )
            .await?;
        {
            tline
                .applied_gc_cutoff_lsn
                .lock_for_write()
                .store_and_unlock(Lsn(0x30))
                .wait()
                .await;
            // Update GC info
            let mut guard = tline.gc_info.write().unwrap();
            *guard = GcInfo {
                retain_lsns: vec![
                    (Lsn(0x10), tline.timeline_id, MaybeOffloaded::No),
                    (Lsn(0x20), tline.timeline_id, MaybeOffloaded::No),
                ],
                cutoffs: GcCutoffs {
                    time: Lsn(0x30),
                    space: Lsn(0x30),
                },
                leases: Default::default(),
                within_ancestor_pitr: false,
            };
        }

        let expected_result = [
            Bytes::from_static(b"value 0@0x10"),
            Bytes::from_static(b"value 1@0x10@0x20@0x28@0x30@0x38"),
            Bytes::from_static(b"value 2@0x10"),
            Bytes::from_static(b"value 3@0x10"),
            Bytes::from_static(b"value 4@0x10"),
            Bytes::from_static(b"value 5@0x10"),
            Bytes::from_static(b"value 6@0x10"),
            Bytes::from_static(b"value 7@0x10"),
            Bytes::from_static(b"value 8@0x10@0x48"),
            Bytes::from_static(b"value 9@0x10@0x48"),
        ];

        let expected_result_at_gc_horizon = [
            Bytes::from_static(b"value 0@0x10"),
            Bytes::from_static(b"value 1@0x10@0x20@0x28@0x30"),
            Bytes::from_static(b"value 2@0x10"),
            Bytes::from_static(b"value 3@0x10"),
            Bytes::from_static(b"value 4@0x10"),
            Bytes::from_static(b"value 5@0x10"),
            Bytes::from_static(b"value 6@0x10"),
            Bytes::from_static(b"value 7@0x10"),
            Bytes::from_static(b"value 8@0x10"),
            Bytes::from_static(b"value 9@0x10"),
        ];

        let expected_result_at_lsn_20 = [
            Bytes::from_static(b"value 0@0x10"),
            Bytes::from_static(b"value 1@0x10@0x20"),
            Bytes::from_static(b"value 2@0x10"),
            Bytes::from_static(b"value 3@0x10"),
            Bytes::from_static(b"value 4@0x10"),
            Bytes::from_static(b"value 5@0x10"),
            Bytes::from_static(b"value 6@0x10"),
            Bytes::from_static(b"value 7@0x10"),
            Bytes::from_static(b"value 8@0x10"),
            Bytes::from_static(b"value 9@0x10"),
        ];

        let expected_result_at_lsn_10 = [
            Bytes::from_static(b"value 0@0x10"),
            Bytes::from_static(b"value 1@0x10"),
            Bytes::from_static(b"value 2@0x10"),
            Bytes::from_static(b"value 3@0x10"),
            Bytes::from_static(b"value 4@0x10"),
            Bytes::from_static(b"value 5@0x10"),
            Bytes::from_static(b"value 6@0x10"),
            Bytes::from_static(b"value 7@0x10"),
            Bytes::from_static(b"value 8@0x10"),
            Bytes::from_static(b"value 9@0x10"),
        ];

        let verify_result = || async {
            let gc_horizon = {
                let gc_info = tline.gc_info.read().unwrap();
                gc_info.cutoffs.time
            };
            for idx in 0..10 {
                assert_eq!(
                    tline
                        .get(get_key(idx as u32), Lsn(0x50), &ctx)
                        .await
                        .unwrap(),
                    &expected_result[idx]
                );
                assert_eq!(
                    tline
                        .get(get_key(idx as u32), gc_horizon, &ctx)
                        .await
                        .unwrap(),
                    &expected_result_at_gc_horizon[idx]
                );
                assert_eq!(
                    tline
                        .get(get_key(idx as u32), Lsn(0x20), &ctx)
                        .await
                        .unwrap(),
                    &expected_result_at_lsn_20[idx]
                );
                assert_eq!(
                    tline
                        .get(get_key(idx as u32), Lsn(0x10), &ctx)
                        .await
                        .unwrap(),
                    &expected_result_at_lsn_10[idx]
                );
            }
        };

        verify_result().await;

        let cancel = CancellationToken::new();

        tline
            .compact_with_gc(
                &cancel,
                CompactOptions {
                    compact_key_range: Some((get_key(0)..get_key(2)).into()),
                    compact_lsn_range: Some((Lsn(0x20)..Lsn(0x28)).into()),
                    ..Default::default()
                },
                &ctx,
            )
            .await
            .unwrap();
        verify_result().await;

        let all_layers = inspect_and_sort(&tline, Some(get_key(0)..get_key(10))).await;
        check_layer_map_key_eq(
            all_layers,
            vec![
                // The original image layer, not compacted
                PersistentLayerKey {
                    key_range: get_key(0)..get_key(10),
                    lsn_range: Lsn(0x10)..Lsn(0x11),
                    is_delta: false,
                },
                // According the selection logic, we select all layers with start key <= 0x28, so we would merge the layer 0x20-0x28 and
                // the layer 0x28-0x30 into one.
                PersistentLayerKey {
                    key_range: get_key(1)..get_key(2),
                    lsn_range: Lsn(0x20)..Lsn(0x30),
                    is_delta: true,
                },
                // Above the upper bound and untouched
                PersistentLayerKey {
                    key_range: get_key(1)..get_key(2),
                    lsn_range: Lsn(0x30)..Lsn(0x50),
                    is_delta: true,
                },
                // This layer is untouched
                PersistentLayerKey {
                    key_range: get_key(8)..get_key(10),
                    lsn_range: Lsn(0x30)..Lsn(0x50),
                    is_delta: true,
                },
            ],
        );

        tline
            .compact_with_gc(
                &cancel,
                CompactOptions {
                    compact_key_range: Some((get_key(3)..get_key(8)).into()),
                    compact_lsn_range: Some((Lsn(0x28)..Lsn(0x40)).into()),
                    ..Default::default()
                },
                &ctx,
            )
            .await
            .unwrap();
        verify_result().await;

        let all_layers = inspect_and_sort(&tline, Some(get_key(0)..get_key(10))).await;
        check_layer_map_key_eq(
            all_layers,
            vec![
                // The original image layer, not compacted
                PersistentLayerKey {
                    key_range: get_key(0)..get_key(10),
                    lsn_range: Lsn(0x10)..Lsn(0x11),
                    is_delta: false,
                },
                // Not in the compaction key range, uncompacted
                PersistentLayerKey {
                    key_range: get_key(1)..get_key(2),
                    lsn_range: Lsn(0x20)..Lsn(0x30),
                    is_delta: true,
                },
                // Not in the compaction key range, uncompacted but need rewrite because the delta layer overlaps with the range
                PersistentLayerKey {
                    key_range: get_key(1)..get_key(2),
                    lsn_range: Lsn(0x30)..Lsn(0x50),
                    is_delta: true,
                },
                // Note that when we specify the LSN upper bound to be 0x40, the compaction algorithm will not try to cut the layer
                // horizontally in half. Instead, it will include all LSNs that overlap with 0x40. So the real max_lsn of the compaction
                // becomes 0x50.
                PersistentLayerKey {
                    key_range: get_key(8)..get_key(10),
                    lsn_range: Lsn(0x30)..Lsn(0x50),
                    is_delta: true,
                },
            ],
        );

        // compact again
        tline
            .compact_with_gc(
                &cancel,
                CompactOptions {
                    compact_key_range: Some((get_key(0)..get_key(5)).into()),
                    compact_lsn_range: Some((Lsn(0x20)..Lsn(0x50)).into()),
                    ..Default::default()
                },
                &ctx,
            )
            .await
            .unwrap();
        verify_result().await;

        let all_layers = inspect_and_sort(&tline, Some(get_key(0)..get_key(10))).await;
        check_layer_map_key_eq(
            all_layers,
            vec![
                // The original image layer, not compacted
                PersistentLayerKey {
                    key_range: get_key(0)..get_key(10),
                    lsn_range: Lsn(0x10)..Lsn(0x11),
                    is_delta: false,
                },
                // The range gets compacted
                PersistentLayerKey {
                    key_range: get_key(1)..get_key(2),
                    lsn_range: Lsn(0x20)..Lsn(0x50),
                    is_delta: true,
                },
                // Not touched during this iteration of compaction
                PersistentLayerKey {
                    key_range: get_key(8)..get_key(10),
                    lsn_range: Lsn(0x30)..Lsn(0x50),
                    is_delta: true,
                },
            ],
        );

        // final full compaction
        tline
            .compact_with_gc(&cancel, CompactOptions::default(), &ctx)
            .await
            .unwrap();
        verify_result().await;

        let all_layers = inspect_and_sort(&tline, Some(get_key(0)..get_key(10))).await;
        check_layer_map_key_eq(
            all_layers,
            vec![
                // The compacted image layer (full key range)
                PersistentLayerKey {
                    key_range: Key::MIN..Key::MAX,
                    lsn_range: Lsn(0x10)..Lsn(0x11),
                    is_delta: false,
                },
                // All other data in the delta layer
                PersistentLayerKey {
                    key_range: get_key(1)..get_key(10),
                    lsn_range: Lsn(0x10)..Lsn(0x50),
                    is_delta: true,
                },
            ],
        );

        Ok(())
    }
}<|MERGE_RESOLUTION|>--- conflicted
+++ resolved
@@ -1125,11 +1125,8 @@
             CreateTimelineCause::Load,
             idempotency.clone(),
             index_part.gc_compaction.clone(),
-<<<<<<< HEAD
+            index_part.rel_size_migration.clone(),
             ctx,
-=======
-            index_part.rel_size_migration.clone(),
->>>>>>> c87d307e
         )?;
         let disk_consistent_lsn = timeline.get_disk_consistent_lsn();
         anyhow::ensure!(
@@ -2459,11 +2456,8 @@
             create_guard,
             initdb_lsn,
             None,
-<<<<<<< HEAD
+            None,
             ctx,
-=======
-            None,
->>>>>>> c87d307e
         )
         .await
     }
@@ -2799,11 +2793,8 @@
                     timeline_create_guard,
                     initdb_lsn,
                     None,
-<<<<<<< HEAD
+                    None,
                     ctx,
-=======
-                    None,
->>>>>>> c87d307e
                 )
                 .await
             }
@@ -4159,13 +4150,9 @@
         cause: CreateTimelineCause,
         create_idempotency: CreateTimelineIdempotency,
         gc_compaction_state: Option<GcCompactionState>,
-<<<<<<< HEAD
+        rel_size_v2_status: Option<RelSizeMigration>,
         ctx: &RequestContext,
     ) -> anyhow::Result<(Arc<Timeline>, RequestContext)> {
-=======
-        rel_size_v2_status: Option<RelSizeMigration>,
-    ) -> anyhow::Result<Arc<Timeline>> {
->>>>>>> c87d307e
         let state = match cause {
             CreateTimelineCause::Load => {
                 let ancestor_id = new_metadata.ancestor_timeline();
@@ -4905,11 +4892,8 @@
                 timeline_create_guard,
                 start_lsn + 1,
                 Some(Arc::clone(src_timeline)),
-<<<<<<< HEAD
+                Some(src_timeline.get_rel_size_v2_status()),
                 ctx,
-=======
-                Some(src_timeline.get_rel_size_v2_status()),
->>>>>>> c87d307e
             )
             .await?;
 
@@ -5183,11 +5167,8 @@
                 timeline_create_guard,
                 pgdata_lsn,
                 None,
-<<<<<<< HEAD
+                None,
                 ctx,
-=======
-                None,
->>>>>>> c87d307e
             )
             .await?;
 
@@ -5266,13 +5247,9 @@
         create_guard: TimelineCreateGuard,
         start_lsn: Lsn,
         ancestor: Option<Arc<Timeline>>,
-<<<<<<< HEAD
+        rel_size_v2_status: Option<RelSizeMigration>,
         ctx: &RequestContext,
     ) -> anyhow::Result<(UninitializedTimeline<'a>, RequestContext)> {
-=======
-        rel_size_v2_status: Option<RelSizeMigration>,
-    ) -> anyhow::Result<UninitializedTimeline<'a>> {
->>>>>>> c87d307e
         let tenant_shard_id = self.tenant_shard_id;
 
         let resources = self.build_timeline_resources(new_timeline_id);
@@ -5290,11 +5267,8 @@
                 CreateTimelineCause::Load,
                 create_guard.idempotency.clone(),
                 None,
-<<<<<<< HEAD
+                rel_size_v2_status,
                 ctx,
-=======
-                rel_size_v2_status,
->>>>>>> c87d307e
             )
             .context("Failed to create timeline data structure")?;
 
