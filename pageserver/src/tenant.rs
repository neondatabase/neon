//!
//! Timeline repository implementation that keeps old data in files on disk, and
//! the recent changes in memory. See tenant/*_layer.rs files.
//! The functions here are responsible for locating the correct layer for the
//! get/put call, walking back the timeline branching history as needed.
//!
//! The files are stored in the .neon/tenants/<tenant_id>/timelines/<timeline_id>
//! directory. See docs/pageserver-storage.md for how the files are managed.
//! In addition to the layer files, there is a metadata file in the same
//! directory that contains information about the timeline, in particular its
//! parent timeline, and the last LSN that has been written to disk.
//!

use anyhow::{bail, ensure, Context};
use futures::FutureExt;
use pageserver_api::models::TimelineState;
use remote_storage::DownloadError;
use remote_storage::GenericRemoteStorage;
use storage_broker::BrokerClientChannel;
use tokio::sync::watch;
use tokio::sync::OwnedMutexGuard;
use tokio::task::JoinSet;
use tracing::*;
use utils::completion;
use utils::crashsafe::path_with_suffix_extension;

use std::cmp::min;
use std::collections::hash_map::Entry;
use std::collections::BTreeSet;
use std::collections::HashMap;
use std::ffi::OsStr;
use std::fs;
use std::fs::File;
use std::fs::OpenOptions;
use std::io;
use std::io::Write;
use std::ops::Bound::Included;
use std::path::Path;
use std::path::PathBuf;
use std::process::Command;
use std::process::Stdio;
use std::sync::atomic::AtomicU64;
use std::sync::atomic::Ordering;
use std::sync::Arc;
use std::sync::MutexGuard;
use std::sync::{Mutex, RwLock};
use std::time::{Duration, Instant};

use self::config::TenantConf;
use self::metadata::TimelineMetadata;
use self::remote_timeline_client::RemoteTimelineClient;
use self::timeline::EvictionTaskTenantState;
use crate::config::PageServerConf;
use crate::context::{DownloadBehavior, RequestContext};
use crate::import_datadir;
use crate::is_uninit_mark;
use crate::metrics::{remove_tenant_metrics, TENANT_STATE_METRIC, TENANT_SYNTHETIC_SIZE_METRIC};
use crate::repository::GcResult;
use crate::task_mgr;
use crate::task_mgr::TaskKind;
use crate::tenant::config::TenantConfOpt;
use crate::tenant::metadata::load_metadata;
use crate::tenant::remote_timeline_client::index::IndexPart;
use crate::tenant::remote_timeline_client::MaybeDeletedIndexPart;
use crate::tenant::remote_timeline_client::PersistIndexPartWithDeletedFlagError;
use crate::tenant::storage_layer::DeltaLayer;
use crate::tenant::storage_layer::ImageLayer;
use crate::tenant::storage_layer::Layer;
use crate::InitializationOrder;

use crate::virtual_file::VirtualFile;
use crate::walredo::PostgresRedoManager;
use crate::walredo::WalRedoManager;
use crate::TEMP_FILE_SUFFIX;
pub use pageserver_api::models::TenantState;

use toml_edit;
use utils::{
    crashsafe,
    id::{TenantId, TimelineId},
    lsn::{Lsn, RecordLsn},
};

pub mod blob_io;
pub mod block_io;
pub mod disk_btree;
pub(crate) mod ephemeral_file;
pub mod layer_map;
pub mod manifest;

pub mod metadata;
mod par_fsync;
mod remote_timeline_client;
pub mod storage_layer;

pub mod config;
pub mod mgr;
pub mod tasks;
pub mod upload_queue;

mod timeline;

pub mod size;

pub(crate) use timeline::debug_assert_current_span_has_tenant_and_timeline_id;
pub use timeline::{
    LocalLayerInfoForDiskUsageEviction, LogicalSizeCalculationCause, PageReconstructError, Timeline,
};

// re-export this function so that page_cache.rs can use it.
pub use crate::tenant::ephemeral_file::writeback as writeback_ephemeral_file;

// re-export for use in storage_sync.rs
pub use crate::tenant::metadata::save_metadata;

// re-export for use in walreceiver
pub use crate::tenant::timeline::WalReceiverInfo;

/// Parts of the `.neon/tenants/<tenant_id>/timelines/<timeline_id>` directory prefix.
pub const TIMELINES_SEGMENT_NAME: &str = "timelines";

pub const TENANT_ATTACHING_MARKER_FILENAME: &str = "attaching";

///
/// Tenant consists of multiple timelines. Keep them in a hash table.
///
pub struct Tenant {
    // Global pageserver config parameters
    pub conf: &'static PageServerConf,

    /// The value creation timestamp, used to measure activation delay, see:
    /// <https://github.com/neondatabase/neon/issues/4025>
    loading_started_at: Instant,

    state: watch::Sender<TenantState>,

    // Overridden tenant-specific config parameters.
    // We keep TenantConfOpt sturct here to preserve the information
    // about parameters that are not set.
    // This is necessary to allow global config updates.
    tenant_conf: Arc<RwLock<TenantConfOpt>>,

    tenant_id: TenantId,
    timelines: Mutex<HashMap<TimelineId, Arc<Timeline>>>,
    // This mutex prevents creation of new timelines during GC.
    // Adding yet another mutex (in addition to `timelines`) is needed because holding
    // `timelines` mutex during all GC iteration
    // may block for a long time `get_timeline`, `get_timelines_state`,... and other operations
    // with timelines, which in turn may cause dropping replication connection, expiration of wait_for_lsn
    // timeout...
    gc_cs: tokio::sync::Mutex<()>,
    walredo_mgr: Arc<dyn WalRedoManager + Send + Sync>,

    // provides access to timeline data sitting in the remote storage
    remote_storage: Option<GenericRemoteStorage>,

    /// Cached logical sizes updated updated on each [`Tenant::gather_size_inputs`].
    cached_logical_sizes: tokio::sync::Mutex<HashMap<(TimelineId, Lsn), u64>>,
    cached_synthetic_tenant_size: Arc<AtomicU64>,

    eviction_task_tenant_state: tokio::sync::Mutex<EvictionTaskTenantState>,
}

/// A timeline with some of its files on disk, being initialized.
/// This struct ensures the atomicity of the timeline init: it's either properly created and inserted into pageserver's memory, or
/// its local files are removed. In the worst case of a crash, an uninit mark file is left behind, which causes the directory
/// to be removed on next restart.
///
/// The caller is responsible for proper timeline data filling before the final init.
#[must_use]
pub struct UninitializedTimeline<'t> {
    owning_tenant: &'t Tenant,
    timeline_id: TimelineId,
    raw_timeline: Option<(Arc<Timeline>, TimelineUninitMark)>,
}

/// An uninit mark file, created along the timeline dir to ensure the timeline either gets fully initialized and loaded into pageserver's memory,
/// or gets removed eventually.
///
/// XXX: it's important to create it near the timeline dir, not inside it to ensure timeline dir gets removed first.
#[must_use]
struct TimelineUninitMark {
    uninit_mark_deleted: bool,
    uninit_mark_path: PathBuf,
    timeline_path: PathBuf,
}

impl UninitializedTimeline<'_> {
    /// Finish timeline creation: insert it into the Tenant's timelines map and remove the
    /// uninit mark file.
    ///
    /// This function launches the flush loop if not already done.
    ///
    /// The caller is responsible for activating the timeline (function `.activate()`).
    fn finish_creation(mut self) -> anyhow::Result<Arc<Timeline>> {
        let timeline_id = self.timeline_id;
        let tenant_id = self.owning_tenant.tenant_id;

        let (new_timeline, uninit_mark) = self.raw_timeline.take().with_context(|| {
            format!("No timeline for initalization found for {tenant_id}/{timeline_id}")
        })?;

        // Check that the caller initialized disk_consistent_lsn
        let new_disk_consistent_lsn = new_timeline.get_disk_consistent_lsn();
        ensure!(
            new_disk_consistent_lsn.is_valid(),
            "new timeline {tenant_id}/{timeline_id} has invalid disk_consistent_lsn"
        );

        let mut timelines = self.owning_tenant.timelines.lock().unwrap();
        match timelines.entry(timeline_id) {
            Entry::Occupied(_) => anyhow::bail!(
                "Found freshly initialized timeline {tenant_id}/{timeline_id} in the tenant map"
            ),
            Entry::Vacant(v) => {
                uninit_mark.remove_uninit_mark().with_context(|| {
                    format!(
                        "Failed to remove uninit mark file for timeline {tenant_id}/{timeline_id}"
                    )
                })?;
                v.insert(Arc::clone(&new_timeline));

                new_timeline.maybe_spawn_flush_loop();
            }
        }

        Ok(new_timeline)
    }

    /// Prepares timeline data by loading it from the basebackup archive.
    pub async fn import_basebackup_from_tar(
        self,
        copyin_read: &mut (impl tokio::io::AsyncRead + Send + Sync + Unpin),
        base_lsn: Lsn,
        broker_client: storage_broker::BrokerClientChannel,
        ctx: &RequestContext,
    ) -> anyhow::Result<Arc<Timeline>> {
        let raw_timeline = self.raw_timeline()?;

        import_datadir::import_basebackup_from_tar(raw_timeline, copyin_read, base_lsn, ctx)
            .await
            .context("Failed to import basebackup")?;

        // Flush the new layer files to disk, before we make the timeline as available to
        // the outside world.
        //
        // Flush loop needs to be spawned in order to be able to flush.
        raw_timeline.maybe_spawn_flush_loop();

        fail::fail_point!("before-checkpoint-new-timeline", |_| {
            bail!("failpoint before-checkpoint-new-timeline");
        });

        raw_timeline
            .freeze_and_flush()
            .await
            .context("Failed to flush after basebackup import")?;

        // All the data has been imported. Insert the Timeline into the tenant's timelines
        // map and remove the uninit mark file.
        let tl = self.finish_creation()?;
        tl.activate(broker_client, None, ctx);
        Ok(tl)
    }

    fn raw_timeline(&self) -> anyhow::Result<&Arc<Timeline>> {
        Ok(&self
            .raw_timeline
            .as_ref()
            .with_context(|| {
                format!(
                    "No raw timeline {}/{} found",
                    self.owning_tenant.tenant_id, self.timeline_id
                )
            })?
            .0)
    }
}

impl Drop for UninitializedTimeline<'_> {
    fn drop(&mut self) {
        if let Some((_, uninit_mark)) = self.raw_timeline.take() {
            let _entered = info_span!("drop_uninitialized_timeline", tenant = %self.owning_tenant.tenant_id, timeline = %self.timeline_id).entered();
            error!("Timeline got dropped without initializing, cleaning its files");
            cleanup_timeline_directory(uninit_mark);
        }
    }
}

fn cleanup_timeline_directory(uninit_mark: TimelineUninitMark) {
    let timeline_path = &uninit_mark.timeline_path;
    match ignore_absent_files(|| fs::remove_dir_all(timeline_path)) {
        Ok(()) => {
            info!("Timeline dir {timeline_path:?} removed successfully, removing the uninit mark")
        }
        Err(e) => {
            error!("Failed to clean up uninitialized timeline directory {timeline_path:?}: {e:?}")
        }
    }
    drop(uninit_mark); // mark handles its deletion on drop, gets retained if timeline dir exists
}

impl TimelineUninitMark {
    fn new(uninit_mark_path: PathBuf, timeline_path: PathBuf) -> Self {
        Self {
            uninit_mark_deleted: false,
            uninit_mark_path,
            timeline_path,
        }
    }

    fn remove_uninit_mark(mut self) -> anyhow::Result<()> {
        if !self.uninit_mark_deleted {
            self.delete_mark_file_if_present()?;
        }

        Ok(())
    }

    fn delete_mark_file_if_present(&mut self) -> anyhow::Result<()> {
        let uninit_mark_file = &self.uninit_mark_path;
        let uninit_mark_parent = uninit_mark_file
            .parent()
            .with_context(|| format!("Uninit mark file {uninit_mark_file:?} has no parent"))?;
        ignore_absent_files(|| fs::remove_file(uninit_mark_file)).with_context(|| {
            format!("Failed to remove uninit mark file at path {uninit_mark_file:?}")
        })?;
        crashsafe::fsync(uninit_mark_parent).context("Failed to fsync uninit mark parent")?;
        self.uninit_mark_deleted = true;

        Ok(())
    }
}

impl Drop for TimelineUninitMark {
    fn drop(&mut self) {
        if !self.uninit_mark_deleted {
            if self.timeline_path.exists() {
                error!(
                    "Uninit mark {} is not removed, timeline {} stays uninitialized",
                    self.uninit_mark_path.display(),
                    self.timeline_path.display()
                )
            } else {
                // unblock later timeline creation attempts
                warn!(
                    "Removing intermediate uninit mark file {}",
                    self.uninit_mark_path.display()
                );
                if let Err(e) = self.delete_mark_file_if_present() {
                    error!("Failed to remove the uninit mark file: {e}")
                }
            }
        }
    }
}

// We should not blindly overwrite local metadata with remote one.
// For example, consider the following case:
//     Image layer is flushed to disk as a new delta layer, we update local metadata and start upload task but after that
//     pageserver crashes. During startup we'll load new metadata, and then reset it
//     to the state of remote one. But current layermap will have layers from the old
//     metadata which is inconsistent.
//     And with current logic it wont disgard them during load because during layermap
//     load it sees local disk consistent lsn which is ahead of layer lsns.
//     If we treat remote as source of truth we need to completely sync with it,
//     i e delete local files which are missing on the remote. This will add extra work,
//     wal for these layers needs to be reingested for example
//
// So the solution is to take remote metadata only when we're attaching.
pub fn merge_local_remote_metadata<'a>(
    local: Option<&'a TimelineMetadata>,
    remote: Option<&'a TimelineMetadata>,
) -> anyhow::Result<(&'a TimelineMetadata, bool)> {
    match (local, remote) {
        (None, None) => anyhow::bail!("we should have either local metadata or remote"),
        (Some(local), None) => Ok((local, true)),
        // happens if we crash during attach, before writing out the metadata file
        (None, Some(remote)) => Ok((remote, false)),
        // This is the regular case where we crash/exit before finishing queued uploads.
        // Also, it happens if we crash during attach after writing the metadata file
        // but before removing the attaching marker file.
        (Some(local), Some(remote)) => {
            let consistent_lsn_cmp = local
                .disk_consistent_lsn()
                .cmp(&remote.disk_consistent_lsn());
            let gc_cutoff_lsn_cmp = local
                .latest_gc_cutoff_lsn()
                .cmp(&remote.latest_gc_cutoff_lsn());
            use std::cmp::Ordering::*;
            match (consistent_lsn_cmp, gc_cutoff_lsn_cmp) {
                // It wouldn't matter, but pick the local one so that we don't rewrite the metadata file.
                (Equal, Equal) => Ok((local, true)),
                // Local state is clearly ahead of the remote.
                (Greater, Greater) => Ok((local, true)),
                // We have local layer files that aren't on the remote, but GC horizon is on par.
                (Greater, Equal) => Ok((local, true)),
                // Local GC started running but we couldn't sync it to the remote.
                (Equal, Greater) => Ok((local, true)),

                // We always update the local value first, so something else must have
                // updated the remote value, probably a different pageserver.
                // The control plane is supposed to prevent this from happening.
                // Bail out.
                (Less, Less)
                | (Less, Equal)
                | (Equal, Less)
                | (Less, Greater)
                | (Greater, Less) => {
                    anyhow::bail!(
                        r#"remote metadata appears to be ahead of local metadata:
local:
  {local:#?}
remote:
  {remote:#?}
"#
                    );
                }
            }
        }
    }
}

#[derive(Debug, thiserror::Error, PartialEq, Eq)]
pub enum GetTimelineError {
    #[error("Timeline {tenant_id}/{timeline_id} is not active, state: {state:?}")]
    NotActive {
        tenant_id: TenantId,
        timeline_id: TimelineId,
        state: TimelineState,
    },
    #[error("Timeline {tenant_id}/{timeline_id} was not found")]
    NotFound {
        tenant_id: TenantId,
        timeline_id: TimelineId,
    },
}

#[derive(Debug, thiserror::Error)]
pub enum DeleteTimelineError {
    #[error("NotFound")]
    NotFound,

    #[error("HasChildren")]
    HasChildren(Vec<TimelineId>),

    #[error("Timeline deletion is already in progress")]
    AlreadyInProgress,

    #[error(transparent)]
    Other(#[from] anyhow::Error),
}

pub enum SetStoppingError {
    AlreadyStopping,
    Broken,
}

struct RemoteStartupData {
    index_part: IndexPart,
    remote_metadata: TimelineMetadata,
}

#[derive(Debug, thiserror::Error)]
pub(crate) enum WaitToBecomeActiveError {
    WillNotBecomeActive {
        tenant_id: TenantId,
        state: TenantState,
    },
    TenantDropped {
        tenant_id: TenantId,
    },
}

impl std::fmt::Display for WaitToBecomeActiveError {
    fn fmt(&self, f: &mut std::fmt::Formatter<'_>) -> std::fmt::Result {
        match self {
            WaitToBecomeActiveError::WillNotBecomeActive { tenant_id, state } => {
                write!(
                    f,
                    "Tenant {} will not become active. Current state: {:?}",
                    tenant_id, state
                )
            }
            WaitToBecomeActiveError::TenantDropped { tenant_id } => {
                write!(f, "Tenant {tenant_id} will not become active (dropped)")
            }
        }
    }
}

pub(crate) enum ShutdownError {
    AlreadyStopping,
}

struct DeletionGuard(OwnedMutexGuard<bool>);

impl DeletionGuard {
    fn is_deleted(&self) -> bool {
        *self.0
    }
}

#[derive(thiserror::Error, Debug)]
pub enum CreateTimelineError {
    #[error("a timeline with the given ID already exists")]
    AlreadyExists,
    #[error(transparent)]
    AncestorLsn(anyhow::Error),
    #[error(transparent)]
    Other(#[from] anyhow::Error),
}

impl Tenant {
    /// Yet another helper for timeline initialization.
    /// Contains the common part of `load_local_timeline` and `load_remote_timeline`.
    ///
    /// - Initializes the Timeline struct and inserts it into the tenant's hash map
    /// - Scans the local timeline directory for layer files and builds the layer map
    /// - Downloads remote index file and adds remote files to the layer map
    /// - Schedules remote upload tasks for any files that are present locally but missing from remote storage.
    ///
    /// If the operation fails, the timeline is left in the tenant's hash map in Broken state. On success,
    /// it is marked as Active.
    #[allow(clippy::too_many_arguments)]
    async fn timeline_init_and_sync(
        &self,
        timeline_id: TimelineId,
        remote_client: Option<RemoteTimelineClient>,
        remote_startup_data: Option<RemoteStartupData>,
        local_metadata: Option<TimelineMetadata>,
        ancestor: Option<Arc<Timeline>>,
        first_save: bool,
        init_order: Option<&InitializationOrder>,
        _ctx: &RequestContext,
    ) -> anyhow::Result<()> {
        let tenant_id = self.tenant_id;

        let (up_to_date_metadata, picked_local) = merge_local_remote_metadata(
            local_metadata.as_ref(),
            remote_startup_data.as_ref().map(|r| &r.remote_metadata),
        )
        .context("merge_local_remote_metadata")?
        .to_owned();

        let timeline = self.create_timeline_struct(
            timeline_id,
            up_to_date_metadata,
            ancestor.clone(),
            remote_client,
            init_order,
        )?;
        let new_disk_consistent_lsn = timeline.get_disk_consistent_lsn();
        anyhow::ensure!(
            new_disk_consistent_lsn.is_valid(),
            "Timeline {tenant_id}/{timeline_id} has invalid disk_consistent_lsn"
        );
        timeline
            .load_layer_map(new_disk_consistent_lsn)
            .await
            .with_context(|| {
                format!("Failed to load layermap for timeline {tenant_id}/{timeline_id}")
            })?;

        {
            // avoiding holding it across awaits
            let mut timelines_accessor = self.timelines.lock().unwrap();
            match timelines_accessor.entry(timeline_id) {
                Entry::Occupied(_) => {
                    // The uninit mark file acts as a lock that prevents another task from
                    // initializing the timeline at the same time.
                    unreachable!(
                        "Timeline {tenant_id}/{timeline_id} already exists in the tenant map"
                    );
                }
                Entry::Vacant(v) => {
                    v.insert(Arc::clone(&timeline));
                    timeline.maybe_spawn_flush_loop();
                }
            }
        };

        if self.remote_storage.is_some() {
            // Reconcile local state with remote storage, downloading anything that's
            // missing locally, and scheduling uploads for anything that's missing
            // in remote storage.
            timeline
                .reconcile_with_remote(
                    up_to_date_metadata,
                    remote_startup_data.as_ref().map(|r| &r.index_part),
                )
                .await
                .context("failed to reconcile with remote")?
        }

        // Sanity check: a timeline should have some content.
        anyhow::ensure!(
            ancestor.is_some()
                || timeline
                    .layers
                    .read()
                    .await
                    .0
                    .iter_historic_layers()
                    .next()
                    .is_some(),
            "Timeline has no ancestor and no layer files"
        );

        // Save the metadata file to local disk.
        if !picked_local {
            save_metadata(
                self.conf,
                timeline_id,
                tenant_id,
                up_to_date_metadata,
                first_save,
            )
            .context("save_metadata")?;
        }

        Ok(())
    }

    ///
    /// Attach a tenant that's available in cloud storage.
    ///
    /// This returns quickly, after just creating the in-memory object
    /// Tenant struct and launching a background task to download
    /// the remote index files.  On return, the tenant is most likely still in
    /// Attaching state, and it will become Active once the background task
    /// finishes. You can use wait_until_active() to wait for the task to
    /// complete.
    ///
    pub(crate) fn spawn_attach(
        conf: &'static PageServerConf,
        tenant_id: TenantId,
        broker_client: storage_broker::BrokerClientChannel,
        remote_storage: GenericRemoteStorage,
        ctx: &RequestContext,
    ) -> anyhow::Result<Arc<Tenant>> {
        // TODO dedup with spawn_load
        let tenant_conf =
            Self::load_tenant_config(conf, tenant_id).context("load tenant config")?;

        let wal_redo_manager = Arc::new(PostgresRedoManager::new(conf, tenant_id));
        let tenant = Arc::new(Tenant::new(
            TenantState::Attaching,
            conf,
            tenant_conf,
            wal_redo_manager,
            tenant_id,
            Some(remote_storage),
        ));

        // Do all the hard work in the background
        let tenant_clone = Arc::clone(&tenant);

        let ctx = ctx.detached_child(TaskKind::Attach, DownloadBehavior::Warn);
        task_mgr::spawn(
            &tokio::runtime::Handle::current(),
            TaskKind::Attach,
            Some(tenant_id),
            None,
            "attach tenant",
            false,
            async move {
                match tenant_clone.attach(&ctx).await {
                    Ok(()) => {
                        info!("attach finished, activating");
                        tenant_clone.activate(broker_client, None, &ctx);
                    }
                    Err(e) => {
                        error!("attach failed, setting tenant state to Broken: {:?}", e);
                        tenant_clone.state.send_modify(|state| {
                            assert_eq!(*state, TenantState::Attaching, "the attach task owns the tenant state until activation is complete");
                            *state = TenantState::broken_from_reason(e.to_string());
                        });
                    }
                }
                Ok(())
            }
            .instrument({
                let span = tracing::info_span!(parent: None, "attach", tenant_id=%tenant_id);
                span.follows_from(Span::current());
                span
            }),
        );
        Ok(tenant)
    }

    ///
    /// Background task that downloads all data for a tenant and brings it to Active state.
    ///
    /// No background tasks are started as part of this routine.
    ///
    async fn attach(self: &Arc<Tenant>, ctx: &RequestContext) -> anyhow::Result<()> {
        debug_assert_current_span_has_tenant_id();

        let marker_file = self.conf.tenant_attaching_mark_file_path(&self.tenant_id);
        if !tokio::fs::try_exists(&marker_file)
            .await
            .context("check for existence of marker file")?
        {
            anyhow::bail!(
                "implementation error: marker file should exist at beginning of this function"
            );
        }

        // Get list of remote timelines
        // download index files for every tenant timeline
        info!("listing remote timelines");

        let remote_storage = self
            .remote_storage
            .as_ref()
            .ok_or_else(|| anyhow::anyhow!("cannot attach without remote storage"))?;

        let remote_timeline_ids = remote_timeline_client::list_remote_timelines(
            remote_storage,
            self.conf,
            self.tenant_id,
        )
        .await?;

        info!("found {} timelines", remote_timeline_ids.len());

        // Download & parse index parts
        let mut part_downloads = JoinSet::new();
        for timeline_id in remote_timeline_ids {
            let client = RemoteTimelineClient::new(
                remote_storage.clone(),
                self.conf,
                self.tenant_id,
                timeline_id,
            );
            part_downloads.spawn(
                async move {
                    debug!("starting index part download");

                    let index_part = client
                        .download_index_file()
                        .await
                        .context("download index file")?;

                    debug!("finished index part download");

                    Result::<_, anyhow::Error>::Ok((timeline_id, client, index_part))
                }
                .map(move |res| {
                    res.with_context(|| format!("download index part for timeline {timeline_id}"))
                })
                .instrument(info_span!("download_index_part", timeline=%timeline_id)),
            );
        }
        // Wait for all the download tasks to complete & collect results.
        let mut remote_index_and_client = HashMap::new();
        let mut timeline_ancestors = HashMap::new();
        while let Some(result) = part_downloads.join_next().await {
            // NB: we already added timeline_id as context to the error
            let result: Result<_, anyhow::Error> = result.context("joinset task join")?;
            let (timeline_id, client, index_part) = result?;
            debug!("successfully downloaded index part for timeline {timeline_id}");
            match index_part {
                MaybeDeletedIndexPart::IndexPart(index_part) => {
                    timeline_ancestors.insert(
                        timeline_id,
                        index_part.parse_metadata().context("parse_metadata")?,
                    );
                    remote_index_and_client.insert(timeline_id, (index_part, client));
                }
                MaybeDeletedIndexPart::Deleted(_) => {
                    info!("timeline {} is deleted, skipping", timeline_id);
                    continue;
                }
            }
        }

        // For every timeline, download the metadata file, scan the local directory,
        // and build a layer map that contains an entry for each remote and local
        // layer file.
        let sorted_timelines = tree_sort_timelines(timeline_ancestors)?;
        for (timeline_id, remote_metadata) in sorted_timelines {
            let (index_part, remote_client) = remote_index_and_client
                .remove(&timeline_id)
                .expect("just put it in above");

            // TODO again handle early failure
            self.load_remote_timeline(timeline_id, index_part, remote_metadata, remote_client, ctx)
                .await
                .with_context(|| {
                    format!(
                        "failed to load remote timeline {} for tenant {}",
                        timeline_id, self.tenant_id
                    )
                })?;
        }

        std::fs::remove_file(&marker_file)
            .with_context(|| format!("unlink attach marker file {}", marker_file.display()))?;
        crashsafe::fsync(marker_file.parent().expect("marker file has parent dir"))
            .context("fsync tenant directory after unlinking attach marker file")?;

        utils::failpoint_sleep_millis_async!("attach-before-activate");

        info!("Done");

        Ok(())
    }

    /// get size of all remote timelines
    ///
    /// This function relies on the index_part instead of listing the remote storage
    ///
    pub async fn get_remote_size(&self) -> anyhow::Result<u64> {
        let mut size = 0;

        for timeline in self.list_timelines().iter() {
            if let Some(remote_client) = &timeline.remote_client {
                size += remote_client.get_remote_physical_size();
            }
        }

        Ok(size)
    }

    #[instrument(skip_all, fields(timeline_id=%timeline_id))]
    async fn load_remote_timeline(
        &self,
        timeline_id: TimelineId,
        index_part: IndexPart,
        remote_metadata: TimelineMetadata,
        remote_client: RemoteTimelineClient,
        ctx: &RequestContext,
    ) -> anyhow::Result<()> {
        debug_assert_current_span_has_tenant_id();

        info!("downloading index file for timeline {}", timeline_id);
        tokio::fs::create_dir_all(self.conf.timeline_path(&timeline_id, &self.tenant_id))
            .await
            .context("Failed to create new timeline directory")?;

        let ancestor = if let Some(ancestor_id) = remote_metadata.ancestor_timeline() {
            let timelines = self.timelines.lock().unwrap();
            Some(Arc::clone(timelines.get(&ancestor_id).ok_or_else(
                || {
                    anyhow::anyhow!(
                        "cannot find ancestor timeline {ancestor_id} for timeline {timeline_id}"
                    )
                },
            )?))
        } else {
            None
        };

        // Even if there is local metadata it cannot be ahead of the remote one
        // since we're attaching. Even if we resume interrupted attach remote one
        // cannot be older than the local one
        let local_metadata = None;

        self.timeline_init_and_sync(
            timeline_id,
            Some(remote_client),
            Some(RemoteStartupData {
                index_part,
                remote_metadata,
            }),
            local_metadata,
            ancestor,
            true,
            None,
            ctx,
        )
        .await
    }

    /// Create a placeholder Tenant object for a broken tenant
    pub fn create_broken_tenant(
        conf: &'static PageServerConf,
        tenant_id: TenantId,
        reason: String,
    ) -> Arc<Tenant> {
        let wal_redo_manager = Arc::new(PostgresRedoManager::new(conf, tenant_id));
        Arc::new(Tenant::new(
            TenantState::Broken {
                reason,
                backtrace: String::new(),
            },
            conf,
            TenantConfOpt::default(),
            wal_redo_manager,
            tenant_id,
            None,
        ))
    }

    /// Load a tenant that's available on local disk
    ///
    /// This is used at pageserver startup, to rebuild the in-memory
    /// structures from on-disk state. This is similar to attaching a tenant,
    /// but the index files already exist on local disk, as well as some layer
    /// files.
    ///
    /// If the loading fails for some reason, the Tenant will go into Broken
    /// state.
    #[instrument(skip_all, fields(tenant_id=%tenant_id))]
    pub fn spawn_load(
        conf: &'static PageServerConf,
        tenant_id: TenantId,
        broker_client: storage_broker::BrokerClientChannel,
        remote_storage: Option<GenericRemoteStorage>,
        init_order: Option<InitializationOrder>,
        ctx: &RequestContext,
    ) -> Arc<Tenant> {
        debug_assert_current_span_has_tenant_id();

        let tenant_conf = match Self::load_tenant_config(conf, tenant_id) {
            Ok(conf) => conf,
            Err(e) => {
                error!("load tenant config failed: {:?}", e);
                return Tenant::create_broken_tenant(conf, tenant_id, format!("{e:#}"));
            }
        };

        let wal_redo_manager = Arc::new(PostgresRedoManager::new(conf, tenant_id));
        let tenant = Tenant::new(
            TenantState::Loading,
            conf,
            tenant_conf,
            wal_redo_manager,
            tenant_id,
            remote_storage,
        );
        let tenant = Arc::new(tenant);

        // Do all the hard work in a background task
        let tenant_clone = Arc::clone(&tenant);

        let ctx = ctx.detached_child(TaskKind::InitialLoad, DownloadBehavior::Warn);
        let _ = task_mgr::spawn(
            &tokio::runtime::Handle::current(),
            TaskKind::InitialLoad,
            Some(tenant_id),
            None,
            "initial tenant load",
            false,
            async move {
                let mut init_order = init_order;

                // take the completion because initial tenant loading will complete when all of
                // these tasks complete.
                let _completion = init_order.as_mut().and_then(|x| x.initial_tenant_load.take());

                match tenant_clone.load(init_order.as_ref(), &ctx).await {
                    Ok(()) => {
                        debug!("load finished, activating");
                        let background_jobs_can_start = init_order.as_ref().map(|x| &x.background_jobs_can_start);
                        tenant_clone.activate(broker_client, background_jobs_can_start, &ctx);
                    }
                    Err(err) => {
                        error!("load failed, setting tenant state to Broken: {err:?}");
                        tenant_clone.state.send_modify(|state| {
                            assert_eq!(*state, TenantState::Loading, "the loading task owns the tenant state until activation is complete");
                            *state = TenantState::broken_from_reason(err.to_string());
                        });
                    }
                }
<<<<<<< HEAD
                info!("load finished");
                Ok(())
=======
               Ok(())
>>>>>>> 9c8c55e8
            }
            .instrument({
                let span = tracing::info_span!(parent: None, "load", tenant_id=%tenant_id);
                span.follows_from(Span::current());
                span
            }),
        );

        tenant
    }

    pub fn scan_and_sort_timelines_dir(
        self: Arc<Tenant>,
    ) -> anyhow::Result<Vec<(TimelineId, TimelineMetadata)>> {
        let timelines_dir = self.conf.timelines_path(&self.tenant_id);
        let mut timelines_to_load: HashMap<TimelineId, TimelineMetadata> = HashMap::new();

        for entry in
            std::fs::read_dir(&timelines_dir).context("list timelines directory for tenant")?
        {
            let entry = entry.context("read timeline dir entry")?;
            let timeline_dir = entry.path();

            if crate::is_temporary(&timeline_dir) {
                info!(
                    "Found temporary timeline directory, removing: {}",
                    timeline_dir.display()
                );
                if let Err(e) = std::fs::remove_dir_all(&timeline_dir) {
                    error!(
                        "Failed to remove temporary directory '{}': {:?}",
                        timeline_dir.display(),
                        e
                    );
                }
            } else if is_uninit_mark(&timeline_dir) {
                if !timeline_dir.exists() {
                    warn!(
                        "Timeline dir entry become invalid: {}",
                        timeline_dir.display()
                    );
                    continue;
                }
                let timeline_uninit_mark_file = &timeline_dir;
                info!(
                    "Found an uninit mark file {}, removing the timeline and its uninit mark",
                    timeline_uninit_mark_file.display()
                );
                let timeline_id = timeline_uninit_mark_file
                    .file_stem()
                    .and_then(OsStr::to_str)
                    .unwrap_or_default()
                    .parse::<TimelineId>()
                    .with_context(|| {
                        format!(
                            "Could not parse timeline id out of the timeline uninit mark name {}",
                            timeline_uninit_mark_file.display()
                        )
                    })?;
                let timeline_dir = self.conf.timeline_path(&timeline_id, &self.tenant_id);
                if let Err(e) =
                    remove_timeline_and_uninit_mark(&timeline_dir, timeline_uninit_mark_file)
                {
                    error!("Failed to clean up uninit marked timeline: {e:?}");
                }
            } else {
                if !timeline_dir.exists() {
                    warn!(
                        "Timeline dir entry become invalid: {}",
                        timeline_dir.display()
                    );
                    continue;
                }
                let timeline_id = timeline_dir
                    .file_name()
                    .and_then(OsStr::to_str)
                    .unwrap_or_default()
                    .parse::<TimelineId>()
                    .with_context(|| {
                        format!(
                            "Could not parse timeline id out of the timeline dir name {}",
                            timeline_dir.display()
                        )
                    })?;
                let timeline_uninit_mark_file = self
                    .conf
                    .timeline_uninit_mark_file_path(self.tenant_id, timeline_id);
                if timeline_uninit_mark_file.exists() {
                    info!(
                        %timeline_id,
                        "Found an uninit mark file, removing the timeline and its uninit mark",
                    );
                    if let Err(e) =
                        remove_timeline_and_uninit_mark(&timeline_dir, &timeline_uninit_mark_file)
                    {
                        error!("Failed to clean up uninit marked timeline: {e:?}");
                    }
                    continue;
                }

                let file_name = entry.file_name();
                if let Ok(timeline_id) =
                    file_name.to_str().unwrap_or_default().parse::<TimelineId>()
                {
                    let metadata = load_metadata(self.conf, timeline_id, self.tenant_id)
                        .context("failed to load metadata")?;
                    timelines_to_load.insert(timeline_id, metadata);
                } else {
                    // A file or directory that doesn't look like a timeline ID
                    warn!(
                        "unexpected file or directory in timelines directory: {}",
                        file_name.to_string_lossy()
                    );
                }
            }
        }

        // Sort the array of timeline IDs into tree-order, so that parent comes before
        // all its children.
        tree_sort_timelines(timelines_to_load)
    }

    ///
    /// Background task to load in-memory data structures for this tenant, from
    /// files on disk. Used at pageserver startup.
    ///
    /// No background tasks are started as part of this routine.
    async fn load(
        self: &Arc<Tenant>,
        init_order: Option<&InitializationOrder>,
        ctx: &RequestContext,
    ) -> anyhow::Result<()> {
        debug_assert_current_span_has_tenant_id();

        debug!("loading tenant task");

        utils::failpoint_sleep_millis_async!("before-loading-tenant");

        // Load in-memory state to reflect the local files on disk
        //
        // Scan the directory, peek into the metadata file of each timeline, and
        // collect a list of timelines and their ancestors.
        let span = info_span!("blocking");
        let cloned = Arc::clone(self);

        let sorted_timelines: Vec<(_, _)> = tokio::task::spawn_blocking(move || {
            let _g = span.entered();
            cloned.scan_and_sort_timelines_dir()
        })
        .await
        .context("load spawn_blocking")
        .and_then(|res| res)?;

        // FIXME original collect_timeline_files contained one more check:
        //    1. "Timeline has no ancestor and no layer files"

        for (timeline_id, local_metadata) in sorted_timelines {
            self.load_local_timeline(timeline_id, local_metadata, init_order, ctx)
                .await
                .with_context(|| format!("load local timeline {timeline_id}"))?;
        }

        trace!("Done");

        Ok(())
    }

    /// Subroutine of `load_tenant`, to load an individual timeline
    ///
    /// NB: The parent is assumed to be already loaded!
    #[instrument(skip(self, local_metadata, init_order, ctx))]
    async fn load_local_timeline(
        self: &Arc<Self>,
        timeline_id: TimelineId,
        local_metadata: TimelineMetadata,
        init_order: Option<&InitializationOrder>,
        ctx: &RequestContext,
    ) -> anyhow::Result<()> {
        debug_assert_current_span_has_tenant_id();

        let remote_client = self.remote_storage.as_ref().map(|remote_storage| {
            RemoteTimelineClient::new(
                remote_storage.clone(),
                self.conf,
                self.tenant_id,
                timeline_id,
            )
        });

        let ancestor = if let Some(ancestor_timeline_id) = local_metadata.ancestor_timeline() {
            let ancestor_timeline = self.get_timeline(ancestor_timeline_id, false)
                .with_context(|| anyhow::anyhow!("cannot find ancestor timeline {ancestor_timeline_id} for timeline {timeline_id}"))?;
            Some(ancestor_timeline)
        } else {
            None
        };

        let (remote_startup_data, remote_client) = match remote_client {
            Some(remote_client) => match remote_client.download_index_file().await {
                Ok(index_part) => {
                    let index_part = match index_part {
                        MaybeDeletedIndexPart::IndexPart(index_part) => index_part,
                        MaybeDeletedIndexPart::Deleted(index_part) => {
                            // TODO: we won't reach here if remote storage gets de-configured after start of the deletion operation.
                            // Example:
                            //  start deletion operation
                            //  finishes upload of index part
                            //  pageserver crashes
                            //  remote storage gets de-configured
                            //  pageserver starts
                            //
                            // We don't really anticipate remote storage to be de-configured, so, for now, this is fine.
                            // Also, maybe we'll remove that option entirely in the future, see https://github.com/neondatabase/neon/issues/4099.
                            info!("is_deleted is set on remote, resuming removal of timeline data originally done by timeline deletion handler");

                            remote_client
                                .init_upload_queue_stopped_to_continue_deletion(&index_part)?;

                            let timeline = self
                                .create_timeline_struct(
                                    timeline_id,
                                    &local_metadata,
                                    ancestor,
                                    Some(remote_client),
                                    init_order,
                                )
                                .context("create_timeline_struct")?;

                            let guard = DeletionGuard(
                                Arc::clone(&timeline.delete_lock)
                                    .try_lock_owned()
                                    .expect("cannot happen because we're the only owner"),
                            );

                            // Note: here we even skip populating layer map. Timeline is essentially uninitialized.
                            // RemoteTimelineClient is the only functioning part.
                            timeline.set_state(TimelineState::Stopping);
                            // We meed to do this because when console retries delete request we shouldnt answer with 404
                            // because 404 means successful deletion.
                            // FIXME consider TimelineState::Deleting.
                            let mut locked = self.timelines.lock().unwrap();
                            locked.insert(timeline_id, Arc::clone(&timeline));

                            Tenant::schedule_delete_timeline(
                                Arc::clone(self),
                                timeline_id,
                                timeline,
                                guard,
                            );

                            return Ok(());
                        }
                    };

                    let remote_metadata = index_part.parse_metadata().context("parse_metadata")?;
                    (
                        Some(RemoteStartupData {
                            index_part,
                            remote_metadata,
                        }),
                        Some(remote_client),
                    )
                }
                Err(DownloadError::NotFound) => {
                    info!("no index file was found on the remote");
                    (None, Some(remote_client))
                }
                Err(e) => return Err(anyhow::anyhow!(e)),
            },
            None => (None, remote_client),
        };

        self.timeline_init_and_sync(
            timeline_id,
            remote_client,
            remote_startup_data,
            Some(local_metadata),
            ancestor,
            false,
            init_order,
            ctx,
        )
        .await
    }

    pub fn tenant_id(&self) -> TenantId {
        self.tenant_id
    }

    /// Get Timeline handle for given Neon timeline ID.
    /// This function is idempotent. It doesn't change internal state in any way.
    pub fn get_timeline(
        &self,
        timeline_id: TimelineId,
        active_only: bool,
    ) -> Result<Arc<Timeline>, GetTimelineError> {
        let timelines_accessor = self.timelines.lock().unwrap();
        let timeline = timelines_accessor
            .get(&timeline_id)
            .ok_or(GetTimelineError::NotFound {
                tenant_id: self.tenant_id,
                timeline_id,
            })?;

        if active_only && !timeline.is_active() {
            Err(GetTimelineError::NotActive {
                tenant_id: self.tenant_id,
                timeline_id,
                state: timeline.current_state(),
            })
        } else {
            Ok(Arc::clone(timeline))
        }
    }

    /// Lists timelines the tenant contains.
    /// Up to tenant's implementation to omit certain timelines that ar not considered ready for use.
    pub fn list_timelines(&self) -> Vec<Arc<Timeline>> {
        self.timelines
            .lock()
            .unwrap()
            .values()
            .map(Arc::clone)
            .collect()
    }

    /// This is used to create the initial 'main' timeline during bootstrapping,
    /// or when importing a new base backup. The caller is expected to load an
    /// initial image of the datadir to the new timeline after this.
    ///
    /// Until that happens, the on-disk state is invalid (disk_consistent_lsn=Lsn(0))
    /// and the timeline will fail to load at a restart.
    ///
    /// That's why we add an uninit mark file, and wrap it together witht the Timeline
    /// in-memory object into UninitializedTimeline.
    /// Once the caller is done setting up the timeline, they should call
    /// `UninitializedTimeline::initialize_with_lock` to remove the uninit mark.
    ///
    /// For tests, use `DatadirModification::init_empty_test_timeline` + `commit` to setup the
    /// minimum amount of keys required to get a writable timeline.
    /// (Without it, `put` might fail due to `repartition` failing.)
    pub fn create_empty_timeline(
        &self,
        new_timeline_id: TimelineId,
        initdb_lsn: Lsn,
        pg_version: u32,
        _ctx: &RequestContext,
    ) -> anyhow::Result<UninitializedTimeline> {
        anyhow::ensure!(
            self.is_active(),
            "Cannot create empty timelines on inactive tenant"
        );

        let timelines = self.timelines.lock().unwrap();
        let timeline_uninit_mark = self.create_timeline_uninit_mark(new_timeline_id, &timelines)?;
        drop(timelines);

        let new_metadata = TimelineMetadata::new(
            // Initialize disk_consistent LSN to 0, The caller must import some data to
            // make it valid, before calling finish_creation()
            Lsn(0),
            None,
            None,
            Lsn(0),
            initdb_lsn,
            initdb_lsn,
            pg_version,
        );
        self.prepare_new_timeline(
            new_timeline_id,
            &new_metadata,
            timeline_uninit_mark,
            initdb_lsn,
            None,
        )
    }

    /// Helper for unit tests to create an emtpy timeline.
    ///
    /// The timeline is has state value `Active` but its background loops are not running.
    // This makes the various functions which anyhow::ensure! for Active state work in tests.
    // Our current tests don't need the background loops.
    #[cfg(test)]
    pub async fn create_test_timeline(
        &self,
        new_timeline_id: TimelineId,
        initdb_lsn: Lsn,
        pg_version: u32,
        ctx: &RequestContext,
    ) -> anyhow::Result<Arc<Timeline>> {
        let uninit_tl = self.create_empty_timeline(new_timeline_id, initdb_lsn, pg_version, ctx)?;
        let tline = uninit_tl.raw_timeline().expect("we just created it");
        assert_eq!(tline.get_last_record_lsn(), Lsn(0));

        // Setup minimum keys required for the timeline to be usable.
        let mut modification = tline.begin_modification(initdb_lsn);
        modification
            .init_empty_test_timeline()
            .context("init_empty_test_timeline")?;
        modification
            .commit()
            .await
            .context("commit init_empty_test_timeline modification")?;

        // Flush to disk so that uninit_tl's check for valid disk_consistent_lsn passes.
        tline.maybe_spawn_flush_loop();
        tline.freeze_and_flush().await.context("freeze_and_flush")?;

        let tl = uninit_tl.finish_creation()?;
        // The non-test code would call tl.activate() here.
        tl.set_state(TimelineState::Active);
        Ok(tl)
    }

    /// Create a new timeline.
    ///
    /// Returns the new timeline ID and reference to its Timeline object.
    ///
    /// If the caller specified the timeline ID to use (`new_timeline_id`), and timeline with
    /// the same timeline ID already exists, returns CreateTimelineError::AlreadyExists.
    pub async fn create_timeline(
        &self,
        new_timeline_id: TimelineId,
        ancestor_timeline_id: Option<TimelineId>,
        mut ancestor_start_lsn: Option<Lsn>,
        pg_version: u32,
        broker_client: storage_broker::BrokerClientChannel,
        ctx: &RequestContext,
    ) -> Result<Arc<Timeline>, CreateTimelineError> {
        if !self.is_active() {
            return Err(CreateTimelineError::Other(anyhow::anyhow!(
                "Cannot create timelines on inactive tenant"
            )));
        }

        if let Ok(existing) = self.get_timeline(new_timeline_id, false) {
            debug!("timeline {new_timeline_id} already exists");

            if let Some(remote_client) = existing.remote_client.as_ref() {
                // Wait for uploads to complete, so that when we return Ok, the timeline
                // is known to be durable on remote storage. Just like we do at the end of
                // this function, after we have created the timeline ourselves.
                //
                // We only really care that the initial version of `index_part.json` has
                // been uploaded. That's enough to remember that the timeline
                // exists. However, there is no function to wait specifically for that so
                // we just wait for all in-progress uploads to finish.
                remote_client
                    .wait_completion()
                    .await
                    .context("wait for timeline uploads to complete")?;
            }

            return Err(CreateTimelineError::AlreadyExists);
        }

        let loaded_timeline = match ancestor_timeline_id {
            Some(ancestor_timeline_id) => {
                let ancestor_timeline = self
                    .get_timeline(ancestor_timeline_id, false)
                    .context("Cannot branch off the timeline that's not present in pageserver")?;

                if let Some(lsn) = ancestor_start_lsn.as_mut() {
                    *lsn = lsn.align();

                    let ancestor_ancestor_lsn = ancestor_timeline.get_ancestor_lsn();
                    if ancestor_ancestor_lsn > *lsn {
                        // can we safely just branch from the ancestor instead?
                        return Err(CreateTimelineError::AncestorLsn(anyhow::anyhow!(
                            "invalid start lsn {} for ancestor timeline {}: less than timeline ancestor lsn {}",
                            lsn,
                            ancestor_timeline_id,
                            ancestor_ancestor_lsn,
                        )));
                    }

                    // Wait for the WAL to arrive and be processed on the parent branch up
                    // to the requested branch point. The repository code itself doesn't
                    // require it, but if we start to receive WAL on the new timeline,
                    // decoding the new WAL might need to look up previous pages, relation
                    // sizes etc. and that would get confused if the previous page versions
                    // are not in the repository yet.
                    ancestor_timeline.wait_lsn(*lsn, ctx).await?;
                }

                self.branch_timeline(&ancestor_timeline, new_timeline_id, ancestor_start_lsn, ctx)
                    .await?
            }
            None => {
                self.bootstrap_timeline(new_timeline_id, pg_version, ctx)
                    .await?
            }
        };

        loaded_timeline.activate(broker_client, None, ctx);

        if let Some(remote_client) = loaded_timeline.remote_client.as_ref() {
            // Wait for the upload of the 'index_part.json` file to finish, so that when we return
            // Ok, the timeline is durable in remote storage.
            let kind = ancestor_timeline_id
                .map(|_| "branched")
                .unwrap_or("bootstrapped");
            remote_client.wait_completion().await.with_context(|| {
                format!("wait for {} timeline initial uploads to complete", kind)
            })?;
        }

        Ok(loaded_timeline)
    }

    /// perform one garbage collection iteration, removing old data files from disk.
    /// this function is periodically called by gc task.
    /// also it can be explicitly requested through page server api 'do_gc' command.
    ///
    /// `target_timeline_id` specifies the timeline to GC, or None for all.
    ///
    /// The `horizon` an `pitr` parameters determine how much WAL history needs to be retained.
    /// Also known as the retention period, or the GC cutoff point. `horizon` specifies
    /// the amount of history, as LSN difference from current latest LSN on each timeline.
    /// `pitr` specifies the same as a time difference from the current time. The effective
    /// GC cutoff point is determined conservatively by either `horizon` and `pitr`, whichever
    /// requires more history to be retained.
    //
    pub async fn gc_iteration(
        &self,
        target_timeline_id: Option<TimelineId>,
        horizon: u64,
        pitr: Duration,
        ctx: &RequestContext,
    ) -> anyhow::Result<GcResult> {
        // there is a global allowed_error for this
        anyhow::ensure!(
            self.is_active(),
            "Cannot run GC iteration on inactive tenant"
        );

        self.gc_iteration_internal(target_timeline_id, horizon, pitr, ctx)
            .await
    }

    /// Perform one compaction iteration.
    /// This function is periodically called by compactor task.
    /// Also it can be explicitly requested per timeline through page server
    /// api's 'compact' command.
    pub async fn compaction_iteration(&self, ctx: &RequestContext) -> anyhow::Result<()> {
        anyhow::ensure!(
            self.is_active(),
            "Cannot run compaction iteration on inactive tenant"
        );

        // Scan through the hashmap and collect a list of all the timelines,
        // while holding the lock. Then drop the lock and actually perform the
        // compactions.  We don't want to block everything else while the
        // compaction runs.
        let timelines_to_compact = {
            let timelines = self.timelines.lock().unwrap();
            let timelines_to_compact = timelines
                .iter()
                .filter_map(|(timeline_id, timeline)| {
                    if timeline.is_active() {
                        Some((*timeline_id, timeline.clone()))
                    } else {
                        None
                    }
                })
                .collect::<Vec<_>>();
            drop(timelines);
            timelines_to_compact
        };

        for (timeline_id, timeline) in &timelines_to_compact {
            timeline
                .compact(ctx)
                .instrument(info_span!("compact_timeline", timeline = %timeline_id))
                .await?;
        }

        Ok(())
    }

    /// Flush all in-memory data to disk and remote storage, if any.
    ///
    /// Used at graceful shutdown.
    async fn freeze_and_flush_on_shutdown(&self) {
        let mut js = tokio::task::JoinSet::new();

        // execute on each timeline on the JoinSet, join after.
        let per_timeline = |timeline_id: TimelineId, timeline: Arc<Timeline>| {
            async move {
                debug_assert_current_span_has_tenant_and_timeline_id();

                match timeline.freeze_and_flush().await {
                    Ok(()) => {}
                    Err(e) => {
                        warn!("failed to freeze and flush: {e:#}");
                        return;
                    }
                }

                let res = if let Some(client) = timeline.remote_client.as_ref() {
                    // if we did not wait for completion here, it might be our shutdown process
                    // didn't wait for remote uploads to complete at all, as new tasks can forever
                    // be spawned.
                    //
                    // what is problematic is the shutting down of RemoteTimelineClient, because
                    // obviously it does not make sense to stop while we wait for it, but what
                    // about corner cases like s3 suddenly hanging up?
                    client.wait_completion().await
                } else {
                    Ok(())
                };

                if let Err(e) = res {
                    warn!("failed to await for frozen and flushed uploads: {e:#}");
                }
            }
            .instrument(tracing::info_span!("freeze_and_flush_on_shutdown", %timeline_id))
        };

        {
            let timelines = self.timelines.lock().unwrap();
            timelines
                .iter()
                .map(|(id, tl)| (*id, Arc::clone(tl)))
                .for_each(|(timeline_id, timeline)| {
                    js.spawn(per_timeline(timeline_id, timeline));
                })
        };

        while let Some(res) = js.join_next().await {
            match res {
                Ok(()) => {}
                Err(je) if je.is_cancelled() => unreachable!("no cancelling used"),
                Err(je) if je.is_panic() => { /* logged already */ }
                Err(je) => warn!("unexpected JoinError: {je:?}"),
            }
        }
    }

    /// Shuts down a timeline's tasks, removes its in-memory structures, and deletes its
    /// data from both disk and s3.
    async fn delete_timeline(
        &self,
        timeline_id: TimelineId,
        timeline: Arc<Timeline>,
        guard: DeletionGuard,
    ) -> anyhow::Result<()> {
        {
            // Grab the layer_removal_cs lock, and actually perform the deletion.
            //
            // This lock prevents prevents GC or compaction from running at the same time.
            // The GC task doesn't register itself with the timeline it's operating on,
            // so it might still be running even though we called `shutdown_tasks`.
            //
            // Note that there are still other race conditions between
            // GC, compaction and timeline deletion. See
            // https://github.com/neondatabase/neon/issues/2671
            //
            // No timeout here, GC & Compaction should be responsive to the
            // `TimelineState::Stopping` change.
            info!("waiting for layer_removal_cs.lock()");
            let layer_removal_guard = timeline.layer_removal_cs.lock().await;
            info!("got layer_removal_cs.lock(), deleting layer files");

            // NB: storage_sync upload tasks that reference these layers have been cancelled
            //     by the caller.

            let local_timeline_directory = self
                .conf
                .timeline_path(&timeline.timeline_id, &self.tenant_id);

            fail::fail_point!("timeline-delete-before-rm", |_| {
                Err(anyhow::anyhow!("failpoint: timeline-delete-before-rm"))?
            });

            // NB: This need not be atomic because the deleted flag in the IndexPart
            // will be observed during tenant/timeline load. The deletion will be resumed there.
            //
            // For configurations without remote storage, we tolerate that we're not crash-safe here.
            // The timeline may come up Active but with missing layer files, in such setups.
            // See https://github.com/neondatabase/neon/pull/3919#issuecomment-1531726720
            match std::fs::remove_dir_all(&local_timeline_directory) {
                Err(e) if e.kind() == std::io::ErrorKind::NotFound => {
                    // This can happen if we're called a second time, e.g.,
                    // because of a previous failure/cancellation at/after
                    // failpoint timeline-delete-after-rm.
                    //
                    // It can also happen if we race with tenant detach, because,
                    // it doesn't grab the layer_removal_cs lock.
                    //
                    // For now, log and continue.
                    // warn! level is technically not appropriate for the
                    // first case because we should expect retries to happen.
                    // But the error is so rare, it seems better to get attention if it happens.
                    let tenant_state = self.current_state();
                    warn!(
                        timeline_dir=?local_timeline_directory,
                        ?tenant_state,
                        "timeline directory not found, proceeding anyway"
                    );
                    // continue with the rest of the deletion
                }
                res => res.with_context(|| {
                    format!(
                        "Failed to remove local timeline directory '{}'",
                        local_timeline_directory.display()
                    )
                })?,
            }

            info!("finished deleting layer files, releasing layer_removal_cs.lock()");
            drop(layer_removal_guard);
        }

        fail::fail_point!("timeline-delete-after-rm", |_| {
            Err(anyhow::anyhow!("failpoint: timeline-delete-after-rm"))?
        });

        if let Some(remote_client) = &timeline.remote_client {
            remote_client.delete_all().await.context("delete_all")?
        };

        // Have a failpoint that can use the `pause` failpoint action.
        // We don't want to block the executor thread, hence, spawn_blocking + await.
        if cfg!(feature = "testing") {
            tokio::task::spawn_blocking({
                let current = tracing::Span::current();
                move || {
                    let _entered = current.entered();
                    tracing::info!("at failpoint in_progress_delete");
                    fail::fail_point!("in_progress_delete");
                }
            })
            .await
            .expect("spawn_blocking");
        }

        {
            // Remove the timeline from the map.
            let mut timelines = self.timelines.lock().unwrap();
            let children_exist = timelines
                .iter()
                .any(|(_, entry)| entry.get_ancestor_timeline_id() == Some(timeline_id));
            // XXX this can happen because `branch_timeline` doesn't check `TimelineState::Stopping`.
            // We already deleted the layer files, so it's probably best to panic.
            // (Ideally, above remove_dir_all is atomic so we don't see this timeline after a restart)
            if children_exist {
                panic!("Timeline grew children while we removed layer files");
            }

            timelines.remove(&timeline_id).expect(
                "timeline that we were deleting was concurrently removed from 'timelines' map",
            );

            drop(timelines);
        }

        drop(guard);

        Ok(())
    }

    /// Removes timeline-related in-memory data and schedules removal from remote storage.
    #[instrument(skip(self, _ctx))]
    pub async fn prepare_and_schedule_delete_timeline(
        self: Arc<Self>,
        timeline_id: TimelineId,
        _ctx: &RequestContext,
    ) -> Result<(), DeleteTimelineError> {
        timeline::debug_assert_current_span_has_tenant_and_timeline_id();

        // Transition the timeline into TimelineState::Stopping.
        // This should prevent new operations from starting.
        //
        // Also grab the Timeline's delete_lock to prevent another deletion from starting.
        let timeline;
        let delete_lock_guard;
        {
            let mut timelines = self.timelines.lock().unwrap();

            // Ensure that there are no child timelines **attached to that pageserver**,
            // because detach removes files, which will break child branches
            let children: Vec<TimelineId> = timelines
                .iter()
                .filter_map(|(id, entry)| {
                    if entry.get_ancestor_timeline_id() == Some(timeline_id) {
                        Some(*id)
                    } else {
                        None
                    }
                })
                .collect();

            if !children.is_empty() {
                return Err(DeleteTimelineError::HasChildren(children));
            }

            let timeline_entry = match timelines.entry(timeline_id) {
                Entry::Occupied(e) => e,
                Entry::Vacant(_) => return Err(DeleteTimelineError::NotFound),
            };

            timeline = Arc::clone(timeline_entry.get());

            // Prevent two tasks from trying to delete the timeline at the same time.
            delete_lock_guard = DeletionGuard(
                Arc::clone(&timeline.delete_lock)
                    .try_lock_owned()
                    .map_err(|_| DeleteTimelineError::AlreadyInProgress)?,
            );

            // If another task finished the deletion just before we acquired the lock,
            // return success.
            if delete_lock_guard.is_deleted() {
                return Ok(());
            }

            timeline.set_state(TimelineState::Stopping);

            drop(timelines);
        }

        // Now that the Timeline is in Stopping state, request all the related tasks to
        // shut down.
        //
        // NB: If this fails half-way through, and is retried, the retry will go through
        // all the same steps again. Make sure the code here is idempotent, and don't
        // error out if some of the shutdown tasks have already been completed!

        // Stop the walreceiver first.
        debug!("waiting for wal receiver to shutdown");
        let maybe_started_walreceiver = { timeline.walreceiver.lock().unwrap().take() };
        if let Some(walreceiver) = maybe_started_walreceiver {
            walreceiver.stop().await;
        }
        debug!("wal receiver shutdown confirmed");

        // Prevent new uploads from starting.
        if let Some(remote_client) = timeline.remote_client.as_ref() {
            let res = remote_client.stop();
            match res {
                Ok(()) => {}
                Err(e) => match e {
                    remote_timeline_client::StopError::QueueUninitialized => {
                        // This case shouldn't happen currently because the
                        // load and attach code bails out if _any_ of the timeline fails to fetch its IndexPart.
                        // That is, before we declare the Tenant as Active.
                        // But we only allow calls to delete_timeline on Active tenants.
                        return Err(DeleteTimelineError::Other(anyhow::anyhow!("upload queue is uninitialized, likely the timeline was in Broken state prior to this call because it failed to fetch IndexPart during load or attach, check the logs")));
                    }
                },
            }
        }

        // Stop & wait for the remaining timeline tasks, including upload tasks.
        // NB: This and other delete_timeline calls do not run as a task_mgr task,
        //     so, they are not affected by this shutdown_tasks() call.
        info!("waiting for timeline tasks to shutdown");
        task_mgr::shutdown_tasks(None, Some(self.tenant_id), Some(timeline_id)).await;

        // Mark timeline as deleted in S3 so we won't pick it up next time
        // during attach or pageserver restart.
        // See comment in persist_index_part_with_deleted_flag.
        if let Some(remote_client) = timeline.remote_client.as_ref() {
            match remote_client.persist_index_part_with_deleted_flag().await {
                // If we (now, or already) marked it successfully as deleted, we can proceed
                Ok(()) | Err(PersistIndexPartWithDeletedFlagError::AlreadyDeleted(_)) => (),
                // Bail out otherwise
                //
                // AlreadyInProgress shouldn't happen, because the 'delete_lock' prevents
                // two tasks from performing the deletion at the same time. The first task
                // that starts deletion should run it to completion.
                Err(e @ PersistIndexPartWithDeletedFlagError::AlreadyInProgress(_))
                | Err(e @ PersistIndexPartWithDeletedFlagError::Other(_)) => {
                    return Err(DeleteTimelineError::Other(anyhow::anyhow!(e)));
                }
            }
        }
        self.schedule_delete_timeline(timeline_id, timeline, delete_lock_guard);

        Ok(())
    }

    fn schedule_delete_timeline(
        self: Arc<Self>,
        timeline_id: TimelineId,
        timeline: Arc<Timeline>,
        guard: DeletionGuard,
    ) {
        let tenant_id = self.tenant_id;
        let timeline_clone = Arc::clone(&timeline);

        task_mgr::spawn(
            task_mgr::BACKGROUND_RUNTIME.handle(),
            TaskKind::TimelineDeletionWorker,
            Some(self.tenant_id),
            Some(timeline_id),
            "timeline_delete",
            false,
            async move {
                if let Err(err) = self.delete_timeline(timeline_id, timeline, guard).await {
                    error!("Error: {err:#}");
                    timeline_clone.set_broken(err.to_string())
                };
                Ok(())
            }
            .instrument({
                let span =
                    tracing::info_span!(parent: None, "delete_timeline", tenant_id=%tenant_id, timeline_id=%timeline_id);
                span.follows_from(Span::current());
                span
            }),
        );
    }

    pub fn current_state(&self) -> TenantState {
        self.state.borrow().clone()
    }

    pub fn is_active(&self) -> bool {
        self.current_state() == TenantState::Active
    }

    /// Changes tenant status to active, unless shutdown was already requested.
    ///
    /// `background_jobs_can_start` is an optional barrier set to a value during pageserver startup
    /// to delay background jobs. Background jobs can be started right away when None is given.
    fn activate(
        self: &Arc<Self>,
        broker_client: BrokerClientChannel,
        background_jobs_can_start: Option<&completion::Barrier>,
        ctx: &RequestContext,
    ) {
        debug_assert_current_span_has_tenant_id();

        let mut activating = false;
        self.state.send_modify(|current_state| {
            use pageserver_api::models::ActivatingFrom;
            match &*current_state {
                TenantState::Activating(_) | TenantState::Active | TenantState::Broken { .. } | TenantState::Stopping => {
                    panic!("caller is responsible for calling activate() only on Loading / Attaching tenants, got {state:?}", state = current_state);
                }
                TenantState::Loading => {
                    *current_state = TenantState::Activating(ActivatingFrom::Loading);
                }
                TenantState::Attaching => {
                    *current_state = TenantState::Activating(ActivatingFrom::Attaching);
                }
            }
            debug!(tenant_id = %self.tenant_id, "Activating tenant");
            activating = true;
            // Continue outside the closure. We need to grab timelines.lock()
            // and we plan to turn it into a tokio::sync::Mutex in a future patch.
        });

        if activating {
            let timelines_accessor = self.timelines.lock().unwrap();
            let timelines_to_activate = timelines_accessor
                .values()
                .filter(|timeline| !(timeline.is_broken() || timeline.is_stopping()));

            // Spawn gc and compaction loops. The loops will shut themselves
            // down when they notice that the tenant is inactive.
            tasks::start_background_loops(self, background_jobs_can_start);

            let mut activated_timelines = 0;

            for timeline in timelines_to_activate {
                timeline.activate(broker_client.clone(), background_jobs_can_start, ctx);
                activated_timelines += 1;
            }

            self.state.send_modify(move |current_state| {
                assert!(
                    matches!(current_state, TenantState::Activating(_)),
                    "set_stopping and set_broken wait for us to leave Activating state",
                );
                *current_state = TenantState::Active;

                let elapsed = self.loading_started_at.elapsed();
                let total_timelines = timelines_accessor.len();

                // log a lot of stuff, because some tenants sometimes suffer from user-visible
                // times to activate. see https://github.com/neondatabase/neon/issues/4025
                info!(
                    since_creation_millis = elapsed.as_millis(),
                    tenant_id = %self.tenant_id,
                    activated_timelines,
                    total_timelines,
                    post_state = <&'static str>::from(&*current_state),
                    "activation attempt finished"
                );
            });
        }
    }

    /// Shutdown the tenant and join all of the spawned tasks.
    ///
    /// The method caters for all use-cases:
    /// - pageserver shutdown (freeze_and_flush == true)
    /// - detach + ignore (freeze_and_flush == false)
    ///
    /// This will attempt to shutdown even if tenant is broken.
    pub(crate) async fn shutdown(&self, freeze_and_flush: bool) -> Result<(), ShutdownError> {
        debug_assert_current_span_has_tenant_id();
        // Set tenant (and its timlines) to Stoppping state.
        //
        // Since we can only transition into Stopping state after activation is complete,
        // run it in a JoinSet so all tenants have a chance to stop before we get SIGKILLed.
        //
        // Transitioning tenants to Stopping state has a couple of non-obvious side effects:
        // 1. Lock out any new requests to the tenants.
        // 2. Signal cancellation to WAL receivers (we wait on it below).
        // 3. Signal cancellation for other tenant background loops.
        // 4. ???
        //
        // The waiting for the cancellation is not done uniformly.
        // We certainly wait for WAL receivers to shut down.
        // That is necessary so that no new data comes in before the freeze_and_flush.
        // But the tenant background loops are joined-on in our caller.
        // It's mesed up.
        // we just ignore the failure to stop
        match self.set_stopping().await {
            Ok(()) => {}
            Err(SetStoppingError::Broken) => {
                // assume that this is acceptable
            }
            Err(SetStoppingError::AlreadyStopping) => return Err(ShutdownError::AlreadyStopping),
        };

        if freeze_and_flush {
            // walreceiver has already began to shutdown with TenantState::Stopping, but we need to
            // await for them to stop.
            task_mgr::shutdown_tasks(
                Some(TaskKind::WalReceiverManager),
                Some(self.tenant_id),
                None,
            )
            .await;

            // this will wait for uploads to complete; in the past, it was done outside tenant
            // shutdown in pageserver::shutdown_pageserver.
            self.freeze_and_flush_on_shutdown().await;
        }

        // shutdown all tenant and timeline tasks: gc, compaction, page service
        // No new tasks will be started for this tenant because it's in `Stopping` state.
        //
        // this will additionally shutdown and await all timeline tasks.
        task_mgr::shutdown_tasks(None, Some(self.tenant_id), None).await;

        Ok(())
    }

    /// Change tenant status to Stopping, to mark that it is being shut down.
    ///
    /// This function waits for the tenant to become active if it isn't already, before transitioning it into Stopping state.
    ///
    /// This function is not cancel-safe!
    async fn set_stopping(&self) -> Result<(), SetStoppingError> {
        let mut rx = self.state.subscribe();

        // cannot stop before we're done activating, so wait out until we're done activating
        rx.wait_for(|state| match state {
            TenantState::Activating(_) | TenantState::Loading | TenantState::Attaching => {
                info!(
                    "waiting for {} to turn Active|Broken|Stopping",
                    <&'static str>::from(state)
                );
                false
            }
            TenantState::Active | TenantState::Broken { .. } | TenantState::Stopping {} => true,
        })
        .await
        .expect("cannot drop self.state while on a &self method");

        // we now know we're done activating, let's see whether this task is the winner to transition into Stopping
        let mut err = None;
        let stopping = self.state.send_if_modified(|current_state| match current_state {
            TenantState::Activating(_) | TenantState::Loading | TenantState::Attaching => {
                unreachable!("we ensured above that we're done with activation, and, there is no re-activation")
            }
            TenantState::Active => {
                // FIXME: due to time-of-check vs time-of-use issues, it can happen that new timelines
                // are created after the transition to Stopping. That's harmless, as the Timelines
                // won't be accessible to anyone afterwards, because the Tenant is in Stopping state.
                *current_state = TenantState::Stopping;
                // Continue stopping outside the closure. We need to grab timelines.lock()
                // and we plan to turn it into a tokio::sync::Mutex in a future patch.
                true
            }
            TenantState::Broken { reason, .. } => {
                info!(
                    "Cannot set tenant to Stopping state, it is in Broken state due to: {reason}"
                );
                err = Some(SetStoppingError::Broken);
                false
            }
            TenantState::Stopping => {
                info!("Tenant is already in Stopping state");
                err = Some(SetStoppingError::AlreadyStopping);
                false
            }
        });
        match (stopping, err) {
            (true, None) => {} // continue
            (false, Some(err)) => return Err(err),
            (true, Some(_)) => unreachable!(
                "send_if_modified closure must error out if not transitioning to Stopping"
            ),
            (false, None) => unreachable!(
                "send_if_modified closure must return true if transitioning to Stopping"
            ),
        }

        let timelines_accessor = self.timelines.lock().unwrap();
        let not_broken_timelines = timelines_accessor
            .values()
            .filter(|timeline| !timeline.is_broken());
        for timeline in not_broken_timelines {
            timeline.set_state(TimelineState::Stopping);
        }
        Ok(())
    }

    /// Method for tenant::mgr to transition us into Broken state in case of a late failure in
    /// `remove_tenant_from_memory`
    ///
    /// This function waits for the tenant to become active if it isn't already, before transitioning it into Stopping state.
    ///
    /// In tests, we also use this to set tenants to Broken state on purpose.
    pub(crate) async fn set_broken(&self, reason: String) {
        let mut rx = self.state.subscribe();

        // The load & attach routines own the tenant state until it has reached `Active`.
        // So, wait until it's done.
        rx.wait_for(|state| match state {
            TenantState::Activating(_) | TenantState::Loading | TenantState::Attaching => {
                info!(
                    "waiting for {} to turn Active|Broken|Stopping",
                    <&'static str>::from(state)
                );
                false
            }
            TenantState::Active | TenantState::Broken { .. } | TenantState::Stopping {} => true,
        })
        .await
        .expect("cannot drop self.state while on a &self method");

        // we now know we're done activating, let's see whether this task is the winner to transition into Broken
        self.state.send_modify(|current_state| {
            match *current_state {
                TenantState::Activating(_) | TenantState::Loading | TenantState::Attaching => {
                    unreachable!("we ensured above that we're done with activation, and, there is no re-activation")
                }
                TenantState::Active => {
                    if cfg!(feature = "testing") {
                        warn!("Changing Active tenant to Broken state, reason: {}", reason);
                        *current_state = TenantState::broken_from_reason(reason);
                    } else {
                        unreachable!("not allowed to call set_broken on Active tenants in non-testing builds")
                    }
                }
                TenantState::Broken { .. } => {
                    warn!("Tenant is already in Broken state");
                }
                // This is the only "expected" path, any other path is a bug.
                TenantState::Stopping => {
                    warn!(
                        "Marking Stopping tenant as Broken state, reason: {}",
                        reason
                    );
                    *current_state = TenantState::broken_from_reason(reason);
                }
           }
        });
    }

    pub fn subscribe_for_state_updates(&self) -> watch::Receiver<TenantState> {
        self.state.subscribe()
    }

    pub(crate) async fn wait_to_become_active(&self) -> Result<(), WaitToBecomeActiveError> {
        let mut receiver = self.state.subscribe();
        loop {
            let current_state = receiver.borrow_and_update().clone();
            match current_state {
                TenantState::Loading | TenantState::Attaching | TenantState::Activating(_) => {
                    // in these states, there's a chance that we can reach ::Active
                    receiver.changed().await.map_err(
                        |_e: tokio::sync::watch::error::RecvError| {
                            WaitToBecomeActiveError::TenantDropped {
                                tenant_id: self.tenant_id,
                            }
                        },
                    )?;
                }
                TenantState::Active { .. } => {
                    return Ok(());
                }
                TenantState::Broken { .. } | TenantState::Stopping => {
                    // There's no chance the tenant can transition back into ::Active
                    return Err(WaitToBecomeActiveError::WillNotBecomeActive {
                        tenant_id: self.tenant_id,
                        state: current_state,
                    });
                }
            }
        }
    }
}

/// Given a Vec of timelines and their ancestors (timeline_id, ancestor_id),
/// perform a topological sort, so that the parent of each timeline comes
/// before the children.
fn tree_sort_timelines(
    timelines: HashMap<TimelineId, TimelineMetadata>,
) -> anyhow::Result<Vec<(TimelineId, TimelineMetadata)>> {
    let mut result = Vec::with_capacity(timelines.len());

    let mut now = Vec::with_capacity(timelines.len());
    // (ancestor, children)
    let mut later: HashMap<TimelineId, Vec<(TimelineId, TimelineMetadata)>> =
        HashMap::with_capacity(timelines.len());

    for (timeline_id, metadata) in timelines {
        if let Some(ancestor_id) = metadata.ancestor_timeline() {
            let children = later.entry(ancestor_id).or_default();
            children.push((timeline_id, metadata));
        } else {
            now.push((timeline_id, metadata));
        }
    }

    while let Some((timeline_id, metadata)) = now.pop() {
        result.push((timeline_id, metadata));
        // All children of this can be loaded now
        if let Some(mut children) = later.remove(&timeline_id) {
            now.append(&mut children);
        }
    }

    // All timelines should be visited now. Unless there were timelines with missing ancestors.
    if !later.is_empty() {
        for (missing_id, orphan_ids) in later {
            for (orphan_id, _) in orphan_ids {
                error!("could not load timeline {orphan_id} because its ancestor timeline {missing_id} could not be loaded");
            }
        }
        bail!("could not load tenant because some timelines are missing ancestors");
    }

    Ok(result)
}

impl Tenant {
    pub fn tenant_specific_overrides(&self) -> TenantConfOpt {
        *self.tenant_conf.read().unwrap()
    }

    pub fn effective_config(&self) -> TenantConf {
        self.tenant_specific_overrides()
            .merge(self.conf.default_tenant_conf)
    }

    pub fn get_checkpoint_distance(&self) -> u64 {
        let tenant_conf = self.tenant_conf.read().unwrap();
        tenant_conf
            .checkpoint_distance
            .unwrap_or(self.conf.default_tenant_conf.checkpoint_distance)
    }

    pub fn get_checkpoint_timeout(&self) -> Duration {
        let tenant_conf = self.tenant_conf.read().unwrap();
        tenant_conf
            .checkpoint_timeout
            .unwrap_or(self.conf.default_tenant_conf.checkpoint_timeout)
    }

    pub fn get_compaction_target_size(&self) -> u64 {
        let tenant_conf = self.tenant_conf.read().unwrap();
        tenant_conf
            .compaction_target_size
            .unwrap_or(self.conf.default_tenant_conf.compaction_target_size)
    }

    pub fn get_compaction_period(&self) -> Duration {
        let tenant_conf = self.tenant_conf.read().unwrap();
        tenant_conf
            .compaction_period
            .unwrap_or(self.conf.default_tenant_conf.compaction_period)
    }

    pub fn get_compaction_threshold(&self) -> usize {
        let tenant_conf = self.tenant_conf.read().unwrap();
        tenant_conf
            .compaction_threshold
            .unwrap_or(self.conf.default_tenant_conf.compaction_threshold)
    }

    pub fn get_gc_horizon(&self) -> u64 {
        let tenant_conf = self.tenant_conf.read().unwrap();
        tenant_conf
            .gc_horizon
            .unwrap_or(self.conf.default_tenant_conf.gc_horizon)
    }

    pub fn get_gc_period(&self) -> Duration {
        let tenant_conf = self.tenant_conf.read().unwrap();
        tenant_conf
            .gc_period
            .unwrap_or(self.conf.default_tenant_conf.gc_period)
    }

    pub fn get_image_creation_threshold(&self) -> usize {
        let tenant_conf = self.tenant_conf.read().unwrap();
        tenant_conf
            .image_creation_threshold
            .unwrap_or(self.conf.default_tenant_conf.image_creation_threshold)
    }

    pub fn get_pitr_interval(&self) -> Duration {
        let tenant_conf = self.tenant_conf.read().unwrap();
        tenant_conf
            .pitr_interval
            .unwrap_or(self.conf.default_tenant_conf.pitr_interval)
    }

    pub fn get_trace_read_requests(&self) -> bool {
        let tenant_conf = self.tenant_conf.read().unwrap();
        tenant_conf
            .trace_read_requests
            .unwrap_or(self.conf.default_tenant_conf.trace_read_requests)
    }

    pub fn get_min_resident_size_override(&self) -> Option<u64> {
        let tenant_conf = self.tenant_conf.read().unwrap();
        tenant_conf
            .min_resident_size_override
            .or(self.conf.default_tenant_conf.min_resident_size_override)
    }

    pub fn set_new_tenant_config(&self, new_tenant_conf: TenantConfOpt) {
        *self.tenant_conf.write().unwrap() = new_tenant_conf;
        // Don't hold self.timelines.lock() during the notifies.
        // There's no risk of deadlock right now, but there could be if we consolidate
        // mutexes in struct Timeline in the future.
        let timelines = self.list_timelines();
        for timeline in timelines {
            timeline.tenant_conf_updated();
        }
    }

    /// Helper function to create a new Timeline struct.
    ///
    /// The returned Timeline is in Loading state. The caller is responsible for
    /// initializing any on-disk state, and for inserting the Timeline to the 'timelines'
    /// map.
    fn create_timeline_struct(
        &self,
        new_timeline_id: TimelineId,
        new_metadata: &TimelineMetadata,
        ancestor: Option<Arc<Timeline>>,
        remote_client: Option<RemoteTimelineClient>,
        init_order: Option<&InitializationOrder>,
    ) -> anyhow::Result<Arc<Timeline>> {
        if let Some(ancestor_timeline_id) = new_metadata.ancestor_timeline() {
            anyhow::ensure!(
                ancestor.is_some(),
                "Timeline's {new_timeline_id} ancestor {ancestor_timeline_id} was not found"
            )
        }

        let initial_logical_size_can_start = init_order.map(|x| &x.initial_logical_size_can_start);
        let initial_logical_size_attempt = init_order.map(|x| &x.initial_logical_size_attempt);

        let pg_version = new_metadata.pg_version();
        Ok(Timeline::new(
            self.conf,
            Arc::clone(&self.tenant_conf),
            new_metadata,
            ancestor,
            new_timeline_id,
            self.tenant_id,
            Arc::clone(&self.walredo_mgr),
            remote_client,
            pg_version,
            initial_logical_size_can_start.cloned(),
            initial_logical_size_attempt.cloned(),
        ))
    }

    fn new(
        state: TenantState,
        conf: &'static PageServerConf,
        tenant_conf: TenantConfOpt,
        walredo_mgr: Arc<dyn WalRedoManager + Send + Sync>,
        tenant_id: TenantId,
        remote_storage: Option<GenericRemoteStorage>,
    ) -> Tenant {
        let (state, mut rx) = watch::channel(state);

        tokio::spawn(async move {
            let mut current_state: &'static str = From::from(&*rx.borrow_and_update());
            let tid = tenant_id.to_string();
            TENANT_STATE_METRIC
                .with_label_values(&[&tid, current_state])
                .inc();
            loop {
                match rx.changed().await {
                    Ok(()) => {
                        let new_state: &'static str = From::from(&*rx.borrow_and_update());
                        TENANT_STATE_METRIC
                            .with_label_values(&[&tid, current_state])
                            .dec();
                        TENANT_STATE_METRIC
                            .with_label_values(&[&tid, new_state])
                            .inc();

                        current_state = new_state;
                    }
                    Err(_sender_dropped_error) => {
                        info!("Tenant dropped the state updates sender, quitting waiting for tenant state change");
                        return;
                    }
                }
            }
        });

        Tenant {
            tenant_id,
            conf,
            // using now here is good enough approximation to catch tenants with really long
            // activation times.
            loading_started_at: Instant::now(),
            tenant_conf: Arc::new(RwLock::new(tenant_conf)),
            timelines: Mutex::new(HashMap::new()),
            gc_cs: tokio::sync::Mutex::new(()),
            walredo_mgr,
            remote_storage,
            state,
            cached_logical_sizes: tokio::sync::Mutex::new(HashMap::new()),
            cached_synthetic_tenant_size: Arc::new(AtomicU64::new(0)),
            eviction_task_tenant_state: tokio::sync::Mutex::new(EvictionTaskTenantState::default()),
        }
    }

    /// Locate and load config
    pub(super) fn load_tenant_config(
        conf: &'static PageServerConf,
        tenant_id: TenantId,
    ) -> anyhow::Result<TenantConfOpt> {
        let target_config_path = conf.tenant_config_path(tenant_id);
        let target_config_display = target_config_path.display();

        info!("loading tenantconf from {target_config_display}");

        // FIXME If the config file is not found, assume that we're attaching
        // a detached tenant and config is passed via attach command.
        // https://github.com/neondatabase/neon/issues/1555
        if !target_config_path.exists() {
            info!("tenant config not found in {target_config_display}");
            return Ok(TenantConfOpt::default());
        }

        // load and parse file
        let config = fs::read_to_string(&target_config_path).with_context(|| {
            format!("Failed to load config from path '{target_config_display}'")
        })?;

        let toml = config.parse::<toml_edit::Document>().with_context(|| {
            format!("Failed to parse config from file '{target_config_display}' as toml file")
        })?;

        let mut tenant_conf = TenantConfOpt::default();
        for (key, item) in toml.iter() {
            match key {
                "tenant_config" => {
                    tenant_conf = PageServerConf::parse_toml_tenant_conf(item).with_context(|| {
                        format!("Failed to parse config from file '{target_config_display}' as pageserver config")
                    })?;
                }
                _ => bail!("config file {target_config_display} has unrecognized pageserver option '{key}'"),

            }
        }

        Ok(tenant_conf)
    }

    pub(super) fn persist_tenant_config(
        tenant_id: &TenantId,
        target_config_path: &Path,
        tenant_conf: TenantConfOpt,
        creating_tenant: bool,
    ) -> anyhow::Result<()> {
        let _enter = info_span!("saving tenantconf").entered();

        // imitate a try-block with a closure
        let do_persist = |target_config_path: &Path| -> anyhow::Result<()> {
            let target_config_parent = target_config_path.parent().with_context(|| {
                format!(
                    "Config path does not have a parent: {}",
                    target_config_path.display()
                )
            })?;

            info!("persisting tenantconf to {}", target_config_path.display());

            let mut conf_content = r#"# This file contains a specific per-tenant's config.
#  It is read in case of pageserver restart.

[tenant_config]
"#
            .to_string();

            // Convert the config to a toml file.
            conf_content += &toml_edit::ser::to_string(&tenant_conf)?;

            let mut target_config_file = VirtualFile::open_with_options(
                target_config_path,
                OpenOptions::new()
                    .truncate(true) // This needed for overwriting with small config files
                    .write(true)
                    .create_new(creating_tenant)
                    // when creating a new tenant, first_save will be true and `.create(true)` will be
                    // ignored (per rust std docs).
                    //
                    // later when updating the config of created tenant, or persisting config for the
                    // first time for attached tenant, the `.create(true)` is used.
                    .create(true),
            )?;

            target_config_file
                .write(conf_content.as_bytes())
                .context("write toml bytes into file")
                .and_then(|_| target_config_file.sync_all().context("fsync config file"))
                .context("write config file")?;

            // fsync the parent directory to ensure the directory entry is durable.
            // before this was done conditionally on creating_tenant, but these management actions are rare
            // enough to just fsync it always.

            crashsafe::fsync(target_config_parent)?;
            // XXX we're not fsyncing the parent dir, need to do that in case `creating_tenant`
            Ok(())
        };

        // this function is called from creating the tenant and updating the tenant config, which
        // would otherwise share this context, so keep it here in one place.
        do_persist(target_config_path).with_context(|| {
            format!(
                "write tenant {tenant_id} config to {}",
                target_config_path.display()
            )
        })
    }

    //
    // How garbage collection works:
    //
    //                    +--bar------------->
    //                   /
    //             +----+-----foo---------------->
    //            /
    // ----main--+-------------------------->
    //                \
    //                 +-----baz-------->
    //
    //
    // 1. Grab 'gc_cs' mutex to prevent new timelines from being created while Timeline's
    //    `gc_infos` are being refreshed
    // 2. Scan collected timelines, and on each timeline, make note of the
    //    all the points where other timelines have been branched off.
    //    We will refrain from removing page versions at those LSNs.
    // 3. For each timeline, scan all layer files on the timeline.
    //    Remove all files for which a newer file exists and which
    //    don't cover any branch point LSNs.
    //
    // TODO:
    // - if a relation has a non-incremental persistent layer on a child branch, then we
    //   don't need to keep that in the parent anymore. But currently
    //   we do.
    async fn gc_iteration_internal(
        &self,
        target_timeline_id: Option<TimelineId>,
        horizon: u64,
        pitr: Duration,
        ctx: &RequestContext,
    ) -> anyhow::Result<GcResult> {
        let mut totals: GcResult = Default::default();
        let now = Instant::now();

        let gc_timelines = self
            .refresh_gc_info_internal(target_timeline_id, horizon, pitr, ctx)
            .await?;

        utils::failpoint_sleep_millis_async!("gc_iteration_internal_after_getting_gc_timelines");

        // If there is nothing to GC, we don't want any messages in the INFO log.
        if !gc_timelines.is_empty() {
            info!("{} timelines need GC", gc_timelines.len());
        } else {
            debug!("{} timelines need GC", gc_timelines.len());
        }

        // Perform GC for each timeline.
        //
        // Note that we don't hold the GC lock here because we don't want
        // to delay the branch creation task, which requires the GC lock.
        // A timeline GC iteration can be slow because it may need to wait for
        // compaction (both require `layer_removal_cs` lock),
        // but the GC iteration can run concurrently with branch creation.
        //
        // See comments in [`Tenant::branch_timeline`] for more information
        // about why branch creation task can run concurrently with timeline's GC iteration.
        for timeline in gc_timelines {
            if task_mgr::is_shutdown_requested() {
                // We were requested to shut down. Stop and return with the progress we
                // made.
                break;
            }
            let result = timeline.gc().await?;
            totals += result;
        }

        totals.elapsed = now.elapsed();
        Ok(totals)
    }

    /// Refreshes the Timeline::gc_info for all timelines, returning the
    /// vector of timelines which have [`Timeline::get_last_record_lsn`] past
    /// [`Tenant::get_gc_horizon`].
    ///
    /// This is usually executed as part of periodic gc, but can now be triggered more often.
    pub async fn refresh_gc_info(
        &self,
        ctx: &RequestContext,
    ) -> anyhow::Result<Vec<Arc<Timeline>>> {
        // since this method can now be called at different rates than the configured gc loop, it
        // might be that these configuration values get applied faster than what it was previously,
        // since these were only read from the gc task.
        let horizon = self.get_gc_horizon();
        let pitr = self.get_pitr_interval();

        // refresh all timelines
        let target_timeline_id = None;

        self.refresh_gc_info_internal(target_timeline_id, horizon, pitr, ctx)
            .await
    }

    async fn refresh_gc_info_internal(
        &self,
        target_timeline_id: Option<TimelineId>,
        horizon: u64,
        pitr: Duration,
        ctx: &RequestContext,
    ) -> anyhow::Result<Vec<Arc<Timeline>>> {
        // grab mutex to prevent new timelines from being created here.
        let gc_cs = self.gc_cs.lock().await;

        // Scan all timelines. For each timeline, remember the timeline ID and
        // the branch point where it was created.
        let (all_branchpoints, timeline_ids): (BTreeSet<(TimelineId, Lsn)>, _) = {
            let timelines = self.timelines.lock().unwrap();
            let mut all_branchpoints = BTreeSet::new();
            let timeline_ids = {
                if let Some(target_timeline_id) = target_timeline_id.as_ref() {
                    if timelines.get(target_timeline_id).is_none() {
                        bail!("gc target timeline does not exist")
                    }
                };

                timelines
                    .iter()
                    .map(|(timeline_id, timeline_entry)| {
                        if let Some(ancestor_timeline_id) =
                            &timeline_entry.get_ancestor_timeline_id()
                        {
                            // If target_timeline is specified, we only need to know branchpoints of its children
                            if let Some(timeline_id) = target_timeline_id {
                                if ancestor_timeline_id == &timeline_id {
                                    all_branchpoints.insert((
                                        *ancestor_timeline_id,
                                        timeline_entry.get_ancestor_lsn(),
                                    ));
                                }
                            }
                            // Collect branchpoints for all timelines
                            else {
                                all_branchpoints.insert((
                                    *ancestor_timeline_id,
                                    timeline_entry.get_ancestor_lsn(),
                                ));
                            }
                        }

                        *timeline_id
                    })
                    .collect::<Vec<_>>()
            };
            (all_branchpoints, timeline_ids)
        };

        // Ok, we now know all the branch points.
        // Update the GC information for each timeline.
        let mut gc_timelines = Vec::with_capacity(timeline_ids.len());
        for timeline_id in timeline_ids {
            // Timeline is known to be local and loaded.
            let timeline = self
                .get_timeline(timeline_id, false)
                .with_context(|| format!("Timeline {timeline_id} was not found"))?;

            // If target_timeline is specified, ignore all other timelines
            if let Some(target_timeline_id) = target_timeline_id {
                if timeline_id != target_timeline_id {
                    continue;
                }
            }

            if let Some(cutoff) = timeline.get_last_record_lsn().checked_sub(horizon) {
                let branchpoints: Vec<Lsn> = all_branchpoints
                    .range((
                        Included((timeline_id, Lsn(0))),
                        Included((timeline_id, Lsn(u64::MAX))),
                    ))
                    .map(|&x| x.1)
                    .collect();
                timeline
                    .update_gc_info(branchpoints, cutoff, pitr, ctx)
                    .await?;

                gc_timelines.push(timeline);
            }
        }
        drop(gc_cs);
        Ok(gc_timelines)
    }

    /// A substitute for `branch_timeline` for use in unit tests.
    /// The returned timeline will have state value `Active` to make various `anyhow::ensure!()`
    /// calls pass, but, we do not actually call `.activate()` under the hood. So, none of the
    /// timeline background tasks are launched, except the flush loop.
    #[cfg(test)]
    async fn branch_timeline_test(
        &self,
        src_timeline: &Arc<Timeline>,
        dst_id: TimelineId,
        start_lsn: Option<Lsn>,
        ctx: &RequestContext,
    ) -> Result<Arc<Timeline>, CreateTimelineError> {
        let tl = self
            .branch_timeline_impl(src_timeline, dst_id, start_lsn, ctx)
            .await?;
        tl.set_state(TimelineState::Active);
        Ok(tl)
    }

    /// Branch an existing timeline.
    ///
    /// The caller is responsible for activating the returned timeline.
    async fn branch_timeline(
        &self,
        src_timeline: &Arc<Timeline>,
        dst_id: TimelineId,
        start_lsn: Option<Lsn>,
        ctx: &RequestContext,
    ) -> Result<Arc<Timeline>, CreateTimelineError> {
        self.branch_timeline_impl(src_timeline, dst_id, start_lsn, ctx)
            .await
    }

    async fn branch_timeline_impl(
        &self,
        src_timeline: &Arc<Timeline>,
        dst_id: TimelineId,
        start_lsn: Option<Lsn>,
        _ctx: &RequestContext,
    ) -> Result<Arc<Timeline>, CreateTimelineError> {
        let src_id = src_timeline.timeline_id;

        // If no start LSN is specified, we branch the new timeline from the source timeline's last record LSN
        let start_lsn = start_lsn.unwrap_or_else(|| {
            let lsn = src_timeline.get_last_record_lsn();
            info!("branching timeline {dst_id} from timeline {src_id} at last record LSN: {lsn}");
            lsn
        });

        // First acquire the GC lock so that another task cannot advance the GC
        // cutoff in 'gc_info', and make 'start_lsn' invalid, while we are
        // creating the branch.
        let _gc_cs = self.gc_cs.lock().await;

        // Create a placeholder for the new branch. This will error
        // out if the new timeline ID is already in use.
        let timeline_uninit_mark = {
            let timelines = self.timelines.lock().unwrap();
            self.create_timeline_uninit_mark(dst_id, &timelines)?
        };

        // Ensure that `start_lsn` is valid, i.e. the LSN is within the PITR
        // horizon on the source timeline
        //
        // We check it against both the planned GC cutoff stored in 'gc_info',
        // and the 'latest_gc_cutoff' of the last GC that was performed.  The
        // planned GC cutoff in 'gc_info' is normally larger than
        // 'latest_gc_cutoff_lsn', but beware of corner cases like if you just
        // changed the GC settings for the tenant to make the PITR window
        // larger, but some of the data was already removed by an earlier GC
        // iteration.

        // check against last actual 'latest_gc_cutoff' first
        let latest_gc_cutoff_lsn = src_timeline.get_latest_gc_cutoff_lsn();
        src_timeline
            .check_lsn_is_in_scope(start_lsn, &latest_gc_cutoff_lsn)
            .context(format!(
                "invalid branch start lsn: less than latest GC cutoff {}",
                *latest_gc_cutoff_lsn,
            ))
            .map_err(CreateTimelineError::AncestorLsn)?;

        // and then the planned GC cutoff
        {
            let gc_info = src_timeline.gc_info.read().unwrap();
            let cutoff = min(gc_info.pitr_cutoff, gc_info.horizon_cutoff);
            if start_lsn < cutoff {
                return Err(CreateTimelineError::AncestorLsn(anyhow::anyhow!(
                    "invalid branch start lsn: less than planned GC cutoff {cutoff}"
                )));
            }
        }

        //
        // The branch point is valid, and we are still holding the 'gc_cs' lock
        // so that GC cannot advance the GC cutoff until we are finished.
        // Proceed with the branch creation.
        //

        // Determine prev-LSN for the new timeline. We can only determine it if
        // the timeline was branched at the current end of the source timeline.
        let RecordLsn {
            last: src_last,
            prev: src_prev,
        } = src_timeline.get_last_record_rlsn();
        let dst_prev = if src_last == start_lsn {
            Some(src_prev)
        } else {
            None
        };

        // Create the metadata file, noting the ancestor of the new timeline.
        // There is initially no data in it, but all the read-calls know to look
        // into the ancestor.
        let metadata = TimelineMetadata::new(
            start_lsn,
            dst_prev,
            Some(src_id),
            start_lsn,
            *src_timeline.latest_gc_cutoff_lsn.read(), // FIXME: should we hold onto this guard longer?
            src_timeline.initdb_lsn,
            src_timeline.pg_version,
        );

        let uninitialized_timeline = self.prepare_new_timeline(
            dst_id,
            &metadata,
            timeline_uninit_mark,
            start_lsn + 1,
            Some(Arc::clone(src_timeline)),
        )?;

        let new_timeline = uninitialized_timeline.finish_creation()?;

        // Root timeline gets its layers during creation and uploads them along with the metadata.
        // A branch timeline though, when created, can get no writes for some time, hence won't get any layers created.
        // We still need to upload its metadata eagerly: if other nodes `attach` the tenant and miss this timeline, their GC
        // could get incorrect information and remove more layers, than needed.
        // See also https://github.com/neondatabase/neon/issues/3865
        if let Some(remote_client) = new_timeline.remote_client.as_ref() {
            remote_client
                .schedule_index_upload_for_metadata_update(&metadata)
                .context("branch initial metadata upload")?;
        }

        info!("branched timeline {dst_id} from {src_id} at {start_lsn}");

        Ok(new_timeline)
    }

    /// - run initdb to init temporary instance and get bootstrap data
    /// - after initialization complete, remove the temp dir.
    ///
    /// The caller is responsible for activating the returned timeline.
    async fn bootstrap_timeline(
        &self,
        timeline_id: TimelineId,
        pg_version: u32,
        ctx: &RequestContext,
    ) -> anyhow::Result<Arc<Timeline>> {
        let timeline_uninit_mark = {
            let timelines = self.timelines.lock().unwrap();
            self.create_timeline_uninit_mark(timeline_id, &timelines)?
        };
        // create a `tenant/{tenant_id}/timelines/basebackup-{timeline_id}.{TEMP_FILE_SUFFIX}/`
        // temporary directory for basebackup files for the given timeline.
        let initdb_path = path_with_suffix_extension(
            self.conf
                .timelines_path(&self.tenant_id)
                .join(format!("basebackup-{timeline_id}")),
            TEMP_FILE_SUFFIX,
        );

        // an uninit mark was placed before, nothing else can access this timeline files
        // current initdb was not run yet, so remove whatever was left from the previous runs
        if initdb_path.exists() {
            fs::remove_dir_all(&initdb_path).with_context(|| {
                format!(
                    "Failed to remove already existing initdb directory: {}",
                    initdb_path.display()
                )
            })?;
        }
        // Init temporarily repo to get bootstrap data, this creates a directory in the `initdb_path` path
        run_initdb(self.conf, &initdb_path, pg_version)?;
        // this new directory is very temporary, set to remove it immediately after bootstrap, we don't need it
        scopeguard::defer! {
            if let Err(e) = fs::remove_dir_all(&initdb_path) {
                // this is unlikely, but we will remove the directory on pageserver restart or another bootstrap call
                error!("Failed to remove temporary initdb directory '{}': {}", initdb_path.display(), e);
            }
        }
        let pgdata_path = &initdb_path;
        let pgdata_lsn = import_datadir::get_lsn_from_controlfile(pgdata_path)?.align();

        // Import the contents of the data directory at the initial checkpoint
        // LSN, and any WAL after that.
        // Initdb lsn will be equal to last_record_lsn which will be set after import.
        // Because we know it upfront avoid having an option or dummy zero value by passing it to the metadata.
        let new_metadata = TimelineMetadata::new(
            Lsn(0),
            None,
            None,
            Lsn(0),
            pgdata_lsn,
            pgdata_lsn,
            pg_version,
        );
        let raw_timeline = self.prepare_new_timeline(
            timeline_id,
            &new_metadata,
            timeline_uninit_mark,
            pgdata_lsn,
            None,
        )?;

        let tenant_id = raw_timeline.owning_tenant.tenant_id;
        let unfinished_timeline = raw_timeline.raw_timeline()?;

        import_datadir::import_timeline_from_postgres_datadir(
            unfinished_timeline,
            pgdata_path,
            pgdata_lsn,
            ctx,
        )
        .await
        .with_context(|| {
            format!("Failed to import pgdatadir for timeline {tenant_id}/{timeline_id}")
        })?;

        // Flush the new layer files to disk, before we make the timeline as available to
        // the outside world.
        //
        // Flush loop needs to be spawned in order to be able to flush.
        unfinished_timeline.maybe_spawn_flush_loop();

        fail::fail_point!("before-checkpoint-new-timeline", |_| {
            anyhow::bail!("failpoint before-checkpoint-new-timeline");
        });

        unfinished_timeline
            .freeze_and_flush()
            .await
            .with_context(|| {
                format!(
                    "Failed to flush after pgdatadir import for timeline {tenant_id}/{timeline_id}"
                )
            })?;

        // All done!
        let timeline = raw_timeline.finish_creation()?;

        info!(
            "created root timeline {} timeline.lsn {}",
            timeline_id,
            timeline.get_last_record_lsn()
        );

        Ok(timeline)
    }

    /// Creates intermediate timeline structure and its files.
    ///
    /// An empty layer map is initialized, and new data and WAL can be imported starting
    /// at 'disk_consistent_lsn'. After any initial data has been imported, call
    /// `finish_creation` to insert the Timeline into the timelines map and to remove the
    /// uninit mark file.
    fn prepare_new_timeline(
        &self,
        new_timeline_id: TimelineId,
        new_metadata: &TimelineMetadata,
        uninit_mark: TimelineUninitMark,
        start_lsn: Lsn,
        ancestor: Option<Arc<Timeline>>,
    ) -> anyhow::Result<UninitializedTimeline> {
        let tenant_id = self.tenant_id;

        let remote_client = if let Some(remote_storage) = self.remote_storage.as_ref() {
            let remote_client = RemoteTimelineClient::new(
                remote_storage.clone(),
                self.conf,
                tenant_id,
                new_timeline_id,
            );
            remote_client.init_upload_queue_for_empty_remote(new_metadata)?;
            Some(remote_client)
        } else {
            None
        };

        let timeline_struct = self
            .create_timeline_struct(new_timeline_id, new_metadata, ancestor, remote_client, None)
            .context("Failed to create timeline data structure")?;

        timeline_struct.init_empty_layer_map(start_lsn);

        if let Err(e) =
            self.create_timeline_files(&uninit_mark.timeline_path, new_timeline_id, new_metadata)
        {
            error!("Failed to create initial files for timeline {tenant_id}/{new_timeline_id}, cleaning up: {e:?}");
            cleanup_timeline_directory(uninit_mark);
            return Err(e);
        }

        debug!("Successfully created initial files for timeline {tenant_id}/{new_timeline_id}");

        Ok(UninitializedTimeline {
            owning_tenant: self,
            timeline_id: new_timeline_id,
            raw_timeline: Some((timeline_struct, uninit_mark)),
        })
    }

    fn create_timeline_files(
        &self,
        timeline_path: &Path,
        new_timeline_id: TimelineId,
        new_metadata: &TimelineMetadata,
    ) -> anyhow::Result<()> {
        crashsafe::create_dir(timeline_path).context("Failed to create timeline directory")?;

        fail::fail_point!("after-timeline-uninit-mark-creation", |_| {
            anyhow::bail!("failpoint after-timeline-uninit-mark-creation");
        });

        save_metadata(
            self.conf,
            new_timeline_id,
            self.tenant_id,
            new_metadata,
            true,
        )
        .context("Failed to create timeline metadata")?;
        Ok(())
    }

    /// Attempts to create an uninit mark file for the timeline initialization.
    /// Bails, if the timeline is already loaded into the memory (i.e. initialized before), or the uninit mark file already exists.
    ///
    /// This way, we need to hold the timelines lock only for small amount of time during the mark check/creation per timeline init.
    fn create_timeline_uninit_mark(
        &self,
        timeline_id: TimelineId,
        timelines: &MutexGuard<HashMap<TimelineId, Arc<Timeline>>>,
    ) -> anyhow::Result<TimelineUninitMark> {
        let tenant_id = self.tenant_id;

        anyhow::ensure!(
            timelines.get(&timeline_id).is_none(),
            "Timeline {tenant_id}/{timeline_id} already exists in pageserver's memory"
        );
        let timeline_path = self.conf.timeline_path(&timeline_id, &tenant_id);
        anyhow::ensure!(
            !timeline_path.exists(),
            "Timeline {} already exists, cannot create its uninit mark file",
            timeline_path.display()
        );

        let uninit_mark_path = self
            .conf
            .timeline_uninit_mark_file_path(tenant_id, timeline_id);
        fs::File::create(&uninit_mark_path)
            .context("Failed to create uninit mark file")
            .and_then(|_| {
                crashsafe::fsync_file_and_parent(&uninit_mark_path)
                    .context("Failed to fsync uninit mark file")
            })
            .with_context(|| {
                format!("Failed to crate uninit mark for timeline {tenant_id}/{timeline_id}")
            })?;

        let uninit_mark = TimelineUninitMark::new(uninit_mark_path, timeline_path);

        Ok(uninit_mark)
    }

    /// Gathers inputs from all of the timelines to produce a sizing model input.
    ///
    /// Future is cancellation safe. Only one calculation can be running at once per tenant.
    #[instrument(skip_all, fields(tenant_id=%self.tenant_id))]
    pub async fn gather_size_inputs(
        &self,
        // `max_retention_period` overrides the cutoff that is used to calculate the size
        // (only if it is shorter than the real cutoff).
        max_retention_period: Option<u64>,
        cause: LogicalSizeCalculationCause,
        ctx: &RequestContext,
    ) -> anyhow::Result<size::ModelInputs> {
        let logical_sizes_at_once = self
            .conf
            .concurrent_tenant_size_logical_size_queries
            .inner();

        // TODO: Having a single mutex block concurrent reads is not great for performance.
        //
        // But the only case where we need to run multiple of these at once is when we
        // request a size for a tenant manually via API, while another background calculation
        // is in progress (which is not a common case).
        //
        // See more for on the issue #2748 condenced out of the initial PR review.
        let mut shared_cache = self.cached_logical_sizes.lock().await;

        size::gather_inputs(
            self,
            logical_sizes_at_once,
            max_retention_period,
            &mut shared_cache,
            cause,
            ctx,
        )
        .await
    }

    /// Calculate synthetic tenant size and cache the result.
    /// This is periodically called by background worker.
    /// result is cached in tenant struct
    #[instrument(skip_all, fields(tenant_id=%self.tenant_id))]
    pub async fn calculate_synthetic_size(
        &self,
        cause: LogicalSizeCalculationCause,
        ctx: &RequestContext,
    ) -> anyhow::Result<u64> {
        let inputs = self.gather_size_inputs(None, cause, ctx).await?;

        let size = inputs.calculate()?;

        self.set_cached_synthetic_size(size);

        Ok(size)
    }

    /// Cache given synthetic size and update the metric value
    pub fn set_cached_synthetic_size(&self, size: u64) {
        self.cached_synthetic_tenant_size
            .store(size, Ordering::Relaxed);

        TENANT_SYNTHETIC_SIZE_METRIC
            .get_metric_with_label_values(&[&self.tenant_id.to_string()])
            .unwrap()
            .set(size);
    }

    pub fn get_cached_synthetic_size(&self) -> u64 {
        self.cached_synthetic_tenant_size.load(Ordering::Relaxed)
    }
}

fn remove_timeline_and_uninit_mark(timeline_dir: &Path, uninit_mark: &Path) -> anyhow::Result<()> {
    fs::remove_dir_all(timeline_dir)
        .or_else(|e| {
            if e.kind() == std::io::ErrorKind::NotFound {
                // we can leave the uninit mark without a timeline dir,
                // just remove the mark then
                Ok(())
            } else {
                Err(e)
            }
        })
        .with_context(|| {
            format!(
                "Failed to remove unit marked timeline directory {}",
                timeline_dir.display()
            )
        })?;
    fs::remove_file(uninit_mark).with_context(|| {
        format!(
            "Failed to remove timeline uninit mark file {}",
            uninit_mark.display()
        )
    })?;

    Ok(())
}

pub(crate) enum CreateTenantFilesMode {
    Create,
    Attach,
}

pub(crate) fn create_tenant_files(
    conf: &'static PageServerConf,
    tenant_conf: TenantConfOpt,
    tenant_id: TenantId,
    mode: CreateTenantFilesMode,
) -> anyhow::Result<PathBuf> {
    let target_tenant_directory = conf.tenant_path(&tenant_id);
    anyhow::ensure!(
        !target_tenant_directory
            .try_exists()
            .context("check existence of tenant directory")?,
        "tenant directory already exists",
    );

    let temporary_tenant_dir =
        path_with_suffix_extension(&target_tenant_directory, TEMP_FILE_SUFFIX);
    debug!(
        "Creating temporary directory structure in {}",
        temporary_tenant_dir.display()
    );

    // top-level dir may exist if we are creating it through CLI
    crashsafe::create_dir_all(&temporary_tenant_dir).with_context(|| {
        format!(
            "could not create temporary tenant directory {}",
            temporary_tenant_dir.display()
        )
    })?;

    let creation_result = try_create_target_tenant_dir(
        conf,
        tenant_conf,
        tenant_id,
        mode,
        &temporary_tenant_dir,
        &target_tenant_directory,
    );

    if creation_result.is_err() {
        error!("Failed to create directory structure for tenant {tenant_id}, cleaning tmp data");
        if let Err(e) = fs::remove_dir_all(&temporary_tenant_dir) {
            error!("Failed to remove temporary tenant directory {temporary_tenant_dir:?}: {e}")
        } else if let Err(e) = crashsafe::fsync(&temporary_tenant_dir) {
            error!(
                "Failed to fsync removed temporary tenant directory {temporary_tenant_dir:?}: {e}"
            )
        }
    }

    creation_result?;

    Ok(target_tenant_directory)
}

fn try_create_target_tenant_dir(
    conf: &'static PageServerConf,
    tenant_conf: TenantConfOpt,
    tenant_id: TenantId,
    mode: CreateTenantFilesMode,
    temporary_tenant_dir: &Path,
    target_tenant_directory: &Path,
) -> Result<(), anyhow::Error> {
    match mode {
        CreateTenantFilesMode::Create => {} // needs no attach marker, writing tenant conf + atomic rename of dir is good enough
        CreateTenantFilesMode::Attach => {
            let attach_marker_path = temporary_tenant_dir.join(TENANT_ATTACHING_MARKER_FILENAME);
            let file = std::fs::OpenOptions::new()
                .create_new(true)
                .write(true)
                .open(&attach_marker_path)
                .with_context(|| {
                    format!("could not create attach marker file {attach_marker_path:?}")
                })?;
            file.sync_all().with_context(|| {
                format!("could not sync attach marker file: {attach_marker_path:?}")
            })?;
            // fsync of the directory in which the file resides comes later in this function
        }
    }

    let temporary_tenant_timelines_dir = rebase_directory(
        &conf.timelines_path(&tenant_id),
        target_tenant_directory,
        temporary_tenant_dir,
    )
    .with_context(|| format!("resolve tenant {tenant_id} temporary timelines dir"))?;
    let temporary_tenant_config_path = rebase_directory(
        &conf.tenant_config_path(tenant_id),
        target_tenant_directory,
        temporary_tenant_dir,
    )
    .with_context(|| format!("resolve tenant {tenant_id} temporary config path"))?;

    Tenant::persist_tenant_config(&tenant_id, &temporary_tenant_config_path, tenant_conf, true)?;

    crashsafe::create_dir(&temporary_tenant_timelines_dir).with_context(|| {
        format!(
            "create tenant {} temporary timelines directory {}",
            tenant_id,
            temporary_tenant_timelines_dir.display()
        )
    })?;
    fail::fail_point!("tenant-creation-before-tmp-rename", |_| {
        anyhow::bail!("failpoint tenant-creation-before-tmp-rename");
    });

    // Make sure the current tenant directory entries are durable before renaming.
    // Without this, a crash may reorder any of the directory entry creations above.
    crashsafe::fsync(temporary_tenant_dir)
        .with_context(|| format!("sync temporary tenant directory {temporary_tenant_dir:?}"))?;

    fs::rename(temporary_tenant_dir, target_tenant_directory).with_context(|| {
        format!(
            "move tenant {} temporary directory {} into the permanent one {}",
            tenant_id,
            temporary_tenant_dir.display(),
            target_tenant_directory.display()
        )
    })?;
    let target_dir_parent = target_tenant_directory.parent().with_context(|| {
        format!(
            "get tenant {} dir parent for {}",
            tenant_id,
            target_tenant_directory.display()
        )
    })?;
    crashsafe::fsync(target_dir_parent).with_context(|| {
        format!(
            "fsync renamed directory's parent {} for tenant {}",
            target_dir_parent.display(),
            tenant_id,
        )
    })?;

    Ok(())
}

fn rebase_directory(original_path: &Path, base: &Path, new_base: &Path) -> anyhow::Result<PathBuf> {
    let relative_path = original_path.strip_prefix(base).with_context(|| {
        format!(
            "Failed to strip base prefix '{}' off path '{}'",
            base.display(),
            original_path.display()
        )
    })?;
    Ok(new_base.join(relative_path))
}

/// Create the cluster temporarily in 'initdbpath' directory inside the repository
/// to get bootstrap data for timeline initialization.
fn run_initdb(
    conf: &'static PageServerConf,
    initdb_target_dir: &Path,
    pg_version: u32,
) -> anyhow::Result<()> {
    let initdb_bin_path = conf.pg_bin_dir(pg_version)?.join("initdb");
    let initdb_lib_dir = conf.pg_lib_dir(pg_version)?;
    info!(
        "running {} in {}, libdir: {}",
        initdb_bin_path.display(),
        initdb_target_dir.display(),
        initdb_lib_dir.display(),
    );

    let initdb_output = Command::new(&initdb_bin_path)
        .args(["-D", &initdb_target_dir.to_string_lossy()])
        .args(["-U", &conf.superuser])
        .args(["-E", "utf8"])
        .arg("--no-instructions")
        // This is only used for a temporary installation that is deleted shortly after,
        // so no need to fsync it
        .arg("--no-sync")
        .env_clear()
        .env("LD_LIBRARY_PATH", &initdb_lib_dir)
        .env("DYLD_LIBRARY_PATH", &initdb_lib_dir)
        .stdout(Stdio::null())
        .output()
        .with_context(|| {
            format!(
                "failed to execute {} at target dir {}",
                initdb_bin_path.display(),
                initdb_target_dir.display()
            )
        })?;
    if !initdb_output.status.success() {
        bail!(
            "initdb failed: '{}'",
            String::from_utf8_lossy(&initdb_output.stderr)
        );
    }

    Ok(())
}

impl Drop for Tenant {
    fn drop(&mut self) {
        remove_tenant_metrics(&self.tenant_id);
    }
}
/// Dump contents of a layer file to stdout.
pub fn dump_layerfile_from_path(
    path: &Path,
    verbose: bool,
    ctx: &RequestContext,
) -> anyhow::Result<()> {
    use std::os::unix::fs::FileExt;

    // All layer files start with a two-byte "magic" value, to identify the kind of
    // file.
    let file = File::open(path)?;
    let mut header_buf = [0u8; 2];
    file.read_exact_at(&mut header_buf, 0)?;

    match u16::from_be_bytes(header_buf) {
        crate::IMAGE_FILE_MAGIC => ImageLayer::new_for_path(path, file)?.dump(verbose, ctx)?,
        crate::DELTA_FILE_MAGIC => DeltaLayer::new_for_path(path, file)?.dump(verbose, ctx)?,
        magic => bail!("unrecognized magic identifier: {:?}", magic),
    }

    Ok(())
}

fn ignore_absent_files<F>(fs_operation: F) -> io::Result<()>
where
    F: Fn() -> io::Result<()>,
{
    fs_operation().or_else(|e| {
        if e.kind() == io::ErrorKind::NotFound {
            Ok(())
        } else {
            Err(e)
        }
    })
}

#[cfg(test)]
pub mod harness {
    use bytes::{Bytes, BytesMut};
    use once_cell::sync::OnceCell;
    use std::sync::Arc;
    use std::{fs, path::PathBuf};
    use utils::logging;
    use utils::lsn::Lsn;

    use crate::{
        config::PageServerConf,
        repository::Key,
        tenant::Tenant,
        walrecord::NeonWalRecord,
        walredo::{WalRedoError, WalRedoManager},
    };

    use super::*;
    use crate::tenant::config::{TenantConf, TenantConfOpt};
    use hex_literal::hex;
    use utils::id::{TenantId, TimelineId};

    pub const TIMELINE_ID: TimelineId =
        TimelineId::from_array(hex!("11223344556677881122334455667788"));
    pub const NEW_TIMELINE_ID: TimelineId =
        TimelineId::from_array(hex!("AA223344556677881122334455667788"));

    /// Convenience function to create a page image with given string as the only content
    #[allow(non_snake_case)]
    pub fn TEST_IMG(s: &str) -> Bytes {
        let mut buf = BytesMut::new();
        buf.extend_from_slice(s.as_bytes());
        buf.resize(64, 0);

        buf.freeze()
    }

    impl From<TenantConf> for TenantConfOpt {
        fn from(tenant_conf: TenantConf) -> Self {
            Self {
                checkpoint_distance: Some(tenant_conf.checkpoint_distance),
                checkpoint_timeout: Some(tenant_conf.checkpoint_timeout),
                compaction_target_size: Some(tenant_conf.compaction_target_size),
                compaction_period: Some(tenant_conf.compaction_period),
                compaction_threshold: Some(tenant_conf.compaction_threshold),
                gc_horizon: Some(tenant_conf.gc_horizon),
                gc_period: Some(tenant_conf.gc_period),
                image_creation_threshold: Some(tenant_conf.image_creation_threshold),
                pitr_interval: Some(tenant_conf.pitr_interval),
                walreceiver_connect_timeout: Some(tenant_conf.walreceiver_connect_timeout),
                lagging_wal_timeout: Some(tenant_conf.lagging_wal_timeout),
                max_lsn_wal_lag: Some(tenant_conf.max_lsn_wal_lag),
                trace_read_requests: Some(tenant_conf.trace_read_requests),
                eviction_policy: Some(tenant_conf.eviction_policy),
                min_resident_size_override: tenant_conf.min_resident_size_override,
                evictions_low_residence_duration_metric_threshold: Some(
                    tenant_conf.evictions_low_residence_duration_metric_threshold,
                ),
                gc_feedback: Some(tenant_conf.gc_feedback),
            }
        }
    }

    pub struct TenantHarness {
        pub conf: &'static PageServerConf,
        pub tenant_conf: TenantConf,
        pub tenant_id: TenantId,
    }

    static LOG_HANDLE: OnceCell<()> = OnceCell::new();

    impl TenantHarness {
        pub fn create(test_name: &'static str) -> anyhow::Result<Self> {
            LOG_HANDLE.get_or_init(|| {
                logging::init(
                    logging::LogFormat::Test,
                    // enable it in case in case the tests exercise code paths that use
                    // debug_assert_current_span_has_tenant_and_timeline_id
                    logging::TracingErrorLayerEnablement::EnableWithRustLogFilter,
                )
                .expect("Failed to init test logging")
            });

            let repo_dir = PageServerConf::test_repo_dir(test_name);
            let _ = fs::remove_dir_all(&repo_dir);
            fs::create_dir_all(&repo_dir)?;

            let conf = PageServerConf::dummy_conf(repo_dir);
            // Make a static copy of the config. This can never be free'd, but that's
            // OK in a test.
            let conf: &'static PageServerConf = Box::leak(Box::new(conf));

            // Disable automatic GC and compaction to make the unit tests more deterministic.
            // The tests perform them manually if needed.
            let tenant_conf = TenantConf {
                gc_period: Duration::ZERO,
                compaction_period: Duration::ZERO,
                ..TenantConf::default()
            };

            let tenant_id = TenantId::generate();
            fs::create_dir_all(conf.tenant_path(&tenant_id))?;
            fs::create_dir_all(conf.timelines_path(&tenant_id))?;

            Ok(Self {
                conf,
                tenant_conf,
                tenant_id,
            })
        }

        pub async fn load(&self) -> (Arc<Tenant>, RequestContext) {
            let ctx = RequestContext::new(TaskKind::UnitTest, DownloadBehavior::Error);
            (
                self.try_load(&ctx)
                    .await
                    .expect("failed to load test tenant"),
                ctx,
            )
        }

        pub async fn try_load(&self, ctx: &RequestContext) -> anyhow::Result<Arc<Tenant>> {
            let walredo_mgr = Arc::new(TestRedoManager);

            let tenant = Arc::new(Tenant::new(
                TenantState::Loading,
                self.conf,
                TenantConfOpt::from(self.tenant_conf),
                walredo_mgr,
                self.tenant_id,
                None,
            ));
            tenant
                .load(None, ctx)
                .instrument(info_span!("try_load", tenant_id=%self.tenant_id))
                .await?;

            // TODO reuse Tenant::activate (needs broker)
            tenant.state.send_replace(TenantState::Active);
            for timeline in tenant.timelines.lock().unwrap().values() {
                timeline.set_state(TimelineState::Active);
            }
            Ok(tenant)
        }

        pub fn timeline_path(&self, timeline_id: &TimelineId) -> PathBuf {
            self.conf.timeline_path(timeline_id, &self.tenant_id)
        }
    }

    // Mock WAL redo manager that doesn't do much
    pub struct TestRedoManager;

    impl WalRedoManager for TestRedoManager {
        fn request_redo(
            &self,
            key: Key,
            lsn: Lsn,
            base_img: Option<(Lsn, Bytes)>,
            records: Vec<(Lsn, NeonWalRecord)>,
            _pg_version: u32,
        ) -> Result<Bytes, WalRedoError> {
            let s = format!(
                "redo for {} to get to {}, with {} and {} records",
                key,
                lsn,
                if base_img.is_some() {
                    "base image"
                } else {
                    "no base image"
                },
                records.len()
            );
            println!("{s}");

            Ok(TEST_IMG(&s))
        }
    }
}

#[cfg(test)]
mod tests {
    use super::*;
    use crate::keyspace::KeySpaceAccum;
    use crate::repository::{Key, Value};
    use crate::tenant::harness::*;
    use crate::DEFAULT_PG_VERSION;
    use crate::METADATA_FILE_NAME;
    use bytes::BytesMut;
    use hex_literal::hex;
    use once_cell::sync::Lazy;
    use rand::{thread_rng, Rng};

    static TEST_KEY: Lazy<Key> =
        Lazy::new(|| Key::from_slice(&hex!("112222222233333333444444445500000001")));

    #[tokio::test]
    async fn test_basic() -> anyhow::Result<()> {
        let (tenant, ctx) = TenantHarness::create("test_basic")?.load().await;
        let tline = tenant
            .create_test_timeline(TIMELINE_ID, Lsn(0x08), DEFAULT_PG_VERSION, &ctx)
            .await?;

        let writer = tline.writer().await;
        writer
            .put(*TEST_KEY, Lsn(0x10), &Value::Image(TEST_IMG("foo at 0x10")))
            .await?;
        writer.finish_write(Lsn(0x10));
        drop(writer);

        let writer = tline.writer().await;
        writer
            .put(*TEST_KEY, Lsn(0x20), &Value::Image(TEST_IMG("foo at 0x20")))
            .await?;
        writer.finish_write(Lsn(0x20));
        drop(writer);

        assert_eq!(
            tline.get(*TEST_KEY, Lsn(0x10), &ctx).await?,
            TEST_IMG("foo at 0x10")
        );
        assert_eq!(
            tline.get(*TEST_KEY, Lsn(0x1f), &ctx).await?,
            TEST_IMG("foo at 0x10")
        );
        assert_eq!(
            tline.get(*TEST_KEY, Lsn(0x20), &ctx).await?,
            TEST_IMG("foo at 0x20")
        );

        Ok(())
    }

    #[tokio::test]
    async fn no_duplicate_timelines() -> anyhow::Result<()> {
        let (tenant, ctx) = TenantHarness::create("no_duplicate_timelines")?
            .load()
            .await;
        let _ = tenant
            .create_test_timeline(TIMELINE_ID, Lsn(0x10), DEFAULT_PG_VERSION, &ctx)
            .await?;

        match tenant.create_empty_timeline(TIMELINE_ID, Lsn(0x10), DEFAULT_PG_VERSION, &ctx) {
            Ok(_) => panic!("duplicate timeline creation should fail"),
            Err(e) => assert_eq!(
                e.to_string(),
                format!(
                    "Timeline {}/{} already exists in pageserver's memory",
                    tenant.tenant_id, TIMELINE_ID
                )
            ),
        }

        Ok(())
    }

    /// Convenience function to create a page image with given string as the only content
    pub fn test_value(s: &str) -> Value {
        let mut buf = BytesMut::new();
        buf.extend_from_slice(s.as_bytes());
        Value::Image(buf.freeze())
    }

    ///
    /// Test branch creation
    ///
    #[tokio::test]
    async fn test_branch() -> anyhow::Result<()> {
        use std::str::from_utf8;

        let (tenant, ctx) = TenantHarness::create("test_branch")?.load().await;
        let tline = tenant
            .create_test_timeline(TIMELINE_ID, Lsn(0x10), DEFAULT_PG_VERSION, &ctx)
            .await?;
        let writer = tline.writer().await;

        #[allow(non_snake_case)]
        let TEST_KEY_A: Key = Key::from_hex("112222222233333333444444445500000001").unwrap();
        #[allow(non_snake_case)]
        let TEST_KEY_B: Key = Key::from_hex("112222222233333333444444445500000002").unwrap();

        // Insert a value on the timeline
        writer
            .put(TEST_KEY_A, Lsn(0x20), &test_value("foo at 0x20"))
            .await?;
        writer
            .put(TEST_KEY_B, Lsn(0x20), &test_value("foobar at 0x20"))
            .await?;
        writer.finish_write(Lsn(0x20));

        writer
            .put(TEST_KEY_A, Lsn(0x30), &test_value("foo at 0x30"))
            .await?;
        writer.finish_write(Lsn(0x30));
        writer
            .put(TEST_KEY_A, Lsn(0x40), &test_value("foo at 0x40"))
            .await?;
        writer.finish_write(Lsn(0x40));

        //assert_current_logical_size(&tline, Lsn(0x40));

        // Branch the history, modify relation differently on the new timeline
        tenant
            .branch_timeline_test(&tline, NEW_TIMELINE_ID, Some(Lsn(0x30)), &ctx)
            .await?;
        let newtline = tenant
            .get_timeline(NEW_TIMELINE_ID, true)
            .expect("Should have a local timeline");
        let new_writer = newtline.writer().await;
        new_writer
            .put(TEST_KEY_A, Lsn(0x40), &test_value("bar at 0x40"))
            .await?;
        new_writer.finish_write(Lsn(0x40));

        // Check page contents on both branches
        assert_eq!(
            from_utf8(&tline.get(TEST_KEY_A, Lsn(0x40), &ctx).await?)?,
            "foo at 0x40"
        );
        assert_eq!(
            from_utf8(&newtline.get(TEST_KEY_A, Lsn(0x40), &ctx).await?)?,
            "bar at 0x40"
        );
        assert_eq!(
            from_utf8(&newtline.get(TEST_KEY_B, Lsn(0x40), &ctx).await?)?,
            "foobar at 0x20"
        );

        //assert_current_logical_size(&tline, Lsn(0x40));

        Ok(())
    }

    async fn make_some_layers(tline: &Timeline, start_lsn: Lsn) -> anyhow::Result<()> {
        let mut lsn = start_lsn;
        #[allow(non_snake_case)]
        {
            let writer = tline.writer().await;
            // Create a relation on the timeline
            writer
                .put(
                    *TEST_KEY,
                    lsn,
                    &Value::Image(TEST_IMG(&format!("foo at {}", lsn))),
                )
                .await?;
            writer.finish_write(lsn);
            lsn += 0x10;
            writer
                .put(
                    *TEST_KEY,
                    lsn,
                    &Value::Image(TEST_IMG(&format!("foo at {}", lsn))),
                )
                .await?;
            writer.finish_write(lsn);
            lsn += 0x10;
        }
        tline.freeze_and_flush().await?;
        {
            let writer = tline.writer().await;
            writer
                .put(
                    *TEST_KEY,
                    lsn,
                    &Value::Image(TEST_IMG(&format!("foo at {}", lsn))),
                )
                .await?;
            writer.finish_write(lsn);
            lsn += 0x10;
            writer
                .put(
                    *TEST_KEY,
                    lsn,
                    &Value::Image(TEST_IMG(&format!("foo at {}", lsn))),
                )
                .await?;
            writer.finish_write(lsn);
        }
        tline.freeze_and_flush().await
    }

    #[tokio::test]
    async fn test_prohibit_branch_creation_on_garbage_collected_data() -> anyhow::Result<()> {
        let (tenant, ctx) =
            TenantHarness::create("test_prohibit_branch_creation_on_garbage_collected_data")?
                .load()
                .await;
        let tline = tenant
            .create_test_timeline(TIMELINE_ID, Lsn(0x10), DEFAULT_PG_VERSION, &ctx)
            .await?;
        make_some_layers(tline.as_ref(), Lsn(0x20)).await?;

        // this removes layers before lsn 40 (50 minus 10), so there are two remaining layers, image and delta for 31-50
        // FIXME: this doesn't actually remove any layer currently, given how the flushing
        // and compaction works. But it does set the 'cutoff' point so that the cross check
        // below should fail.
        tenant
            .gc_iteration(Some(TIMELINE_ID), 0x10, Duration::ZERO, &ctx)
            .await?;

        // try to branch at lsn 25, should fail because we already garbage collected the data
        match tenant
            .branch_timeline_test(&tline, NEW_TIMELINE_ID, Some(Lsn(0x25)), &ctx)
            .await
        {
            Ok(_) => panic!("branching should have failed"),
            Err(err) => {
                let CreateTimelineError::AncestorLsn(err) = err else {
                    panic!("wrong error type")
                };
                assert!(err.to_string().contains("invalid branch start lsn"));
                assert!(err
                    .source()
                    .unwrap()
                    .to_string()
                    .contains("we might've already garbage collected needed data"))
            }
        }

        Ok(())
    }

    #[tokio::test]
    async fn test_prohibit_branch_creation_on_pre_initdb_lsn() -> anyhow::Result<()> {
        let (tenant, ctx) =
            TenantHarness::create("test_prohibit_branch_creation_on_pre_initdb_lsn")?
                .load()
                .await;

        let tline = tenant
            .create_test_timeline(TIMELINE_ID, Lsn(0x50), DEFAULT_PG_VERSION, &ctx)
            .await?;
        // try to branch at lsn 0x25, should fail because initdb lsn is 0x50
        match tenant
            .branch_timeline_test(&tline, NEW_TIMELINE_ID, Some(Lsn(0x25)), &ctx)
            .await
        {
            Ok(_) => panic!("branching should have failed"),
            Err(err) => {
                let CreateTimelineError::AncestorLsn(err) = err else {
                    panic!("wrong error type");
                };
                assert!(&err.to_string().contains("invalid branch start lsn"));
                assert!(&err
                    .source()
                    .unwrap()
                    .to_string()
                    .contains("is earlier than latest GC horizon"));
            }
        }

        Ok(())
    }

    /*
    // FIXME: This currently fails to error out. Calling GC doesn't currently
    // remove the old value, we'd need to work a little harder
    #[tokio::test]
    async fn test_prohibit_get_for_garbage_collected_data() -> anyhow::Result<()> {
        let repo =
            RepoHarness::create("test_prohibit_get_for_garbage_collected_data")?
            .load();

        let tline = repo.create_empty_timeline(TIMELINE_ID, Lsn(0), DEFAULT_PG_VERSION)?;
        make_some_layers(tline.as_ref(), Lsn(0x20)).await?;

        repo.gc_iteration(Some(TIMELINE_ID), 0x10, Duration::ZERO)?;
        let latest_gc_cutoff_lsn = tline.get_latest_gc_cutoff_lsn();
        assert!(*latest_gc_cutoff_lsn > Lsn(0x25));
        match tline.get(*TEST_KEY, Lsn(0x25)) {
            Ok(_) => panic!("request for page should have failed"),
            Err(err) => assert!(err.to_string().contains("not found at")),
        }
        Ok(())
    }
     */

    #[tokio::test]
    async fn test_get_branchpoints_from_an_inactive_timeline() -> anyhow::Result<()> {
        let (tenant, ctx) =
            TenantHarness::create("test_get_branchpoints_from_an_inactive_timeline")?
                .load()
                .await;
        let tline = tenant
            .create_test_timeline(TIMELINE_ID, Lsn(0x10), DEFAULT_PG_VERSION, &ctx)
            .await?;
        make_some_layers(tline.as_ref(), Lsn(0x20)).await?;

        tenant
            .branch_timeline_test(&tline, NEW_TIMELINE_ID, Some(Lsn(0x40)), &ctx)
            .await?;
        let newtline = tenant
            .get_timeline(NEW_TIMELINE_ID, true)
            .expect("Should have a local timeline");

        make_some_layers(newtline.as_ref(), Lsn(0x60)).await?;

        tline.set_broken("test".to_owned());

        tenant
            .gc_iteration(Some(TIMELINE_ID), 0x10, Duration::ZERO, &ctx)
            .await?;

        // The branchpoints should contain all timelines, even ones marked
        // as Broken.
        {
            let branchpoints = &tline.gc_info.read().unwrap().retain_lsns;
            assert_eq!(branchpoints.len(), 1);
            assert_eq!(branchpoints[0], Lsn(0x40));
        }

        // You can read the key from the child branch even though the parent is
        // Broken, as long as you don't need to access data from the parent.
        assert_eq!(
            newtline.get(*TEST_KEY, Lsn(0x70), &ctx).await?,
            TEST_IMG(&format!("foo at {}", Lsn(0x70)))
        );

        // This needs to traverse to the parent, and fails.
        let err = newtline.get(*TEST_KEY, Lsn(0x50), &ctx).await.unwrap_err();
        assert!(err
            .to_string()
            .contains("will not become active. Current state: Broken"));

        Ok(())
    }

    #[tokio::test]
    async fn test_retain_data_in_parent_which_is_needed_for_child() -> anyhow::Result<()> {
        let (tenant, ctx) =
            TenantHarness::create("test_retain_data_in_parent_which_is_needed_for_child")?
                .load()
                .await;
        let tline = tenant
            .create_test_timeline(TIMELINE_ID, Lsn(0x10), DEFAULT_PG_VERSION, &ctx)
            .await?;
        make_some_layers(tline.as_ref(), Lsn(0x20)).await?;

        tenant
            .branch_timeline_test(&tline, NEW_TIMELINE_ID, Some(Lsn(0x40)), &ctx)
            .await?;
        let newtline = tenant
            .get_timeline(NEW_TIMELINE_ID, true)
            .expect("Should have a local timeline");
        // this removes layers before lsn 40 (50 minus 10), so there are two remaining layers, image and delta for 31-50
        tenant
            .gc_iteration(Some(TIMELINE_ID), 0x10, Duration::ZERO, &ctx)
            .await?;
        assert!(newtline.get(*TEST_KEY, Lsn(0x25), &ctx).await.is_ok());

        Ok(())
    }
    #[tokio::test]
    async fn test_parent_keeps_data_forever_after_branching() -> anyhow::Result<()> {
        let (tenant, ctx) =
            TenantHarness::create("test_parent_keeps_data_forever_after_branching")?
                .load()
                .await;
        let tline = tenant
            .create_test_timeline(TIMELINE_ID, Lsn(0x10), DEFAULT_PG_VERSION, &ctx)
            .await?;
        make_some_layers(tline.as_ref(), Lsn(0x20)).await?;

        tenant
            .branch_timeline_test(&tline, NEW_TIMELINE_ID, Some(Lsn(0x40)), &ctx)
            .await?;
        let newtline = tenant
            .get_timeline(NEW_TIMELINE_ID, true)
            .expect("Should have a local timeline");

        make_some_layers(newtline.as_ref(), Lsn(0x60)).await?;

        // run gc on parent
        tenant
            .gc_iteration(Some(TIMELINE_ID), 0x10, Duration::ZERO, &ctx)
            .await?;

        // Check that the data is still accessible on the branch.
        assert_eq!(
            newtline.get(*TEST_KEY, Lsn(0x50), &ctx).await?,
            TEST_IMG(&format!("foo at {}", Lsn(0x40)))
        );

        Ok(())
    }

    #[tokio::test]
    async fn timeline_load() -> anyhow::Result<()> {
        const TEST_NAME: &str = "timeline_load";
        let harness = TenantHarness::create(TEST_NAME)?;
        {
            let (tenant, ctx) = harness.load().await;
            let tline = tenant
                .create_test_timeline(TIMELINE_ID, Lsn(0x7000), DEFAULT_PG_VERSION, &ctx)
                .await?;
            make_some_layers(tline.as_ref(), Lsn(0x8000)).await?;
        }

        let (tenant, _ctx) = harness.load().await;
        tenant
            .get_timeline(TIMELINE_ID, true)
            .expect("cannot load timeline");

        Ok(())
    }

    #[tokio::test]
    async fn timeline_load_with_ancestor() -> anyhow::Result<()> {
        const TEST_NAME: &str = "timeline_load_with_ancestor";
        let harness = TenantHarness::create(TEST_NAME)?;
        // create two timelines
        {
            let (tenant, ctx) = harness.load().await;
            let tline = tenant
                .create_test_timeline(TIMELINE_ID, Lsn(0x10), DEFAULT_PG_VERSION, &ctx)
                .await?;

            make_some_layers(tline.as_ref(), Lsn(0x20)).await?;

            let child_tline = tenant
                .branch_timeline_test(&tline, NEW_TIMELINE_ID, Some(Lsn(0x40)), &ctx)
                .await?;
            child_tline.set_state(TimelineState::Active);

            let newtline = tenant
                .get_timeline(NEW_TIMELINE_ID, true)
                .expect("Should have a local timeline");

            make_some_layers(newtline.as_ref(), Lsn(0x60)).await?;
        }

        // check that both of them are initially unloaded
        let (tenant, _ctx) = harness.load().await;

        // check that both, child and ancestor are loaded
        let _child_tline = tenant
            .get_timeline(NEW_TIMELINE_ID, true)
            .expect("cannot get child timeline loaded");

        let _ancestor_tline = tenant
            .get_timeline(TIMELINE_ID, true)
            .expect("cannot get ancestor timeline loaded");

        Ok(())
    }

    #[tokio::test]
    async fn corrupt_metadata() -> anyhow::Result<()> {
        const TEST_NAME: &str = "corrupt_metadata";
        let harness = TenantHarness::create(TEST_NAME)?;
        let (tenant, ctx) = harness.load().await;

        let tline = tenant
            .create_test_timeline(TIMELINE_ID, Lsn(0x10), DEFAULT_PG_VERSION, &ctx)
            .await?;
        drop(tline);
        drop(tenant);

        let metadata_path = harness.timeline_path(&TIMELINE_ID).join(METADATA_FILE_NAME);

        assert!(metadata_path.is_file());

        let mut metadata_bytes = std::fs::read(&metadata_path)?;
        assert_eq!(metadata_bytes.len(), 512);
        metadata_bytes[8] ^= 1;
        std::fs::write(metadata_path, metadata_bytes)?;

        let err = harness.try_load(&ctx).await.err().expect("should fail");
        // get all the stack with all .context, not tonly the last one
        let message = format!("{err:#}");
        let expected = "Failed to parse metadata bytes from path";
        assert!(
            message.contains(expected),
            "message '{message}' expected to contain {expected}"
        );

        let mut found_error_message = false;
        let mut err_source = err.source();
        while let Some(source) = err_source {
            if source.to_string() == "metadata checksum mismatch" {
                found_error_message = true;
                break;
            }
            err_source = source.source();
        }
        assert!(
            found_error_message,
            "didn't find the corrupted metadata error"
        );

        Ok(())
    }

    #[tokio::test]
    async fn test_images() -> anyhow::Result<()> {
        let (tenant, ctx) = TenantHarness::create("test_images")?.load().await;
        let tline = tenant
            .create_test_timeline(TIMELINE_ID, Lsn(0x08), DEFAULT_PG_VERSION, &ctx)
            .await?;

        let writer = tline.writer().await;
        writer
            .put(*TEST_KEY, Lsn(0x10), &Value::Image(TEST_IMG("foo at 0x10")))
            .await?;
        writer.finish_write(Lsn(0x10));
        drop(writer);

        tline.freeze_and_flush().await?;
        tline.compact(&ctx).await?;

        let writer = tline.writer().await;
        writer
            .put(*TEST_KEY, Lsn(0x20), &Value::Image(TEST_IMG("foo at 0x20")))
            .await?;
        writer.finish_write(Lsn(0x20));
        drop(writer);

        tline.freeze_and_flush().await?;
        tline.compact(&ctx).await?;

        let writer = tline.writer().await;
        writer
            .put(*TEST_KEY, Lsn(0x30), &Value::Image(TEST_IMG("foo at 0x30")))
            .await?;
        writer.finish_write(Lsn(0x30));
        drop(writer);

        tline.freeze_and_flush().await?;
        tline.compact(&ctx).await?;

        let writer = tline.writer().await;
        writer
            .put(*TEST_KEY, Lsn(0x40), &Value::Image(TEST_IMG("foo at 0x40")))
            .await?;
        writer.finish_write(Lsn(0x40));
        drop(writer);

        tline.freeze_and_flush().await?;
        tline.compact(&ctx).await?;

        assert_eq!(
            tline.get(*TEST_KEY, Lsn(0x10), &ctx).await?,
            TEST_IMG("foo at 0x10")
        );
        assert_eq!(
            tline.get(*TEST_KEY, Lsn(0x1f), &ctx).await?,
            TEST_IMG("foo at 0x10")
        );
        assert_eq!(
            tline.get(*TEST_KEY, Lsn(0x20), &ctx).await?,
            TEST_IMG("foo at 0x20")
        );
        assert_eq!(
            tline.get(*TEST_KEY, Lsn(0x30), &ctx).await?,
            TEST_IMG("foo at 0x30")
        );
        assert_eq!(
            tline.get(*TEST_KEY, Lsn(0x40), &ctx).await?,
            TEST_IMG("foo at 0x40")
        );

        Ok(())
    }

    //
    // Insert 1000 key-value pairs with increasing keys, flush, compact, GC.
    // Repeat 50 times.
    //
    #[tokio::test]
    async fn test_bulk_insert() -> anyhow::Result<()> {
        let (tenant, ctx) = TenantHarness::create("test_bulk_insert")?.load().await;
        let tline = tenant
            .create_test_timeline(TIMELINE_ID, Lsn(0x08), DEFAULT_PG_VERSION, &ctx)
            .await?;

        let mut lsn = Lsn(0x10);

        let mut keyspace = KeySpaceAccum::new();

        let mut test_key = Key::from_hex("012222222233333333444444445500000000").unwrap();
        let mut blknum = 0;
        for _ in 0..50 {
            for _ in 0..10000 {
                test_key.field6 = blknum;
                let writer = tline.writer().await;
                writer
                    .put(
                        test_key,
                        lsn,
                        &Value::Image(TEST_IMG(&format!("{} at {}", blknum, lsn))),
                    )
                    .await?;
                writer.finish_write(lsn);
                drop(writer);

                keyspace.add_key(test_key);

                lsn = Lsn(lsn.0 + 0x10);
                blknum += 1;
            }

            let cutoff = tline.get_last_record_lsn();

            tline
                .update_gc_info(Vec::new(), cutoff, Duration::ZERO, &ctx)
                .await?;
            tline.freeze_and_flush().await?;
            tline.compact(&ctx).await?;
            tline.gc().await?;
        }

        Ok(())
    }

    #[tokio::test]
    async fn test_random_updates() -> anyhow::Result<()> {
        let (tenant, ctx) = TenantHarness::create("test_random_updates")?.load().await;
        let tline = tenant
            .create_test_timeline(TIMELINE_ID, Lsn(0x10), DEFAULT_PG_VERSION, &ctx)
            .await?;

        const NUM_KEYS: usize = 1000;

        let mut test_key = Key::from_hex("012222222233333333444444445500000000").unwrap();

        let mut keyspace = KeySpaceAccum::new();

        // Track when each page was last modified. Used to assert that
        // a read sees the latest page version.
        let mut updated = [Lsn(0); NUM_KEYS];

        let mut lsn = Lsn(0x10);
        #[allow(clippy::needless_range_loop)]
        for blknum in 0..NUM_KEYS {
            lsn = Lsn(lsn.0 + 0x10);
            test_key.field6 = blknum as u32;
            let writer = tline.writer().await;
            writer
                .put(
                    test_key,
                    lsn,
                    &Value::Image(TEST_IMG(&format!("{} at {}", blknum, lsn))),
                )
                .await?;
            writer.finish_write(lsn);
            updated[blknum] = lsn;
            drop(writer);

            keyspace.add_key(test_key);
        }

        for _ in 0..50 {
            for _ in 0..NUM_KEYS {
                lsn = Lsn(lsn.0 + 0x10);
                let blknum = thread_rng().gen_range(0..NUM_KEYS);
                test_key.field6 = blknum as u32;
                let writer = tline.writer().await;
                writer
                    .put(
                        test_key,
                        lsn,
                        &Value::Image(TEST_IMG(&format!("{} at {}", blknum, lsn))),
                    )
                    .await?;
                writer.finish_write(lsn);
                drop(writer);
                updated[blknum] = lsn;
            }

            // Read all the blocks
            for (blknum, last_lsn) in updated.iter().enumerate() {
                test_key.field6 = blknum as u32;
                assert_eq!(
                    tline.get(test_key, lsn, &ctx).await?,
                    TEST_IMG(&format!("{} at {}", blknum, last_lsn))
                );
            }

            // Perform a cycle of flush, compact, and GC
            let cutoff = tline.get_last_record_lsn();
            tline
                .update_gc_info(Vec::new(), cutoff, Duration::ZERO, &ctx)
                .await?;
            tline.freeze_and_flush().await?;
            tline.compact(&ctx).await?;
            tline.gc().await?;
        }

        Ok(())
    }

    #[tokio::test]
    async fn test_traverse_branches() -> anyhow::Result<()> {
        let (tenant, ctx) = TenantHarness::create("test_traverse_branches")?
            .load()
            .await;
        let mut tline = tenant
            .create_test_timeline(TIMELINE_ID, Lsn(0x10), DEFAULT_PG_VERSION, &ctx)
            .await?;

        const NUM_KEYS: usize = 1000;

        let mut test_key = Key::from_hex("012222222233333333444444445500000000").unwrap();

        let mut keyspace = KeySpaceAccum::new();

        // Track when each page was last modified. Used to assert that
        // a read sees the latest page version.
        let mut updated = [Lsn(0); NUM_KEYS];

        let mut lsn = Lsn(0x10);
        #[allow(clippy::needless_range_loop)]
        for blknum in 0..NUM_KEYS {
            lsn = Lsn(lsn.0 + 0x10);
            test_key.field6 = blknum as u32;
            let writer = tline.writer().await;
            writer
                .put(
                    test_key,
                    lsn,
                    &Value::Image(TEST_IMG(&format!("{} at {}", blknum, lsn))),
                )
                .await?;
            writer.finish_write(lsn);
            updated[blknum] = lsn;
            drop(writer);

            keyspace.add_key(test_key);
        }

        for _ in 0..50 {
            let new_tline_id = TimelineId::generate();
            tenant
                .branch_timeline_test(&tline, new_tline_id, Some(lsn), &ctx)
                .await?;
            tline = tenant
                .get_timeline(new_tline_id, true)
                .expect("Should have the branched timeline");

            for _ in 0..NUM_KEYS {
                lsn = Lsn(lsn.0 + 0x10);
                let blknum = thread_rng().gen_range(0..NUM_KEYS);
                test_key.field6 = blknum as u32;
                let writer = tline.writer().await;
                writer
                    .put(
                        test_key,
                        lsn,
                        &Value::Image(TEST_IMG(&format!("{} at {}", blknum, lsn))),
                    )
                    .await?;
                println!("updating {} at {}", blknum, lsn);
                writer.finish_write(lsn);
                drop(writer);
                updated[blknum] = lsn;
            }

            // Read all the blocks
            for (blknum, last_lsn) in updated.iter().enumerate() {
                test_key.field6 = blknum as u32;
                assert_eq!(
                    tline.get(test_key, lsn, &ctx).await?,
                    TEST_IMG(&format!("{} at {}", blknum, last_lsn))
                );
            }

            // Perform a cycle of flush, compact, and GC
            let cutoff = tline.get_last_record_lsn();
            tline
                .update_gc_info(Vec::new(), cutoff, Duration::ZERO, &ctx)
                .await?;
            tline.freeze_and_flush().await?;
            tline.compact(&ctx).await?;
            tline.gc().await?;
        }

        Ok(())
    }

    #[tokio::test]
    async fn test_traverse_ancestors() -> anyhow::Result<()> {
        let (tenant, ctx) = TenantHarness::create("test_traverse_ancestors")?
            .load()
            .await;
        let mut tline = tenant
            .create_test_timeline(TIMELINE_ID, Lsn(0x10), DEFAULT_PG_VERSION, &ctx)
            .await?;

        const NUM_KEYS: usize = 100;
        const NUM_TLINES: usize = 50;

        let mut test_key = Key::from_hex("012222222233333333444444445500000000").unwrap();
        // Track page mutation lsns across different timelines.
        let mut updated = [[Lsn(0); NUM_KEYS]; NUM_TLINES];

        let mut lsn = Lsn(0x10);

        #[allow(clippy::needless_range_loop)]
        for idx in 0..NUM_TLINES {
            let new_tline_id = TimelineId::generate();
            tenant
                .branch_timeline_test(&tline, new_tline_id, Some(lsn), &ctx)
                .await?;
            tline = tenant
                .get_timeline(new_tline_id, true)
                .expect("Should have the branched timeline");

            for _ in 0..NUM_KEYS {
                lsn = Lsn(lsn.0 + 0x10);
                let blknum = thread_rng().gen_range(0..NUM_KEYS);
                test_key.field6 = blknum as u32;
                let writer = tline.writer().await;
                writer
                    .put(
                        test_key,
                        lsn,
                        &Value::Image(TEST_IMG(&format!("{} {} at {}", idx, blknum, lsn))),
                    )
                    .await?;
                println!("updating [{}][{}] at {}", idx, blknum, lsn);
                writer.finish_write(lsn);
                drop(writer);
                updated[idx][blknum] = lsn;
            }
        }

        // Read pages from leaf timeline across all ancestors.
        for (idx, lsns) in updated.iter().enumerate() {
            for (blknum, lsn) in lsns.iter().enumerate() {
                // Skip empty mutations.
                if lsn.0 == 0 {
                    continue;
                }
                println!("checking [{idx}][{blknum}] at {lsn}");
                test_key.field6 = blknum as u32;
                assert_eq!(
                    tline.get(test_key, *lsn, &ctx).await?,
                    TEST_IMG(&format!("{idx} {blknum} at {lsn}"))
                );
            }
        }
        Ok(())
    }

    #[tokio::test]
    async fn test_write_at_initdb_lsn_takes_optimization_code_path() -> anyhow::Result<()> {
        let (tenant, ctx) = TenantHarness::create("test_empty_test_timeline_is_usable")?
            .load()
            .await;

        let initdb_lsn = Lsn(0x20);
        let utline =
            tenant.create_empty_timeline(TIMELINE_ID, initdb_lsn, DEFAULT_PG_VERSION, &ctx)?;
        let tline = utline.raw_timeline().unwrap();

        // Spawn flush loop now so that we can set the `expect_initdb_optimization`
        tline.maybe_spawn_flush_loop();

        // Make sure the timeline has the minimum set of required keys for operation.
        // The only operation you can always do on an empty timeline is to `put` new data.
        // Except if you `put` at `initdb_lsn`.
        // In that case, there's an optimization to directly create image layers instead of delta layers.
        // It uses `repartition()`, which assumes some keys to be present.
        // Let's make sure the test timeline can handle that case.
        {
            let mut state = tline.flush_loop_state.lock().unwrap();
            assert_eq!(
                timeline::FlushLoopState::Running {
                    expect_initdb_optimization: false,
                    initdb_optimization_count: 0,
                },
                *state
            );
            *state = timeline::FlushLoopState::Running {
                expect_initdb_optimization: true,
                initdb_optimization_count: 0,
            };
        }

        // Make writes at the initdb_lsn. When we flush it below, it should be handled by the optimization.
        // As explained above, the optimization requires some keys to be present.
        // As per `create_empty_timeline` documentation, use init_empty to set them.
        // This is what `create_test_timeline` does, by the way.
        let mut modification = tline.begin_modification(initdb_lsn);
        modification
            .init_empty_test_timeline()
            .context("init_empty_test_timeline")?;
        modification
            .commit()
            .await
            .context("commit init_empty_test_timeline modification")?;

        // Do the flush. The flush code will check the expectations that we set above.
        tline.freeze_and_flush().await?;

        // assert freeze_and_flush exercised the initdb optimization
        {
            let state = tline.flush_loop_state.lock().unwrap();
            let
                timeline::FlushLoopState::Running {
                    expect_initdb_optimization,
                    initdb_optimization_count,
                } = *state else {
                    panic!("unexpected state: {:?}", *state);
                };
            assert!(expect_initdb_optimization);
            assert!(initdb_optimization_count > 0);
        }
        Ok(())
    }

    #[tokio::test]
    async fn test_uninit_mark_crash() -> anyhow::Result<()> {
        let name = "test_uninit_mark_crash";
        let harness = TenantHarness::create(name)?;
        {
            let (tenant, ctx) = harness.load().await;
            let tline =
                tenant.create_empty_timeline(TIMELINE_ID, Lsn(0), DEFAULT_PG_VERSION, &ctx)?;
            // Keeps uninit mark in place
            std::mem::forget(tline);
        }

        let (tenant, _) = harness.load().await;
        match tenant.get_timeline(TIMELINE_ID, false) {
            Ok(_) => panic!("timeline should've been removed during load"),
            Err(e) => {
                assert_eq!(
                    e,
                    GetTimelineError::NotFound {
                        tenant_id: tenant.tenant_id,
                        timeline_id: TIMELINE_ID,
                    }
                )
            }
        }

        assert!(!harness
            .conf
            .timeline_path(&TIMELINE_ID, &tenant.tenant_id)
            .exists());

        assert!(!harness
            .conf
            .timeline_uninit_mark_file_path(tenant.tenant_id, TIMELINE_ID)
            .exists());

        Ok(())
    }
}

#[cfg(not(debug_assertions))]
#[inline]
pub(crate) fn debug_assert_current_span_has_tenant_id() {}

#[cfg(debug_assertions)]
pub static TENANT_ID_EXTRACTOR: once_cell::sync::Lazy<
    utils::tracing_span_assert::MultiNameExtractor<2>,
> = once_cell::sync::Lazy::new(|| {
    utils::tracing_span_assert::MultiNameExtractor::new("TenantId", ["tenant_id", "tenant"])
});

#[cfg(debug_assertions)]
#[inline]
pub(crate) fn debug_assert_current_span_has_tenant_id() {
    use utils::tracing_span_assert;

    match tracing_span_assert::check_fields_present([&*TENANT_ID_EXTRACTOR]) {
        Ok(()) => (),
        Err(missing) => panic!(
            "missing extractors: {:?}",
            missing.into_iter().map(|e| e.name()).collect::<Vec<_>>()
        ),
    }
}<|MERGE_RESOLUTION|>--- conflicted
+++ resolved
@@ -965,12 +965,7 @@
                         });
                     }
                 }
-<<<<<<< HEAD
-                info!("load finished");
                 Ok(())
-=======
-               Ok(())
->>>>>>> 9c8c55e8
             }
             .instrument({
                 let span = tracing::info_span!(parent: None, "load", tenant_id=%tenant_id);
