--- conflicted
+++ resolved
@@ -51,13 +51,6 @@
 
     let local_disk_storage = conf.workdir.join("last_consumption_metrics.json");
 
-<<<<<<< HEAD
-    //
-    // Start the metrics collection task
-    //
-
-=======
->>>>>>> e8523014
     let metrics_ctx = RequestContext::todo_child(
         TaskKind::MetricsCollection,
         // This task itself shouldn't download anything.
@@ -80,13 +73,6 @@
         .instrument(info_span!("metrics_collection")),
     ));
 
-<<<<<<< HEAD
-    //
-    // Start the synthetic size calculation worker
-    //
-
-=======
->>>>>>> e8523014
     let worker_ctx =
         RequestContext::todo_child(TaskKind::CalculateSyntheticSize, DownloadBehavior::Download);
     let synthetic_size_worker = BACKGROUND_RUNTIME.spawn(task_mgr::exit_on_panic_or_error(
