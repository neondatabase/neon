--- conflicted
+++ resolved
@@ -155,13 +155,9 @@
                     );
 
                     let tenant_properties = PerTenantProperties {
-<<<<<<< HEAD
-                        remote_size_mb: Some(rand::thread_rng().gen_range(100.0..1000000.00)),
-                        db_count_max: Some(rand::thread_rng().gen_range(1..1000)),
-                        rel_count_max: Some(rand::thread_rng().gen_range(1..1000)),
-=======
                         remote_size_mb: Some(rand::rng().random_range(100.0..1000000.00)),
->>>>>>> 88391ce0
+                        db_count_max: Some(rand::rng().random_range(1..1000)),
+                        rel_count_max: Some(rand::rng().random_range(1..1000)),
                     }
                     .into_posthog_properties();
 
