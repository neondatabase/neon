//!
//! This provides an abstraction to store PostgreSQL relations and other files
//! in the key-value store that implements the Repository interface.
//!
//! (TODO: The line between PUT-functions here and walingest.rs is a bit blurry, as
//! walingest.rs handles a few things like implicit relation creation and extension.
//! Clarify that)
//!
use std::collections::{BTreeSet, HashMap, HashSet, hash_map};
use std::ops::{ControlFlow, Range};
use std::sync::Arc;

use crate::walingest::{WalIngestError, WalIngestErrorKind};
use crate::{PERF_TRACE_TARGET, ensure_walingest};
use anyhow::Context;
use bytes::{Buf, Bytes, BytesMut};
use enum_map::Enum;
use pageserver_api::key::{
    AUX_FILES_KEY, CHECKPOINT_KEY, CONTROLFILE_KEY, CompactKey, DBDIR_KEY, Key, RelDirExists,
    TWOPHASEDIR_KEY, dbdir_key_range, rel_block_to_key, rel_dir_to_key, rel_key_range,
    rel_size_to_key, rel_tag_sparse_key, rel_tag_sparse_key_range, relmap_file_key,
    repl_origin_key, repl_origin_key_range, slru_block_to_key, slru_dir_to_key,
    slru_segment_key_range, slru_segment_size_to_key, twophase_file_key, twophase_key_range,
};
use pageserver_api::keyspace::{KeySpaceRandomAccum, SparseKeySpace};
use pageserver_api::models::RelSizeMigration;
use pageserver_api::reltag::{BlockNumber, RelTag, SlruKind};
use pageserver_api::shard::ShardIdentity;
use postgres_ffi::{BLCKSZ, PgMajorVersion, TransactionId};
use postgres_ffi_types::forknum::{FSM_FORKNUM, VISIBILITYMAP_FORKNUM};
use postgres_ffi_types::{Oid, RepOriginId, TimestampTz};
use serde::{Deserialize, Serialize};
use strum::IntoEnumIterator;
use tokio_util::sync::CancellationToken;
use tracing::{debug, info, info_span, trace, warn};
use utils::bin_ser::{BeSer, DeserializeError};
use utils::lsn::Lsn;
use utils::pausable_failpoint;
use wal_decoder::models::record::NeonWalRecord;
use wal_decoder::models::value::Value;
use wal_decoder::serialized_batch::{SerializedValueBatch, ValueMeta};

use super::tenant::{PageReconstructError, Timeline};
use crate::aux_file;
use crate::context::{PerfInstrumentFutureExt, RequestContext, RequestContextBuilder};
use crate::keyspace::{KeySpace, KeySpaceAccum};
use crate::metrics::{
    RELSIZE_CACHE_MISSES_OLD, RELSIZE_LATEST_CACHE_ENTRIES, RELSIZE_LATEST_CACHE_HITS,
    RELSIZE_LATEST_CACHE_MISSES, RELSIZE_SNAPSHOT_CACHE_ENTRIES, RELSIZE_SNAPSHOT_CACHE_HITS,
    RELSIZE_SNAPSHOT_CACHE_MISSES,
};
use crate::span::{
    debug_assert_current_span_has_tenant_and_timeline_id,
    debug_assert_current_span_has_tenant_and_timeline_id_no_shard_id,
};
use crate::tenant::storage_layer::IoConcurrency;
use crate::tenant::timeline::{GetVectoredError, VersionedKeySpaceQuery};

/// Max delta records appended to the AUX_FILES_KEY (for aux v1). The write path will write a full image once this threshold is reached.
pub const MAX_AUX_FILE_DELTAS: usize = 1024;

/// Max number of aux-file-related delta layers. The compaction will create a new image layer once this threshold is reached.
pub const MAX_AUX_FILE_V2_DELTAS: usize = 16;

#[derive(Debug)]
pub enum LsnForTimestamp {
    /// Found commits both before and after the given timestamp
    Present(Lsn),

    /// Found no commits after the given timestamp, this means
    /// that the newest data in the branch is older than the given
    /// timestamp.
    ///
    /// All commits <= LSN happened before the given timestamp
    Future(Lsn),

    /// The queried timestamp is past our horizon we look back at (PITR)
    ///
    /// All commits > LSN happened after the given timestamp,
    /// but any commits < LSN might have happened before or after
    /// the given timestamp. We don't know because no data before
    /// the given lsn is available.
    Past(Lsn),

    /// We have found no commit with a timestamp,
    /// so we can't return anything meaningful.
    ///
    /// The associated LSN is the lower bound value we can safely
    /// create branches on, but no statement is made if it is
    /// older or newer than the timestamp.
    ///
    /// This variant can e.g. be returned right after a
    /// cluster import.
    NoData(Lsn),
}

/// Each request to page server contains LSN range: `not_modified_since..request_lsn`.
/// See comments libs/pageserver_api/src/models.rs.
/// Based on this range and `last_record_lsn` PS calculates `effective_lsn`.
/// But to distinguish requests from primary and replicas we need also to pass `request_lsn`.
#[derive(Debug, Clone, Copy, Default)]
pub struct LsnRange {
    pub effective_lsn: Lsn,
    pub request_lsn: Lsn,
}

impl LsnRange {
    pub fn at(lsn: Lsn) -> LsnRange {
        LsnRange {
            effective_lsn: lsn,
            request_lsn: lsn,
        }
    }
    pub fn is_latest(&self) -> bool {
        self.request_lsn == Lsn::MAX
    }
}

#[derive(Debug, thiserror::Error)]
pub(crate) enum CalculateLogicalSizeError {
    #[error("cancelled")]
    Cancelled,

    /// Something went wrong while reading the metadata we use to calculate logical size
    /// Note that cancellation variants of `PageReconstructError` are transformed to [`Self::Cancelled`]
    /// in the `From` implementation for this variant.
    #[error(transparent)]
    PageRead(PageReconstructError),

    /// Something went wrong deserializing metadata that we read to calculate logical size
    #[error("decode error: {0}")]
    Decode(#[from] DeserializeError),
}

#[derive(Debug, thiserror::Error)]
pub(crate) enum CollectKeySpaceError {
    #[error(transparent)]
    Decode(#[from] DeserializeError),
    #[error(transparent)]
    PageRead(PageReconstructError),
    #[error("cancelled")]
    Cancelled,
}

impl CollectKeySpaceError {
    pub(crate) fn is_cancel(&self) -> bool {
        match self {
            CollectKeySpaceError::Decode(_) => false,
            CollectKeySpaceError::PageRead(e) => e.is_cancel(),
            CollectKeySpaceError::Cancelled => true,
        }
    }
    pub(crate) fn into_anyhow(self) -> anyhow::Error {
        match self {
            CollectKeySpaceError::Decode(e) => anyhow::Error::new(e),
            CollectKeySpaceError::PageRead(e) => anyhow::Error::new(e),
            CollectKeySpaceError::Cancelled => anyhow::Error::new(self),
        }
    }
}

impl From<PageReconstructError> for CollectKeySpaceError {
    fn from(err: PageReconstructError) -> Self {
        match err {
            PageReconstructError::Cancelled => Self::Cancelled,
            err => Self::PageRead(err),
        }
    }
}

impl From<PageReconstructError> for CalculateLogicalSizeError {
    fn from(pre: PageReconstructError) -> Self {
        match pre {
            PageReconstructError::Cancelled => Self::Cancelled,
            _ => Self::PageRead(pre),
        }
    }
}

#[derive(Debug, thiserror::Error)]
pub enum RelationError {
    #[error("invalid relnode")]
    InvalidRelnode,
}

///
/// This impl provides all the functionality to store PostgreSQL relations, SLRUs,
/// and other special kinds of files, in a versioned key-value store. The
/// Timeline struct provides the key-value store.
///
/// This is a separate impl, so that we can easily include all these functions in a Timeline
/// implementation, and might be moved into a separate struct later.
impl Timeline {
    /// Start ingesting a WAL record, or other atomic modification of
    /// the timeline.
    ///
    /// This provides a transaction-like interface to perform a bunch
    /// of modifications atomically.
    ///
    /// To ingest a WAL record, call begin_modification(lsn) to get a
    /// DatadirModification object. Use the functions in the object to
    /// modify the repository state, updating all the pages and metadata
    /// that the WAL record affects. When you're done, call commit() to
    /// commit the changes.
    ///
    /// Lsn stored in modification is advanced by `ingest_record` and
    /// is used by `commit()` to update `last_record_lsn`.
    ///
    /// Calling commit() will flush all the changes and reset the state,
    /// so the `DatadirModification` struct can be reused to perform the next modification.
    ///
    /// Note that any pending modifications you make through the
    /// modification object won't be visible to calls to the 'get' and list
    /// functions of the timeline until you finish! And if you update the
    /// same page twice, the last update wins.
    ///
    pub fn begin_modification(&self, lsn: Lsn) -> DatadirModification
    where
        Self: Sized,
    {
        DatadirModification {
            tline: self,
            pending_lsns: Vec::new(),
            pending_metadata_pages: HashMap::new(),
            pending_data_batch: None,
            pending_deletions: Vec::new(),
            pending_nblocks: 0,
            pending_directory_entries: Vec::new(),
            pending_metadata_bytes: 0,
            is_importing_pgdata: false,
            lsn,
        }
    }

    pub fn begin_modification_for_import(&self, lsn: Lsn) -> DatadirModification
    where
        Self: Sized,
    {
        DatadirModification {
            tline: self,
            pending_lsns: Vec::new(),
            pending_metadata_pages: HashMap::new(),
            pending_data_batch: None,
            pending_deletions: Vec::new(),
            pending_nblocks: 0,
            pending_directory_entries: Vec::new(),
            pending_metadata_bytes: 0,
            is_importing_pgdata: true,
            lsn,
        }
    }

    //------------------------------------------------------------------------------
    // Public GET functions
    //------------------------------------------------------------------------------

    /// Look up given page version.
    pub(crate) async fn get_rel_page_at_lsn(
        &self,
        tag: RelTag,
        blknum: BlockNumber,
        version: Version<'_>,
        ctx: &RequestContext,
        io_concurrency: IoConcurrency,
    ) -> Result<Bytes, PageReconstructError> {
        match version {
            Version::LsnRange(lsns) => {
                let pages: smallvec::SmallVec<[_; 1]> = smallvec::smallvec![(tag, blknum)];
                let res = self
                    .get_rel_page_at_lsn_batched(
                        pages
                            .iter()
                            .map(|(tag, blknum)| (tag, blknum, lsns, ctx.attached_child())),
                        io_concurrency.clone(),
                        ctx,
                    )
                    .await;
                assert_eq!(res.len(), 1);
                res.into_iter().next().unwrap()
            }
            Version::Modified(modification) => {
                if tag.relnode == 0 {
                    return Err(PageReconstructError::Other(
                        RelationError::InvalidRelnode.into(),
                    ));
                }

                let nblocks = self.get_rel_size(tag, version, ctx).await?;
                if blknum >= nblocks {
                    debug!(
                        "read beyond EOF at {} blk {} at {}, size is {}: returning all-zeros page",
                        tag,
                        blknum,
                        version.get_lsn(),
                        nblocks
                    );
                    return Ok(ZERO_PAGE.clone());
                }

                let key = rel_block_to_key(tag, blknum);
                modification.get(key, ctx).await
            }
        }
    }

    /// Like [`Self::get_rel_page_at_lsn`], but returns a batch of pages.
    ///
    /// The ordering of the returned vec corresponds to the ordering of `pages`.
    ///
    /// NB: the read path must be cancellation-safe. The Tonic gRPC service will drop the future
    /// if the client goes away (e.g. due to timeout or cancellation).
    /// TODO: verify that it actually is cancellation-safe.
    pub(crate) async fn get_rel_page_at_lsn_batched(
        &self,
        pages: impl ExactSizeIterator<Item = (&RelTag, &BlockNumber, LsnRange, RequestContext)>,
        io_concurrency: IoConcurrency,
        ctx: &RequestContext,
    ) -> Vec<Result<Bytes, PageReconstructError>> {
        debug_assert_current_span_has_tenant_and_timeline_id();

        let mut slots_filled = 0;
        let page_count = pages.len();

        // Would be nice to use smallvec here but it doesn't provide the spare_capacity_mut() API.
        let mut result = Vec::with_capacity(pages.len());
        let result_slots = result.spare_capacity_mut();

        let mut keys_slots: HashMap<Key, smallvec::SmallVec<[(usize, RequestContext); 1]>> =
            HashMap::with_capacity(pages.len());

        let mut req_keyspaces: HashMap<Lsn, KeySpaceRandomAccum> =
            HashMap::with_capacity(pages.len());

        for (response_slot_idx, (tag, blknum, lsns, ctx)) in pages.enumerate() {
            if tag.relnode == 0 {
                result_slots[response_slot_idx].write(Err(PageReconstructError::Other(
                    RelationError::InvalidRelnode.into(),
                )));

                slots_filled += 1;
                continue;
            }
            let lsn = lsns.effective_lsn;
            let nblocks = {
                let ctx = RequestContextBuilder::from(&ctx)
                    .perf_span(|crnt_perf_span| {
                        info_span!(
                            target: PERF_TRACE_TARGET,
                            parent: crnt_perf_span,
                            "GET_REL_SIZE",
                            reltag=%tag,
                            lsn=%lsn,
                        )
                    })
                    .attached_child();

                match self
                    .get_rel_size(*tag, Version::LsnRange(lsns), &ctx)
                    .maybe_perf_instrument(&ctx, |crnt_perf_span| crnt_perf_span.clone())
                    .await
                {
                    Ok(nblocks) => nblocks,
                    Err(err) => {
                        result_slots[response_slot_idx].write(Err(err));
                        slots_filled += 1;
                        continue;
                    }
                }
            };

            if *blknum >= nblocks {
                debug!(
                    "read beyond EOF at {} blk {} at {}, size is {}: returning all-zeros page",
                    tag, blknum, lsn, nblocks
                );
                result_slots[response_slot_idx].write(Ok(ZERO_PAGE.clone()));
                slots_filled += 1;
                continue;
            }

            let key = rel_block_to_key(*tag, *blknum);

            let ctx = RequestContextBuilder::from(&ctx)
                .perf_span(|crnt_perf_span| {
                    info_span!(
                        target: PERF_TRACE_TARGET,
                        parent: crnt_perf_span,
                        "GET_BATCH",
                        batch_size = %page_count,
                    )
                })
                .attached_child();

            let key_slots = keys_slots.entry(key).or_default();
            key_slots.push((response_slot_idx, ctx));

            let acc = req_keyspaces.entry(lsn).or_default();
            acc.add_key(key);
        }

        let query: Vec<(Lsn, KeySpace)> = req_keyspaces
            .into_iter()
            .map(|(lsn, acc)| (lsn, acc.to_keyspace()))
            .collect();

        let query = VersionedKeySpaceQuery::scattered(query);
        let res = self
            .get_vectored(query, io_concurrency, ctx)
            .maybe_perf_instrument(ctx, |current_perf_span| current_perf_span.clone())
            .await;

        match res {
            Ok(results) => {
                for (key, res) in results {
                    let mut key_slots = keys_slots.remove(&key).unwrap().into_iter();
                    let (first_slot, first_req_ctx) = key_slots.next().unwrap();

                    for (slot, req_ctx) in key_slots {
                        let clone = match &res {
                            Ok(buf) => Ok(buf.clone()),
                            Err(err) => Err(match err {
                                PageReconstructError::Cancelled => PageReconstructError::Cancelled,

                                x @ PageReconstructError::Other(_)
                                | x @ PageReconstructError::AncestorLsnTimeout(_)
                                | x @ PageReconstructError::WalRedo(_)
                                | x @ PageReconstructError::MissingKey(_) => {
                                    PageReconstructError::Other(anyhow::anyhow!(
                                        "there was more than one request for this key in the batch, error logged once: {x:?}"
                                    ))
                                }
                            }),
                        };

                        result_slots[slot].write(clone);
                        // There is no standardized way to express that the batched span followed from N request spans.
                        // So, abuse the system and mark the request contexts as follows_from the batch span, so we get
                        // some linkage in our trace viewer. It allows us to answer: which GET_VECTORED did this GET_PAGE wait for.
                        req_ctx.perf_follows_from(ctx);
                        slots_filled += 1;
                    }

                    result_slots[first_slot].write(res);
                    first_req_ctx.perf_follows_from(ctx);
                    slots_filled += 1;
                }
            }
            Err(err) => {
                // this cannot really happen because get_vectored only errors globally on invalid LSN or too large batch size
                // (We enforce the max batch size outside of this function, in the code that constructs the batch request.)
                for (slot, req_ctx) in keys_slots.values().flatten() {
                    // this whole `match` is a lot like `From<GetVectoredError> for PageReconstructError`
                    // but without taking ownership of the GetVectoredError
                    let err = match &err {
                        GetVectoredError::Cancelled => Err(PageReconstructError::Cancelled),
                        // TODO: restructure get_vectored API to make this error per-key
                        GetVectoredError::MissingKey(err) => {
                            Err(PageReconstructError::Other(anyhow::anyhow!(
                                "whole vectored get request failed because one or more of the requested keys were missing: {err:?}"
                            )))
                        }
                        // TODO: restructure get_vectored API to make this error per-key
                        GetVectoredError::GetReadyAncestorError(err) => {
                            Err(PageReconstructError::Other(anyhow::anyhow!(
                                "whole vectored get request failed because one or more key required ancestor that wasn't ready: {err:?}"
                            )))
                        }
                        // TODO: restructure get_vectored API to make this error per-key
                        GetVectoredError::Other(err) => Err(PageReconstructError::Other(
                            anyhow::anyhow!("whole vectored get request failed: {err:?}"),
                        )),
                        // TODO: we can prevent this error class by moving this check into the type system
                        GetVectoredError::InvalidLsn(e) => {
                            Err(anyhow::anyhow!("invalid LSN: {e:?}").into())
                        }
                        // NB: this should never happen in practice because we limit batch size to be smaller than max_get_vectored_keys
                        // TODO: we can prevent this error class by moving this check into the type system
                        GetVectoredError::Oversized(err, max) => {
                            Err(anyhow::anyhow!("batching oversized: {err} > {max}").into())
                        }
                    };

                    req_ctx.perf_follows_from(ctx);
                    result_slots[*slot].write(err);
                }

                slots_filled += keys_slots.values().map(|slots| slots.len()).sum::<usize>();
            }
        };

        assert_eq!(slots_filled, page_count);
        // SAFETY:
        // 1. `result` and any of its uninint members are not read from until this point
        // 2. The length below is tracked at run-time and matches the number of requested pages.
        unsafe {
            result.set_len(page_count);
        }

        result
    }

    /// Get size of a database in blocks. This is only accurate on shard 0. It will undercount on
    /// other shards, by only accounting for relations the shard has pages for, and only accounting
    /// for pages up to the highest page number it has stored.
    pub(crate) async fn get_db_size(
        &self,
        spcnode: Oid,
        dbnode: Oid,
        version: Version<'_>,
        ctx: &RequestContext,
    ) -> Result<usize, PageReconstructError> {
        let mut total_blocks = 0;

        let rels = self.list_rels(spcnode, dbnode, version, ctx).await?;

        if rels.is_empty() {
            return Ok(0);
        }

        // Pre-deserialize the rel directory to avoid duplicated work in `get_relsize_cached`.
        let reldir_key = rel_dir_to_key(spcnode, dbnode);
        let buf = version.get(self, reldir_key, ctx).await?;
        let reldir = RelDirectory::des(&buf)?;

        for rel in rels {
            let n_blocks = self
                .get_rel_size_in_reldir(rel, version, Some((reldir_key, &reldir)), false, ctx)
                .await?
                .expect("allow_missing=false");
            total_blocks += n_blocks as usize;
        }
        Ok(total_blocks)
    }

    /// Get size of a relation file. The relation must exist, otherwise an error is returned.
    ///
    /// This is only accurate on shard 0. On other shards, it will return the size up to the highest
    /// page number stored in the shard.
    pub(crate) async fn get_rel_size(
        &self,
        tag: RelTag,
        version: Version<'_>,
        ctx: &RequestContext,
    ) -> Result<BlockNumber, PageReconstructError> {
        Ok(self
            .get_rel_size_in_reldir(tag, version, None, false, ctx)
            .await?
            .expect("allow_missing=false"))
    }

    /// Get size of a relation file. If `allow_missing` is true, returns None for missing relations,
    /// otherwise errors.
    ///
    /// INVARIANT: never returns None if `allow_missing=false`.
    ///
    /// See [`Self::get_rel_exists_in_reldir`] on why we need `deserialized_reldir_v1`.
    pub(crate) async fn get_rel_size_in_reldir(
        &self,
        tag: RelTag,
        version: Version<'_>,
        deserialized_reldir_v1: Option<(Key, &RelDirectory)>,
        allow_missing: bool,
        ctx: &RequestContext,
    ) -> Result<Option<BlockNumber>, PageReconstructError> {
        if tag.relnode == 0 {
            return Err(PageReconstructError::Other(
                RelationError::InvalidRelnode.into(),
            ));
        }

        if let Some(nblocks) = self.get_cached_rel_size(&tag, version) {
            return Ok(Some(nblocks));
        }

        if allow_missing
            && !self
                .get_rel_exists_in_reldir(tag, version, deserialized_reldir_v1, ctx)
                .await?
        {
            return Ok(None);
        }

        if (tag.forknum == FSM_FORKNUM || tag.forknum == VISIBILITYMAP_FORKNUM)
            && !self
                .get_rel_exists_in_reldir(tag, version, deserialized_reldir_v1, ctx)
                .await?
        {
            // FIXME: Postgres sometimes calls smgrcreate() to create
            // FSM, and smgrnblocks() on it immediately afterwards,
            // without extending it.  Tolerate that by claiming that
            // any non-existent FSM fork has size 0.
            return Ok(Some(0));
        }

        let key = rel_size_to_key(tag);
        let mut buf = version.get(self, key, ctx).await?;
        let nblocks = buf.get_u32_le();

        self.update_cached_rel_size(tag, version, nblocks);

        Ok(Some(nblocks))
    }

    /// Does the relation exist?
    ///
    /// Only shard 0 has a full view of the relations. Other shards only know about relations that
    /// the shard stores pages for.
    ///
    pub(crate) async fn get_rel_exists(
        &self,
        tag: RelTag,
        version: Version<'_>,
        ctx: &RequestContext,
    ) -> Result<bool, PageReconstructError> {
        self.get_rel_exists_in_reldir(tag, version, None, ctx).await
    }

    async fn get_rel_exists_in_reldir_v1(
        &self,
        tag: RelTag,
        version: Version<'_>,
        deserialized_reldir_v1: Option<(Key, &RelDirectory)>,
        ctx: &RequestContext,
    ) -> Result<bool, PageReconstructError> {
        let key = rel_dir_to_key(tag.spcnode, tag.dbnode);
        if let Some((cached_key, dir)) = deserialized_reldir_v1 {
            if cached_key == key {
                return Ok(dir.rels.contains(&(tag.relnode, tag.forknum)));
            } else if cfg!(test) || cfg!(feature = "testing") {
                panic!("cached reldir key mismatch: {cached_key} != {key}");
            } else {
                warn!("cached reldir key mismatch: {cached_key} != {key}");
            }
            // Fallback to reading the directory from the datadir.
        }

        let buf = version.get(self, key, ctx).await?;

        let dir = RelDirectory::des(&buf)?;
        Ok(dir.rels.contains(&(tag.relnode, tag.forknum)))
    }

    async fn get_rel_exists_in_reldir_v2(
        &self,
        tag: RelTag,
        version: Version<'_>,
        ctx: &RequestContext,
    ) -> Result<bool, PageReconstructError> {
        let key = rel_tag_sparse_key(tag.spcnode, tag.dbnode, tag.relnode, tag.forknum);
        let buf = RelDirExists::decode_option(version.sparse_get(self, key, ctx).await?).map_err(
            |_| {
                PageReconstructError::Other(anyhow::anyhow!(
                    "invalid reldir key: decode failed, {}",
                    key
                ))
            },
        )?;
        let exists_v2 = buf == RelDirExists::Exists;
        Ok(exists_v2)
    }

    /// Does the relation exist? With a cached deserialized `RelDirectory`.
    ///
    /// There are some cases where the caller loops across all relations. In that specific case,
    /// the caller should obtain the deserialized `RelDirectory` first and then call this function
    /// to avoid duplicated work of deserliazation. This is a hack and should be removed by introducing
    /// a new API (e.g., `get_rel_exists_batched`).
    pub(crate) async fn get_rel_exists_in_reldir(
        &self,
        tag: RelTag,
        version: Version<'_>,
        deserialized_reldir_v1: Option<(Key, &RelDirectory)>,
        ctx: &RequestContext,
    ) -> Result<bool, PageReconstructError> {
        if tag.relnode == 0 {
            return Err(PageReconstructError::Other(
                RelationError::InvalidRelnode.into(),
            ));
        }

        // first try to lookup relation in cache
        if let Some(_nblocks) = self.get_cached_rel_size(&tag, version) {
            return Ok(true);
        }
        // then check if the database was already initialized.
        // get_rel_exists can be called before dbdir is created.
        let buf = version.get(self, DBDIR_KEY, ctx).await?;
        let dbdirs = DbDirectory::des(&buf)?.dbdirs;
        if !dbdirs.contains_key(&(tag.spcnode, tag.dbnode)) {
            return Ok(false);
        }

        let (v2_status, migrated_lsn) = self.get_rel_size_v2_status();

        match v2_status {
            RelSizeMigration::Legacy => {
                let v1_exists = self
                    .get_rel_exists_in_reldir_v1(tag, version, deserialized_reldir_v1, ctx)
                    .await?;
                Ok(v1_exists)
            }
            RelSizeMigration::Migrating | RelSizeMigration::Migrated
                if version.get_lsn() < migrated_lsn.unwrap_or(Lsn(0)) =>
            {
                // For requests below the migrated LSN, we still use the v1 read path.
                let v1_exists = self
                    .get_rel_exists_in_reldir_v1(tag, version, deserialized_reldir_v1, ctx)
                    .await?;
                Ok(v1_exists)
            }
            RelSizeMigration::Migrating => {
                let v1_exists = self
                    .get_rel_exists_in_reldir_v1(tag, version, deserialized_reldir_v1, ctx)
                    .await?;
                let v2_exists_res = self.get_rel_exists_in_reldir_v2(tag, version, ctx).await;
                match v2_exists_res {
                    Ok(v2_exists) if v1_exists == v2_exists => {}
                    Ok(v2_exists) => {
                        tracing::warn!(
                            "inconsistent v1/v2 reldir keyspace for rel {}: v1_exists={}, v2_exists={}",
                            tag,
                            v1_exists,
                            v2_exists
                        );
                    }
                    Err(e) => {
                        tracing::warn!("failed to get rel exists in v2: {e}");
                    }
                }
                Ok(v1_exists)
            }
            RelSizeMigration::Migrated => {
                let v2_exists = self.get_rel_exists_in_reldir_v2(tag, version, ctx).await?;
                Ok(v2_exists)
            }
        }
    }

    async fn list_rels_v1(
        &self,
        spcnode: Oid,
        dbnode: Oid,
        version: Version<'_>,
        ctx: &RequestContext,
    ) -> Result<HashSet<RelTag>, PageReconstructError> {
        let key = rel_dir_to_key(spcnode, dbnode);
        let buf = version.get(self, key, ctx).await?;
        let dir = RelDirectory::des(&buf)?;
        let rels_v1: HashSet<RelTag> =
            HashSet::from_iter(dir.rels.iter().map(|(relnode, forknum)| RelTag {
                spcnode,
                dbnode,
                relnode: *relnode,
                forknum: *forknum,
            }));
        Ok(rels_v1)
    }

    async fn list_rels_v2(
        &self,
        spcnode: Oid,
        dbnode: Oid,
        version: Version<'_>,
        ctx: &RequestContext,
    ) -> Result<HashSet<RelTag>, PageReconstructError> {
        let key_range = rel_tag_sparse_key_range(spcnode, dbnode);
        let io_concurrency = IoConcurrency::spawn_from_conf(
            self.conf.get_vectored_concurrent_io,
            self.gate
                .enter()
                .map_err(|_| PageReconstructError::Cancelled)?,
        );
        let results = self
            .scan(
                KeySpace::single(key_range),
                version.get_lsn(),
                ctx,
                io_concurrency,
            )
            .await?;
        let mut rels = HashSet::new();
        for (key, val) in results {
            let val = RelDirExists::decode(&val?).map_err(|_| {
                PageReconstructError::Other(anyhow::anyhow!(
                    "invalid reldir key: decode failed, {}",
                    key
                ))
            })?;
            if key.field6 != 1 {
                return Err(PageReconstructError::Other(anyhow::anyhow!(
                    "invalid reldir key: field6 != 1, {}",
                    key
                )));
            }
            if key.field2 != spcnode {
                return Err(PageReconstructError::Other(anyhow::anyhow!(
                    "invalid reldir key: field2 != spcnode, {}",
                    key
                )));
            }
            if key.field3 != dbnode {
                return Err(PageReconstructError::Other(anyhow::anyhow!(
                    "invalid reldir key: field3 != dbnode, {}",
                    key
                )));
            }
            let tag = RelTag {
                spcnode,
                dbnode,
                relnode: key.field4,
                forknum: key.field5,
            };
            if val == RelDirExists::Removed {
                debug_assert!(!rels.contains(&tag), "removed reltag in v2");
                continue;
            }
            let did_not_contain = rels.insert(tag);
            debug_assert!(did_not_contain, "duplicate reltag in v2");
        }
        Ok(rels)
    }

    /// Get a list of all existing relations in given tablespace and database.
    ///
    /// Only shard 0 has a full view of the relations. Other shards only know about relations that
    /// the shard stores pages for.
    ///
    /// # Cancel-Safety
    ///
    /// This method is cancellation-safe.
    pub(crate) async fn list_rels(
        &self,
        spcnode: Oid,
        dbnode: Oid,
        version: Version<'_>,
        ctx: &RequestContext,
    ) -> Result<HashSet<RelTag>, PageReconstructError> {
        let (v2_status, migrated_lsn) = self.get_rel_size_v2_status();

        match v2_status {
            RelSizeMigration::Legacy => {
                let rels_v1 = self.list_rels_v1(spcnode, dbnode, version, ctx).await?;
                Ok(rels_v1)
            }
            RelSizeMigration::Migrating | RelSizeMigration::Migrated
                if version.get_lsn() < migrated_lsn.unwrap_or(Lsn(0)) =>
            {
                // For requests below the migrated LSN, we still use the v1 read path.
                let rels_v1 = self.list_rels_v1(spcnode, dbnode, version, ctx).await?;
                Ok(rels_v1)
            }
            RelSizeMigration::Migrating => {
                let rels_v1 = self.list_rels_v1(spcnode, dbnode, version, ctx).await?;
                let rels_v2_res = self.list_rels_v2(spcnode, dbnode, version, ctx).await;
                match rels_v2_res {
                    Ok(rels_v2) if rels_v1 == rels_v2 => {}
                    Ok(rels_v2) => {
                        tracing::warn!(
                            "inconsistent v1/v2 reldir keyspace for db {} {}: v1_rels.len()={}, v2_rels.len()={}",
                            spcnode,
                            dbnode,
                            rels_v1.len(),
                            rels_v2.len()
                        );
                    }
                    Err(e) => {
                        tracing::warn!("failed to list rels in v2: {e}");
                    }
                }
                Ok(rels_v1)
            }
            RelSizeMigration::Migrated => {
                let rels_v2 = self.list_rels_v2(spcnode, dbnode, version, ctx).await?;
                Ok(rels_v2)
            }
        }
    }

    /// Get the whole SLRU segment
    pub(crate) async fn get_slru_segment(
        &self,
        kind: SlruKind,
        segno: u32,
        lsn: Lsn,
        ctx: &RequestContext,
    ) -> Result<Bytes, PageReconstructError> {
        assert!(self.tenant_shard_id.is_shard_zero());
        let n_blocks = self
            .get_slru_segment_size(kind, segno, Version::at(lsn), ctx)
            .await?;

        let keyspace = KeySpace::single(
            slru_block_to_key(kind, segno, 0)..slru_block_to_key(kind, segno, n_blocks),
        );

        let batches = keyspace.partition(
            self.get_shard_identity(),
            self.conf.max_get_vectored_keys.get() as u64 * BLCKSZ as u64,
            BLCKSZ as u64,
        );

        let io_concurrency = IoConcurrency::spawn_from_conf(
            self.conf.get_vectored_concurrent_io,
            self.gate
                .enter()
                .map_err(|_| PageReconstructError::Cancelled)?,
        );

        let mut segment = BytesMut::with_capacity(n_blocks as usize * BLCKSZ as usize);
        for batch in batches.parts {
            let query = VersionedKeySpaceQuery::uniform(batch, lsn);
            let blocks = self
                .get_vectored(query, io_concurrency.clone(), ctx)
                .await?;

            for (_key, block) in blocks {
                let block = block?;
                segment.extend_from_slice(&block[..BLCKSZ as usize]);
            }
        }

        Ok(segment.freeze())
    }

    /// Get size of an SLRU segment
    pub(crate) async fn get_slru_segment_size(
        &self,
        kind: SlruKind,
        segno: u32,
        version: Version<'_>,
        ctx: &RequestContext,
    ) -> Result<BlockNumber, PageReconstructError> {
        assert!(self.tenant_shard_id.is_shard_zero());
        let key = slru_segment_size_to_key(kind, segno);
        let mut buf = version.get(self, key, ctx).await?;
        Ok(buf.get_u32_le())
    }

    /// Does the slru segment exist?
    pub(crate) async fn get_slru_segment_exists(
        &self,
        kind: SlruKind,
        segno: u32,
        version: Version<'_>,
        ctx: &RequestContext,
    ) -> Result<bool, PageReconstructError> {
        assert!(self.tenant_shard_id.is_shard_zero());
        // fetch directory listing
        let key = slru_dir_to_key(kind);
        let buf = version.get(self, key, ctx).await?;

        let dir = SlruSegmentDirectory::des(&buf)?;
        Ok(dir.segments.contains(&segno))
    }

    /// Locate LSN, such that all transactions that committed before
    /// 'search_timestamp' are visible, but nothing newer is.
    ///
    /// This is not exact. Commit timestamps are not guaranteed to be ordered,
    /// so it's not well defined which LSN you get if there were multiple commits
    /// "in flight" at that point in time.
    ///
    pub(crate) async fn find_lsn_for_timestamp(
        &self,
        search_timestamp: TimestampTz,
        cancel: &CancellationToken,
        ctx: &RequestContext,
    ) -> Result<LsnForTimestamp, PageReconstructError> {
        pausable_failpoint!("find-lsn-for-timestamp-pausable");

        let gc_cutoff_lsn_guard = self.get_applied_gc_cutoff_lsn();
        let gc_cutoff_planned = {
            let gc_info = self.gc_info.read().unwrap();
            info!(cutoffs=?gc_info.cutoffs, applied_cutoff=%*gc_cutoff_lsn_guard, "starting find_lsn_for_timestamp");
            gc_info.min_cutoff()
        };
        // Usually the planned cutoff is newer than the cutoff of the last gc run,
        // but let's be defensive.
        let gc_cutoff = gc_cutoff_planned.max(*gc_cutoff_lsn_guard);
        // We use this method to figure out the branching LSN for the new branch, but the
        // GC cutoff could be before the branching point and we cannot create a new branch
        // with LSN < `ancestor_lsn`. Thus, pick the maximum of these two to be
        // on the safe side.
        let min_lsn = std::cmp::max(gc_cutoff, self.get_ancestor_lsn());
        let max_lsn = self.get_last_record_lsn();

        // LSNs are always 8-byte aligned. low/mid/high represent the
        // LSN divided by 8.
        let mut low = min_lsn.0 / 8;
        let mut high = max_lsn.0 / 8 + 1;

        let mut found_smaller = false;
        let mut found_larger = false;

        while low < high {
            if cancel.is_cancelled() {
                return Err(PageReconstructError::Cancelled);
            }
            // cannot overflow, high and low are both smaller than u64::MAX / 2
            let mid = (high + low) / 2;

            let cmp = match self
                .is_latest_commit_timestamp_ge_than(
                    search_timestamp,
                    Lsn(mid * 8),
                    &mut found_smaller,
                    &mut found_larger,
                    ctx,
                )
                .await
            {
                Ok(res) => res,
                Err(PageReconstructError::MissingKey(e)) => {
                    warn!(
                        "Missing key while find_lsn_for_timestamp. Either we might have already garbage-collected that data or the key is really missing. Last error: {:#}",
                        e
                    );
                    // Return that we didn't find any requests smaller than the LSN, and logging the error.
                    return Ok(LsnForTimestamp::Past(min_lsn));
                }
                Err(e) => return Err(e),
            };

            if cmp {
                high = mid;
            } else {
                low = mid + 1;
            }
        }

        // If `found_smaller == true`, `low = t + 1` where `t` is the target LSN,
        // so the LSN of the last commit record before or at `search_timestamp`.
        // Remove one from `low` to get `t`.
        //
        // FIXME: it would be better to get the LSN of the previous commit.
        // Otherwise, if you restore to the returned LSN, the database will
        // include physical changes from later commits that will be marked
        // as aborted, and will need to be vacuumed away.
        let commit_lsn = Lsn((low - 1) * 8);
        match (found_smaller, found_larger) {
            (false, false) => {
                // This can happen if no commit records have been processed yet, e.g.
                // just after importing a cluster.
                Ok(LsnForTimestamp::NoData(min_lsn))
            }
            (false, true) => {
                // Didn't find any commit timestamps smaller than the request
                Ok(LsnForTimestamp::Past(min_lsn))
            }
            (true, _) if commit_lsn < min_lsn => {
                // the search above did set found_smaller to true but it never increased the lsn.
                // Then, low is still the old min_lsn, and the subtraction above gave a value
                // below the min_lsn. We should never do that.
                Ok(LsnForTimestamp::Past(min_lsn))
            }
            (true, false) => {
                // Only found commits with timestamps smaller than the request.
                // It's still a valid case for branch creation, return it.
                // And `update_gc_info()` ignores LSN for a `LsnForTimestamp::Future`
                // case, anyway.
                Ok(LsnForTimestamp::Future(commit_lsn))
            }
            (true, true) => Ok(LsnForTimestamp::Present(commit_lsn)),
        }
    }

    /// Subroutine of find_lsn_for_timestamp(). Returns true, if there are any
    /// commits that committed after 'search_timestamp', at LSN 'probe_lsn'.
    ///
    /// Additionally, sets 'found_smaller'/'found_Larger, if encounters any commits
    /// with a smaller/larger timestamp.
    ///
    pub(crate) async fn is_latest_commit_timestamp_ge_than(
        &self,
        search_timestamp: TimestampTz,
        probe_lsn: Lsn,
        found_smaller: &mut bool,
        found_larger: &mut bool,
        ctx: &RequestContext,
    ) -> Result<bool, PageReconstructError> {
        self.map_all_timestamps(probe_lsn, ctx, |timestamp| {
            if timestamp >= search_timestamp {
                *found_larger = true;
                return ControlFlow::Break(true);
            } else {
                *found_smaller = true;
            }
            ControlFlow::Continue(())
        })
        .await
    }

    /// Obtain the timestamp for the given lsn.
    ///
    /// If the lsn has no timestamps (e.g. no commits), returns None.
    pub(crate) async fn get_timestamp_for_lsn(
        &self,
        probe_lsn: Lsn,
        ctx: &RequestContext,
    ) -> Result<Option<TimestampTz>, PageReconstructError> {
        let mut max: Option<TimestampTz> = None;
        self.map_all_timestamps::<()>(probe_lsn, ctx, |timestamp| {
            if let Some(max_prev) = max {
                max = Some(max_prev.max(timestamp));
            } else {
                max = Some(timestamp);
            }
            ControlFlow::Continue(())
        })
        .await?;

        Ok(max)
    }

    /// Runs the given function on all the timestamps for a given lsn
    ///
    /// The return value is either given by the closure, or set to the `Default`
    /// impl's output.
    async fn map_all_timestamps<T: Default>(
        &self,
        probe_lsn: Lsn,
        ctx: &RequestContext,
        mut f: impl FnMut(TimestampTz) -> ControlFlow<T>,
    ) -> Result<T, PageReconstructError> {
        for segno in self
            .list_slru_segments(SlruKind::Clog, Version::at(probe_lsn), ctx)
            .await?
        {
            let nblocks = self
                .get_slru_segment_size(SlruKind::Clog, segno, Version::at(probe_lsn), ctx)
                .await?;

            let keyspace = KeySpace::single(
                slru_block_to_key(SlruKind::Clog, segno, 0)
                    ..slru_block_to_key(SlruKind::Clog, segno, nblocks),
            );

            let batches = keyspace.partition(
                self.get_shard_identity(),
                self.conf.max_get_vectored_keys.get() as u64 * BLCKSZ as u64,
                BLCKSZ as u64,
            );

            let io_concurrency = IoConcurrency::spawn_from_conf(
                self.conf.get_vectored_concurrent_io,
                self.gate
                    .enter()
                    .map_err(|_| PageReconstructError::Cancelled)?,
            );

            for batch in batches.parts.into_iter().rev() {
                let query = VersionedKeySpaceQuery::uniform(batch, probe_lsn);
                let blocks = self
                    .get_vectored(query, io_concurrency.clone(), ctx)
                    .await?;

                for (_key, clog_page) in blocks.into_iter().rev() {
                    let clog_page = clog_page?;

                    if clog_page.len() == BLCKSZ as usize + 8 {
                        let mut timestamp_bytes = [0u8; 8];
                        timestamp_bytes.copy_from_slice(&clog_page[BLCKSZ as usize..]);
                        let timestamp = TimestampTz::from_be_bytes(timestamp_bytes);

                        match f(timestamp) {
                            ControlFlow::Break(b) => return Ok(b),
                            ControlFlow::Continue(()) => (),
                        }
                    }
                }
            }
        }
        Ok(Default::default())
    }

    pub(crate) async fn get_slru_keyspace(
        &self,
        version: Version<'_>,
        ctx: &RequestContext,
    ) -> Result<KeySpace, PageReconstructError> {
        let mut accum = KeySpaceAccum::new();

        for kind in SlruKind::iter() {
            let mut segments: Vec<u32> = self
                .list_slru_segments(kind, version, ctx)
                .await?
                .into_iter()
                .collect();
            segments.sort_unstable();

            for seg in segments {
                let block_count = self.get_slru_segment_size(kind, seg, version, ctx).await?;

                accum.add_range(
                    slru_block_to_key(kind, seg, 0)..slru_block_to_key(kind, seg, block_count),
                );
            }
        }

        Ok(accum.to_keyspace())
    }

    /// Get a list of SLRU segments
    pub(crate) async fn list_slru_segments(
        &self,
        kind: SlruKind,
        version: Version<'_>,
        ctx: &RequestContext,
    ) -> Result<HashSet<u32>, PageReconstructError> {
        // fetch directory entry
        let key = slru_dir_to_key(kind);

        let buf = version.get(self, key, ctx).await?;
        Ok(SlruSegmentDirectory::des(&buf)?.segments)
    }

    pub(crate) async fn get_relmap_file(
        &self,
        spcnode: Oid,
        dbnode: Oid,
        version: Version<'_>,
        ctx: &RequestContext,
    ) -> Result<Bytes, PageReconstructError> {
        let key = relmap_file_key(spcnode, dbnode);

        let buf = version.get(self, key, ctx).await?;
        Ok(buf)
    }

    pub(crate) async fn list_dbdirs(
        &self,
        lsn: Lsn,
        ctx: &RequestContext,
    ) -> Result<HashMap<(Oid, Oid), bool>, PageReconstructError> {
        // fetch directory entry
        let buf = self.get(DBDIR_KEY, lsn, ctx).await?;

        Ok(DbDirectory::des(&buf)?.dbdirs)
    }

    pub(crate) async fn get_twophase_file(
        &self,
        xid: u64,
        lsn: Lsn,
        ctx: &RequestContext,
    ) -> Result<Bytes, PageReconstructError> {
        let key = twophase_file_key(xid);
        let buf = self.get(key, lsn, ctx).await?;
        Ok(buf)
    }

    pub(crate) async fn list_twophase_files(
        &self,
        lsn: Lsn,
        ctx: &RequestContext,
    ) -> Result<HashSet<u64>, PageReconstructError> {
        // fetch directory entry
        let buf = self.get(TWOPHASEDIR_KEY, lsn, ctx).await?;

        if self.pg_version >= PgMajorVersion::PG17 {
            Ok(TwoPhaseDirectoryV17::des(&buf)?.xids)
        } else {
            Ok(TwoPhaseDirectory::des(&buf)?
                .xids
                .iter()
                .map(|x| u64::from(*x))
                .collect())
        }
    }

    pub(crate) async fn get_control_file(
        &self,
        lsn: Lsn,
        ctx: &RequestContext,
    ) -> Result<Bytes, PageReconstructError> {
        self.get(CONTROLFILE_KEY, lsn, ctx).await
    }

    pub(crate) async fn get_checkpoint(
        &self,
        lsn: Lsn,
        ctx: &RequestContext,
    ) -> Result<Bytes, PageReconstructError> {
        self.get(CHECKPOINT_KEY, lsn, ctx).await
    }

    async fn list_aux_files_v2(
        &self,
        lsn: Lsn,
        ctx: &RequestContext,
        io_concurrency: IoConcurrency,
    ) -> Result<HashMap<String, Bytes>, PageReconstructError> {
        let kv = self
            .scan(
                KeySpace::single(Key::metadata_aux_key_range()),
                lsn,
                ctx,
                io_concurrency,
            )
            .await?;
        let mut result = HashMap::new();
        let mut sz = 0;
        for (_, v) in kv {
            let v = v?;
            let v = aux_file::decode_file_value_bytes(&v)
                .context("value decode")
                .map_err(PageReconstructError::Other)?;
            for (fname, content) in v {
                sz += fname.len();
                sz += content.len();
                result.insert(fname, content);
            }
        }
        self.aux_file_size_estimator.on_initial(sz);
        Ok(result)
    }

    pub(crate) async fn trigger_aux_file_size_computation(
        &self,
        lsn: Lsn,
        ctx: &RequestContext,
        io_concurrency: IoConcurrency,
    ) -> Result<(), PageReconstructError> {
        self.list_aux_files_v2(lsn, ctx, io_concurrency).await?;
        Ok(())
    }

    pub(crate) async fn list_aux_files(
        &self,
        lsn: Lsn,
        ctx: &RequestContext,
        io_concurrency: IoConcurrency,
    ) -> Result<HashMap<String, Bytes>, PageReconstructError> {
        self.list_aux_files_v2(lsn, ctx, io_concurrency).await
    }

    pub(crate) async fn get_replorigins(
        &self,
        lsn: Lsn,
        ctx: &RequestContext,
        io_concurrency: IoConcurrency,
    ) -> Result<HashMap<RepOriginId, Lsn>, PageReconstructError> {
        let kv = self
            .scan(
                KeySpace::single(repl_origin_key_range()),
                lsn,
                ctx,
                io_concurrency,
            )
            .await?;
        let mut result = HashMap::new();
        for (k, v) in kv {
            let v = v?;
            if v.is_empty() {
                // This is a tombstone -- we can skip it.
                // Originally, the replorigin code uses `Lsn::INVALID` to represent a tombstone. However, as it part of
                // the sparse keyspace and the sparse keyspace uses an empty image to universally represent a tombstone,
                // we also need to consider that. Such tombstones might be written on the detach ancestor code path to
                // avoid the value going into the child branch. (See [`crate::tenant::timeline::detach_ancestor::generate_tombstone_image_layer`] for more details.)
                continue;
            }
            let origin_id = k.field6 as RepOriginId;
            let origin_lsn = Lsn::des(&v)
                .with_context(|| format!("decode replorigin value for {origin_id}: {v:?}"))?;
            if origin_lsn != Lsn::INVALID {
                result.insert(origin_id, origin_lsn);
            }
        }
        Ok(result)
    }

    /// Does the same as get_current_logical_size but counted on demand.
    /// Used to initialize the logical size tracking on startup.
    ///
    /// Only relation blocks are counted currently. That excludes metadata,
    /// SLRUs, twophase files etc.
    ///
    /// # Cancel-Safety
    ///
    /// This method is cancellation-safe.
    pub(crate) async fn get_current_logical_size_non_incremental(
        &self,
        lsn: Lsn,
        ctx: &RequestContext,
    ) -> Result<u64, CalculateLogicalSizeError> {
        debug_assert_current_span_has_tenant_and_timeline_id_no_shard_id();

        fail::fail_point!("skip-logical-size-calculation", |_| { Ok(0) });

        // Fetch list of database dirs and iterate them
        let buf = self.get(DBDIR_KEY, lsn, ctx).await?;
        let dbdir = DbDirectory::des(&buf)?;

        let mut total_size: u64 = 0;
<<<<<<< HEAD
        for &(spcnode, dbnode) in dbdir.dbdirs.keys() {
=======
        let mut dbdir_cnt = 0;
        let mut rel_cnt = 0;

        for (spcnode, dbnode) in dbdir.dbdirs.keys() {
            dbdir_cnt += 1;
>>>>>>> f8593544
            for rel in self
                .list_rels(spcnode, dbnode, Version::at(lsn), ctx)
                .await?
            {
                rel_cnt += 1;
                if self.cancel.is_cancelled() {
                    return Err(CalculateLogicalSizeError::Cancelled);
                }
                let relsize_key = rel_size_to_key(rel);
                let mut buf = self.get(relsize_key, lsn, ctx).await?;
                let relsize = buf.get_u32_le();

                total_size += relsize as u64;
            }
        }

        self.db_rel_count
            .store(Some(Arc::new((dbdir_cnt, rel_cnt))));

        Ok(total_size * BLCKSZ as u64)
    }

    /// Get a KeySpace that covers all the Keys that are in use at AND below the given LSN. This is only used
    /// for gc-compaction.
    ///
    /// gc-compaction cannot use the same `collect_keyspace` function as the legacy compaction because it
    /// processes data at multiple LSNs and needs to be aware of the fact that some key ranges might need to
    /// be kept only for a specific range of LSN.
    ///
    /// Consider the case that the user created branches at LSN 10 and 20, where the user created a table A at
    /// LSN 10 and dropped that table at LSN 20. `collect_keyspace` at LSN 10 will return the key range
    /// corresponding to that table, while LSN 20 won't. The keyspace info at a single LSN is not enough to
    /// determine which keys to retain/drop for gc-compaction.
    ///
    /// For now, it only drops AUX-v1 keys. But in the future, the function will be extended to return the keyspace
    /// to be retained for each of the branch LSN.
    ///
    /// The return value is (dense keyspace, sparse keyspace).
    pub(crate) async fn collect_gc_compaction_keyspace(
        &self,
    ) -> Result<(KeySpace, SparseKeySpace), CollectKeySpaceError> {
        let metadata_key_begin = Key::metadata_key_range().start;
        let aux_v1_key = AUX_FILES_KEY;
        let dense_keyspace = KeySpace {
            ranges: vec![Key::MIN..aux_v1_key, aux_v1_key.next()..metadata_key_begin],
        };
        Ok((
            dense_keyspace,
            SparseKeySpace(KeySpace::single(Key::metadata_key_range())),
        ))
    }

    ///
    /// Get a KeySpace that covers all the Keys that are in use at the given LSN.
    /// Anything that's not listed maybe removed from the underlying storage (from
    /// that LSN forwards).
    ///
    /// The return value is (dense keyspace, sparse keyspace).
    pub(crate) async fn collect_keyspace(
        &self,
        lsn: Lsn,
        ctx: &RequestContext,
    ) -> Result<(KeySpace, SparseKeySpace), CollectKeySpaceError> {
        // Iterate through key ranges, greedily packing them into partitions
        let mut result = KeySpaceAccum::new();

        // The dbdir metadata always exists
        result.add_key(DBDIR_KEY);

        // Fetch list of database dirs and iterate them
        let dbdir = self.list_dbdirs(lsn, ctx).await?;
        let mut dbs: Vec<((Oid, Oid), bool)> = dbdir.into_iter().collect();

        dbs.sort_unstable_by(|(k_a, _), (k_b, _)| k_a.cmp(k_b));
        for ((spcnode, dbnode), has_relmap_file) in dbs {
            if has_relmap_file {
                result.add_key(relmap_file_key(spcnode, dbnode));
            }
            result.add_key(rel_dir_to_key(spcnode, dbnode));

            let mut rels: Vec<RelTag> = self
                .list_rels(spcnode, dbnode, Version::at(lsn), ctx)
                .await?
                .into_iter()
                .collect();
            rels.sort_unstable();
            for rel in rels {
                let relsize_key = rel_size_to_key(rel);
                let mut buf = self.get(relsize_key, lsn, ctx).await?;
                let relsize = buf.get_u32_le();

                result.add_range(rel_block_to_key(rel, 0)..rel_block_to_key(rel, relsize));
                result.add_key(relsize_key);
            }
        }

        // Iterate SLRUs next
        if self.tenant_shard_id.is_shard_zero() {
            for kind in [
                SlruKind::Clog,
                SlruKind::MultiXactMembers,
                SlruKind::MultiXactOffsets,
            ] {
                let slrudir_key = slru_dir_to_key(kind);
                result.add_key(slrudir_key);
                let buf = self.get(slrudir_key, lsn, ctx).await?;
                let dir = SlruSegmentDirectory::des(&buf)?;
                let mut segments: Vec<u32> = dir.segments.iter().cloned().collect();
                segments.sort_unstable();
                for segno in segments {
                    let segsize_key = slru_segment_size_to_key(kind, segno);
                    let mut buf = self.get(segsize_key, lsn, ctx).await?;
                    let segsize = buf.get_u32_le();

                    result.add_range(
                        slru_block_to_key(kind, segno, 0)..slru_block_to_key(kind, segno, segsize),
                    );
                    result.add_key(segsize_key);
                }
            }
        }

        // Then pg_twophase
        result.add_key(TWOPHASEDIR_KEY);

        let mut xids: Vec<u64> = self
            .list_twophase_files(lsn, ctx)
            .await?
            .iter()
            .cloned()
            .collect();
        xids.sort_unstable();
        for xid in xids {
            result.add_key(twophase_file_key(xid));
        }

        result.add_key(CONTROLFILE_KEY);
        result.add_key(CHECKPOINT_KEY);

        // Add extra keyspaces in the test cases. Some test cases write keys into the storage without
        // creating directory keys. These test cases will add such keyspaces into `extra_test_dense_keyspace`
        // and the keys will not be garbage-colllected.
        #[cfg(test)]
        {
            let guard = self.extra_test_dense_keyspace.load();
            for kr in &guard.ranges {
                result.add_range(kr.clone());
            }
        }

        let dense_keyspace = result.to_keyspace();
        let sparse_keyspace = SparseKeySpace(KeySpace {
            ranges: vec![
                Key::metadata_aux_key_range(),
                repl_origin_key_range(),
                Key::rel_dir_sparse_key_range(),
            ],
        });

        if cfg!(debug_assertions) {
            // Verify if the sparse keyspaces are ordered and non-overlapping.

            // We do not use KeySpaceAccum for sparse_keyspace because we want to ensure each
            // category of sparse keys are split into their own image/delta files. If there
            // are overlapping keyspaces, they will be automatically merged by keyspace accum,
            // and we want the developer to keep the keyspaces separated.

            let ranges = &sparse_keyspace.0.ranges;

            // TODO: use a single overlaps_with across the codebase
            fn overlaps_with<T: Ord>(a: &Range<T>, b: &Range<T>) -> bool {
                !(a.end <= b.start || b.end <= a.start)
            }
            for i in 0..ranges.len() {
                for j in 0..i {
                    if overlaps_with(&ranges[i], &ranges[j]) {
                        panic!(
                            "overlapping sparse keyspace: {}..{} and {}..{}",
                            ranges[i].start, ranges[i].end, ranges[j].start, ranges[j].end
                        );
                    }
                }
            }
            for i in 1..ranges.len() {
                assert!(
                    ranges[i - 1].end <= ranges[i].start,
                    "unordered sparse keyspace: {}..{} and {}..{}",
                    ranges[i - 1].start,
                    ranges[i - 1].end,
                    ranges[i].start,
                    ranges[i].end
                );
            }
        }

        Ok((dense_keyspace, sparse_keyspace))
    }

    /// Get cached size of relation. There are two caches: one for primary updates, it captures the latest state of
    /// of the timeline and snapshot cache, which key includes LSN and so can be used by replicas to get relation size
    /// at the particular LSN (snapshot).
    pub fn get_cached_rel_size(&self, tag: &RelTag, version: Version<'_>) -> Option<BlockNumber> {
        let lsn = version.get_lsn();
        {
            let rel_size_cache = self.rel_size_latest_cache.read().unwrap();
            if let Some((cached_lsn, nblocks)) = rel_size_cache.get(tag) {
                if lsn >= *cached_lsn {
                    RELSIZE_LATEST_CACHE_HITS.inc();
                    return Some(*nblocks);
                }
                RELSIZE_CACHE_MISSES_OLD.inc();
            }
        }
        {
            let mut rel_size_cache = self.rel_size_snapshot_cache.lock().unwrap();
            if let Some(nblock) = rel_size_cache.get(&(lsn, *tag)) {
                RELSIZE_SNAPSHOT_CACHE_HITS.inc();
                return Some(*nblock);
            }
        }
        if version.is_latest() {
            RELSIZE_LATEST_CACHE_MISSES.inc();
        } else {
            RELSIZE_SNAPSHOT_CACHE_MISSES.inc();
        }
        None
    }

    /// Update cached relation size if there is no more recent update
    pub fn update_cached_rel_size(&self, tag: RelTag, version: Version<'_>, nblocks: BlockNumber) {
        let lsn = version.get_lsn();
        if version.is_latest() {
            let mut rel_size_cache = self.rel_size_latest_cache.write().unwrap();
            match rel_size_cache.entry(tag) {
                hash_map::Entry::Occupied(mut entry) => {
                    let cached_lsn = entry.get_mut();
                    if lsn >= cached_lsn.0 {
                        *cached_lsn = (lsn, nblocks);
                    }
                }
                hash_map::Entry::Vacant(entry) => {
                    entry.insert((lsn, nblocks));
                    RELSIZE_LATEST_CACHE_ENTRIES.inc();
                }
            }
        } else {
            let mut rel_size_cache = self.rel_size_snapshot_cache.lock().unwrap();
            if rel_size_cache.capacity() != 0 {
                rel_size_cache.insert((lsn, tag), nblocks);
                RELSIZE_SNAPSHOT_CACHE_ENTRIES.set(rel_size_cache.len() as u64);
            }
        }
    }

    /// Store cached relation size
    pub fn set_cached_rel_size(&self, tag: RelTag, lsn: Lsn, nblocks: BlockNumber) {
        let mut rel_size_cache = self.rel_size_latest_cache.write().unwrap();
        if rel_size_cache.insert(tag, (lsn, nblocks)).is_none() {
            RELSIZE_LATEST_CACHE_ENTRIES.inc();
        }
    }

    /// Remove cached relation size
    pub fn remove_cached_rel_size(&self, tag: &RelTag) {
        let mut rel_size_cache = self.rel_size_latest_cache.write().unwrap();
        if rel_size_cache.remove(tag).is_some() {
            RELSIZE_LATEST_CACHE_ENTRIES.dec();
        }
    }
}

/// DatadirModification represents an operation to ingest an atomic set of
/// updates to the repository.
///
/// It is created by the 'begin_record' function. It is called for each WAL
/// record, so that all the modifications by a one WAL record appear atomic.
pub struct DatadirModification<'a> {
    /// The timeline this modification applies to. You can access this to
    /// read the state, but note that any pending updates are *not* reflected
    /// in the state in 'tline' yet.
    pub tline: &'a Timeline,

    /// Current LSN of the modification
    lsn: Lsn,

    // The modifications are not applied directly to the underlying key-value store.
    // The put-functions add the modifications here, and they are flushed to the
    // underlying key-value store by the 'finish' function.
    pending_lsns: Vec<Lsn>,
    pending_deletions: Vec<(Range<Key>, Lsn)>,
    pending_nblocks: i64,

    /// Metadata writes, indexed by key so that they can be read from not-yet-committed modifications
    /// while ingesting subsequent records. See [`Self::is_data_key`] for the definition of 'metadata'.
    pending_metadata_pages: HashMap<CompactKey, Vec<(Lsn, usize, Value)>>,

    /// Data writes, ready to be flushed into an ephemeral layer. See [`Self::is_data_key`] for
    /// which keys are stored here.
    pending_data_batch: Option<SerializedValueBatch>,

    /// For special "directory" keys that store key-value maps, track the size of the map
    /// if it was updated in this modification.
    pending_directory_entries: Vec<(DirectoryKind, MetricsUpdate)>,

    /// An **approximation** of how many metadata bytes will be written to the EphemeralFile.
    pending_metadata_bytes: usize,

    /// Whether we are importing a pgdata directory.
    is_importing_pgdata: bool,
}

#[derive(Debug, Clone, Copy, PartialEq, Eq)]
pub enum MetricsUpdate {
    /// Set the metrics to this value
    Set(u64),
    /// Increment the metrics by this value
    Add(u64),
    /// Decrement the metrics by this value
    Sub(u64),
}

/// Controls the behavior of the reldir keyspace.
pub struct RelDirMode {
    // Whether we can read the v2 keyspace or not.
    current_status: RelSizeMigration,
    // Whether we should initialize the v2 keyspace or not.
    initialize: bool,
}

impl DatadirModification<'_> {
    // When a DatadirModification is committed, we do a monolithic serialization of all its contents.  WAL records can
    // contain multiple pages, so the pageserver's record-based batch size isn't sufficient to bound this allocation: we
    // additionally specify a limit on how much payload a DatadirModification may contain before it should be committed.
    pub(crate) const MAX_PENDING_BYTES: usize = 8 * 1024 * 1024;

    /// Get the current lsn
    pub(crate) fn get_lsn(&self) -> Lsn {
        self.lsn
    }

    pub(crate) fn approx_pending_bytes(&self) -> usize {
        self.pending_data_batch
            .as_ref()
            .map_or(0, |b| b.buffer_size())
            + self.pending_metadata_bytes
    }

    pub(crate) fn has_dirty_data(&self) -> bool {
        self.pending_data_batch
            .as_ref()
            .is_some_and(|b| b.has_data())
    }

    /// Returns statistics about the currently pending modifications.
    pub(crate) fn stats(&self) -> DatadirModificationStats {
        let mut stats = DatadirModificationStats::default();
        for (_, _, value) in self.pending_metadata_pages.values().flatten() {
            match value {
                Value::Image(_) => stats.metadata_images += 1,
                Value::WalRecord(r) if r.will_init() => stats.metadata_images += 1,
                Value::WalRecord(_) => stats.metadata_deltas += 1,
            }
        }
        for valuemeta in self.pending_data_batch.iter().flat_map(|b| &b.metadata) {
            match valuemeta {
                ValueMeta::Serialized(s) if s.will_init => stats.data_images += 1,
                ValueMeta::Serialized(_) => stats.data_deltas += 1,
                ValueMeta::Observed(_) => {}
            }
        }
        stats
    }

    /// Set the current lsn
    pub(crate) fn set_lsn(&mut self, lsn: Lsn) -> Result<(), WalIngestError> {
        ensure_walingest!(
            lsn >= self.lsn,
            "setting an older lsn {} than {} is not allowed",
            lsn,
            self.lsn
        );

        if lsn > self.lsn {
            self.pending_lsns.push(self.lsn);
            self.lsn = lsn;
        }
        Ok(())
    }

    /// In this context, 'metadata' means keys that are only read by the pageserver internally, and 'data' means
    /// keys that represent literal blocks that postgres can read.  So data includes relation blocks and
    /// SLRU blocks, which are read directly by postgres, and everything else is considered metadata.
    ///
    /// The distinction is important because data keys are handled on a fast path where dirty writes are
    /// not readable until this modification is committed, whereas metadata keys are visible for read
    /// via [`Self::get`] as soon as their record has been ingested.
    fn is_data_key(key: &Key) -> bool {
        key.is_rel_block_key() || key.is_slru_block_key()
    }

    /// Initialize a completely new repository.
    ///
    /// This inserts the directory metadata entries that are assumed to
    /// always exist.
    pub fn init_empty(&mut self) -> anyhow::Result<()> {
        let buf = DbDirectory::ser(&DbDirectory {
            dbdirs: HashMap::new(),
        })?;
        self.pending_directory_entries
            .push((DirectoryKind::Db, MetricsUpdate::Set(0)));
        self.put(DBDIR_KEY, Value::Image(buf.into()));

        let buf = if self.tline.pg_version >= PgMajorVersion::PG17 {
            TwoPhaseDirectoryV17::ser(&TwoPhaseDirectoryV17 {
                xids: HashSet::new(),
            })
        } else {
            TwoPhaseDirectory::ser(&TwoPhaseDirectory {
                xids: HashSet::new(),
            })
        }?;
        self.pending_directory_entries
            .push((DirectoryKind::TwoPhase, MetricsUpdate::Set(0)));
        self.put(TWOPHASEDIR_KEY, Value::Image(buf.into()));

        let buf: Bytes = SlruSegmentDirectory::ser(&SlruSegmentDirectory::default())?.into();
        let empty_dir = Value::Image(buf);

        // Initialize SLRUs on shard 0 only: creating these on other shards would be
        // harmless but they'd just be dropped on later compaction.
        if self.tline.tenant_shard_id.is_shard_zero() {
            self.put(slru_dir_to_key(SlruKind::Clog), empty_dir.clone());
            self.pending_directory_entries.push((
                DirectoryKind::SlruSegment(SlruKind::Clog),
                MetricsUpdate::Set(0),
            ));
            self.put(
                slru_dir_to_key(SlruKind::MultiXactMembers),
                empty_dir.clone(),
            );
            self.pending_directory_entries.push((
                DirectoryKind::SlruSegment(SlruKind::Clog),
                MetricsUpdate::Set(0),
            ));
            self.put(slru_dir_to_key(SlruKind::MultiXactOffsets), empty_dir);
            self.pending_directory_entries.push((
                DirectoryKind::SlruSegment(SlruKind::MultiXactOffsets),
                MetricsUpdate::Set(0),
            ));
        }

        Ok(())
    }

    #[cfg(test)]
    pub fn init_empty_test_timeline(&mut self) -> anyhow::Result<()> {
        self.init_empty()?;
        self.put_control_file(bytes::Bytes::from_static(
            b"control_file contents do not matter",
        ))
        .context("put_control_file")?;
        self.put_checkpoint(bytes::Bytes::from_static(
            b"checkpoint_file contents do not matter",
        ))
        .context("put_checkpoint_file")?;
        Ok(())
    }

    /// Creates a relation if it is not already present.
    /// Returns the current size of the relation
    pub(crate) async fn create_relation_if_required(
        &mut self,
        rel: RelTag,
        ctx: &RequestContext,
    ) -> Result<u32, WalIngestError> {
        // Get current size and put rel creation if rel doesn't exist
        //
        // NOTE: we check the cache first even though get_rel_exists and get_rel_size would
        //       check the cache too. This is because eagerly checking the cache results in
        //       less work overall and 10% better performance. It's more work on cache miss
        //       but cache miss is rare.
        if let Some(nblocks) = self
            .tline
            .get_cached_rel_size(&rel, Version::Modified(self))
        {
            Ok(nblocks)
        } else if !self
            .tline
            .get_rel_exists(rel, Version::Modified(self), ctx)
            .await?
        {
            // create it with 0 size initially, the logic below will extend it
            self.put_rel_creation(rel, 0, ctx).await?;
            Ok(0)
        } else {
            Ok(self
                .tline
                .get_rel_size(rel, Version::Modified(self), ctx)
                .await?)
        }
    }

    /// Given a block number for a relation (which represents a newly written block),
    /// the previous block count of the relation, and the shard info, find the gaps
    /// that were created by the newly written block if any.
    fn find_gaps(
        rel: RelTag,
        blkno: u32,
        previous_nblocks: u32,
        shard: &ShardIdentity,
    ) -> Option<KeySpace> {
        let mut key = rel_block_to_key(rel, blkno);
        let mut gap_accum = None;

        for gap_blkno in previous_nblocks..blkno {
            key.field6 = gap_blkno;

            if shard.get_shard_number(&key) != shard.number {
                continue;
            }

            gap_accum
                .get_or_insert_with(KeySpaceAccum::new)
                .add_key(key);
        }

        gap_accum.map(|accum| accum.to_keyspace())
    }

    pub async fn ingest_batch(
        &mut self,
        mut batch: SerializedValueBatch,
        // TODO(vlad): remove this argument and replace the shard check with is_key_local
        shard: &ShardIdentity,
        ctx: &RequestContext,
    ) -> Result<(), WalIngestError> {
        let mut gaps_at_lsns = Vec::default();

        for meta in batch.metadata.iter() {
            let key = Key::from_compact(meta.key());
            let (rel, blkno) = key
                .to_rel_block()
                .map_err(|_| WalIngestErrorKind::InvalidKey(key, meta.lsn()))?;
            let new_nblocks = blkno + 1;

            let old_nblocks = self.create_relation_if_required(rel, ctx).await?;
            if new_nblocks > old_nblocks {
                self.put_rel_extend(rel, new_nblocks, ctx).await?;
            }

            if let Some(gaps) = Self::find_gaps(rel, blkno, old_nblocks, shard) {
                gaps_at_lsns.push((gaps, meta.lsn()));
            }
        }

        if !gaps_at_lsns.is_empty() {
            batch.zero_gaps(gaps_at_lsns);
        }

        match self.pending_data_batch.as_mut() {
            Some(pending_batch) => {
                pending_batch.extend(batch);
            }
            None if batch.has_data() => {
                self.pending_data_batch = Some(batch);
            }
            None => {
                // Nothing to initialize the batch with
            }
        }

        Ok(())
    }

    /// Put a new page version that can be constructed from a WAL record
    ///
    /// NOTE: this will *not* implicitly extend the relation, if the page is beyond the
    /// current end-of-file. It's up to the caller to check that the relation size
    /// matches the blocks inserted!
    pub fn put_rel_wal_record(
        &mut self,
        rel: RelTag,
        blknum: BlockNumber,
        rec: NeonWalRecord,
    ) -> Result<(), WalIngestError> {
        ensure_walingest!(rel.relnode != 0, RelationError::InvalidRelnode);
        self.put(rel_block_to_key(rel, blknum), Value::WalRecord(rec));
        Ok(())
    }

    // Same, but for an SLRU.
    pub fn put_slru_wal_record(
        &mut self,
        kind: SlruKind,
        segno: u32,
        blknum: BlockNumber,
        rec: NeonWalRecord,
    ) -> Result<(), WalIngestError> {
        if !self.tline.tenant_shard_id.is_shard_zero() {
            return Ok(());
        }

        self.put(
            slru_block_to_key(kind, segno, blknum),
            Value::WalRecord(rec),
        );
        Ok(())
    }

    /// Like put_wal_record, but with ready-made image of the page.
    pub fn put_rel_page_image(
        &mut self,
        rel: RelTag,
        blknum: BlockNumber,
        img: Bytes,
    ) -> Result<(), WalIngestError> {
        ensure_walingest!(rel.relnode != 0, RelationError::InvalidRelnode);
        let key = rel_block_to_key(rel, blknum);
        if !key.is_valid_key_on_write_path() {
            Err(WalIngestErrorKind::InvalidKey(key, self.lsn))?;
        }
        self.put(rel_block_to_key(rel, blknum), Value::Image(img));
        Ok(())
    }

    pub fn put_slru_page_image(
        &mut self,
        kind: SlruKind,
        segno: u32,
        blknum: BlockNumber,
        img: Bytes,
    ) -> Result<(), WalIngestError> {
        assert!(self.tline.tenant_shard_id.is_shard_zero());

        let key = slru_block_to_key(kind, segno, blknum);
        if !key.is_valid_key_on_write_path() {
            Err(WalIngestErrorKind::InvalidKey(key, self.lsn))?;
        }
        self.put(key, Value::Image(img));
        Ok(())
    }

    pub(crate) fn put_rel_page_image_zero(
        &mut self,
        rel: RelTag,
        blknum: BlockNumber,
    ) -> Result<(), WalIngestError> {
        ensure_walingest!(rel.relnode != 0, RelationError::InvalidRelnode);
        let key = rel_block_to_key(rel, blknum);
        if !key.is_valid_key_on_write_path() {
            Err(WalIngestErrorKind::InvalidKey(key, self.lsn))?;
        }

        let batch = self
            .pending_data_batch
            .get_or_insert_with(SerializedValueBatch::default);

        batch.put(key.to_compact(), Value::Image(ZERO_PAGE.clone()), self.lsn);

        Ok(())
    }

    pub(crate) fn put_slru_page_image_zero(
        &mut self,
        kind: SlruKind,
        segno: u32,
        blknum: BlockNumber,
    ) -> Result<(), WalIngestError> {
        assert!(self.tline.tenant_shard_id.is_shard_zero());
        let key = slru_block_to_key(kind, segno, blknum);
        if !key.is_valid_key_on_write_path() {
            Err(WalIngestErrorKind::InvalidKey(key, self.lsn))?;
        }

        let batch = self
            .pending_data_batch
            .get_or_insert_with(SerializedValueBatch::default);

        batch.put(key.to_compact(), Value::Image(ZERO_PAGE.clone()), self.lsn);

        Ok(())
    }

    /// Returns `true` if the rel_size_v2 write path is enabled. If it is the first time that
    /// we enable it, we also need to persist it in `index_part.json` (initialize is true).
    ///
    /// As this function is only used on the write path, we do not need to read the migrated_at
    /// field.
    pub fn maybe_enable_rel_size_v2(&mut self, is_create: bool) -> anyhow::Result<RelDirMode> {
        // TODO: define the behavior of the tenant-level config flag and use feature flag to enable this feature

        let (status, _) = self.tline.get_rel_size_v2_status();
        let config = self.tline.get_rel_size_v2_enabled();
        match (config, status) {
            (false, RelSizeMigration::Legacy) => {
                // tenant config didn't enable it and we didn't write any reldir_v2 key yet
                Ok(RelDirMode {
                    current_status: RelSizeMigration::Legacy,
                    initialize: false,
                })
            }
            (false, status @ RelSizeMigration::Migrating | status @ RelSizeMigration::Migrated) => {
                // index_part already persisted that the timeline has enabled rel_size_v2
                Ok(RelDirMode {
                    current_status: status,
                    initialize: false,
                })
            }
            (true, RelSizeMigration::Legacy) => {
                // The first time we enable it, we need to persist it in `index_part.json`
                // The caller should update the reldir status once the initialization is done.
                //
                // Only initialize the v2 keyspace on new relation creation. No initialization
                // during `timeline_create` (TODO: fix this, we should allow, but currently it
                // hits consistency issues).
                Ok(RelDirMode {
                    current_status: RelSizeMigration::Legacy,
                    initialize: is_create && !self.is_importing_pgdata,
                })
            }
            (true, status @ RelSizeMigration::Migrating | status @ RelSizeMigration::Migrated) => {
                // index_part already persisted that the timeline has enabled rel_size_v2
                // and we don't need to do anything
                Ok(RelDirMode {
                    current_status: status,
                    initialize: false,
                })
            }
        }
    }

    /// Store a relmapper file (pg_filenode.map) in the repository
    pub async fn put_relmap_file(
        &mut self,
        spcnode: Oid,
        dbnode: Oid,
        img: Bytes,
        ctx: &RequestContext,
    ) -> Result<(), WalIngestError> {
        let v2_mode = self
            .maybe_enable_rel_size_v2(false)
            .map_err(WalIngestErrorKind::MaybeRelSizeV2Error)?;

        // Add it to the directory (if it doesn't exist already)
        let buf = self.get(DBDIR_KEY, ctx).await?;
        let mut dbdir = DbDirectory::des(&buf)?;

        let r = dbdir.dbdirs.insert((spcnode, dbnode), true);
        if r.is_none() || r == Some(false) {
            // The dbdir entry didn't exist, or it contained a
            // 'false'. The 'insert' call already updated it with
            // 'true', now write the updated 'dbdirs' map back.
            let buf = DbDirectory::ser(&dbdir)?;
            self.put(DBDIR_KEY, Value::Image(buf.into()));
        }
        if r.is_none() {
            if v2_mode.current_status != RelSizeMigration::Legacy {
                self.pending_directory_entries
                    .push((DirectoryKind::RelV2, MetricsUpdate::Set(0)));
            }

            // Create RelDirectory in v1 keyspace. TODO: if we have fully migrated to v2, no need to create this directory.
            // Some code path relies on this directory to be present. We should remove it once we starts to set tenants to
            // `RelSizeMigration::Migrated` state (currently we don't, all tenants will have `RelSizeMigration::Migrating`).
            let buf = RelDirectory::ser(&RelDirectory {
                rels: HashSet::new(),
            })?;
            self.pending_directory_entries
                .push((DirectoryKind::Rel, MetricsUpdate::Set(0)));
            self.put(
                rel_dir_to_key(spcnode, dbnode),
                Value::Image(Bytes::from(buf)),
            );
        }

        self.put(relmap_file_key(spcnode, dbnode), Value::Image(img));
        Ok(())
    }

    pub async fn put_twophase_file(
        &mut self,
        xid: u64,
        img: Bytes,
        ctx: &RequestContext,
    ) -> Result<(), WalIngestError> {
        // Add it to the directory entry
        let dirbuf = self.get(TWOPHASEDIR_KEY, ctx).await?;
        let newdirbuf = if self.tline.pg_version >= PgMajorVersion::PG17 {
            let mut dir = TwoPhaseDirectoryV17::des(&dirbuf)?;
            if !dir.xids.insert(xid) {
                Err(WalIngestErrorKind::FileAlreadyExists(xid))?;
            }
            self.pending_directory_entries.push((
                DirectoryKind::TwoPhase,
                MetricsUpdate::Set(dir.xids.len() as u64),
            ));
            Bytes::from(TwoPhaseDirectoryV17::ser(&dir)?)
        } else {
            let xid = xid as u32;
            let mut dir = TwoPhaseDirectory::des(&dirbuf)?;
            if !dir.xids.insert(xid) {
                Err(WalIngestErrorKind::FileAlreadyExists(xid.into()))?;
            }
            self.pending_directory_entries.push((
                DirectoryKind::TwoPhase,
                MetricsUpdate::Set(dir.xids.len() as u64),
            ));
            Bytes::from(TwoPhaseDirectory::ser(&dir)?)
        };
        self.put(TWOPHASEDIR_KEY, Value::Image(newdirbuf));

        self.put(twophase_file_key(xid), Value::Image(img));
        Ok(())
    }

    pub async fn set_replorigin(
        &mut self,
        origin_id: RepOriginId,
        origin_lsn: Lsn,
    ) -> Result<(), WalIngestError> {
        let key = repl_origin_key(origin_id);
        self.put(key, Value::Image(origin_lsn.ser().unwrap().into()));
        Ok(())
    }

    pub async fn drop_replorigin(&mut self, origin_id: RepOriginId) -> Result<(), WalIngestError> {
        self.set_replorigin(origin_id, Lsn::INVALID).await
    }

    pub fn put_control_file(&mut self, img: Bytes) -> Result<(), WalIngestError> {
        self.put(CONTROLFILE_KEY, Value::Image(img));
        Ok(())
    }

    pub fn put_checkpoint(&mut self, img: Bytes) -> Result<(), WalIngestError> {
        self.put(CHECKPOINT_KEY, Value::Image(img));
        Ok(())
    }

    pub async fn drop_dbdir(
        &mut self,
        spcnode: Oid,
        dbnode: Oid,
        ctx: &RequestContext,
    ) -> Result<(), WalIngestError> {
        let total_blocks = self
            .tline
            .get_db_size(spcnode, dbnode, Version::Modified(self), ctx)
            .await?;

        // Remove entry from dbdir
        let buf = self.get(DBDIR_KEY, ctx).await?;
        let mut dir = DbDirectory::des(&buf)?;
        if dir.dbdirs.remove(&(spcnode, dbnode)).is_some() {
            let buf = DbDirectory::ser(&dir)?;
            self.pending_directory_entries.push((
                DirectoryKind::Db,
                MetricsUpdate::Set(dir.dbdirs.len() as u64),
            ));
            self.put(DBDIR_KEY, Value::Image(buf.into()));
        } else {
            warn!(
                "dropped dbdir for spcnode {} dbnode {} did not exist in db directory",
                spcnode, dbnode
            );
        }

        // Update logical database size.
        self.pending_nblocks -= total_blocks as i64;

        // Delete all relations and metadata files for the spcnode/dnode
        self.delete(dbdir_key_range(spcnode, dbnode));
        Ok(())
    }

    async fn initialize_rel_size_v2_keyspace(
        &mut self,
        ctx: &RequestContext,
        dbdir: &DbDirectory,
    ) -> Result<(), WalIngestError> {
        // Copy everything from relv1 to relv2; TODO: check if there's any key in the v2 keyspace, if so, abort.
        tracing::info!("initializing rel_size_v2 keyspace");
        let mut rel_cnt = 0;
        // relmap_exists (the value of dbdirs hashmap) does not affect the migration: we need to copy things over anyways
        for &(spcnode, dbnode) in dbdir.dbdirs.keys() {
            let rel_dir_key = rel_dir_to_key(spcnode, dbnode);
            let rel_dir = RelDirectory::des(&self.get(rel_dir_key, ctx).await?)?;
            for (relnode, forknum) in rel_dir.rels {
                let sparse_rel_dir_key = rel_tag_sparse_key(spcnode, dbnode, relnode, forknum);
                self.put(
                    sparse_rel_dir_key,
                    Value::Image(RelDirExists::Exists.encode()),
                );
                tracing::info!(
                    "migrated rel_size_v2: {}",
                    RelTag {
                        spcnode,
                        dbnode,
                        relnode,
                        forknum
                    }
                );
                rel_cnt += 1;
            }
        }
        tracing::info!(
            "initialized rel_size_v2 keyspace at lsn {}: migrated {} relations",
            self.lsn,
            rel_cnt
        );
        self.tline
            .update_rel_size_v2_status(RelSizeMigration::Migrating, Some(self.lsn))
            .map_err(WalIngestErrorKind::MaybeRelSizeV2Error)?;
        Ok::<_, WalIngestError>(())
    }

    async fn put_rel_creation_v1(
        &mut self,
        rel: RelTag,
        dbdir_exists: bool,
        ctx: &RequestContext,
    ) -> Result<(), WalIngestError> {
        // Reldir v1 write path
        let rel_dir_key = rel_dir_to_key(rel.spcnode, rel.dbnode);
        let mut rel_dir = if !dbdir_exists {
            // Create the RelDirectory
            RelDirectory::default()
        } else {
            // reldir already exists, fetch it
            RelDirectory::des(&self.get(rel_dir_key, ctx).await?)?
        };

        // Add the new relation to the rel directory entry, and write it back
        if !rel_dir.rels.insert((rel.relnode, rel.forknum)) {
            Err(WalIngestErrorKind::RelationAlreadyExists(rel))?;
        }
        if !dbdir_exists {
            self.pending_directory_entries
                .push((DirectoryKind::Rel, MetricsUpdate::Set(0)))
        }
        self.pending_directory_entries
            .push((DirectoryKind::Rel, MetricsUpdate::Add(1)));
        self.put(
            rel_dir_key,
            Value::Image(Bytes::from(RelDirectory::ser(&rel_dir)?)),
        );
        Ok(())
    }

    async fn put_rel_creation_v2(
        &mut self,
        rel: RelTag,
        dbdir_exists: bool,
        ctx: &RequestContext,
    ) -> Result<(), WalIngestError> {
        // Reldir v2 write path
        let sparse_rel_dir_key =
            rel_tag_sparse_key(rel.spcnode, rel.dbnode, rel.relnode, rel.forknum);
        // check if the rel_dir_key exists in v2
        let val = self.sparse_get(sparse_rel_dir_key, ctx).await?;
        let val = RelDirExists::decode_option(val)
            .map_err(|_| WalIngestErrorKind::InvalidRelDirKey(sparse_rel_dir_key))?;
        if val == RelDirExists::Exists {
            Err(WalIngestErrorKind::RelationAlreadyExists(rel))?;
        }
        self.put(
            sparse_rel_dir_key,
            Value::Image(RelDirExists::Exists.encode()),
        );
        if !dbdir_exists {
            self.pending_directory_entries
                .push((DirectoryKind::RelV2, MetricsUpdate::Set(0)));
        }
        self.pending_directory_entries
            .push((DirectoryKind::RelV2, MetricsUpdate::Add(1)));
        Ok(())
    }

    /// Create a relation fork.
    ///
    /// 'nblocks' is the initial size.
    pub async fn put_rel_creation(
        &mut self,
        rel: RelTag,
        nblocks: BlockNumber,
        ctx: &RequestContext,
    ) -> Result<(), WalIngestError> {
        if rel.relnode == 0 {
            Err(WalIngestErrorKind::LogicalError(anyhow::anyhow!(
                "invalid relnode"
            )))?;
        }
        // It's possible that this is the first rel for this db in this
        // tablespace.  Create the reldir entry for it if so.
        let mut dbdir = DbDirectory::des(&self.get(DBDIR_KEY, ctx).await?)?;

        let dbdir_exists =
            if let hash_map::Entry::Vacant(e) = dbdir.dbdirs.entry((rel.spcnode, rel.dbnode)) {
                // Didn't exist. Update dbdir
                e.insert(false);
                let buf = DbDirectory::ser(&dbdir)?;
                self.pending_directory_entries.push((
                    DirectoryKind::Db,
                    MetricsUpdate::Set(dbdir.dbdirs.len() as u64),
                ));
                self.put(DBDIR_KEY, Value::Image(buf.into()));
                false
            } else {
                true
            };

        let mut v2_mode = self
            .maybe_enable_rel_size_v2(true)
            .map_err(WalIngestErrorKind::MaybeRelSizeV2Error)?;

        if v2_mode.initialize {
            if let Err(e) = self.initialize_rel_size_v2_keyspace(ctx, &dbdir).await {
                tracing::warn!("error initializing rel_size_v2 keyspace: {}", e);
                // TODO: circuit breaker so that it won't retry forever
            } else {
                v2_mode.current_status = RelSizeMigration::Migrating;
            }
        }

        if v2_mode.current_status != RelSizeMigration::Migrated {
            self.put_rel_creation_v1(rel, dbdir_exists, ctx).await?;
        }

        if v2_mode.current_status != RelSizeMigration::Legacy {
            let write_v2_res = self.put_rel_creation_v2(rel, dbdir_exists, ctx).await;
            if let Err(e) = write_v2_res {
                if v2_mode.current_status == RelSizeMigration::Migrated {
                    return Err(e);
                }
                tracing::warn!("error writing rel_size_v2 keyspace: {}", e);
            }
        }

        // Put size
        let size_key = rel_size_to_key(rel);
        let buf = nblocks.to_le_bytes();
        self.put(size_key, Value::Image(Bytes::from(buf.to_vec())));

        self.pending_nblocks += nblocks as i64;

        // Update relation size cache
        self.tline.set_cached_rel_size(rel, self.lsn, nblocks);

        // Even if nblocks > 0, we don't insert any actual blocks here. That's up to the
        // caller.
        Ok(())
    }

    /// Truncate relation
    pub async fn put_rel_truncation(
        &mut self,
        rel: RelTag,
        nblocks: BlockNumber,
        ctx: &RequestContext,
    ) -> Result<(), WalIngestError> {
        ensure_walingest!(rel.relnode != 0, RelationError::InvalidRelnode);
        if self
            .tline
            .get_rel_exists(rel, Version::Modified(self), ctx)
            .await?
        {
            let size_key = rel_size_to_key(rel);
            // Fetch the old size first
            let old_size = self.get(size_key, ctx).await?.get_u32_le();

            // Update the entry with the new size.
            let buf = nblocks.to_le_bytes();
            self.put(size_key, Value::Image(Bytes::from(buf.to_vec())));

            // Update relation size cache
            self.tline.set_cached_rel_size(rel, self.lsn, nblocks);

            // Update logical database size.
            self.pending_nblocks -= old_size as i64 - nblocks as i64;
        }
        Ok(())
    }

    /// Extend relation
    /// If new size is smaller, do nothing.
    pub async fn put_rel_extend(
        &mut self,
        rel: RelTag,
        nblocks: BlockNumber,
        ctx: &RequestContext,
    ) -> Result<(), WalIngestError> {
        ensure_walingest!(rel.relnode != 0, RelationError::InvalidRelnode);

        // Put size
        let size_key = rel_size_to_key(rel);
        let old_size = self.get(size_key, ctx).await?.get_u32_le();

        // only extend relation here. never decrease the size
        if nblocks > old_size {
            let buf = nblocks.to_le_bytes();
            self.put(size_key, Value::Image(Bytes::from(buf.to_vec())));

            // Update relation size cache
            self.tline.set_cached_rel_size(rel, self.lsn, nblocks);

            self.pending_nblocks += nblocks as i64 - old_size as i64;
        }
        Ok(())
    }

    async fn put_rel_drop_v1(
        &mut self,
        drop_relations: HashMap<(u32, u32), Vec<RelTag>>,
        ctx: &RequestContext,
    ) -> Result<BTreeSet<RelTag>, WalIngestError> {
        let mut dropped_rels = BTreeSet::new();
        for ((spc_node, db_node), rel_tags) in drop_relations {
            let dir_key = rel_dir_to_key(spc_node, db_node);
            let buf = self.get(dir_key, ctx).await?;
            let mut dir = RelDirectory::des(&buf)?;

            let mut dirty = false;
            for rel_tag in rel_tags {
                let found = if dir.rels.remove(&(rel_tag.relnode, rel_tag.forknum)) {
                    self.pending_directory_entries
                        .push((DirectoryKind::Rel, MetricsUpdate::Sub(1)));
                    dirty = true;
                    dropped_rels.insert(rel_tag);
                    true
                } else {
                    false
                };

                if found {
                    // update logical size
                    let size_key = rel_size_to_key(rel_tag);
                    let old_size = self.get(size_key, ctx).await?.get_u32_le();
                    self.pending_nblocks -= old_size as i64;

                    // Remove entry from relation size cache
                    self.tline.remove_cached_rel_size(&rel_tag);

                    // Delete size entry, as well as all blocks; this is currently a no-op because we haven't implemented tombstones in storage.
                    self.delete(rel_key_range(rel_tag));
                }
            }

            if dirty {
                self.put(dir_key, Value::Image(Bytes::from(RelDirectory::ser(&dir)?)));
            }
        }
        Ok(dropped_rels)
    }

    async fn put_rel_drop_v2(
        &mut self,
        drop_relations: HashMap<(u32, u32), Vec<RelTag>>,
        ctx: &RequestContext,
    ) -> Result<BTreeSet<RelTag>, WalIngestError> {
        let mut dropped_rels = BTreeSet::new();
        for ((spc_node, db_node), rel_tags) in drop_relations {
            for rel_tag in rel_tags {
                let key = rel_tag_sparse_key(spc_node, db_node, rel_tag.relnode, rel_tag.forknum);
                let val = RelDirExists::decode_option(self.sparse_get(key, ctx).await?)
                    .map_err(|_| WalIngestErrorKind::InvalidKey(key, self.lsn))?;
                if val == RelDirExists::Exists {
                    dropped_rels.insert(rel_tag);
                    self.pending_directory_entries
                        .push((DirectoryKind::RelV2, MetricsUpdate::Sub(1)));
                    // put tombstone
                    self.put(key, Value::Image(RelDirExists::Removed.encode()));
                }
            }
        }
        Ok(dropped_rels)
    }

    /// Drop some relations
    pub(crate) async fn put_rel_drops(
        &mut self,
        drop_relations: HashMap<(u32, u32), Vec<RelTag>>,
        ctx: &RequestContext,
    ) -> Result<(), WalIngestError> {
        let v2_mode = self
            .maybe_enable_rel_size_v2(false)
            .map_err(WalIngestErrorKind::MaybeRelSizeV2Error)?;
        match v2_mode.current_status {
            RelSizeMigration::Legacy => {
                self.put_rel_drop_v1(drop_relations, ctx).await?;
            }
            RelSizeMigration::Migrating => {
                let dropped_rels_v1 = self.put_rel_drop_v1(drop_relations.clone(), ctx).await?;
                let dropped_rels_v2_res = self.put_rel_drop_v2(drop_relations, ctx).await;
                match dropped_rels_v2_res {
                    Ok(dropped_rels_v2) => {
                        if dropped_rels_v1 != dropped_rels_v2 {
                            tracing::warn!(
                                "inconsistent v1/v2 rel drop: dropped_rels_v1.len()={}, dropped_rels_v2.len()={}",
                                dropped_rels_v1.len(),
                                dropped_rels_v2.len()
                            );
                        }
                    }
                    Err(e) => {
                        tracing::warn!("error dropping rels: {}", e);
                    }
                }
            }
            RelSizeMigration::Migrated => {
                self.put_rel_drop_v2(drop_relations, ctx).await?;
            }
        }
        Ok(())
    }

    pub async fn put_slru_segment_creation(
        &mut self,
        kind: SlruKind,
        segno: u32,
        nblocks: BlockNumber,
        ctx: &RequestContext,
    ) -> Result<(), WalIngestError> {
        assert!(self.tline.tenant_shard_id.is_shard_zero());

        // Add it to the directory entry
        let dir_key = slru_dir_to_key(kind);
        let buf = self.get(dir_key, ctx).await?;
        let mut dir = SlruSegmentDirectory::des(&buf)?;

        if !dir.segments.insert(segno) {
            Err(WalIngestErrorKind::SlruAlreadyExists(kind, segno))?;
        }
        self.pending_directory_entries.push((
            DirectoryKind::SlruSegment(kind),
            MetricsUpdate::Set(dir.segments.len() as u64),
        ));
        self.put(
            dir_key,
            Value::Image(Bytes::from(SlruSegmentDirectory::ser(&dir)?)),
        );

        // Put size
        let size_key = slru_segment_size_to_key(kind, segno);
        let buf = nblocks.to_le_bytes();
        self.put(size_key, Value::Image(Bytes::from(buf.to_vec())));

        // even if nblocks > 0, we don't insert any actual blocks here

        Ok(())
    }

    /// Extend SLRU segment
    pub fn put_slru_extend(
        &mut self,
        kind: SlruKind,
        segno: u32,
        nblocks: BlockNumber,
    ) -> Result<(), WalIngestError> {
        assert!(self.tline.tenant_shard_id.is_shard_zero());

        // Put size
        let size_key = slru_segment_size_to_key(kind, segno);
        let buf = nblocks.to_le_bytes();
        self.put(size_key, Value::Image(Bytes::from(buf.to_vec())));
        Ok(())
    }

    /// This method is used for marking truncated SLRU files
    pub async fn drop_slru_segment(
        &mut self,
        kind: SlruKind,
        segno: u32,
        ctx: &RequestContext,
    ) -> Result<(), WalIngestError> {
        // Remove it from the directory entry
        let dir_key = slru_dir_to_key(kind);
        let buf = self.get(dir_key, ctx).await?;
        let mut dir = SlruSegmentDirectory::des(&buf)?;

        if !dir.segments.remove(&segno) {
            warn!("slru segment {:?}/{} does not exist", kind, segno);
        }
        self.pending_directory_entries.push((
            DirectoryKind::SlruSegment(kind),
            MetricsUpdate::Set(dir.segments.len() as u64),
        ));
        self.put(
            dir_key,
            Value::Image(Bytes::from(SlruSegmentDirectory::ser(&dir)?)),
        );

        // Delete size entry, as well as all blocks
        self.delete(slru_segment_key_range(kind, segno));

        Ok(())
    }

    /// Drop a relmapper file (pg_filenode.map)
    pub fn drop_relmap_file(&mut self, _spcnode: Oid, _dbnode: Oid) -> Result<(), WalIngestError> {
        // TODO
        Ok(())
    }

    /// This method is used for marking truncated SLRU files
    pub async fn drop_twophase_file(
        &mut self,
        xid: u64,
        ctx: &RequestContext,
    ) -> Result<(), WalIngestError> {
        // Remove it from the directory entry
        let buf = self.get(TWOPHASEDIR_KEY, ctx).await?;
        let newdirbuf = if self.tline.pg_version >= PgMajorVersion::PG17 {
            let mut dir = TwoPhaseDirectoryV17::des(&buf)?;

            if !dir.xids.remove(&xid) {
                warn!("twophase file for xid {} does not exist", xid);
            }
            self.pending_directory_entries.push((
                DirectoryKind::TwoPhase,
                MetricsUpdate::Set(dir.xids.len() as u64),
            ));
            Bytes::from(TwoPhaseDirectoryV17::ser(&dir)?)
        } else {
            let xid: u32 = u32::try_from(xid)
                .map_err(|e| WalIngestErrorKind::LogicalError(anyhow::Error::from(e)))?;
            let mut dir = TwoPhaseDirectory::des(&buf)?;

            if !dir.xids.remove(&xid) {
                warn!("twophase file for xid {} does not exist", xid);
            }
            self.pending_directory_entries.push((
                DirectoryKind::TwoPhase,
                MetricsUpdate::Set(dir.xids.len() as u64),
            ));
            Bytes::from(TwoPhaseDirectory::ser(&dir)?)
        };
        self.put(TWOPHASEDIR_KEY, Value::Image(newdirbuf));

        // Delete it
        self.delete(twophase_key_range(xid));

        Ok(())
    }

    pub async fn put_file(
        &mut self,
        path: &str,
        content: &[u8],
        ctx: &RequestContext,
    ) -> Result<(), WalIngestError> {
        let key = aux_file::encode_aux_file_key(path);
        // retrieve the key from the engine
        let old_val = match self.get(key, ctx).await {
            Ok(val) => Some(val),
            Err(PageReconstructError::MissingKey(_)) => None,
            Err(e) => return Err(e.into()),
        };
        let files: Vec<(&str, &[u8])> = if let Some(ref old_val) = old_val {
            aux_file::decode_file_value(old_val).map_err(WalIngestErrorKind::EncodeAuxFileError)?
        } else {
            Vec::new()
        };
        let mut other_files = Vec::with_capacity(files.len());
        let mut modifying_file = None;
        for file @ (p, content) in files {
            if path == p {
                assert!(
                    modifying_file.is_none(),
                    "duplicated entries found for {path}"
                );
                modifying_file = Some(content);
            } else {
                other_files.push(file);
            }
        }
        let mut new_files = other_files;
        match (modifying_file, content.is_empty()) {
            (Some(old_content), false) => {
                self.tline
                    .aux_file_size_estimator
                    .on_update(old_content.len(), content.len());
                new_files.push((path, content));
            }
            (Some(old_content), true) => {
                self.tline
                    .aux_file_size_estimator
                    .on_remove(old_content.len());
                // not adding the file key to the final `new_files` vec.
            }
            (None, false) => {
                self.tline.aux_file_size_estimator.on_add(content.len());
                new_files.push((path, content));
            }
            // Compute may request delete of old version of pgstat AUX file if new one exceeds size limit.
            // Compute doesn't know if previous version of this file exists or not, so
            // attempt to delete non-existing file can cause this message.
            // To avoid false alarms, log it as info rather than warning.
            (None, true) if path.starts_with("pg_stat/") => {
                info!("removing non-existing pg_stat file: {}", path)
            }
            (None, true) => warn!("removing non-existing aux file: {}", path),
        }
        let new_val = aux_file::encode_file_value(&new_files)
            .map_err(WalIngestErrorKind::EncodeAuxFileError)?;
        self.put(key, Value::Image(new_val.into()));

        Ok(())
    }

    ///
    /// Flush changes accumulated so far to the underlying repository.
    ///
    /// Usually, changes made in DatadirModification are atomic, but this allows
    /// you to flush them to the underlying repository before the final `commit`.
    /// That allows to free up the memory used to hold the pending changes.
    ///
    /// Currently only used during bulk import of a data directory. In that
    /// context, breaking the atomicity is OK. If the import is interrupted, the
    /// whole import fails and the timeline will be deleted anyway.
    /// (Or to be precise, it will be left behind for debugging purposes and
    /// ignored, see <https://github.com/neondatabase/neon/pull/1809>)
    ///
    /// Note: A consequence of flushing the pending operations is that they
    /// won't be visible to subsequent operations until `commit`. The function
    /// retains all the metadata, but data pages are flushed. That's again OK
    /// for bulk import, where you are just loading data pages and won't try to
    /// modify the same pages twice.
    pub(crate) async fn flush(&mut self, ctx: &RequestContext) -> anyhow::Result<()> {
        // Unless we have accumulated a decent amount of changes, it's not worth it
        // to scan through the pending_updates list.
        let pending_nblocks = self.pending_nblocks;
        if pending_nblocks < 10000 {
            return Ok(());
        }

        let mut writer = self.tline.writer().await;

        // Flush relation and  SLRU data blocks, keep metadata.
        if let Some(batch) = self.pending_data_batch.take() {
            tracing::debug!(
                "Flushing batch with max_lsn={}. Last record LSN is {}",
                batch.max_lsn,
                self.tline.get_last_record_lsn()
            );

            // This bails out on first error without modifying pending_updates.
            // That's Ok, cf this function's doc comment.
            writer.put_batch(batch, ctx).await?;
        }

        if pending_nblocks != 0 {
            writer.update_current_logical_size(pending_nblocks * i64::from(BLCKSZ));
            self.pending_nblocks = 0;
        }

        for (kind, count) in std::mem::take(&mut self.pending_directory_entries) {
            writer.update_directory_entries_count(kind, count);
        }

        Ok(())
    }

    ///
    /// Finish this atomic update, writing all the updated keys to the
    /// underlying timeline.
    /// All the modifications in this atomic update are stamped by the specified LSN.
    ///
    pub async fn commit(&mut self, ctx: &RequestContext) -> anyhow::Result<()> {
        let mut writer = self.tline.writer().await;

        let pending_nblocks = self.pending_nblocks;
        self.pending_nblocks = 0;

        // Ordering: the items in this batch do not need to be in any global order, but values for
        // a particular Key must be in Lsn order relative to one another.  InMemoryLayer relies on
        // this to do efficient updates to its index.  See [`wal_decoder::serialized_batch`] for
        // more details.

        let metadata_batch = {
            let pending_meta = self
                .pending_metadata_pages
                .drain()
                .flat_map(|(key, values)| {
                    values
                        .into_iter()
                        .map(move |(lsn, value_size, value)| (key, lsn, value_size, value))
                })
                .collect::<Vec<_>>();

            if pending_meta.is_empty() {
                None
            } else {
                Some(SerializedValueBatch::from_values(pending_meta))
            }
        };

        let data_batch = self.pending_data_batch.take();

        let maybe_batch = match (data_batch, metadata_batch) {
            (Some(mut data), Some(metadata)) => {
                data.extend(metadata);
                Some(data)
            }
            (Some(data), None) => Some(data),
            (None, Some(metadata)) => Some(metadata),
            (None, None) => None,
        };

        if let Some(batch) = maybe_batch {
            tracing::debug!(
                "Flushing batch with max_lsn={}. Last record LSN is {}",
                batch.max_lsn,
                self.tline.get_last_record_lsn()
            );

            // This bails out on first error without modifying pending_updates.
            // That's Ok, cf this function's doc comment.
            writer.put_batch(batch, ctx).await?;
        }

        if !self.pending_deletions.is_empty() {
            writer.delete_batch(&self.pending_deletions, ctx).await?;
            self.pending_deletions.clear();
        }

        self.pending_lsns.push(self.lsn);
        for pending_lsn in self.pending_lsns.drain(..) {
            // TODO(vlad): pretty sure the comment below is not valid anymore
            // and we can call finish write with the latest LSN
            //
            // Ideally, we should be able to call writer.finish_write() only once
            // with the highest LSN. However, the last_record_lsn variable in the
            // timeline keeps track of the latest LSN and the immediate previous LSN
            // so we need to record every LSN to not leave a gap between them.
            writer.finish_write(pending_lsn);
        }

        if pending_nblocks != 0 {
            writer.update_current_logical_size(pending_nblocks * i64::from(BLCKSZ));
        }

        for (kind, count) in std::mem::take(&mut self.pending_directory_entries) {
            writer.update_directory_entries_count(kind, count);
        }

        self.pending_metadata_bytes = 0;

        Ok(())
    }

    pub(crate) fn len(&self) -> usize {
        self.pending_metadata_pages.len()
            + self.pending_data_batch.as_ref().map_or(0, |b| b.len())
            + self.pending_deletions.len()
    }

    /// Read a page from the Timeline we are writing to.  For metadata pages, this passes through
    /// a cache in Self, which makes writes earlier in this modification visible to WAL records later
    /// in the modification.
    ///
    /// For data pages, reads pass directly to the owning Timeline: any ingest code which reads a data
    /// page must ensure that the pages they read are already committed in Timeline, for example
    /// DB create operations are always preceded by a call to commit().  This is special cased because
    /// it's rare: all the 'normal' WAL operations will only read metadata pages such as relation sizes,
    /// and not data pages.
    async fn get(&self, key: Key, ctx: &RequestContext) -> Result<Bytes, PageReconstructError> {
        if !Self::is_data_key(&key) {
            // Have we already updated the same key? Read the latest pending updated
            // version in that case.
            //
            // Note: we don't check pending_deletions. It is an error to request a
            // value that has been removed, deletion only avoids leaking storage.
            if let Some(values) = self.pending_metadata_pages.get(&key.to_compact()) {
                if let Some((_, _, value)) = values.last() {
                    return if let Value::Image(img) = value {
                        Ok(img.clone())
                    } else {
                        // Currently, we never need to read back a WAL record that we
                        // inserted in the same "transaction". All the metadata updates
                        // work directly with Images, and we never need to read actual
                        // data pages. We could handle this if we had to, by calling
                        // the walredo manager, but let's keep it simple for now.
                        Err(PageReconstructError::Other(anyhow::anyhow!(
                            "unexpected pending WAL record"
                        )))
                    };
                }
            }
        } else {
            // This is an expensive check, so we only do it in debug mode. If reading a data key,
            // this key should never be present in pending_data_pages. We ensure this by committing
            // modifications before ingesting DB create operations, which are the only kind that reads
            // data pages during ingest.
            if cfg!(debug_assertions) {
                assert!(
                    !self
                        .pending_data_batch
                        .as_ref()
                        .is_some_and(|b| b.updates_key(&key))
                );
            }
        }

        // Metadata page cache miss, or we're reading a data page.
        let lsn = Lsn::max(self.tline.get_last_record_lsn(), self.lsn);
        self.tline.get(key, lsn, ctx).await
    }

    /// Get a key from the sparse keyspace. Automatically converts the missing key error
    /// and the empty value into None.
    async fn sparse_get(
        &self,
        key: Key,
        ctx: &RequestContext,
    ) -> Result<Option<Bytes>, PageReconstructError> {
        let val = self.get(key, ctx).await;
        match val {
            Ok(val) if val.is_empty() => Ok(None),
            Ok(val) => Ok(Some(val)),
            Err(PageReconstructError::MissingKey(_)) => Ok(None),
            Err(e) => Err(e),
        }
    }

    #[cfg(test)]
    pub fn put_for_unit_test(&mut self, key: Key, val: Value) {
        self.put(key, val);
    }

    fn put(&mut self, key: Key, val: Value) {
        if Self::is_data_key(&key) {
            self.put_data(key.to_compact(), val)
        } else {
            self.put_metadata(key.to_compact(), val)
        }
    }

    fn put_data(&mut self, key: CompactKey, val: Value) {
        let batch = self
            .pending_data_batch
            .get_or_insert_with(SerializedValueBatch::default);
        batch.put(key, val, self.lsn);
    }

    fn put_metadata(&mut self, key: CompactKey, val: Value) {
        let values = self.pending_metadata_pages.entry(key).or_default();
        // Replace the previous value if it exists at the same lsn
        if let Some((last_lsn, last_value_ser_size, last_value)) = values.last_mut() {
            if *last_lsn == self.lsn {
                // Update the pending_metadata_bytes contribution from this entry, and update the serialized size in place
                self.pending_metadata_bytes -= *last_value_ser_size;
                *last_value_ser_size = val.serialized_size().unwrap() as usize;
                self.pending_metadata_bytes += *last_value_ser_size;

                // Use the latest value, this replaces any earlier write to the same (key,lsn), such as much
                // have been generated by synthesized zero page writes prior to the first real write to a page.
                *last_value = val;
                return;
            }
        }

        let val_serialized_size = val.serialized_size().unwrap() as usize;
        self.pending_metadata_bytes += val_serialized_size;
        values.push((self.lsn, val_serialized_size, val));

        if key == CHECKPOINT_KEY.to_compact() {
            tracing::debug!("Checkpoint key added to pending with size {val_serialized_size}");
        }
    }

    fn delete(&mut self, key_range: Range<Key>) {
        trace!("DELETE {}-{}", key_range.start, key_range.end);
        self.pending_deletions.push((key_range, self.lsn));
    }
}

/// Statistics for a DatadirModification.
#[derive(Default)]
pub struct DatadirModificationStats {
    pub metadata_images: u64,
    pub metadata_deltas: u64,
    pub data_images: u64,
    pub data_deltas: u64,
}

/// This struct facilitates accessing either a committed key from the timeline at a
/// specific LSN, or the latest uncommitted key from a pending modification.
///
/// During WAL ingestion, the records from multiple LSNs may be batched in the same
/// modification before being flushed to the timeline. Hence, the routines in WalIngest
/// need to look up the keys in the modification first before looking them up in the
/// timeline to not miss the latest updates.
#[derive(Clone, Copy)]
pub enum Version<'a> {
    LsnRange(LsnRange),
    Modified(&'a DatadirModification<'a>),
}

impl Version<'_> {
    async fn get(
        &self,
        timeline: &Timeline,
        key: Key,
        ctx: &RequestContext,
    ) -> Result<Bytes, PageReconstructError> {
        match self {
            Version::LsnRange(lsns) => timeline.get(key, lsns.effective_lsn, ctx).await,
            Version::Modified(modification) => modification.get(key, ctx).await,
        }
    }

    /// Get a key from the sparse keyspace. Automatically converts the missing key error
    /// and the empty value into None.
    async fn sparse_get(
        &self,
        timeline: &Timeline,
        key: Key,
        ctx: &RequestContext,
    ) -> Result<Option<Bytes>, PageReconstructError> {
        let val = self.get(timeline, key, ctx).await;
        match val {
            Ok(val) if val.is_empty() => Ok(None),
            Ok(val) => Ok(Some(val)),
            Err(PageReconstructError::MissingKey(_)) => Ok(None),
            Err(e) => Err(e),
        }
    }

    pub fn is_latest(&self) -> bool {
        match self {
            Version::LsnRange(lsns) => lsns.is_latest(),
            Version::Modified(_) => true,
        }
    }

    pub fn get_lsn(&self) -> Lsn {
        match self {
            Version::LsnRange(lsns) => lsns.effective_lsn,
            Version::Modified(modification) => modification.lsn,
        }
    }

    pub fn at(lsn: Lsn) -> Self {
        Version::LsnRange(LsnRange {
            effective_lsn: lsn,
            request_lsn: lsn,
        })
    }
}

//--- Metadata structs stored in key-value pairs in the repository.

#[derive(Debug, Serialize, Deserialize)]
pub(crate) struct DbDirectory {
    // (spcnode, dbnode) -> (do relmapper and PG_VERSION files exist)
    pub(crate) dbdirs: HashMap<(Oid, Oid), bool>,
}

// The format of TwoPhaseDirectory changed in PostgreSQL v17, because the filenames of
// pg_twophase files was expanded from 32-bit XIDs to 64-bit XIDs.  Previously, the files
// were named like "pg_twophase/000002E5", now they're like
// "pg_twophsae/0000000A000002E4".

#[derive(Debug, Serialize, Deserialize)]
pub(crate) struct TwoPhaseDirectory {
    pub(crate) xids: HashSet<TransactionId>,
}

#[derive(Debug, Serialize, Deserialize)]
struct TwoPhaseDirectoryV17 {
    xids: HashSet<u64>,
}

#[derive(Debug, Serialize, Deserialize, Default)]
pub(crate) struct RelDirectory {
    // Set of relations that exist. (relfilenode, forknum)
    //
    // TODO: Store it as a btree or radix tree or something else that spans multiple
    // key-value pairs, if you have a lot of relations
    pub(crate) rels: HashSet<(Oid, u8)>,
}

#[derive(Debug, Serialize, Deserialize)]
struct RelSizeEntry {
    nblocks: u32,
}

#[derive(Debug, Serialize, Deserialize, Default)]
pub(crate) struct SlruSegmentDirectory {
    // Set of SLRU segments that exist.
    pub(crate) segments: HashSet<u32>,
}

#[derive(Copy, Clone, PartialEq, Eq, Debug, enum_map::Enum)]
#[repr(u8)]
pub(crate) enum DirectoryKind {
    Db,
    TwoPhase,
    Rel,
    AuxFiles,
    SlruSegment(SlruKind),
    RelV2,
}

impl DirectoryKind {
    pub(crate) const KINDS_NUM: usize = <DirectoryKind as Enum>::LENGTH;
    pub(crate) fn offset(&self) -> usize {
        self.into_usize()
    }
}

static ZERO_PAGE: Bytes = Bytes::from_static(&[0u8; BLCKSZ as usize]);

#[allow(clippy::bool_assert_comparison)]
#[cfg(test)]
mod tests {
    use hex_literal::hex;
    use pageserver_api::models::ShardParameters;
    use utils::id::TimelineId;
    use utils::shard::{ShardCount, ShardNumber, ShardStripeSize};

    use super::*;
    use crate::DEFAULT_PG_VERSION;
    use crate::tenant::harness::TenantHarness;

    /// Test a round trip of aux file updates, from DatadirModification to reading back from the Timeline
    #[tokio::test]
    async fn aux_files_round_trip() -> anyhow::Result<()> {
        let name = "aux_files_round_trip";
        let harness = TenantHarness::create(name).await?;

        pub const TIMELINE_ID: TimelineId =
            TimelineId::from_array(hex!("11223344556677881122334455667788"));

        let (tenant, ctx) = harness.load().await;
        let (tline, ctx) = tenant
            .create_empty_timeline(TIMELINE_ID, Lsn(0x10), DEFAULT_PG_VERSION, &ctx)
            .await?;
        let tline = tline.raw_timeline().unwrap();

        // First modification: insert two keys
        let mut modification = tline.begin_modification(Lsn(0x1000));
        modification.put_file("foo/bar1", b"content1", &ctx).await?;
        modification.set_lsn(Lsn(0x1008))?;
        modification.put_file("foo/bar2", b"content2", &ctx).await?;
        modification.commit(&ctx).await?;
        let expect_1008 = HashMap::from([
            ("foo/bar1".to_string(), Bytes::from_static(b"content1")),
            ("foo/bar2".to_string(), Bytes::from_static(b"content2")),
        ]);

        let io_concurrency = IoConcurrency::spawn_for_test();

        let readback = tline
            .list_aux_files(Lsn(0x1008), &ctx, io_concurrency.clone())
            .await?;
        assert_eq!(readback, expect_1008);

        // Second modification: update one key, remove the other
        let mut modification = tline.begin_modification(Lsn(0x2000));
        modification.put_file("foo/bar1", b"content3", &ctx).await?;
        modification.set_lsn(Lsn(0x2008))?;
        modification.put_file("foo/bar2", b"", &ctx).await?;
        modification.commit(&ctx).await?;
        let expect_2008 =
            HashMap::from([("foo/bar1".to_string(), Bytes::from_static(b"content3"))]);

        let readback = tline
            .list_aux_files(Lsn(0x2008), &ctx, io_concurrency.clone())
            .await?;
        assert_eq!(readback, expect_2008);

        // Reading back in time works
        let readback = tline
            .list_aux_files(Lsn(0x1008), &ctx, io_concurrency.clone())
            .await?;
        assert_eq!(readback, expect_1008);

        Ok(())
    }

    #[test]
    fn gap_finding() {
        let rel = RelTag {
            spcnode: 1663,
            dbnode: 208101,
            relnode: 2620,
            forknum: 0,
        };
        let base_blkno = 1;

        let base_key = rel_block_to_key(rel, base_blkno);
        let before_base_key = rel_block_to_key(rel, base_blkno - 1);

        let shard = ShardIdentity::unsharded();

        let mut previous_nblocks = 0;
        for i in 0..10 {
            let crnt_blkno = base_blkno + i;
            let gaps = DatadirModification::find_gaps(rel, crnt_blkno, previous_nblocks, &shard);

            previous_nblocks = crnt_blkno + 1;

            if i == 0 {
                // The first block we write is 1, so we should find the gap.
                assert_eq!(gaps.unwrap(), KeySpace::single(before_base_key..base_key));
            } else {
                assert!(gaps.is_none());
            }
        }

        // This is an update to an already existing block. No gaps here.
        let update_blkno = 5;
        let gaps = DatadirModification::find_gaps(rel, update_blkno, previous_nblocks, &shard);
        assert!(gaps.is_none());

        // This is an update past the current end block.
        let after_gap_blkno = 20;
        let gaps = DatadirModification::find_gaps(rel, after_gap_blkno, previous_nblocks, &shard);

        let gap_start_key = rel_block_to_key(rel, previous_nblocks);
        let after_gap_key = rel_block_to_key(rel, after_gap_blkno);
        assert_eq!(
            gaps.unwrap(),
            KeySpace::single(gap_start_key..after_gap_key)
        );
    }

    #[test]
    fn sharded_gap_finding() {
        let rel = RelTag {
            spcnode: 1663,
            dbnode: 208101,
            relnode: 2620,
            forknum: 0,
        };

        let first_blkno = 6;

        // This shard will get the even blocks
        let shard = ShardIdentity::from_params(
            ShardNumber(0),
            ShardParameters {
                count: ShardCount(2),
                stripe_size: ShardStripeSize(1),
            },
        );

        // Only keys belonging to this shard are considered as gaps.
        let mut previous_nblocks = 0;
        let gaps =
            DatadirModification::find_gaps(rel, first_blkno, previous_nblocks, &shard).unwrap();
        assert!(!gaps.ranges.is_empty());
        for gap_range in gaps.ranges {
            let mut k = gap_range.start;
            while k != gap_range.end {
                assert_eq!(shard.get_shard_number(&k), shard.number);
                k = k.next();
            }
        }

        previous_nblocks = first_blkno;

        let update_blkno = 2;
        let gaps = DatadirModification::find_gaps(rel, update_blkno, previous_nblocks, &shard);
        assert!(gaps.is_none());
    }

    /*
        fn assert_current_logical_size<R: Repository>(timeline: &DatadirTimeline<R>, lsn: Lsn) {
            let incremental = timeline.get_current_logical_size();
            let non_incremental = timeline
                .get_current_logical_size_non_incremental(lsn)
                .unwrap();
            assert_eq!(incremental, non_incremental);
        }
    */

    /*
    ///
    /// Test list_rels() function, with branches and dropped relations
    ///
    #[test]
    fn test_list_rels_drop() -> Result<()> {
        let repo = RepoHarness::create("test_list_rels_drop")?.load();
        let tline = create_empty_timeline(repo, TIMELINE_ID)?;
        const TESTDB: u32 = 111;

        // Import initial dummy checkpoint record, otherwise the get_timeline() call
        // after branching fails below
        let mut writer = tline.begin_record(Lsn(0x10));
        writer.put_checkpoint(ZERO_CHECKPOINT.clone())?;
        writer.finish()?;

        // Create a relation on the timeline
        let mut writer = tline.begin_record(Lsn(0x20));
        writer.put_rel_page_image(TESTREL_A, 0, TEST_IMG("foo blk 0 at 2"))?;
        writer.finish()?;

        let writer = tline.begin_record(Lsn(0x00));
        writer.finish()?;

        // Check that list_rels() lists it after LSN 2, but no before it
        assert!(!tline.list_rels(0, TESTDB, Lsn(0x10))?.contains(&TESTREL_A));
        assert!(tline.list_rels(0, TESTDB, Lsn(0x20))?.contains(&TESTREL_A));
        assert!(tline.list_rels(0, TESTDB, Lsn(0x30))?.contains(&TESTREL_A));

        // Create a branch, check that the relation is visible there
        repo.branch_timeline(&tline, NEW_TIMELINE_ID, Lsn(0x30))?;
        let newtline = match repo.get_timeline(NEW_TIMELINE_ID)?.local_timeline() {
            Some(timeline) => timeline,
            None => panic!("Should have a local timeline"),
        };
        let newtline = DatadirTimelineImpl::new(newtline);
        assert!(newtline
            .list_rels(0, TESTDB, Lsn(0x30))?
            .contains(&TESTREL_A));

        // Drop it on the branch
        let mut new_writer = newtline.begin_record(Lsn(0x40));
        new_writer.drop_relation(TESTREL_A)?;
        new_writer.finish()?;

        // Check that it's no longer listed on the branch after the point where it was dropped
        assert!(newtline
            .list_rels(0, TESTDB, Lsn(0x30))?
            .contains(&TESTREL_A));
        assert!(!newtline
            .list_rels(0, TESTDB, Lsn(0x40))?
            .contains(&TESTREL_A));

        // Run checkpoint and garbage collection and check that it's still not visible
        newtline.checkpoint(CheckpointConfig::Forced)?;
        repo.gc_iteration(Some(NEW_TIMELINE_ID), 0, true)?;

        assert!(!newtline
            .list_rels(0, TESTDB, Lsn(0x40))?
            .contains(&TESTREL_A));

        Ok(())
    }
     */

    /*
    #[test]
    fn test_read_beyond_eof() -> Result<()> {
        let repo = RepoHarness::create("test_read_beyond_eof")?.load();
        let tline = create_test_timeline(repo, TIMELINE_ID)?;

        make_some_layers(&tline, Lsn(0x20))?;
        let mut writer = tline.begin_record(Lsn(0x60));
        walingest.put_rel_page_image(
            &mut writer,
            TESTREL_A,
            0,
            TEST_IMG(&format!("foo blk 0 at {}", Lsn(0x60))),
        )?;
        writer.finish()?;

        // Test read before rel creation. Should error out.
        assert!(tline.get_rel_page_at_lsn(TESTREL_A, 1, Lsn(0x10), false).is_err());

        // Read block beyond end of relation at different points in time.
        // These reads should fall into different delta, image, and in-memory layers.
        assert_eq!(tline.get_rel_page_at_lsn(TESTREL_A, 1, Lsn(0x20), false)?, ZERO_PAGE);
        assert_eq!(tline.get_rel_page_at_lsn(TESTREL_A, 1, Lsn(0x25), false)?, ZERO_PAGE);
        assert_eq!(tline.get_rel_page_at_lsn(TESTREL_A, 1, Lsn(0x30), false)?, ZERO_PAGE);
        assert_eq!(tline.get_rel_page_at_lsn(TESTREL_A, 1, Lsn(0x35), false)?, ZERO_PAGE);
        assert_eq!(tline.get_rel_page_at_lsn(TESTREL_A, 1, Lsn(0x40), false)?, ZERO_PAGE);
        assert_eq!(tline.get_rel_page_at_lsn(TESTREL_A, 1, Lsn(0x45), false)?, ZERO_PAGE);
        assert_eq!(tline.get_rel_page_at_lsn(TESTREL_A, 1, Lsn(0x50), false)?, ZERO_PAGE);
        assert_eq!(tline.get_rel_page_at_lsn(TESTREL_A, 1, Lsn(0x55), false)?, ZERO_PAGE);
        assert_eq!(tline.get_rel_page_at_lsn(TESTREL_A, 1, Lsn(0x60), false)?, ZERO_PAGE);

        // Test on an in-memory layer with no preceding layer
        let mut writer = tline.begin_record(Lsn(0x70));
        walingest.put_rel_page_image(
            &mut writer,
            TESTREL_B,
            0,
            TEST_IMG(&format!("foo blk 0 at {}", Lsn(0x70))),
        )?;
        writer.finish()?;

        assert_eq!(tline.get_rel_page_at_lsn(TESTREL_B, 1, Lsn(0x70), false)?6, ZERO_PAGE);

        Ok(())
    }
     */
}<|MERGE_RESOLUTION|>--- conflicted
+++ resolved
@@ -1392,15 +1392,11 @@
         let dbdir = DbDirectory::des(&buf)?;
 
         let mut total_size: u64 = 0;
-<<<<<<< HEAD
-        for &(spcnode, dbnode) in dbdir.dbdirs.keys() {
-=======
         let mut dbdir_cnt = 0;
         let mut rel_cnt = 0;
 
-        for (spcnode, dbnode) in dbdir.dbdirs.keys() {
+        for &(spcnode, dbnode) in dbdir.dbdirs.keys() {
             dbdir_cnt += 1;
->>>>>>> f8593544
             for rel in self
                 .list_rels(spcnode, dbnode, Version::at(lsn), ctx)
                 .await?
