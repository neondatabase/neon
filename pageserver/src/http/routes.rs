--- conflicted
+++ resolved
@@ -2500,16 +2500,10 @@
                 .compact(&cancel, flags, &ctx)
                 .await
                 .map_err(|e|
-<<<<<<< HEAD
                     if e.is_cancel() {
                         ApiError::ShuttingDown
                     } else {
                         ApiError::InternalServerError(e.into_anyhow())
-=======
-                    match e {
-                        CompactionError::ShuttingDown => ApiError::ShuttingDown,
-                        CompactionError::Other(e) => ApiError::InternalServerError(e),
->>>>>>> 5ea0bb2d
                     }
                 )?;
         }
