use std::collections::HashMap;
use std::sync::Arc;

use anyhow::{anyhow, Context, Result};
use hyper::StatusCode;
use hyper::{Body, Request, Response, Uri};
use metrics::launch_timestamp::LaunchTimestamp;
use pageserver_api::models::{DownloadRemoteLayersTaskSpawnRequest, TenantAttachRequest};
use remote_storage::GenericRemoteStorage;
use tenant_size_model::{SizeResult, StorageModel};
use tokio_util::sync::CancellationToken;
use tracing::*;
use utils::http::endpoint::RequestSpan;
use utils::http::request::{get_request_param, must_get_query_param, parse_query_param};

use super::models::{
    StatusResponse, TenantConfigRequest, TenantCreateRequest, TenantCreateResponse, TenantInfo,
    TimelineCreateRequest, TimelineGcRequest, TimelineInfo,
};
use crate::context::{DownloadBehavior, RequestContext};
use crate::disk_usage_eviction_task;
use crate::metrics::{StorageTimeOperation, STORAGE_TIME_GLOBAL};
use crate::pgdatadir_mapping::LsnForTimestamp;
use crate::task_mgr::TaskKind;
use crate::tenant::config::TenantConfOpt;
use crate::tenant::mgr::{TenantMapInsertError, TenantStateError};
use crate::tenant::size::ModelInputs;
use crate::tenant::storage_layer::LayerAccessStatsReset;
use crate::tenant::{LogicalSizeCalculationCause, PageReconstructError, Timeline};
use crate::{config::PageServerConf, tenant::mgr};
use utils::{
    auth::JwtAuth,
    http::{
        endpoint::{self, attach_openapi_ui, auth_middleware, check_permission_with},
        error::{ApiError, HttpErrorBody},
        json::{json_request, json_response},
        request::parse_request_param,
        RequestExt, RouterBuilder,
    },
    id::{TenantId, TimelineId},
    lsn::Lsn,
};

// Imports only used for testing APIs
#[cfg(feature = "testing")]
use super::models::ConfigureFailpointsRequest;

struct State {
    conf: &'static PageServerConf,
    auth: Option<Arc<JwtAuth>>,
    allowlist_routes: Vec<Uri>,
    remote_storage: Option<GenericRemoteStorage>,
    disk_usage_eviction_state: Arc<disk_usage_eviction_task::State>,
}

impl State {
    fn new(
        conf: &'static PageServerConf,
        auth: Option<Arc<JwtAuth>>,
        remote_storage: Option<GenericRemoteStorage>,
        disk_usage_eviction_state: Arc<disk_usage_eviction_task::State>,
    ) -> anyhow::Result<Self> {
        let allowlist_routes = ["/v1/status", "/v1/doc", "/swagger.yml"]
            .iter()
            .map(|v| v.parse().unwrap())
            .collect::<Vec<_>>();
        Ok(Self {
            conf,
            auth,
            allowlist_routes,
            remote_storage,
            disk_usage_eviction_state,
        })
    }
}

#[inline(always)]
fn get_state(request: &Request<Body>) -> &State {
    request
        .data::<Arc<State>>()
        .expect("unknown state type")
        .as_ref()
}

#[inline(always)]
fn get_config(request: &Request<Body>) -> &'static PageServerConf {
    get_state(request).conf
}

/// Check that the requester is authorized to operate on given tenant
fn check_permission(request: &Request<Body>, tenant_id: Option<TenantId>) -> Result<(), ApiError> {
    check_permission_with(request, |claims| {
        crate::auth::check_permission(claims, tenant_id)
    })
}

impl From<PageReconstructError> for ApiError {
    fn from(pre: PageReconstructError) -> ApiError {
        match pre {
            PageReconstructError::Other(pre) => ApiError::InternalServerError(pre),
            PageReconstructError::NeedsDownload(_, _) => {
                // This shouldn't happen, because we use a RequestContext that requests to
                // download any missing layer files on-demand.
                ApiError::InternalServerError(anyhow::anyhow!("need to download remote layer file"))
            }
            PageReconstructError::Cancelled => {
                ApiError::InternalServerError(anyhow::anyhow!("request was cancelled"))
            }
            PageReconstructError::AncestorStopping(_) => {
                ApiError::InternalServerError(anyhow::Error::new(pre))
            }
            PageReconstructError::WalRedo(pre) => {
                ApiError::InternalServerError(anyhow::Error::new(pre))
            }
        }
    }
}

impl From<TenantMapInsertError> for ApiError {
    fn from(tmie: TenantMapInsertError) -> ApiError {
        match tmie {
            TenantMapInsertError::StillInitializing | TenantMapInsertError::ShuttingDown => {
                ApiError::InternalServerError(anyhow::Error::new(tmie))
            }
            TenantMapInsertError::TenantAlreadyExists(id, state) => {
                ApiError::Conflict(format!("tenant {id} already exists, state: {state:?}"))
            }
            TenantMapInsertError::Closure(e) => ApiError::InternalServerError(e),
        }
    }
}

impl From<TenantStateError> for ApiError {
    fn from(tse: TenantStateError) -> ApiError {
        match tse {
            TenantStateError::NotFound(tid) => ApiError::NotFound(anyhow!("tenant {}", tid)),
            _ => ApiError::InternalServerError(anyhow::Error::new(tse)),
        }
    }
}

impl From<crate::tenant::DeleteTimelineError> for ApiError {
    fn from(value: crate::tenant::DeleteTimelineError) -> Self {
        use crate::tenant::DeleteTimelineError::*;
        match value {
            NotFound => ApiError::NotFound(anyhow::anyhow!("timeline not found")),
            HasChildren => ApiError::BadRequest(anyhow::anyhow!(
                "Cannot delete timeline which has child timelines"
            )),
            Other(e) => ApiError::InternalServerError(e),
        }
    }
}

impl From<crate::tenant::mgr::DeleteTimelineError> for ApiError {
    fn from(value: crate::tenant::mgr::DeleteTimelineError) -> Self {
        use crate::tenant::mgr::DeleteTimelineError::*;
        match value {
            // Report Precondition failed so client can distinguish between
            // "tenant is missing" case from "timeline is missing"
            Tenant(TenantStateError::NotFound(..)) => {
                ApiError::PreconditionFailed("Requested tenant is missing")
            }
            Tenant(t) => ApiError::from(t),
            Timeline(t) => ApiError::from(t),
        }
    }
}

// Helper function to construct a TimelineInfo struct for a timeline
async fn build_timeline_info(
    timeline: &Arc<Timeline>,
    include_non_incremental_logical_size: bool,
    ctx: &RequestContext,
) -> anyhow::Result<TimelineInfo> {
    crate::tenant::debug_assert_current_span_has_tenant_and_timeline_id();

    let mut info = build_timeline_info_common(timeline, ctx)?;
    if include_non_incremental_logical_size {
        // XXX we should be using spawn_ondemand_logical_size_calculation here.
        // Otherwise, if someone deletes the timeline / detaches the tenant while
        // we're executing this function, we will outlive the timeline on-disk state.
        info.current_logical_size_non_incremental = Some(
            timeline
                .get_current_logical_size_non_incremental(
                    info.last_record_lsn,
                    CancellationToken::new(),
                    ctx,
                )
                .await?,
        );
    }
    Ok(info)
}

fn build_timeline_info_common(
    timeline: &Arc<Timeline>,
    ctx: &RequestContext,
) -> anyhow::Result<TimelineInfo> {
    crate::tenant::debug_assert_current_span_has_tenant_and_timeline_id();
    let last_record_lsn = timeline.get_last_record_lsn();
    let (wal_source_connstr, last_received_msg_lsn, last_received_msg_ts) = {
        let guard = timeline.last_received_wal.lock().unwrap();
        if let Some(info) = guard.as_ref() {
            (
                Some(format!("{:?}", info.wal_source_connconf)), // Password is hidden, but it's for statistics only.
                Some(info.last_received_msg_lsn),
                Some(info.last_received_msg_ts),
            )
        } else {
            (None, None, None)
        }
    };

    let ancestor_timeline_id = timeline.get_ancestor_timeline_id();
    let ancestor_lsn = match timeline.get_ancestor_lsn() {
        Lsn(0) => None,
        lsn @ Lsn(_) => Some(lsn),
    };
    let current_logical_size = match timeline.get_current_logical_size(ctx) {
        Ok((size, _)) => Some(size),
        Err(err) => {
            error!("Timeline info creation failed to get current logical size: {err:?}");
            None
        }
    };
    let current_physical_size = Some(timeline.layer_size_sum());
    let state = timeline.current_state();
    let remote_consistent_lsn = timeline.get_remote_consistent_lsn().unwrap_or(Lsn(0));

    let info = TimelineInfo {
        tenant_id: timeline.tenant_id,
        timeline_id: timeline.timeline_id,
        ancestor_timeline_id,
        ancestor_lsn,
        disk_consistent_lsn: timeline.get_disk_consistent_lsn(),
        remote_consistent_lsn,
        last_record_lsn,
        prev_record_lsn: Some(timeline.get_prev_record_lsn()),
        latest_gc_cutoff_lsn: *timeline.get_latest_gc_cutoff_lsn(),
        current_logical_size,
        current_physical_size,
        current_logical_size_non_incremental: None,
        timeline_dir_layer_file_size_sum: None,
        wal_source_connstr,
        last_received_msg_lsn,
        last_received_msg_ts,
        pg_version: timeline.pg_version,

        state,
    };
    Ok(info)
}

// healthcheck handler
async fn status_handler(request: Request<Body>) -> Result<Response<Body>, ApiError> {
    check_permission(&request, None)?;
    let config = get_config(&request);
    json_response(StatusCode::OK, StatusResponse { id: config.id })
}

async fn timeline_create_handler(mut request: Request<Body>) -> Result<Response<Body>, ApiError> {
    let tenant_id: TenantId = parse_request_param(&request, "tenant_id")?;
    let request_data: TimelineCreateRequest = json_request(&mut request).await?;
    check_permission(&request, Some(tenant_id))?;

    let new_timeline_id = request_data
        .new_timeline_id
        .unwrap_or_else(TimelineId::generate);

    let ctx = RequestContext::new(TaskKind::MgmtRequest, DownloadBehavior::Error);

    async {
        let tenant = mgr::get_tenant(tenant_id, true).await?;
        match tenant.create_timeline(
            new_timeline_id,
            request_data.ancestor_timeline_id.map(TimelineId::from),
            request_data.ancestor_start_lsn,
            request_data.pg_version.unwrap_or(crate::DEFAULT_PG_VERSION),
            &ctx,
        )
        .await {
            Ok(Some(new_timeline)) => {
                // Created. Construct a TimelineInfo for it.
                let timeline_info = build_timeline_info_common(&new_timeline, &ctx)
                    .map_err(ApiError::InternalServerError)?;
                json_response(StatusCode::CREATED, timeline_info)
            }
            Ok(None) => json_response(StatusCode::CONFLICT, ()), // timeline already exists
            Err(err) => Err(ApiError::InternalServerError(err)),
        }
    }
    .instrument(info_span!("timeline_create", tenant = %tenant_id, new_timeline = ?request_data.new_timeline_id, timeline_id = %new_timeline_id, lsn=?request_data.ancestor_start_lsn, pg_version=?request_data.pg_version))
    .await
}

async fn timeline_list_handler(request: Request<Body>) -> Result<Response<Body>, ApiError> {
    let tenant_id: TenantId = parse_request_param(&request, "tenant_id")?;
    let include_non_incremental_logical_size: Option<bool> =
        parse_query_param(&request, "include-non-incremental-logical-size")?;
    check_permission(&request, Some(tenant_id))?;

    let ctx = RequestContext::new(TaskKind::MgmtRequest, DownloadBehavior::Download);

    let response_data = async {
        let tenant = mgr::get_tenant(tenant_id, true).await?;
        let timelines = tenant.list_timelines();

        let mut response_data = Vec::with_capacity(timelines.len());
        for timeline in timelines {
            let timeline_info = build_timeline_info(
                &timeline,
                include_non_incremental_logical_size.unwrap_or(false),
                &ctx,
            )
            .instrument(info_span!("build_timeline_info", timeline_id = %timeline.timeline_id))
            .await
            .context("Failed to convert tenant timeline {timeline_id} into the local one: {e:?}")
            .map_err(ApiError::InternalServerError)?;

            response_data.push(timeline_info);
        }
        Ok::<Vec<TimelineInfo>, ApiError>(response_data)
    }
    .instrument(info_span!("timeline_list", tenant = %tenant_id))
    .await?;

    json_response(StatusCode::OK, response_data)
}

async fn timeline_detail_handler(request: Request<Body>) -> Result<Response<Body>, ApiError> {
    let tenant_id: TenantId = parse_request_param(&request, "tenant_id")?;
    let timeline_id: TimelineId = parse_request_param(&request, "timeline_id")?;
    let include_non_incremental_logical_size: Option<bool> =
        parse_query_param(&request, "include-non-incremental-logical-size")?;
    check_permission(&request, Some(tenant_id))?;

    // Logical size calculation needs downloading.
    let ctx = RequestContext::new(TaskKind::MgmtRequest, DownloadBehavior::Download);

    let timeline_info = async {
        let tenant = mgr::get_tenant(tenant_id, true).await?;

        let timeline = tenant
            .get_timeline(timeline_id, false)
            .map_err(ApiError::NotFound)?;

        let timeline_info = build_timeline_info(
            &timeline,
            include_non_incremental_logical_size.unwrap_or(false),
            &ctx,
        )
        .await
        .context("get local timeline info")
        .map_err(ApiError::InternalServerError)?;

        Ok::<_, ApiError>(timeline_info)
    }
    .instrument(info_span!("timeline_detail", tenant = %tenant_id, timeline = %timeline_id))
    .await?;

    json_response(StatusCode::OK, timeline_info)
}

async fn get_lsn_by_timestamp_handler(request: Request<Body>) -> Result<Response<Body>, ApiError> {
    let tenant_id: TenantId = parse_request_param(&request, "tenant_id")?;
    check_permission(&request, Some(tenant_id))?;

    let timeline_id: TimelineId = parse_request_param(&request, "timeline_id")?;
    let timestamp_raw = must_get_query_param(&request, "timestamp")?;
    let timestamp = humantime::parse_rfc3339(&timestamp_raw)
        .with_context(|| format!("Invalid time: {:?}", timestamp_raw))
        .map_err(ApiError::BadRequest)?;
    let timestamp_pg = postgres_ffi::to_pg_timestamp(timestamp);

    let ctx = RequestContext::new(TaskKind::MgmtRequest, DownloadBehavior::Download);
    let timeline = active_timeline_of_active_tenant(tenant_id, timeline_id).await?;
    let result = timeline.find_lsn_for_timestamp(timestamp_pg, &ctx).await?;

    let result = match result {
        LsnForTimestamp::Present(lsn) => format!("{lsn}"),
        LsnForTimestamp::Future(_lsn) => "future".into(),
        LsnForTimestamp::Past(_lsn) => "past".into(),
        LsnForTimestamp::NoData(_lsn) => "nodata".into(),
    };
    json_response(StatusCode::OK, result)
}

async fn tenant_attach_handler(mut request: Request<Body>) -> Result<Response<Body>, ApiError> {
    let tenant_id: TenantId = parse_request_param(&request, "tenant_id")?;
    check_permission(&request, Some(tenant_id))?;

    let maybe_body: Option<TenantAttachRequest> = json_request(&mut request).await?;
    let tenant_conf = match maybe_body {
        Some(request) => TenantConfOpt::try_from(&*request.config).map_err(ApiError::BadRequest)?,
        // TODO: for robustness, would be nice to check explicitly that the request body 0 bytes
        // and bail out if it wasn't. Can be covered in python tests, though.
        None => TenantConfOpt::default(),
    };

    let ctx = RequestContext::new(TaskKind::MgmtRequest, DownloadBehavior::Warn);

    info!("Handling tenant attach {tenant_id}");

    let state = get_state(&request);

    if let Some(remote_storage) = &state.remote_storage {
        mgr::attach_tenant(
            state.conf,
            tenant_id,
<<<<<<< HEAD
            tenant_conf,
=======
            // XXX: Attach should provide the config, especially during tenant migration.
            //      See https://github.com/neondatabase/neon/issues/1555
            TenantConfOpt::default(),
>>>>>>> 89307822
            remote_storage.clone(),
            &ctx,
        )
        .instrument(info_span!("tenant_attach", tenant = %tenant_id))
        .await?;
    } else {
        return Err(ApiError::BadRequest(anyhow!(
            "attach_tenant is not possible because pageserver was configured without remote storage"
        )));
    }

    json_response(StatusCode::ACCEPTED, ())
}

async fn timeline_delete_handler(request: Request<Body>) -> Result<Response<Body>, ApiError> {
    let tenant_id: TenantId = parse_request_param(&request, "tenant_id")?;
    let timeline_id: TimelineId = parse_request_param(&request, "timeline_id")?;
    check_permission(&request, Some(tenant_id))?;

    let ctx = RequestContext::new(TaskKind::MgmtRequest, DownloadBehavior::Warn);

    mgr::delete_timeline(tenant_id, timeline_id, &ctx)
        .instrument(info_span!("timeline_delete", tenant = %tenant_id, timeline = %timeline_id))
        .await?;

    json_response(StatusCode::OK, ())
}

async fn tenant_detach_handler(request: Request<Body>) -> Result<Response<Body>, ApiError> {
    let tenant_id: TenantId = parse_request_param(&request, "tenant_id")?;
    check_permission(&request, Some(tenant_id))?;
    let detach_ignored: Option<bool> = parse_query_param(&request, "detach_ignored")?;

    let state = get_state(&request);
    let conf = state.conf;
    mgr::detach_tenant(conf, tenant_id, detach_ignored.unwrap_or(false))
        .instrument(info_span!("tenant_detach", tenant = %tenant_id))
        .await?;

    json_response(StatusCode::OK, ())
}

async fn tenant_load_handler(request: Request<Body>) -> Result<Response<Body>, ApiError> {
    let tenant_id: TenantId = parse_request_param(&request, "tenant_id")?;
    check_permission(&request, Some(tenant_id))?;

    let ctx = RequestContext::new(TaskKind::MgmtRequest, DownloadBehavior::Warn);

    let state = get_state(&request);
    mgr::load_tenant(state.conf, tenant_id, state.remote_storage.clone(), &ctx)
        .instrument(info_span!("load", tenant = %tenant_id))
        .await?;

    json_response(StatusCode::ACCEPTED, ())
}

async fn tenant_ignore_handler(request: Request<Body>) -> Result<Response<Body>, ApiError> {
    let tenant_id: TenantId = parse_request_param(&request, "tenant_id")?;
    check_permission(&request, Some(tenant_id))?;

    let state = get_state(&request);
    let conf = state.conf;
    mgr::ignore_tenant(conf, tenant_id)
        .instrument(info_span!("ignore_tenant", tenant = %tenant_id))
        .await?;

    json_response(StatusCode::OK, ())
}

async fn tenant_list_handler(request: Request<Body>) -> Result<Response<Body>, ApiError> {
    check_permission(&request, None)?;

    let response_data = mgr::list_tenants()
        .instrument(info_span!("tenant_list"))
        .await
        .map_err(anyhow::Error::new)
        .map_err(ApiError::InternalServerError)?
        .iter()
        .map(|(id, state)| TenantInfo {
            id: *id,
            state: state.clone(),
            current_physical_size: None,
            attachment_status: state.attachment_status(),
        })
        .collect::<Vec<TenantInfo>>();

    json_response(StatusCode::OK, response_data)
}

async fn tenant_status(request: Request<Body>) -> Result<Response<Body>, ApiError> {
    let tenant_id: TenantId = parse_request_param(&request, "tenant_id")?;
    check_permission(&request, Some(tenant_id))?;

    let tenant_info = async {
        let tenant = mgr::get_tenant(tenant_id, false).await?;

        // Calculate total physical size of all timelines
        let mut current_physical_size = 0;
        for timeline in tenant.list_timelines().iter() {
            current_physical_size += timeline.layer_size_sum();
        }

        let state = tenant.current_state();
        Ok(TenantInfo {
            id: tenant_id,
            state: state.clone(),
            current_physical_size: Some(current_physical_size),
            attachment_status: state.attachment_status(),
        })
    }
    .instrument(info_span!("tenant_status_handler", tenant = %tenant_id))
    .await
    .map_err(ApiError::InternalServerError)?;

    json_response(StatusCode::OK, tenant_info)
}

/// HTTP endpoint to query the current tenant_size of a tenant.
///
/// This is not used by consumption metrics under [`crate::consumption_metrics`], but can be used
/// to debug any of the calculations. Requires `tenant_id` request parameter, supports
/// `inputs_only=true|false` (default false) which supports debugging failure to calculate model
/// values.
///
/// 'retention_period' query parameter overrides the cutoff that is used to calculate the size
/// (only if it is shorter than the real cutoff).
///
/// Note: we don't update the cached size and prometheus metric here.
/// The retention period might be different, and it's nice to have a method to just calculate it
/// without modifying anything anyway.
async fn tenant_size_handler(request: Request<Body>) -> Result<Response<Body>, ApiError> {
    let tenant_id: TenantId = parse_request_param(&request, "tenant_id")?;
    check_permission(&request, Some(tenant_id))?;
    let inputs_only: Option<bool> = parse_query_param(&request, "inputs_only")?;
    let retention_period: Option<u64> = parse_query_param(&request, "retention_period")?;
    let headers = request.headers();

    let ctx = RequestContext::new(TaskKind::MgmtRequest, DownloadBehavior::Download);
    let tenant = mgr::get_tenant(tenant_id, true).await?;

    // this can be long operation
    let inputs = tenant
        .gather_size_inputs(
            retention_period,
            LogicalSizeCalculationCause::TenantSizeHandler,
            &ctx,
        )
        .await
        .map_err(ApiError::InternalServerError)?;

    let mut sizes = None;
    if !inputs_only.unwrap_or(false) {
        let storage_model = inputs
            .calculate_model()
            .map_err(ApiError::InternalServerError)?;
        let size = storage_model.calculate();

        // If request header expects html, return html
        if headers["Accept"] == "text/html" {
            return synthetic_size_html_response(inputs, storage_model, size);
        }
        sizes = Some(size);
    } else if headers["Accept"] == "text/html" {
        return Err(ApiError::BadRequest(anyhow!(
            "inputs_only parameter is incompatible with html output request"
        )));
    }

    /// The type resides in the pageserver not to expose `ModelInputs`.
    #[serde_with::serde_as]
    #[derive(serde::Serialize)]
    struct TenantHistorySize {
        #[serde_as(as = "serde_with::DisplayFromStr")]
        id: TenantId,
        /// Size is a mixture of WAL and logical size, so the unit is bytes.
        ///
        /// Will be none if `?inputs_only=true` was given.
        size: Option<u64>,
        /// Size of each segment used in the model.
        /// Will be null if `?inputs_only=true` was given.
        segment_sizes: Option<Vec<tenant_size_model::SegmentSizeResult>>,
        inputs: crate::tenant::size::ModelInputs,
    }

    json_response(
        StatusCode::OK,
        TenantHistorySize {
            id: tenant_id,
            size: sizes.as_ref().map(|x| x.total_size),
            segment_sizes: sizes.map(|x| x.segments),
            inputs,
        },
    )
}

async fn layer_map_info_handler(request: Request<Body>) -> Result<Response<Body>, ApiError> {
    let tenant_id: TenantId = parse_request_param(&request, "tenant_id")?;
    let timeline_id: TimelineId = parse_request_param(&request, "timeline_id")?;
    let reset: LayerAccessStatsReset =
        parse_query_param(&request, "reset")?.unwrap_or(LayerAccessStatsReset::NoReset);

    check_permission(&request, Some(tenant_id))?;

    let timeline = active_timeline_of_active_tenant(tenant_id, timeline_id).await?;
    let layer_map_info = timeline.layer_map_info(reset);

    json_response(StatusCode::OK, layer_map_info)
}

async fn layer_download_handler(request: Request<Body>) -> Result<Response<Body>, ApiError> {
    let tenant_id: TenantId = parse_request_param(&request, "tenant_id")?;
    check_permission(&request, Some(tenant_id))?;
    let timeline_id: TimelineId = parse_request_param(&request, "timeline_id")?;
    let layer_file_name = get_request_param(&request, "layer_file_name")?;
    check_permission(&request, Some(tenant_id))?;

    let timeline = active_timeline_of_active_tenant(tenant_id, timeline_id).await?;
    let downloaded = timeline
        .download_layer(layer_file_name)
        .await
        .map_err(ApiError::InternalServerError)?;

    match downloaded {
        Some(true) => json_response(StatusCode::OK, ()),
        Some(false) => json_response(StatusCode::NOT_MODIFIED, ()),
        None => json_response(
            StatusCode::BAD_REQUEST,
            format!("Layer {tenant_id}/{timeline_id}/{layer_file_name} not found"),
        ),
    }
}

async fn evict_timeline_layer_handler(request: Request<Body>) -> Result<Response<Body>, ApiError> {
    let tenant_id: TenantId = parse_request_param(&request, "tenant_id")?;
    check_permission(&request, Some(tenant_id))?;
    let timeline_id: TimelineId = parse_request_param(&request, "timeline_id")?;
    let layer_file_name = get_request_param(&request, "layer_file_name")?;

    let timeline = active_timeline_of_active_tenant(tenant_id, timeline_id).await?;
    let evicted = timeline
        .evict_layer(layer_file_name)
        .await
        .map_err(ApiError::InternalServerError)?;

    match evicted {
        Some(true) => json_response(StatusCode::OK, ()),
        Some(false) => json_response(StatusCode::NOT_MODIFIED, ()),
        None => json_response(
            StatusCode::BAD_REQUEST,
            format!("Layer {tenant_id}/{timeline_id}/{layer_file_name} not found"),
        ),
    }
}

/// Get tenant_size SVG graph along with the JSON data.
fn synthetic_size_html_response(
    inputs: ModelInputs,
    storage_model: StorageModel,
    sizes: SizeResult,
) -> Result<Response<Body>, ApiError> {
    let mut timeline_ids: Vec<String> = Vec::new();
    let mut timeline_map: HashMap<TimelineId, usize> = HashMap::new();
    for (index, ti) in inputs.timeline_inputs.iter().enumerate() {
        timeline_map.insert(ti.timeline_id, index);
        timeline_ids.push(ti.timeline_id.to_string());
    }
    let seg_to_branch: Vec<usize> = inputs
        .segments
        .iter()
        .map(|seg| *timeline_map.get(&seg.timeline_id).unwrap())
        .collect();

    let svg =
        tenant_size_model::svg::draw_svg(&storage_model, &timeline_ids, &seg_to_branch, &sizes)
            .map_err(ApiError::InternalServerError)?;

    let mut response = String::new();

    use std::fmt::Write;
    write!(response, "<html>\n<body>\n").unwrap();
    write!(response, "<div>\n{svg}\n</div>").unwrap();
    writeln!(response, "Project size: {}", sizes.total_size).unwrap();
    writeln!(response, "<pre>").unwrap();
    writeln!(
        response,
        "{}",
        serde_json::to_string_pretty(&inputs).unwrap()
    )
    .unwrap();
    writeln!(
        response,
        "{}",
        serde_json::to_string_pretty(&sizes.segments).unwrap()
    )
    .unwrap();
    writeln!(response, "</pre>").unwrap();
    write!(response, "</body>\n</html>\n").unwrap();

    html_response(StatusCode::OK, response)
}

pub fn html_response(status: StatusCode, data: String) -> Result<Response<Body>, ApiError> {
    let response = Response::builder()
        .status(status)
        .header(hyper::header::CONTENT_TYPE, "text/html")
        .body(Body::from(data.as_bytes().to_vec()))
        .map_err(|e| ApiError::InternalServerError(e.into()))?;
    Ok(response)
}

async fn tenant_create_handler(mut request: Request<Body>) -> Result<Response<Body>, ApiError> {
    check_permission(&request, None)?;

    let _timer = STORAGE_TIME_GLOBAL
        .get_metric_with_label_values(&[StorageTimeOperation::CreateTenant.into()])
        .expect("bug")
        .start_timer();

    let ctx = RequestContext::new(TaskKind::MgmtRequest, DownloadBehavior::Warn);

    let request_data: TenantCreateRequest = json_request(&mut request).await?;

    let tenant_conf =
        TenantConfOpt::try_from(&request_data.config).map_err(ApiError::BadRequest)?;

    let target_tenant_id = request_data
        .new_tenant_id
        .map(TenantId::from)
        .unwrap_or_else(TenantId::generate);

    let state = get_state(&request);

    let new_tenant = mgr::create_tenant(
        state.conf,
        tenant_conf,
        target_tenant_id,
        state.remote_storage.clone(),
        &ctx,
    )
    .instrument(info_span!("tenant_create", tenant = ?target_tenant_id))
    .await?;

    // We created the tenant. Existing API semantics are that the tenant
    // is Active when this function returns.
    if let res @ Err(_) = new_tenant.wait_to_become_active().await {
        // This shouldn't happen because we just created the tenant directory
        // in tenant::mgr::create_tenant, and there aren't any remote timelines
        // to load, so, nothing can really fail during load.
        // Don't do cleanup because we don't know how we got here.
        // The tenant will likely be in `Broken` state and subsequent
        // calls will fail.
        res.context("created tenant failed to become active")
            .map_err(ApiError::InternalServerError)?;
    }

    json_response(
        StatusCode::CREATED,
        TenantCreateResponse(new_tenant.tenant_id()),
    )
}

async fn get_tenant_config_handler(request: Request<Body>) -> Result<Response<Body>, ApiError> {
    let tenant_id: TenantId = parse_request_param(&request, "tenant_id")?;
    check_permission(&request, Some(tenant_id))?;

    let tenant = mgr::get_tenant(tenant_id, false).await?;

    let response = HashMap::from([
        (
            "tenant_specific_overrides",
            serde_json::to_value(tenant.tenant_specific_overrides())
                .context("serializing tenant specific overrides")
                .map_err(ApiError::InternalServerError)?,
        ),
        (
            "effective_config",
            serde_json::to_value(tenant.effective_config())
                .context("serializing effective config")
                .map_err(ApiError::InternalServerError)?,
        ),
    ]);

    json_response(StatusCode::OK, response)
}

async fn update_tenant_config_handler(
    mut request: Request<Body>,
) -> Result<Response<Body>, ApiError> {
    let request_data: TenantConfigRequest = json_request(&mut request).await?;
    let tenant_id = request_data.tenant_id;
    check_permission(&request, Some(tenant_id))?;

    let tenant_conf =
        TenantConfOpt::try_from(&request_data.config).map_err(ApiError::BadRequest)?;

    let state = get_state(&request);
    mgr::set_new_tenant_config(state.conf, tenant_conf, tenant_id)
        .instrument(info_span!("tenant_config", tenant = ?tenant_id))
        .await?;

    json_response(StatusCode::OK, ())
}

/// Testing helper to transition a tenant to [`crate::tenant::TenantState::Broken`].
#[cfg(feature = "testing")]
async fn handle_tenant_break(r: Request<Body>) -> Result<Response<Body>, ApiError> {
    let tenant_id: TenantId = parse_request_param(&r, "tenant_id")?;

    let tenant = crate::tenant::mgr::get_tenant(tenant_id, true)
        .await
        .map_err(|_| ApiError::Conflict(String::from("no active tenant found")))?;

    tenant.set_broken("broken from test".to_owned());

    json_response(StatusCode::OK, ())
}

#[cfg(feature = "testing")]
async fn failpoints_handler(mut request: Request<Body>) -> Result<Response<Body>, ApiError> {
    if !fail::has_failpoints() {
        return Err(ApiError::BadRequest(anyhow!(
            "Cannot manage failpoints because pageserver was compiled without failpoints support"
        )));
    }

    let failpoints: ConfigureFailpointsRequest = json_request(&mut request).await?;
    for fp in failpoints {
        info!("cfg failpoint: {} {}", fp.name, fp.actions);

        // We recognize one extra "action" that's not natively recognized
        // by the failpoints crate: exit, to immediately kill the process
        let cfg_result = if fp.actions == "exit" {
            fail::cfg_callback(fp.name, || {
                info!("Exit requested by failpoint");
                std::process::exit(1);
            })
        } else {
            fail::cfg(fp.name, &fp.actions)
        };

        if let Err(err_msg) = cfg_result {
            return Err(ApiError::BadRequest(anyhow!(
                "Failed to configure failpoints: {err_msg}"
            )));
        }
    }

    json_response(StatusCode::OK, ())
}

// Run GC immediately on given timeline.
async fn timeline_gc_handler(mut request: Request<Body>) -> Result<Response<Body>, ApiError> {
    let tenant_id: TenantId = parse_request_param(&request, "tenant_id")?;
    let timeline_id: TimelineId = parse_request_param(&request, "timeline_id")?;
    check_permission(&request, Some(tenant_id))?;

    let gc_req: TimelineGcRequest = json_request(&mut request).await?;

    let ctx = RequestContext::new(TaskKind::MgmtRequest, DownloadBehavior::Download);
    let wait_task_done = mgr::immediate_gc(tenant_id, timeline_id, gc_req, &ctx).await?;
    let gc_result = wait_task_done
        .await
        .context("wait for gc task")
        .map_err(ApiError::InternalServerError)?
        .map_err(ApiError::InternalServerError)?;

    json_response(StatusCode::OK, gc_result)
}

// Run compaction immediately on given timeline.
#[cfg(feature = "testing")]
async fn timeline_compact_handler(request: Request<Body>) -> Result<Response<Body>, ApiError> {
    let tenant_id: TenantId = parse_request_param(&request, "tenant_id")?;
    let timeline_id: TimelineId = parse_request_param(&request, "timeline_id")?;
    check_permission(&request, Some(tenant_id))?;

    let ctx = RequestContext::new(TaskKind::MgmtRequest, DownloadBehavior::Download);
    let result_receiver = mgr::immediate_compact(tenant_id, timeline_id, &ctx)
        .await
        .context("spawn compaction task")
        .map_err(ApiError::InternalServerError)?;

    let result: anyhow::Result<()> = result_receiver
        .await
        .context("receive compaction result")
        .map_err(ApiError::InternalServerError)?;
    result.map_err(ApiError::InternalServerError)?;

    json_response(StatusCode::OK, ())
}

// Run checkpoint immediately on given timeline.
#[cfg(feature = "testing")]
async fn timeline_checkpoint_handler(request: Request<Body>) -> Result<Response<Body>, ApiError> {
    let tenant_id: TenantId = parse_request_param(&request, "tenant_id")?;
    let timeline_id: TimelineId = parse_request_param(&request, "timeline_id")?;
    check_permission(&request, Some(tenant_id))?;
    async {
        let ctx = RequestContext::new(TaskKind::MgmtRequest, DownloadBehavior::Download);
        let timeline = active_timeline_of_active_tenant(tenant_id, timeline_id).await?;
        timeline
            .freeze_and_flush()
            .await
            .map_err(ApiError::InternalServerError)?;
        timeline
            .compact(&ctx)
            .await
            .map_err(ApiError::InternalServerError)?;

        json_response(StatusCode::OK, ())
    }
    .instrument(info_span!("manual_checkpoint", tenant_id = %tenant_id, timeline_id = %timeline_id))
    .await
}

async fn timeline_download_remote_layers_handler_post(
    mut request: Request<Body>,
) -> Result<Response<Body>, ApiError> {
    let tenant_id: TenantId = parse_request_param(&request, "tenant_id")?;
    let timeline_id: TimelineId = parse_request_param(&request, "timeline_id")?;
    let body: DownloadRemoteLayersTaskSpawnRequest = json_request(&mut request).await?;
    check_permission(&request, Some(tenant_id))?;

    let timeline = active_timeline_of_active_tenant(tenant_id, timeline_id).await?;
    match timeline.spawn_download_all_remote_layers(body).await {
        Ok(st) => json_response(StatusCode::ACCEPTED, st),
        Err(st) => json_response(StatusCode::CONFLICT, st),
    }
}

async fn timeline_download_remote_layers_handler_get(
    request: Request<Body>,
) -> Result<Response<Body>, ApiError> {
    let tenant_id: TenantId = parse_request_param(&request, "tenant_id")?;
    check_permission(&request, Some(tenant_id))?;
    let timeline_id: TimelineId = parse_request_param(&request, "timeline_id")?;

    let timeline = active_timeline_of_active_tenant(tenant_id, timeline_id).await?;
    let info = timeline
        .get_download_all_remote_layers_task_info()
        .context("task never started since last pageserver process start")
        .map_err(ApiError::NotFound)?;
    json_response(StatusCode::OK, info)
}

async fn active_timeline_of_active_tenant(
    tenant_id: TenantId,
    timeline_id: TimelineId,
) -> Result<Arc<Timeline>, ApiError> {
    let tenant = mgr::get_tenant(tenant_id, true).await?;
    tenant
        .get_timeline(timeline_id, true)
        .map_err(ApiError::NotFound)
}

async fn always_panic_handler(req: Request<Body>) -> Result<Response<Body>, ApiError> {
    // Deliberately cause a panic to exercise the panic hook registered via std::panic::set_hook().
    // For pageserver, the relevant panic hook is `tracing_panic_hook` , and the `sentry` crate's wrapper around it.
    // Use catch_unwind to ensure that tokio nor hyper are distracted by our panic.
    let query = req.uri().query();
    let _ = std::panic::catch_unwind(|| {
        panic!("unconditional panic for testing panic hook integration; request query: {query:?}")
    });
    json_response(StatusCode::NO_CONTENT, ())
}

async fn disk_usage_eviction_run(mut r: Request<Body>) -> Result<Response<Body>, ApiError> {
    check_permission(&r, None)?;

    #[derive(Debug, Clone, Copy, serde::Serialize, serde::Deserialize)]
    struct Config {
        /// How many bytes to evict before reporting that pressure is relieved.
        evict_bytes: u64,
    }

    #[derive(Debug, Clone, Copy, serde::Serialize)]
    struct Usage {
        // remains unchanged after instantiation of the struct
        config: Config,
        // updated by `add_available_bytes`
        freed_bytes: u64,
    }

    impl crate::disk_usage_eviction_task::Usage for Usage {
        fn has_pressure(&self) -> bool {
            self.config.evict_bytes > self.freed_bytes
        }

        fn add_available_bytes(&mut self, bytes: u64) {
            self.freed_bytes += bytes;
        }
    }

    let config = json_request::<Config>(&mut r)
        .await
        .map_err(|_| ApiError::BadRequest(anyhow::anyhow!("invalid JSON body")))?;

    let usage = Usage {
        config,
        freed_bytes: 0,
    };

    use crate::task_mgr::MGMT_REQUEST_RUNTIME;

    let (tx, rx) = tokio::sync::oneshot::channel();

    let state = get_state(&r);

    let Some(storage) = state.remote_storage.clone() else {
        return Err(ApiError::InternalServerError(anyhow::anyhow!(
            "remote storage not configured, cannot run eviction iteration"
        )))
    };

    let state = state.disk_usage_eviction_state.clone();

    let cancel = CancellationToken::new();
    let child_cancel = cancel.clone();
    let _g = cancel.drop_guard();

    crate::task_mgr::spawn(
        MGMT_REQUEST_RUNTIME.handle(),
        TaskKind::DiskUsageEviction,
        None,
        None,
        "ondemand disk usage eviction",
        false,
        async move {
            let res = crate::disk_usage_eviction_task::disk_usage_eviction_task_iteration_impl(
                &state,
                &storage,
                usage,
                &child_cancel,
            )
            .await;

            info!(?res, "disk_usage_eviction_task_iteration_impl finished");

            let _ = tx.send(res);
            Ok(())
        }
        .in_current_span(),
    );

    let response = rx.await.unwrap().map_err(ApiError::InternalServerError)?;

    json_response(StatusCode::OK, response)
}

async fn handler_404(_: Request<Body>) -> Result<Response<Body>, ApiError> {
    json_response(
        StatusCode::NOT_FOUND,
        HttpErrorBody::from_msg("page not found".to_owned()),
    )
}

#[cfg(feature = "testing")]
async fn post_tracing_event_handler(mut r: Request<Body>) -> Result<Response<Body>, ApiError> {
    #[derive(Debug, serde::Deserialize)]
    #[serde(rename_all = "lowercase")]
    enum Level {
        Error,
        Warn,
        Info,
        Debug,
        Trace,
    }
    #[derive(Debug, serde::Deserialize)]
    struct Request {
        level: Level,
        message: String,
    }
    let body: Request = json_request(&mut r)
        .await
        .map_err(|_| ApiError::BadRequest(anyhow::anyhow!("invalid JSON body")))?;

    match body.level {
        Level::Error => tracing::error!(?body.message),
        Level::Warn => tracing::warn!(?body.message),
        Level::Info => tracing::info!(?body.message),
        Level::Debug => tracing::debug!(?body.message),
        Level::Trace => tracing::trace!(?body.message),
    }

    json_response(StatusCode::OK, ())
}

pub fn make_router(
    conf: &'static PageServerConf,
    launch_ts: &'static LaunchTimestamp,
    auth: Option<Arc<JwtAuth>>,
    remote_storage: Option<GenericRemoteStorage>,
    disk_usage_eviction_state: Arc<disk_usage_eviction_task::State>,
) -> anyhow::Result<RouterBuilder<hyper::Body, ApiError>> {
    let spec = include_bytes!("openapi_spec.yml");
    let mut router = attach_openapi_ui(endpoint::make_router(), spec, "/swagger.yml", "/v1/doc");
    if auth.is_some() {
        router = router.middleware(auth_middleware(|request| {
            let state = get_state(request);
            if state.allowlist_routes.contains(request.uri()) {
                None
            } else {
                state.auth.as_deref()
            }
        }))
    }

    router = router.middleware(
        endpoint::add_response_header_middleware(
            "PAGESERVER_LAUNCH_TIMESTAMP",
            &launch_ts.to_string(),
        )
        .expect("construct launch timestamp header middleware"),
    );

    macro_rules! testing_api {
        ($handler_desc:literal, $handler:path $(,)?) => {{
            #[cfg(not(feature = "testing"))]
            async fn cfg_disabled(_req: Request<Body>) -> Result<Response<Body>, ApiError> {
                Err(ApiError::BadRequest(anyhow!(concat!(
                    "Cannot ",
                    $handler_desc,
                    " because pageserver was compiled without testing APIs",
                ))))
            }

            #[cfg(feature = "testing")]
            let handler = $handler;
            #[cfg(not(feature = "testing"))]
            let handler = cfg_disabled;

            move |r| RequestSpan(handler).handle(r)
        }};
    }

    Ok(router
        .data(Arc::new(
            State::new(conf, auth, remote_storage, disk_usage_eviction_state)
                .context("Failed to initialize router state")?,
        ))
        .get("/v1/status", |r| RequestSpan(status_handler).handle(r))
        .put(
            "/v1/failpoints",
            testing_api!("manage failpoints", failpoints_handler),
        )
        .get("/v1/tenant", |r| RequestSpan(tenant_list_handler).handle(r))
        .post("/v1/tenant", |r| {
            RequestSpan(tenant_create_handler).handle(r)
        })
        .get("/v1/tenant/:tenant_id", |r| {
            RequestSpan(tenant_status).handle(r)
        })
        .get("/v1/tenant/:tenant_id/synthetic_size", |r| {
            RequestSpan(tenant_size_handler).handle(r)
        })
        .put("/v1/tenant/config", |r| {
            RequestSpan(update_tenant_config_handler).handle(r)
        })
        .get("/v1/tenant/:tenant_id/config", |r| {
            RequestSpan(get_tenant_config_handler).handle(r)
        })
        .get("/v1/tenant/:tenant_id/timeline", |r| {
            RequestSpan(timeline_list_handler).handle(r)
        })
        .post("/v1/tenant/:tenant_id/timeline", |r| {
            RequestSpan(timeline_create_handler).handle(r)
        })
        .post("/v1/tenant/:tenant_id/attach", |r| {
            RequestSpan(tenant_attach_handler).handle(r)
        })
        .post("/v1/tenant/:tenant_id/detach", |r| {
            RequestSpan(tenant_detach_handler).handle(r)
        })
        .post("/v1/tenant/:tenant_id/load", |r| {
            RequestSpan(tenant_load_handler).handle(r)
        })
        .post("/v1/tenant/:tenant_id/ignore", |r| {
            RequestSpan(tenant_ignore_handler).handle(r)
        })
        .get("/v1/tenant/:tenant_id/timeline/:timeline_id", |r| {
            RequestSpan(timeline_detail_handler).handle(r)
        })
        .get(
            "/v1/tenant/:tenant_id/timeline/:timeline_id/get_lsn_by_timestamp",
            |r| RequestSpan(get_lsn_by_timestamp_handler).handle(r),
        )
        .put("/v1/tenant/:tenant_id/timeline/:timeline_id/do_gc", |r| {
            RequestSpan(timeline_gc_handler).handle(r)
        })
        .put(
            "/v1/tenant/:tenant_id/timeline/:timeline_id/compact",
            testing_api!("run timeline compaction", timeline_compact_handler),
        )
        .put(
            "/v1/tenant/:tenant_id/timeline/:timeline_id/checkpoint",
            testing_api!("run timeline checkpoint", timeline_checkpoint_handler),
        )
        .post(
            "/v1/tenant/:tenant_id/timeline/:timeline_id/download_remote_layers",
            |r| RequestSpan(timeline_download_remote_layers_handler_post).handle(r),
        )
        .get(
            "/v1/tenant/:tenant_id/timeline/:timeline_id/download_remote_layers",
            |r| RequestSpan(timeline_download_remote_layers_handler_get).handle(r),
        )
        .delete("/v1/tenant/:tenant_id/timeline/:timeline_id", |r| {
            RequestSpan(timeline_delete_handler).handle(r)
        })
        .get("/v1/tenant/:tenant_id/timeline/:timeline_id/layer", |r| {
            RequestSpan(layer_map_info_handler).handle(r)
        })
        .get(
            "/v1/tenant/:tenant_id/timeline/:timeline_id/layer/:layer_file_name",
            |r| RequestSpan(layer_download_handler).handle(r),
        )
        .delete(
            "/v1/tenant/:tenant_id/timeline/:timeline_id/layer/:layer_file_name",
            |r| RequestSpan(evict_timeline_layer_handler).handle(r),
        )
        .put("/v1/disk_usage_eviction/run", |r| {
            RequestSpan(disk_usage_eviction_run).handle(r)
        })
        .put(
            "/v1/tenant/:tenant_id/break",
            testing_api!("set tenant state to broken", handle_tenant_break),
        )
        .get("/v1/panic", |r| RequestSpan(always_panic_handler).handle(r))
        .post(
            "/v1/tracing/event",
            testing_api!("emit a tracing event", post_tracing_event_handler),
        )
        .any(handler_404))
}<|MERGE_RESOLUTION|>--- conflicted
+++ resolved
@@ -408,13 +408,7 @@
         mgr::attach_tenant(
             state.conf,
             tenant_id,
-<<<<<<< HEAD
             tenant_conf,
-=======
-            // XXX: Attach should provide the config, especially during tenant migration.
-            //      See https://github.com/neondatabase/neon/issues/1555
-            TenantConfOpt::default(),
->>>>>>> 89307822
             remote_storage.clone(),
             &ctx,
         )
