//! There are a few components the storage machinery consists of:
//!
//! * [`RemoteStorage`] that is used to interact with an arbitrary external storage
//!
//! * synchronization logic at [`storage_sync`] module that keeps pageserver state (both runtime one and the workdir files) and storage state in sync.
//! Synchronization internals are split into submodules
//!     * [`storage_sync::index`] to keep track of remote tenant files, the metadata and their mappings to local files
//!     * [`storage_sync::upload`] and [`storage_sync::download`] to manage archive creation and upload; download and extraction, respectively
//!
//! * public API via to interact with the external world:
//!     * [`start_local_timeline_sync`] to launch a background async loop to handle the synchronization
//!     * [`schedule_layer_upload`], [`schedule_layer_download`], and[`schedule_layer_delete`] to enqueue a new task
//!       to be processed by the async loop
//!
//! Here's a schematic overview of all interactions backup and the rest of the pageserver perform:
//!
//! +------------------------+                                    +--------->-------+
//! |                        |  - - - (init async loop) - - - ->  |                 |
//! |                        |                                    |                 |
//! |                        |  ------------------------------->  |      async      |
//! |       pageserver       |    (enqueue timeline sync task)    | upload/download |
//! |                        |                                    |      loop       |
//! |                        |  <-------------------------------  |                 |
//! |                        |  (apply new timeline sync states)  |                 |
//! +------------------------+                                    +---------<-------+
//!                                                                         |
//!                                                                         |
//!                                          CRUD layer file operations     |
//!                                     (upload/download/delete/list, etc.) |
//!                                                                         V
//!                                                            +------------------------+
//!                                                            |                        |
//!                                                            | [`RemoteStorage`] impl |
//!                                                            |                        |
//!                                                            | pageserver assumes it  |
//!                                                            | owns exclusive write   |
//!                                                            | access to this storage |
//!                                                            +------------------------+
//!
//! First, during startup, the pageserver inits the storage sync thread with the async loop, or leaves the loop uninitialised, if configured so.
//! The loop inits the storage connection and checks the remote files stored.
//! This is done once at startup only, relying on the fact that pageserver uses the storage alone (ergo, nobody else uploads the files to the storage but this server).
//! Based on the remote storage data, the sync logic immediately schedules sync tasks for local timelines and reports about remote only timelines to pageserver, so it can
//! query their downloads later if they are accessed.
//!
//! Some time later, during pageserver checkpoints, in-memory data is flushed onto disk along with its metadata.
//! If the storage sync loop was successfully started before, pageserver schedules the layer files and the updated metadata file for upload, every time a layer is flushed to disk.
//! The uploads are disabled, if no remote storage configuration is provided (no sync loop is started this way either).
//! See [`crate::layered_repository`] for the upload calls and the adjacent logic.
//!
//! Synchronization logic is able to communicate back with updated timeline sync states, [`crate::repository::TimelineSyncStatusUpdate`],
//! submitted via [`crate::tenant_mgr::apply_timeline_sync_status_updates`] function. Tenant manager applies corresponding timeline updates in pageserver's in-memory state.
//! Such submissions happen in two cases:
//! * once after the sync loop startup, to signal pageserver which timelines will be synchronized in the near future
//! * after every loop step, in case a timeline needs to be reloaded or evicted from pageserver's memory
//!
//! When the pageserver terminates, the sync loop finishes current sync task (if any) and exits.
//!
//! The storage logic considers `image` as a set of local files (layers), fully representing a certain timeline at given moment (identified with `disk_consistent_lsn` from the corresponding `metadata` file).
//! Timeline can change its state, by adding more files on disk and advancing its `disk_consistent_lsn`: this happens after pageserver checkpointing and is followed
//! by the storage upload, if enabled.
//! Yet timeline cannot alter already existing files, and cannot remove those too: only a GC process is capable of removing unused files.
//! This way, remote storage synchronization relies on the fact that every checkpoint is incremental and local files are "immutable":
//! * when a certain checkpoint gets uploaded, the sync loop remembers the fact, preventing further reuploads of the same state
//! * no files are deleted from either local or remote storage, only the missing ones locally/remotely get downloaded/uploaded, local metadata file will be overwritten
//! when the newer image is downloaded
//!
//! Pageserver maintains similar to the local file structure remotely: all layer files are uploaded with the same names under the same directory structure.
//! Yet instead of keeping the `metadata` file remotely, we wrap it with more data in [`IndexPart`], containing the list of remote files.
//! This file gets read to populate the cache, if the remote timeline data is missing from it and gets updated after every successful download.
<<<<<<< HEAD
//! This way, we optimize S3 storage access by not running the `S3 list` command that could be expencive and slow: knowing both [`TenantId`] and [`ZTimelineId`],
//! we can always reconstruct the path to the timeline, use this to get the same path on the remote storage and retrive its shard contents, if needed, same as any layer files.
=======
//! This way, we optimize S3 storage access by not running the `S3 list` command that could be expencive and slow: knowing both [`ZTenantId`] and [`ZTimelineId`],
//! we can always reconstruct the path to the timeline, use this to get the same path on the remote storage and retrieve its shard contents, if needed, same as any layer files.
>>>>>>> e3b320da
//!
//! By default, pageserver reads the remote storage index data only for timelines located locally, to synchronize those, if needed.
//! Bulk index data download happens only initially, on pageserver startup. The rest of the remote storage stays unknown to pageserver and loaded on demand only,
//! when a new timeline is scheduled for the download.
//!
//! NOTES:
//! * pageserver assumes it has exclusive write access to the remote storage. If supported, the way multiple pageservers can be separated in the same storage
//! (i.e. using different directories in the local filesystem external storage), but totally up to the storage implementation and not covered with the trait API.
//!
//! * the sync tasks may not processed immediately after the submission: if they error and get re-enqueued, their execution might be backed off to ensure error cap is not exceeded too fast.
//! The sync queue processing also happens in batches, so the sync tasks can wait in the queue for some time.
//!
//! A synchronization logic for the [`RemoteStorage`] and pageserver in-memory state to ensure correct synchronizations
//! between local tenant files and their counterparts from the remote storage.
//!
//! The synchronization does not aim to be immediate, yet eventually consistent.
//! Synchronization is done with the queue being emptied via separate thread asynchronously,
//! attempting to fully store pageserver's local data on the remote storage in a custom format, beneficial for storing.
//!
//! A queue is implemented in the [`sync_queue`] module as a VecDeque to hold the tasks, and a condition variable for blocking when the queue is empty.
//!
//! The queue gets emptied by a single thread with the loop, that polls the tasks in batches of deduplicated tasks.
//! A task from the batch corresponds to a single timeline, with its files to sync merged together: given that only one task sync loop step is active at a time,
//! timeline uploads and downloads can happen concurrently, in no particular order due to incremental nature of the timeline layers.
//! Deletion happens only after a successful upload only, otherwise the compaction output might make the timeline inconsistent until both tasks are fully processed without errors.
//! Upload and download update the remote data (inmemory index and S3 json index part file) only after every layer is successfully synchronized, while the deletion task
//! does otherwise: it requires to have the remote data updated first successfully: blob files will be invisible to pageserver this way.
//!
//! During the loop startup, an initial [`RemoteTimelineIndex`] state is constructed via downloading and merging the index data for all timelines,
//! present locally.
//! It's enough to poll such timelines' remote state once on startup only, due to an agreement that only one pageserver at a time has an exclusive
//! write access to remote portion of timelines that are attached to the pagegserver.
//! The index state is used to issue initial sync tasks, if needed:
//! * all timelines with local state behind the remote gets download tasks scheduled.
//! Such timelines are considered "remote" before the download succeeds, so a number of operations (gc, checkpoints) on that timeline are unavailable
//! before up-to-date layers and metadata file are downloaded locally.
//! * all newer local state gets scheduled for upload, such timelines are "local" and fully operational
//! * remote timelines not present locally are unknown to pageserver, but can be downloaded on a separate request
//!
//! Then, the index is shared across pageserver under [`RemoteIndex`] guard to ensure proper synchronization.
//! The remote index gets updated after very remote storage change (after an upload), same as the index part files remotely.
//!
//! Remote timeline contains a set of layer files, created during checkpoint(s) and the serialized [`IndexPart`] file with timeline metadata and all remote layer paths inside.
//! Those paths are used instead of `S3 list` command to avoid its slowliness and expenciveness for big amount of files.
//! If the index part does not contain some file path but it's present remotely, such file is invisible to pageserver and ignored.
//! Among other tasks, the index is used to prevent invalid uploads and non-existing downloads on demand, refer to [`index`] for more details.
//!
//! Index construction is currently the only place where the storage sync can return an [`Err`] to the user.
//! New sync tasks are accepted via [`schedule_layer_upload`], [`schedule_layer_download`] and [`schedule_layer_delete`] functions,
//! disregarding of the corresponding loop startup.
//! It's up to the caller to avoid synchronizations if the loop is disabled: otherwise, the sync tasks will be ignored.
//! After the initial state is loaded into memory and the loop starts, any further [`Err`] results do not stop the loop, but rather
//! reschedule the same task, with possibly less files to sync:
//! * download tasks currently never replace existing local file with metadata file as an exception
//! (but this is a subject to change when checksum checks are implemented: all files could get overwritten on a checksum mismatch)
//! * download tasks carry the information of skipped acrhives, so resubmissions are not downloading successfully processed layers again
//! * downloads do not contain any actual files to download, so that "external", sync pageserver code is able to schedule the timeline download
//! without accessing any extra information about its files.
//!
//! Uploads and downloads sync layer files in arbitrary order, but only after all layer files are synched the local metadada (for download) and remote index part (for upload) are updated,
//! to avoid having a corrupt state without the relevant layer files.
//! Refer to [`upload`] and [`download`] for more details.
//!
//! Synchronization never removes any local files from pageserver workdir or remote files from the remote storage, yet there could be overwrites of the same files (index part and metadata file updates, future checksum mismatch fixes).
//! NOTE: No real contents or checksum check happens right now and is a subject to improve later.
//!
//! After the whole timeline is downloaded, [`crate::tenant_mgr::apply_timeline_sync_status_updates`] function is used to update pageserver memory stage for the timeline processed.

mod delete;
mod download;
pub mod index;
mod upload;

use std::{
    collections::{hash_map, HashMap, HashSet, VecDeque},
    ffi::OsStr,
    fmt::Debug,
    num::{NonZeroU32, NonZeroUsize},
    ops::ControlFlow,
    path::{Path, PathBuf},
    sync::{Arc, Condvar, Mutex},
};

use anyhow::{anyhow, bail, Context};
use futures::stream::{FuturesUnordered, StreamExt};
use lazy_static::lazy_static;
use once_cell::sync::OnceCell;
use remote_storage::{GenericRemoteStorage, RemoteStorage};
use tokio::{
    fs,
    runtime::Runtime,
    time::{Duration, Instant},
};
use tracing::*;

use self::{
    delete::delete_timeline_layers,
    download::{download_timeline_layers, DownloadedTimeline},
    index::{IndexPart, RemoteTimeline, RemoteTimelineIndex},
    upload::{upload_index_part, upload_timeline_layers, UploadedTimeline},
};
use crate::{
    config::PageServerConf,
    layered_repository::{
        ephemeral_file::is_ephemeral_file,
        metadata::{metadata_path, TimelineMetadata, METADATA_FILE_NAME},
        LayeredRepository,
    },
    repository::TimelineSyncStatusUpdate,
    storage_sync::{self, index::RemoteIndex},
    tenant_mgr::apply_timeline_sync_status_updates,
    thread_mgr,
    thread_mgr::ThreadKind,
};

use metrics::{
    register_histogram_vec, register_int_counter, register_int_gauge, HistogramVec, IntCounter,
    IntGauge,
};
use utils::zid::{TenantId, ZTenantTimelineId, ZTimelineId};

pub use self::download::download_index_part;
pub use self::download::TEMP_DOWNLOAD_EXTENSION;

lazy_static! {
    static ref REMAINING_SYNC_ITEMS: IntGauge = register_int_gauge!(
        "pageserver_remote_storage_remaining_sync_items",
        "Number of storage sync items left in the queue"
    )
    .expect("failed to register pageserver remote storage remaining sync items int gauge");
    static ref FATAL_TASK_FAILURES: IntCounter = register_int_counter!(
        "pageserver_remote_storage_fatal_task_failures_total",
        "Number of critically failed tasks"
    )
    .expect("failed to register pageserver remote storage remaining sync items int gauge");
    static ref IMAGE_SYNC_TIME: HistogramVec = register_histogram_vec!(
        "pageserver_remote_storage_image_sync_seconds",
        "Time took to synchronize (download or upload) a whole pageserver image. \
        Grouped by `operation_kind` (upload|download) and `status` (success|failure)",
        &["operation_kind", "status"],
        vec![
            0.005, 0.01, 0.025, 0.05, 0.1, 0.25, 0.5, 1.0, 1.5, 2.0, 2.5, 3.0, 4.0, 5.0, 6.0, 7.0,
            8.0, 9.0, 10.0, 12.5, 15.0, 17.5, 20.0
        ]
    )
    .expect("failed to register pageserver image sync time histogram vec");
}

static SYNC_QUEUE: OnceCell<SyncQueue> = OnceCell::new();

/// A timeline status to share with pageserver's sync counterpart,
/// after comparing local and remote timeline state.
#[derive(Clone, Copy, Debug)]
pub enum LocalTimelineInitStatus {
    /// The timeline has every remote layer present locally.
    /// There could be some layers requiring uploading,
    /// but this does not block the timeline from any user interaction.
    LocallyComplete,
    /// A timeline has some files remotely, that are not present locally and need downloading.
    /// Downloading might update timeline's metadata locally and current pageserver logic deals with local layers only,
    /// so the data needs to be downloaded first before the timeline can be used.
    NeedsSync,
}

type LocalTimelineInitStatuses = HashMap<TenantId, HashMap<ZTimelineId, LocalTimelineInitStatus>>;

/// A structure to combine all synchronization data to share with pageserver after a successful sync loop initialization.
/// Successful initialization includes a case when sync loop is not started, in which case the startup data is returned still,
/// to simplify the received code.
pub struct SyncStartupData {
    pub remote_index: RemoteIndex,
    pub local_timeline_init_statuses: LocalTimelineInitStatuses,
}

/// Based on the config, initiates the remote storage connection and starts a separate thread
/// that ensures that pageserver and the remote storage are in sync with each other.
/// If no external configuration connection given, no thread or storage initialization is done.
/// Along with that, scans tenant files local and remote (if the sync gets enabled) to check the initial timeline states.
pub fn start_local_timeline_sync(
    config: &'static PageServerConf,
) -> anyhow::Result<SyncStartupData> {
    let local_timeline_files = local_tenant_timeline_files(config)
        .context("Failed to collect local tenant timeline files")?;

    match config.remote_storage_config.as_ref() {
        Some(storage_config) => {
            match GenericRemoteStorage::new(config.workdir.clone(), storage_config)
                .context("Failed to init the generic remote storage")?
            {
                GenericRemoteStorage::Local(local_fs_storage) => {
                    storage_sync::spawn_storage_sync_thread(
                        config,
                        local_timeline_files,
                        local_fs_storage,
                        storage_config.max_concurrent_syncs,
                        storage_config.max_sync_errors,
                    )
                }
                GenericRemoteStorage::S3(s3_bucket_storage) => {
                    storage_sync::spawn_storage_sync_thread(
                        config,
                        local_timeline_files,
                        s3_bucket_storage,
                        storage_config.max_concurrent_syncs,
                        storage_config.max_sync_errors,
                    )
                }
            }
            .context("Failed to spawn the storage sync thread")
        }
        None => {
            info!("No remote storage configured, skipping storage sync, considering all local timelines with correct metadata files enabled");
            let mut local_timeline_init_statuses = LocalTimelineInitStatuses::new();
            for (
                ZTenantTimelineId {
                    tenant_id,
                    timeline_id,
                },
                _,
            ) in local_timeline_files
            {
                local_timeline_init_statuses
                    .entry(tenant_id)
                    .or_default()
                    .insert(timeline_id, LocalTimelineInitStatus::LocallyComplete);
            }
            Ok(SyncStartupData {
                local_timeline_init_statuses,
                remote_index: RemoteIndex::empty(),
            })
        }
    }
}

fn local_tenant_timeline_files(
    config: &'static PageServerConf,
) -> anyhow::Result<HashMap<ZTenantTimelineId, (TimelineMetadata, HashSet<PathBuf>)>> {
    let mut local_tenant_timeline_files = HashMap::new();
    let tenants_dir = config.tenants_path();
    for tenants_dir_entry in std::fs::read_dir(&tenants_dir)
        .with_context(|| format!("Failed to list tenants dir {}", tenants_dir.display()))?
    {
        match &tenants_dir_entry {
            Ok(tenants_dir_entry) => {
                match collect_timelines_for_tenant(config, &tenants_dir_entry.path()) {
                    Ok(collected_files) => {
                        local_tenant_timeline_files.extend(collected_files.into_iter())
                    }
                    Err(e) => error!(
                        "Failed to collect tenant files from dir '{}' for entry {:?}, reason: {:#}",
                        tenants_dir.display(),
                        tenants_dir_entry,
                        e
                    ),
                }
            }
            Err(e) => error!(
                "Failed to list tenants dir entry {:?} in directory {}, reason: {:?}",
                tenants_dir_entry,
                tenants_dir.display(),
                e
            ),
        }
    }

    Ok(local_tenant_timeline_files)
}

fn collect_timelines_for_tenant(
    config: &'static PageServerConf,
    tenant_path: &Path,
) -> anyhow::Result<HashMap<ZTenantTimelineId, (TimelineMetadata, HashSet<PathBuf>)>> {
    let mut timelines = HashMap::new();
    let tenant_id = tenant_path
        .file_name()
        .and_then(OsStr::to_str)
        .unwrap_or_default()
        .parse::<TenantId>()
        .context("Could not parse tenant id out of the tenant dir name")?;
    let timelines_dir = config.timelines_path(&tenant_id);

    for timelines_dir_entry in std::fs::read_dir(&timelines_dir).with_context(|| {
        format!(
            "Failed to list timelines dir entry for tenant {}",
            tenant_id
        )
    })? {
        match timelines_dir_entry {
            Ok(timelines_dir_entry) => {
                let timeline_path = timelines_dir_entry.path();
                match collect_timeline_files(&timeline_path) {
                    Ok((timeline_id, metadata, timeline_files)) => {
                        timelines.insert(
                            ZTenantTimelineId {
                                tenant_id,
                                timeline_id,
                            },
                            (metadata, timeline_files),
                        );
                    }
                    Err(e) => error!(
                        "Failed to process timeline dir contents at '{}', reason: {:?}",
                        timeline_path.display(),
                        e
                    ),
                }
            }
            Err(e) => error!(
                "Failed to list timelines for entry tenant {}, reason: {:?}",
                tenant_id, e
            ),
        }
    }

    Ok(timelines)
}

// discover timeline files and extract timeline metadata
//  NOTE: ephemeral files are excluded from the list
fn collect_timeline_files(
    timeline_dir: &Path,
) -> anyhow::Result<(ZTimelineId, TimelineMetadata, HashSet<PathBuf>)> {
    let mut timeline_files = HashSet::new();
    let mut timeline_metadata_path = None;

    let timeline_id = timeline_dir
        .file_name()
        .and_then(OsStr::to_str)
        .unwrap_or_default()
        .parse::<ZTimelineId>()
        .context("Could not parse timeline id out of the timeline dir name")?;
    let timeline_dir_entries =
        std::fs::read_dir(&timeline_dir).context("Failed to list timeline dir contents")?;
    for entry in timeline_dir_entries {
        let entry_path = entry.context("Failed to list timeline dir entry")?.path();
        if entry_path.is_file() {
            if entry_path.file_name().and_then(OsStr::to_str) == Some(METADATA_FILE_NAME) {
                timeline_metadata_path = Some(entry_path);
            } else if is_ephemeral_file(&entry_path.file_name().unwrap().to_string_lossy()) {
                debug!("skipping ephemeral file {}", entry_path.display());
                continue;
            } else if entry_path.extension().and_then(OsStr::to_str)
                == Some(TEMP_DOWNLOAD_EXTENSION)
            {
                info!("removing temp download file at {}", entry_path.display());
                std::fs::remove_file(&entry_path).with_context(|| {
                    format!(
                        "failed to remove temp download file at {}",
                        entry_path.display()
                    )
                })?;
            } else if entry_path.extension().and_then(OsStr::to_str) == Some("temp") {
                info!("removing temp layer file at {}", entry_path.display());
                std::fs::remove_file(&entry_path).with_context(|| {
                    format!(
                        "failed to remove temp layer file at {}",
                        entry_path.display()
                    )
                })?;
            } else {
                timeline_files.insert(entry_path);
            }
        }
    }

    // FIXME (rodionov) if attach call succeeded, and then pageserver is restarted before download is completed
    //   then attach is lost. There would be no retries for that,
    //   initial collect will fail because there is no metadata.
    //   We either need to start download if we see empty dir after restart or attach caller should
    //   be aware of that and retry attach if awaits_download for timeline switched from true to false
    //   but timelinne didn't appear locally.
    //   Check what happens with remote index in that case.
    let timeline_metadata_path = match timeline_metadata_path {
        Some(path) => path,
        None => bail!("No metadata file found in the timeline directory"),
    };
    let metadata = TimelineMetadata::from_bytes(
        &std::fs::read(&timeline_metadata_path).context("Failed to read timeline metadata file")?,
    )
    .context("Failed to parse timeline metadata file bytes")?;

    Ok((timeline_id, metadata, timeline_files))
}

/// Global queue of sync tasks.
///
/// 'queue' is protected by a mutex, and 'condvar' is used to wait for tasks to arrive.
struct SyncQueue {
    max_timelines_per_batch: NonZeroUsize,

    queue: Mutex<VecDeque<(ZTenantTimelineId, SyncTask)>>,
    condvar: Condvar,
}

impl SyncQueue {
    fn new(max_timelines_per_batch: NonZeroUsize) -> Self {
        Self {
            max_timelines_per_batch,
            queue: Mutex::new(VecDeque::new()),
            condvar: Condvar::new(),
        }
    }

    /// Queue a new task
    fn push(&self, sync_id: ZTenantTimelineId, new_task: SyncTask) {
        let mut q = self.queue.lock().unwrap();

        q.push_back((sync_id, new_task));
        if q.len() <= 1 {
            self.condvar.notify_one();
        }
    }

    /// Fetches a task batch, getting every existing entry from the queue, grouping by timelines and merging the tasks for every timeline.
    /// A timeline has to care to not to delete certain layers from the remote storage before the corresponding uploads happen.
    /// Other than that, due to "immutable" nature of the layers, the order of their deletion/uploading/downloading does not matter.
    /// Hence, we merge the layers together into single task per timeline and run those concurrently (with the deletion happening only after successful uploading).
    fn next_task_batch(&self) -> (HashMap<ZTenantTimelineId, SyncTaskBatch>, usize) {
        // Wait for the first task in blocking fashion
        let mut q = self.queue.lock().unwrap();
        while q.is_empty() {
            q = self
                .condvar
                .wait_timeout(q, Duration::from_millis(1000))
                .unwrap()
                .0;

            if thread_mgr::is_shutdown_requested() {
                return (HashMap::new(), q.len());
            }
        }
        let (first_sync_id, first_task) = q.pop_front().unwrap();

        let mut timelines_left_to_batch = self.max_timelines_per_batch.get() - 1;
        let tasks_to_process = q.len();

        let mut batches = HashMap::with_capacity(tasks_to_process);
        batches.insert(first_sync_id, SyncTaskBatch::new(first_task));

        let mut tasks_to_reenqueue = Vec::with_capacity(tasks_to_process);

        // Greedily grab as many other tasks that we can.
        // Yet do not put all timelines in the batch, but only the first ones that fit the timeline limit.
        // Re-enqueue the tasks that don't fit in this batch.
        while let Some((sync_id, new_task)) = q.pop_front() {
            match batches.entry(sync_id) {
                hash_map::Entry::Occupied(mut v) => v.get_mut().add(new_task),
                hash_map::Entry::Vacant(v) => {
                    timelines_left_to_batch = timelines_left_to_batch.saturating_sub(1);
                    if timelines_left_to_batch == 0 {
                        tasks_to_reenqueue.push((sync_id, new_task));
                    } else {
                        v.insert(SyncTaskBatch::new(new_task));
                    }
                }
            }
        }

        debug!(
            "Batched {} timelines, reenqueuing {}",
            batches.len(),
            tasks_to_reenqueue.len()
        );
        for (id, task) in tasks_to_reenqueue {
            q.push_back((id, task));
        }

        (batches, q.len())
    }

    #[cfg(test)]
    fn len(&self) -> usize {
        self.queue.lock().unwrap().len()
    }
}

/// A task to run in the async download/upload loop.
/// Limited by the number of retries, after certain threshold the failing task gets evicted and the timeline disabled.
#[derive(Debug, Clone)]
enum SyncTask {
    /// A checkpoint outcome with possible local file updates that need actualization in the remote storage.
    /// Not necessary more fresh than the one already uploaded.
    Download(SyncData<LayersDownload>),
    /// A certain amount of image files to download.
    Upload(SyncData<LayersUpload>),
    /// Delete remote files.
    Delete(SyncData<LayersDeletion>),
}

/// Stores the data to synd and its retries, to evict the tasks failing to frequently.
#[derive(Debug, Clone, PartialEq, Eq)]
struct SyncData<T> {
    retries: u32,
    data: T,
}

impl<T> SyncData<T> {
    fn new(retries: u32, data: T) -> Self {
        Self { retries, data }
    }
}

impl SyncTask {
    fn download(download_task: LayersDownload) -> Self {
        Self::Download(SyncData::new(0, download_task))
    }

    fn upload(upload_task: LayersUpload) -> Self {
        Self::Upload(SyncData::new(0, upload_task))
    }

    fn delete(delete_task: LayersDeletion) -> Self {
        Self::Delete(SyncData::new(0, delete_task))
    }
}

#[derive(Debug, Default, PartialEq, Eq)]
struct SyncTaskBatch {
    upload: Option<SyncData<LayersUpload>>,
    download: Option<SyncData<LayersDownload>>,
    delete: Option<SyncData<LayersDeletion>>,
}

impl SyncTaskBatch {
    fn new(task: SyncTask) -> Self {
        let mut new_self = Self::default();
        new_self.add(task);
        new_self
    }

    fn add(&mut self, task: SyncTask) {
        match task {
            SyncTask::Download(new_download) => match &mut self.download {
                Some(batch_download) => {
                    batch_download.retries = batch_download.retries.min(new_download.retries);
                    batch_download
                        .data
                        .layers_to_skip
                        .extend(new_download.data.layers_to_skip.into_iter());
                }
                None => self.download = Some(new_download),
            },
            SyncTask::Upload(new_upload) => match &mut self.upload {
                Some(batch_upload) => {
                    batch_upload.retries = batch_upload.retries.min(new_upload.retries);

                    let batch_data = &mut batch_upload.data;
                    let new_data = new_upload.data;
                    batch_data
                        .layers_to_upload
                        .extend(new_data.layers_to_upload.into_iter());
                    batch_data
                        .uploaded_layers
                        .extend(new_data.uploaded_layers.into_iter());
                    if batch_data
                        .metadata
                        .as_ref()
                        .map(|meta| meta.disk_consistent_lsn())
                        <= new_data
                            .metadata
                            .as_ref()
                            .map(|meta| meta.disk_consistent_lsn())
                    {
                        batch_data.metadata = new_data.metadata;
                    }
                }
                None => self.upload = Some(new_upload),
            },
            SyncTask::Delete(new_delete) => match &mut self.delete {
                Some(batch_delete) => {
                    batch_delete.retries = batch_delete.retries.min(new_delete.retries);
                    // Need to reregister deletions, but it's ok to register already deleted files once again, they will be skipped.
                    batch_delete.data.deletion_registered = batch_delete
                        .data
                        .deletion_registered
                        .min(new_delete.data.deletion_registered);

                    // Do not download and upload the layers getting removed in the same batch
                    if let Some(batch_download) = &mut self.download {
                        batch_download
                            .data
                            .layers_to_skip
                            .extend(new_delete.data.layers_to_delete.iter().cloned());
                        batch_download
                            .data
                            .layers_to_skip
                            .extend(new_delete.data.deleted_layers.iter().cloned());
                    }
                    if let Some(batch_upload) = &mut self.upload {
                        let not_deleted = |layer: &PathBuf| {
                            !new_delete.data.layers_to_delete.contains(layer)
                                && !new_delete.data.deleted_layers.contains(layer)
                        };
                        batch_upload.data.layers_to_upload.retain(not_deleted);
                        batch_upload.data.uploaded_layers.retain(not_deleted);
                    }

                    batch_delete
                        .data
                        .layers_to_delete
                        .extend(new_delete.data.layers_to_delete.into_iter());
                    batch_delete
                        .data
                        .deleted_layers
                        .extend(new_delete.data.deleted_layers.into_iter());
                }
                None => self.delete = Some(new_delete),
            },
        }
    }
}

/// Local timeline files for upload, appeared after the new checkpoint.
/// Current checkpoint design assumes new files are added only, no deletions or amendment happens.
#[derive(Debug, Clone, PartialEq, Eq)]
struct LayersUpload {
    /// Layer file path in the pageserver workdir, that were added for the corresponding checkpoint.
    layers_to_upload: HashSet<PathBuf>,
    /// Already uploaded layers. Used to store the data about the uploads between task retries
    /// and to record the data into the remote index after the task got completed or evicted.
    uploaded_layers: HashSet<PathBuf>,
    metadata: Option<TimelineMetadata>,
}

/// A timeline download task.
/// Does not contain the file list to download, to allow other
/// parts of the pageserer code to schedule the task
/// without using the remote index or any other ways to list the remote timleine files.
/// Skips the files that are already downloaded.
#[derive(Debug, Clone, PartialEq, Eq)]
struct LayersDownload {
    layers_to_skip: HashSet<PathBuf>,
}

#[derive(Debug, Clone, PartialEq, Eq)]
struct LayersDeletion {
    layers_to_delete: HashSet<PathBuf>,
    deleted_layers: HashSet<PathBuf>,
    /// Pageserver uses [`IndexPart`] as a source of truth for listing the files per timeline.
    /// This object gets serialized and placed into the remote storage.
    /// So if we manage to update pageserver's [`RemoteIndex`] and update the index part on the remote storage,
    /// the corresponding files on S3 won't exist for pageserver albeit being physically present on that remote storage still.
    /// Then all that's left is to remove the files from the remote storage, without concerns about consistency.
    deletion_registered: bool,
}

/// Adds the new checkpoint files as an upload sync task to the queue.
/// On task failure, it gets retried again from the start a number of times.
///
/// Ensure that the loop is started otherwise the task is never processed.
pub fn schedule_layer_upload(
    tenant_id: TenantId,
    timeline_id: ZTimelineId,
    layers_to_upload: HashSet<PathBuf>,
    metadata: Option<TimelineMetadata>,
) {
    let sync_queue = match SYNC_QUEUE.get() {
        Some(queue) => queue,
        None => {
            warn!("Could not send an upload task for tenant {tenant_id}, timeline {timeline_id}");
            return;
        }
    };
    sync_queue.push(
        ZTenantTimelineId {
            tenant_id,
            timeline_id,
        },
        SyncTask::upload(LayersUpload {
            layers_to_upload,
            uploaded_layers: HashSet::new(),
            metadata,
        }),
    );
    debug!("Upload task for tenant {tenant_id}, timeline {timeline_id} sent")
}

/// Adds the new files to delete as a deletion task to the queue.
/// On task failure, it gets retried again from the start a number of times.
///
/// Ensure that the loop is started otherwise the task is never processed.
pub fn schedule_layer_delete(
    tenant_id: TenantId,
    timeline_id: ZTimelineId,
    layers_to_delete: HashSet<PathBuf>,
) {
    let sync_queue = match SYNC_QUEUE.get() {
        Some(queue) => queue,
        None => {
            warn!("Could not send deletion task for tenant {tenant_id}, timeline {timeline_id}");
            return;
        }
    };
    sync_queue.push(
        ZTenantTimelineId {
            tenant_id,
            timeline_id,
        },
        SyncTask::delete(LayersDeletion {
            layers_to_delete,
            deleted_layers: HashSet::new(),
            deletion_registered: false,
        }),
    );
    debug!("Deletion task for tenant {tenant_id}, timeline {timeline_id} sent")
}

/// Requests the download of the entire timeline for a given tenant.
/// No existing local files are currently overwritten, except the metadata file (if its disk_consistent_lsn is less than the downloaded one).
/// The metadata file is always updated last, to avoid inconsistencies.
///
/// On any failure, the task gets retried, omitting already downloaded layers.
///
/// Ensure that the loop is started otherwise the task is never processed.
pub fn schedule_layer_download(tenant_id: TenantId, timeline_id: ZTimelineId) {
    debug!("Scheduling layer download for tenant {tenant_id}, timeline {timeline_id}");
    let sync_queue = match SYNC_QUEUE.get() {
        Some(queue) => queue,
        None => {
            warn!("Could not send download task for tenant {tenant_id}, timeline {timeline_id}");
            return;
        }
    };
    sync_queue.push(
        ZTenantTimelineId {
            tenant_id,
            timeline_id,
        },
        SyncTask::download(LayersDownload {
            layers_to_skip: HashSet::new(),
        }),
    );
    debug!("Download task for tenant {tenant_id}, timeline {timeline_id} sent")
}

/// Launch a thread to perform remote storage sync tasks.
/// See module docs for loop step description.
pub(super) fn spawn_storage_sync_thread<P, S>(
    conf: &'static PageServerConf,
    local_timeline_files: HashMap<ZTenantTimelineId, (TimelineMetadata, HashSet<PathBuf>)>,
    storage: S,
    max_concurrent_timelines_sync: NonZeroUsize,
    max_sync_errors: NonZeroU32,
) -> anyhow::Result<SyncStartupData>
where
    P: Debug + Send + Sync + 'static,
    S: RemoteStorage<RemoteObjectId = P> + Send + Sync + 'static,
{
    let sync_queue = SyncQueue::new(max_concurrent_timelines_sync);
    SYNC_QUEUE
        .set(sync_queue)
        .map_err(|_queue| anyhow!("Could not initialize sync queue"))?;
    let sync_queue = match SYNC_QUEUE.get() {
        Some(queue) => queue,
        None => bail!("Could not get sync queue during the sync loop step, aborting"),
    };

    let runtime = tokio::runtime::Builder::new_current_thread()
        .enable_all()
        .build()
        .context("Failed to create storage sync runtime")?;

    let applicable_index_parts = runtime.block_on(try_fetch_index_parts(
        conf,
        &storage,
        local_timeline_files.keys().copied().collect(),
    ));

    let remote_index = RemoteIndex::from_parts(conf, applicable_index_parts)?;

    let local_timeline_init_statuses = schedule_first_sync_tasks(
        &mut runtime.block_on(remote_index.write()),
        sync_queue,
        local_timeline_files,
    );

    let remote_index_clone = remote_index.clone();
    thread_mgr::spawn(
        ThreadKind::StorageSync,
        None,
        None,
        "Remote storage sync thread",
        false,
        move || {
            storage_sync_loop(
                runtime,
                conf,
                (Arc::new(storage), remote_index_clone, sync_queue),
                max_sync_errors,
            );
            Ok(())
        },
    )
    .context("Failed to spawn remote storage sync thread")?;
    Ok(SyncStartupData {
        remote_index,
        local_timeline_init_statuses,
    })
}

fn storage_sync_loop<P, S>(
    runtime: Runtime,
    conf: &'static PageServerConf,
    (storage, index, sync_queue): (Arc<S>, RemoteIndex, &SyncQueue),
    max_sync_errors: NonZeroU32,
) where
    P: Debug + Send + Sync + 'static,
    S: RemoteStorage<RemoteObjectId = P> + Send + Sync + 'static,
{
    info!("Starting remote storage sync loop");
    loop {
        let loop_storage = Arc::clone(&storage);

        let (batched_tasks, remaining_queue_length) = sync_queue.next_task_batch();

        if thread_mgr::is_shutdown_requested() {
            info!("Shutdown requested, stopping");
            break;
        }

        REMAINING_SYNC_ITEMS.set(remaining_queue_length as i64);
        if remaining_queue_length > 0 || !batched_tasks.is_empty() {
            info!("Processing tasks for {} timelines in batch, more tasks left to process: {remaining_queue_length}", batched_tasks.len());
        } else {
            debug!("No tasks to process");
            continue;
        }

        // Concurrently perform all the tasks in the batch
        let loop_step = runtime.block_on(async {
            tokio::select! {
                step = process_batches(
                    conf,
                    max_sync_errors,
                    loop_storage,
                    &index,
                    batched_tasks,
                    sync_queue,
                )
                    .instrument(info_span!("storage_sync_loop_step")) => ControlFlow::Continue(step),
                _ = thread_mgr::shutdown_watcher() => ControlFlow::Break(()),
            }
        });

        match loop_step {
            ControlFlow::Continue(new_timeline_states) => {
                if new_timeline_states.is_empty() {
                    debug!("Sync loop step completed, no new timeline states");
                } else {
                    info!(
                        "Sync loop step completed, {} new timeline state update(s)",
                        new_timeline_states.len()
                    );
                    // Batch timeline download registration to ensure that the external registration code won't block any running tasks before.
                    apply_timeline_sync_status_updates(conf, &index, new_timeline_states);
                }
            }
            ControlFlow::Break(()) => {
                info!("Shutdown requested, stopping");
                break;
            }
        }
    }
}

async fn process_batches<P, S>(
    conf: &'static PageServerConf,
    max_sync_errors: NonZeroU32,
    storage: Arc<S>,
    index: &RemoteIndex,
    batched_tasks: HashMap<ZTenantTimelineId, SyncTaskBatch>,
    sync_queue: &SyncQueue,
) -> HashMap<TenantId, HashMap<ZTimelineId, TimelineSyncStatusUpdate>>
where
    P: Debug + Send + Sync + 'static,
    S: RemoteStorage<RemoteObjectId = P> + Send + Sync + 'static,
{
    let mut sync_results = batched_tasks
        .into_iter()
        .map(|(sync_id, batch)| {
            let storage = Arc::clone(&storage);
            let index = index.clone();
            async move {
                let state_update = process_sync_task_batch(
                    conf,
                    (storage, index, sync_queue),
                    max_sync_errors,
                    sync_id,
                    batch,
                )
                .instrument(info_span!("process_sync_task_batch", sync_id = %sync_id))
                .await;
                (sync_id, state_update)
            }
        })
        .collect::<FuturesUnordered<_>>();

    let mut new_timeline_states: HashMap<TenantId, HashMap<ZTimelineId, TimelineSyncStatusUpdate>> =
        HashMap::new();

    while let Some((sync_id, state_update)) = sync_results.next().await {
        debug!("Finished storage sync task for sync id {sync_id}");
        if let Some(state_update) = state_update {
            new_timeline_states
                .entry(sync_id.tenant_id)
                .or_default()
                .insert(sync_id.timeline_id, state_update);
        }
    }

    new_timeline_states
}

async fn process_sync_task_batch<P, S>(
    conf: &'static PageServerConf,
    (storage, index, sync_queue): (Arc<S>, RemoteIndex, &SyncQueue),
    max_sync_errors: NonZeroU32,
    sync_id: ZTenantTimelineId,
    batch: SyncTaskBatch,
) -> Option<TimelineSyncStatusUpdate>
where
    P: Debug + Send + Sync + 'static,
    S: RemoteStorage<RemoteObjectId = P> + Send + Sync + 'static,
{
    let sync_start = Instant::now();
    let current_remote_timeline = { index.read().await.timeline_entry(&sync_id).cloned() };

    let upload_data = batch.upload.clone();
    let download_data = batch.download.clone();
    // Run both upload and download tasks concurrently (not in parallel):
    // download and upload tasks do not conflict and spoil the pageserver state even if they are executed in parallel.
    // Under "spoiling" here means potentially inconsistent layer set that misses some of the layers, declared present
    // in local (implicitly, via Lsn values and related memory state) or remote (explicitly via remote layer file paths) metadata.
    // When operating in a system without tasks failing over the error threshold,
    // current batching and task processing systems aim to update the layer set and metadata files (remote and local),
    // without "losing" such layer files.
    let (upload_result, status_update) = tokio::join!(
        async {
            if let Some(upload_data) = upload_data {
                match validate_task_retries(upload_data, max_sync_errors)
                    .instrument(info_span!("retries_validation"))
                    .await
                {
                    ControlFlow::Continue(new_upload_data) => {
                        upload_timeline_data(
                            conf,
                            (storage.as_ref(), &index, sync_queue),
                            current_remote_timeline.as_ref(),
                            sync_id,
                            new_upload_data,
                            sync_start,
                            "upload",
                        )
                        .await;
                        return Some(());
                    }
                    ControlFlow::Break(failed_upload_data) => {
                        if let Err(e) = update_remote_data(
                            conf,
                            storage.as_ref(),
                            &index,
                            sync_id,
                            RemoteDataUpdate::Upload {
                                uploaded_data: failed_upload_data.data,
                                upload_failed: true,
                            },
                        )
                        .await
                        {
                            error!("Failed to update remote timeline {sync_id}: {e:?}");
                        }
                    }
                }
            }
            None
        }
        .instrument(info_span!("upload_timeline_data")),
        async {
            if let Some(download_data) = download_data {
                match validate_task_retries(download_data, max_sync_errors)
                    .instrument(info_span!("retries_validation"))
                    .await
                {
                    ControlFlow::Continue(new_download_data) => {
                        return download_timeline_data(
                            conf,
                            (storage.as_ref(), &index, sync_queue),
                            current_remote_timeline.as_ref(),
                            sync_id,
                            new_download_data,
                            sync_start,
                            "download",
                        )
                        .await;
                    }
                    ControlFlow::Break(_) => {
                        index
                            .write()
                            .await
                            .set_awaits_download(&sync_id, false)
                            .ok();
                    }
                }
            }
            None
        }
        .instrument(info_span!("download_timeline_data")),
    );

    if let Some(delete_data) = batch.delete {
        if upload_result.is_some() {
            match validate_task_retries(delete_data, max_sync_errors)
                .instrument(info_span!("retries_validation"))
                .await
            {
                ControlFlow::Continue(new_delete_data) => {
                    delete_timeline_data(
                        conf,
                        (storage.as_ref(), &index, sync_queue),
                        sync_id,
                        new_delete_data,
                        sync_start,
                        "delete",
                    )
                    .instrument(info_span!("delete_timeline_data"))
                    .await;
                }
                ControlFlow::Break(failed_delete_data) => {
                    if let Err(e) = update_remote_data(
                        conf,
                        storage.as_ref(),
                        &index,
                        sync_id,
                        RemoteDataUpdate::Delete(&failed_delete_data.data.deleted_layers),
                    )
                    .await
                    {
                        error!("Failed to update remote timeline {sync_id}: {e:?}");
                    }
                }
            }
        } else {
            sync_queue.push(sync_id, SyncTask::Delete(delete_data));
            warn!("Skipping delete task due to failed upload tasks, reenqueuing");
        }
    }

    status_update
}

async fn download_timeline_data<P, S>(
    conf: &'static PageServerConf,
    (storage, index, sync_queue): (&S, &RemoteIndex, &SyncQueue),
    current_remote_timeline: Option<&RemoteTimeline>,
    sync_id: ZTenantTimelineId,
    new_download_data: SyncData<LayersDownload>,
    sync_start: Instant,
    task_name: &str,
) -> Option<TimelineSyncStatusUpdate>
where
    P: Debug + Send + Sync + 'static,
    S: RemoteStorage<RemoteObjectId = P> + Send + Sync + 'static,
{
    match download_timeline_layers(
        conf,
        storage,
        sync_queue,
        current_remote_timeline,
        sync_id,
        new_download_data,
    )
    .await
    {
        DownloadedTimeline::Abort => {
            register_sync_status(sync_start, task_name, None);
            if let Err(e) = index.write().await.set_awaits_download(&sync_id, false) {
                error!("Timeline {sync_id} was expected to be in the remote index after a download attempt, but it's absent: {e:?}");
            }
        }
        DownloadedTimeline::FailedAndRescheduled => {
            register_sync_status(sync_start, task_name, Some(false));
        }
        DownloadedTimeline::Successful(mut download_data) => {
            match update_local_metadata(conf, sync_id, current_remote_timeline).await {
                Ok(()) => match index.write().await.set_awaits_download(&sync_id, false) {
                    Ok(()) => {
                        register_sync_status(sync_start, task_name, Some(true));
                        return Some(TimelineSyncStatusUpdate::Downloaded);
                    }
                    Err(e) => {
                        error!("Timeline {sync_id} was expected to be in the remote index after a successful download, but it's absent: {e:?}");
                    }
                },
                Err(e) => {
                    error!("Failed to update local timeline metadata: {e:?}");
                    download_data.retries += 1;
                    sync_queue.push(sync_id, SyncTask::Download(download_data));
                    register_sync_status(sync_start, task_name, Some(false));
                }
            }
        }
    }

    None
}

async fn update_local_metadata(
    conf: &'static PageServerConf,
    sync_id: ZTenantTimelineId,
    remote_timeline: Option<&RemoteTimeline>,
) -> anyhow::Result<()> {
    let remote_metadata = match remote_timeline {
        Some(timeline) => &timeline.metadata,
        None => {
            info!("No remote timeline to update local metadata from, skipping the update");
            return Ok(());
        }
    };
    let remote_lsn = remote_metadata.disk_consistent_lsn();

    let local_metadata_path = metadata_path(conf, sync_id.timeline_id, sync_id.tenant_id);
    let local_lsn = if local_metadata_path.exists() {
        let local_metadata = read_metadata_file(&local_metadata_path)
            .await
            .with_context(|| {
                format!(
                    "Failed to load local metadata from path '{}'",
                    local_metadata_path.display()
                )
            })?;

        Some(local_metadata.disk_consistent_lsn())
    } else {
        None
    };

    if local_lsn < Some(remote_lsn) {
        info!("Updating local timeline metadata from remote timeline: local disk_consistent_lsn={local_lsn:?}, remote disk_consistent_lsn={remote_lsn}");
        // clone because spawn_blocking requires static lifetime
        let cloned_metadata = remote_metadata.to_owned();
        let ZTenantTimelineId {
            tenant_id,
            timeline_id,
        } = sync_id;
        tokio::task::spawn_blocking(move || {
            LayeredRepository::save_metadata(conf, timeline_id, tenant_id, &cloned_metadata, true)
        })
        .await
        .with_context(|| {
            format!(
                "failed to join save_metadata task for {}",
                local_metadata_path.display()
            )
        })?
        .with_context(|| {
            format!(
                "Failed to write remote metadata bytes locally to path '{}'",
                local_metadata_path.display()
            )
        })?;
    } else {
        info!("Local metadata at path '{}' has later disk consistent Lsn ({local_lsn:?}) than the remote one ({remote_lsn}), skipping the update", local_metadata_path.display());
    }

    Ok(())
}

async fn delete_timeline_data<P, S>(
    conf: &'static PageServerConf,
    (storage, index, sync_queue): (&S, &RemoteIndex, &SyncQueue),
    sync_id: ZTenantTimelineId,
    mut new_delete_data: SyncData<LayersDeletion>,
    sync_start: Instant,
    task_name: &str,
) where
    P: Debug + Send + Sync + 'static,
    S: RemoteStorage<RemoteObjectId = P> + Send + Sync + 'static,
{
    let timeline_delete = &mut new_delete_data.data;

    if !timeline_delete.deletion_registered {
        if let Err(e) = update_remote_data(
            conf,
            storage,
            index,
            sync_id,
            RemoteDataUpdate::Delete(&timeline_delete.layers_to_delete),
        )
        .await
        {
            error!("Failed to update remote timeline {sync_id}: {e:?}");
            new_delete_data.retries += 1;
            sync_queue.push(sync_id, SyncTask::Delete(new_delete_data));
            register_sync_status(sync_start, task_name, Some(false));
            return;
        }
    }
    timeline_delete.deletion_registered = true;

    let sync_status = delete_timeline_layers(storage, sync_queue, sync_id, new_delete_data).await;
    register_sync_status(sync_start, task_name, Some(sync_status));
}

async fn read_metadata_file(metadata_path: &Path) -> anyhow::Result<TimelineMetadata> {
    TimelineMetadata::from_bytes(
        &fs::read(metadata_path)
            .await
            .context("Failed to read local metadata bytes from fs")?,
    )
    .context("Failed to parse metadata bytes")
}

async fn upload_timeline_data<P, S>(
    conf: &'static PageServerConf,
    (storage, index, sync_queue): (&S, &RemoteIndex, &SyncQueue),
    current_remote_timeline: Option<&RemoteTimeline>,
    sync_id: ZTenantTimelineId,
    new_upload_data: SyncData<LayersUpload>,
    sync_start: Instant,
    task_name: &str,
) where
    P: Debug + Send + Sync + 'static,
    S: RemoteStorage<RemoteObjectId = P> + Send + Sync + 'static,
{
    let mut uploaded_data = match upload_timeline_layers(
        storage,
        sync_queue,
        current_remote_timeline,
        sync_id,
        new_upload_data,
    )
    .await
    {
        UploadedTimeline::FailedAndRescheduled => {
            register_sync_status(sync_start, task_name, Some(false));
            return;
        }
        UploadedTimeline::Successful(upload_data) => upload_data,
    };

    match update_remote_data(
        conf,
        storage,
        index,
        sync_id,
        RemoteDataUpdate::Upload {
            uploaded_data: uploaded_data.data.clone(),
            upload_failed: false,
        },
    )
    .await
    {
        Ok(()) => {
            register_sync_status(sync_start, task_name, Some(true));
        }
        Err(e) => {
            error!("Failed to update remote timeline {sync_id}: {e:?}");
            uploaded_data.retries += 1;
            sync_queue.push(sync_id, SyncTask::Upload(uploaded_data));
            register_sync_status(sync_start, task_name, Some(false));
        }
    }
}

enum RemoteDataUpdate<'a> {
    Upload {
        uploaded_data: LayersUpload,
        upload_failed: bool,
    },
    Delete(&'a HashSet<PathBuf>),
}

async fn update_remote_data<P, S>(
    conf: &'static PageServerConf,
    storage: &S,
    index: &RemoteIndex,
    sync_id: ZTenantTimelineId,
    update: RemoteDataUpdate<'_>,
) -> anyhow::Result<()>
where
    P: Debug + Send + Sync + 'static,
    S: RemoteStorage<RemoteObjectId = P> + Send + Sync + 'static,
{
    let updated_remote_timeline = {
        let mut index_accessor = index.write().await;

        match index_accessor.timeline_entry_mut(&sync_id) {
            Some(existing_entry) => {
                match update {
                    RemoteDataUpdate::Upload {
                        uploaded_data,
                        upload_failed,
                    } => {
                        if let Some(new_metadata) = uploaded_data.metadata.as_ref() {
                            if existing_entry.metadata.disk_consistent_lsn()
                                < new_metadata.disk_consistent_lsn()
                            {
                                existing_entry.metadata = new_metadata.clone();
                            }
                        }
                        if upload_failed {
                            existing_entry.add_upload_failures(
                                uploaded_data.layers_to_upload.iter().cloned(),
                            );
                        } else {
                            existing_entry
                                .add_timeline_layers(uploaded_data.uploaded_layers.iter().cloned());
                        }
                    }
                    RemoteDataUpdate::Delete(layers_to_remove) => {
                        existing_entry.remove_layers(layers_to_remove)
                    }
                }
                existing_entry.clone()
            }
            None => match update {
                RemoteDataUpdate::Upload {
                    uploaded_data,
                    upload_failed,
                } => {
                    let new_metadata = match uploaded_data.metadata.as_ref() {
                        Some(new_metadata) => new_metadata,
                        None => bail!("For timeline {sync_id} upload, there's no upload metadata and no remote index entry, cannot create a new one"),
                    };
                    let mut new_remote_timeline = RemoteTimeline::new(new_metadata.clone());
                    if upload_failed {
                        new_remote_timeline
                            .add_upload_failures(uploaded_data.layers_to_upload.iter().cloned());
                    } else {
                        new_remote_timeline
                            .add_timeline_layers(uploaded_data.uploaded_layers.iter().cloned());
                    }

                    index_accessor.add_timeline_entry(sync_id, new_remote_timeline.clone());
                    new_remote_timeline
                }
                RemoteDataUpdate::Delete(_) => {
                    warn!("No remote index entry for timeline {sync_id}, skipping deletion");
                    return Ok(());
                }
            },
        }
    };

    let timeline_path = conf.timeline_path(&sync_id.timeline_id, &sync_id.tenant_id);
    let new_index_part =
        IndexPart::from_remote_timeline(&timeline_path, updated_remote_timeline)
            .context("Failed to create an index part from the updated remote timeline")?;

    info!("Uploading remote index for the timeline");
    upload_index_part(conf, storage, sync_id, new_index_part)
        .await
        .context("Failed to upload new index part")
}

async fn validate_task_retries<T>(
    sync_data: SyncData<T>,
    max_sync_errors: NonZeroU32,
) -> ControlFlow<SyncData<T>, SyncData<T>> {
    let current_attempt = sync_data.retries;
    let max_sync_errors = max_sync_errors.get();
    if current_attempt >= max_sync_errors {
        error!(
            "Aborting task that failed {current_attempt} times, exceeding retries threshold of {max_sync_errors}",
        );
        return ControlFlow::Break(sync_data);
    }

    if current_attempt > 0 {
        let seconds_to_wait = 2.0_f64.powf(current_attempt as f64 - 1.0).min(30.0);
        info!("Waiting {seconds_to_wait} seconds before starting the task");
        tokio::time::sleep(Duration::from_secs_f64(seconds_to_wait)).await;
    }
    ControlFlow::Continue(sync_data)
}

async fn try_fetch_index_parts<P, S>(
    conf: &'static PageServerConf,
    storage: &S,
    keys: HashSet<ZTenantTimelineId>,
) -> HashMap<ZTenantTimelineId, IndexPart>
where
    P: Debug + Send + Sync + 'static,
    S: RemoteStorage<RemoteObjectId = P> + Send + Sync + 'static,
{
    let mut index_parts = HashMap::with_capacity(keys.len());

    let mut part_downloads = keys
        .into_iter()
        .map(|id| async move { (id, download_index_part(conf, storage, id).await) })
        .collect::<FuturesUnordered<_>>();

    while let Some((id, part_upload_result)) = part_downloads.next().await {
        match part_upload_result {
            Ok(index_part) => {
                debug!("Successfully fetched index part for {id}");
                index_parts.insert(id, index_part);
            }
            Err(e) => warn!("Failed to fetch index part for {id}: {e}"),
        }
    }

    index_parts
}

fn schedule_first_sync_tasks(
    index: &mut RemoteTimelineIndex,
    sync_queue: &SyncQueue,
    local_timeline_files: HashMap<ZTenantTimelineId, (TimelineMetadata, HashSet<PathBuf>)>,
) -> LocalTimelineInitStatuses {
    let mut local_timeline_init_statuses = LocalTimelineInitStatuses::new();

    let mut new_sync_tasks =
        VecDeque::with_capacity(local_timeline_files.len().max(local_timeline_files.len()));

    for (sync_id, (local_metadata, local_files)) in local_timeline_files {
        match index.timeline_entry_mut(&sync_id) {
            Some(remote_timeline) => {
                let (timeline_status, awaits_download) = compare_local_and_remote_timeline(
                    &mut new_sync_tasks,
                    sync_id,
                    local_metadata,
                    local_files,
                    remote_timeline,
                );
                let was_there = local_timeline_init_statuses
                    .entry(sync_id.tenant_id)
                    .or_default()
                    .insert(sync_id.timeline_id, timeline_status);

                if was_there.is_some() {
                    // defensive check
                    warn!(
                        "Overwriting timeline init sync status. Status {timeline_status:?}, timeline {}",
                        sync_id.timeline_id
                    );
                }
                remote_timeline.awaits_download = awaits_download;
            }
            None => {
                // TODO (rodionov) does this mean that we've crashed during tenant creation?
                //  is it safe to upload this checkpoint? could it be half broken?
                new_sync_tasks.push_back((
                    sync_id,
                    SyncTask::upload(LayersUpload {
                        layers_to_upload: local_files,
                        uploaded_layers: HashSet::new(),
                        metadata: Some(local_metadata),
                    }),
                ));
                local_timeline_init_statuses
                    .entry(sync_id.tenant_id)
                    .or_default()
                    .insert(
                        sync_id.timeline_id,
                        LocalTimelineInitStatus::LocallyComplete,
                    );
            }
        }
    }

    new_sync_tasks.into_iter().for_each(|(sync_id, task)| {
        sync_queue.push(sync_id, task);
    });
    local_timeline_init_statuses
}

fn compare_local_and_remote_timeline(
    new_sync_tasks: &mut VecDeque<(ZTenantTimelineId, SyncTask)>,
    sync_id: ZTenantTimelineId,
    local_metadata: TimelineMetadata,
    local_files: HashSet<PathBuf>,
    remote_entry: &RemoteTimeline,
) -> (LocalTimelineInitStatus, bool) {
    let remote_files = remote_entry.stored_files();

    // TODO probably here we need more sophisticated logic,
    //   if more data is available remotely can we just download what's there?
    //   without trying to upload something. It may be tricky, needs further investigation.
    //   For now looks strange that we can request upload
    //   and download for the same timeline simultaneously.
    //   (upload needs to be only for previously unsynced files, not whole timeline dir).
    //   If one of the tasks fails they will be reordered in the queue which can lead
    //   to timeline being stuck in evicted state
    let number_of_layers_to_download = remote_files.difference(&local_files).count();
    let (initial_timeline_status, awaits_download) = if number_of_layers_to_download > 0 {
        new_sync_tasks.push_back((
            sync_id,
            SyncTask::download(LayersDownload {
                layers_to_skip: local_files.clone(),
            }),
        ));
        (LocalTimelineInitStatus::NeedsSync, true)
        // we do not need to manipulate with remote consistent lsn here
        // because it will be updated when sync will be completed
    } else {
        (LocalTimelineInitStatus::LocallyComplete, false)
    };

    let layers_to_upload = local_files
        .difference(remote_files)
        .cloned()
        .collect::<HashSet<_>>();
    if !layers_to_upload.is_empty() {
        new_sync_tasks.push_back((
            sync_id,
            SyncTask::upload(LayersUpload {
                layers_to_upload,
                uploaded_layers: HashSet::new(),
                metadata: Some(local_metadata),
            }),
        ));
        // Note that status here doesn't change.
    }

    (initial_timeline_status, awaits_download)
}

fn register_sync_status(sync_start: Instant, sync_name: &str, sync_status: Option<bool>) {
    let secs_elapsed = sync_start.elapsed().as_secs_f64();
    info!("Processed a sync task in {secs_elapsed:.2} seconds");
    match sync_status {
        Some(true) => IMAGE_SYNC_TIME.with_label_values(&[sync_name, "success"]),
        Some(false) => IMAGE_SYNC_TIME.with_label_values(&[sync_name, "failure"]),
        None => return,
    }
    .observe(secs_elapsed)
}

#[cfg(test)]
mod test_utils {
    use utils::lsn::Lsn;

    use crate::repository::repo_harness::RepoHarness;

    use super::*;

    pub(super) async fn create_local_timeline(
        harness: &RepoHarness<'_>,
        timeline_id: ZTimelineId,
        filenames: &[&str],
        metadata: TimelineMetadata,
    ) -> anyhow::Result<LayersUpload> {
        let timeline_path = harness.timeline_path(&timeline_id);
        fs::create_dir_all(&timeline_path).await?;

        let mut layers_to_upload = HashSet::with_capacity(filenames.len());
        for &file in filenames {
            let file_path = timeline_path.join(file);
            fs::write(&file_path, dummy_contents(file).into_bytes()).await?;
            layers_to_upload.insert(file_path);
        }

        fs::write(
            metadata_path(harness.conf, timeline_id, harness.tenant_id),
            metadata.to_bytes()?,
        )
        .await?;

        Ok(LayersUpload {
            layers_to_upload,
            uploaded_layers: HashSet::new(),
            metadata: Some(metadata),
        })
    }

    pub(super) fn dummy_contents(name: &str) -> String {
        format!("contents for {name}")
    }

    pub(super) fn dummy_metadata(disk_consistent_lsn: Lsn) -> TimelineMetadata {
        TimelineMetadata::new(disk_consistent_lsn, None, None, Lsn(0), Lsn(0), Lsn(0))
    }
}

#[cfg(test)]
mod tests {
    use super::test_utils::dummy_metadata;
    use crate::repository::repo_harness::TIMELINE_ID;
    use hex_literal::hex;
    use utils::lsn::Lsn;

    use super::*;

    const TEST_SYNC_ID: ZTenantTimelineId = ZTenantTimelineId {
        tenant_id: TenantId::from_array(hex!("11223344556677881122334455667788")),
        timeline_id: TIMELINE_ID,
    };

    #[tokio::test]
    async fn separate_task_ids_batch() {
        let sync_queue = SyncQueue::new(NonZeroUsize::new(100).unwrap());
        assert_eq!(sync_queue.len(), 0);

        let sync_id_2 = ZTenantTimelineId {
            tenant_id: TenantId::from_array(hex!("22223344556677881122334455667788")),
            timeline_id: TIMELINE_ID,
        };
        let sync_id_3 = ZTenantTimelineId {
            tenant_id: TenantId::from_array(hex!("33223344556677881122334455667788")),
            timeline_id: TIMELINE_ID,
        };
        assert!(sync_id_2 != TEST_SYNC_ID);
        assert!(sync_id_2 != sync_id_3);
        assert!(sync_id_3 != TEST_SYNC_ID);

        let download_task = SyncTask::download(LayersDownload {
            layers_to_skip: HashSet::from([PathBuf::from("sk")]),
        });
        let upload_task = SyncTask::upload(LayersUpload {
            layers_to_upload: HashSet::from([PathBuf::from("up")]),
            uploaded_layers: HashSet::from([PathBuf::from("upl")]),
            metadata: Some(dummy_metadata(Lsn(2))),
        });
        let delete_task = SyncTask::delete(LayersDeletion {
            layers_to_delete: HashSet::from([PathBuf::from("de")]),
            deleted_layers: HashSet::from([PathBuf::from("del")]),
            deletion_registered: false,
        });

        sync_queue.push(TEST_SYNC_ID, download_task.clone());
        sync_queue.push(sync_id_2, upload_task.clone());
        sync_queue.push(sync_id_3, delete_task.clone());

        let submitted_tasks_count = sync_queue.len();
        assert_eq!(submitted_tasks_count, 3);
        let (mut batch, _) = sync_queue.next_task_batch();
        assert_eq!(
            batch.len(),
            submitted_tasks_count,
            "Batch should consist of all tasks submitted"
        );

        assert_eq!(
            Some(SyncTaskBatch::new(download_task)),
            batch.remove(&TEST_SYNC_ID)
        );
        assert_eq!(
            Some(SyncTaskBatch::new(upload_task)),
            batch.remove(&sync_id_2)
        );
        assert_eq!(
            Some(SyncTaskBatch::new(delete_task)),
            batch.remove(&sync_id_3)
        );

        assert!(batch.is_empty(), "Should check all batch tasks");
        assert_eq!(sync_queue.len(), 0);
    }

    #[tokio::test]
    async fn same_task_id_separate_tasks_batch() {
        let sync_queue = SyncQueue::new(NonZeroUsize::new(100).unwrap());
        assert_eq!(sync_queue.len(), 0);

        let download = LayersDownload {
            layers_to_skip: HashSet::from([PathBuf::from("sk")]),
        };
        let upload = LayersUpload {
            layers_to_upload: HashSet::from([PathBuf::from("up")]),
            uploaded_layers: HashSet::from([PathBuf::from("upl")]),
            metadata: Some(dummy_metadata(Lsn(2))),
        };
        let delete = LayersDeletion {
            layers_to_delete: HashSet::from([PathBuf::from("de")]),
            deleted_layers: HashSet::from([PathBuf::from("del")]),
            deletion_registered: false,
        };

        sync_queue.push(TEST_SYNC_ID, SyncTask::download(download.clone()));
        sync_queue.push(TEST_SYNC_ID, SyncTask::upload(upload.clone()));
        sync_queue.push(TEST_SYNC_ID, SyncTask::delete(delete.clone()));

        let submitted_tasks_count = sync_queue.len();
        assert_eq!(submitted_tasks_count, 3);
        let (mut batch, _) = sync_queue.next_task_batch();
        assert_eq!(
            batch.len(),
            1,
            "Queue should have one batch merged from 3 sync tasks of the same user"
        );

        assert_eq!(
            Some(SyncTaskBatch {
                upload: Some(SyncData {
                    retries: 0,
                    data: upload
                }),
                download: Some(SyncData {
                    retries: 0,
                    data: download
                }),
                delete: Some(SyncData {
                    retries: 0,
                    data: delete
                }),
            }),
            batch.remove(&TEST_SYNC_ID),
            "Should have one batch containing all tasks unchanged"
        );

        assert!(batch.is_empty(), "Should check all batch tasks");
        assert_eq!(sync_queue.len(), 0);
    }

    #[tokio::test]
    async fn same_task_id_same_tasks_batch() {
        let sync_queue = SyncQueue::new(NonZeroUsize::new(1).unwrap());
        let download_1 = LayersDownload {
            layers_to_skip: HashSet::from([PathBuf::from("sk1")]),
        };
        let download_2 = LayersDownload {
            layers_to_skip: HashSet::from([PathBuf::from("sk2")]),
        };
        let download_3 = LayersDownload {
            layers_to_skip: HashSet::from([PathBuf::from("sk3")]),
        };
        let download_4 = LayersDownload {
            layers_to_skip: HashSet::from([PathBuf::from("sk4")]),
        };

        let sync_id_2 = ZTenantTimelineId {
            tenant_id: TenantId::from_array(hex!("22223344556677881122334455667788")),
            timeline_id: TIMELINE_ID,
        };
        assert!(sync_id_2 != TEST_SYNC_ID);

        sync_queue.push(TEST_SYNC_ID, SyncTask::download(download_1.clone()));
        sync_queue.push(TEST_SYNC_ID, SyncTask::download(download_2.clone()));
        sync_queue.push(sync_id_2, SyncTask::download(download_3));
        sync_queue.push(TEST_SYNC_ID, SyncTask::download(download_4.clone()));
        assert_eq!(sync_queue.len(), 4);

        let (mut smallest_batch, _) = sync_queue.next_task_batch();
        assert_eq!(
            smallest_batch.len(),
            1,
            "Queue should have one batch merged from the all sync tasks, but not the other user's task"
        );
        assert_eq!(
            Some(SyncTaskBatch {
                download: Some(SyncData {
                    retries: 0,
                    data: LayersDownload {
                        layers_to_skip: {
                            let mut set = HashSet::new();
                            set.extend(download_1.layers_to_skip.into_iter());
                            set.extend(download_2.layers_to_skip.into_iter());
                            set.extend(download_4.layers_to_skip.into_iter());
                            set
                        },
                    }
                }),
                upload: None,
                delete: None,
            }),
            smallest_batch.remove(&TEST_SYNC_ID),
            "Should have one batch containing all tasks merged for the tenant first appeared in the batch"
        );

        assert!(smallest_batch.is_empty(), "Should check all batch tasks");
        assert_eq!(
            sync_queue.len(),
            1,
            "Should have one task left out of the batch"
        );
    }
}<|MERGE_RESOLUTION|>--- conflicted
+++ resolved
@@ -68,13 +68,8 @@
 //! Pageserver maintains similar to the local file structure remotely: all layer files are uploaded with the same names under the same directory structure.
 //! Yet instead of keeping the `metadata` file remotely, we wrap it with more data in [`IndexPart`], containing the list of remote files.
 //! This file gets read to populate the cache, if the remote timeline data is missing from it and gets updated after every successful download.
-<<<<<<< HEAD
 //! This way, we optimize S3 storage access by not running the `S3 list` command that could be expencive and slow: knowing both [`TenantId`] and [`ZTimelineId`],
 //! we can always reconstruct the path to the timeline, use this to get the same path on the remote storage and retrive its shard contents, if needed, same as any layer files.
-=======
-//! This way, we optimize S3 storage access by not running the `S3 list` command that could be expencive and slow: knowing both [`ZTenantId`] and [`ZTimelineId`],
-//! we can always reconstruct the path to the timeline, use this to get the same path on the remote storage and retrieve its shard contents, if needed, same as any layer files.
->>>>>>> e3b320da
 //!
 //! By default, pageserver reads the remote storage index data only for timelines located locally, to synchronize those, if needed.
 //! Bulk index data download happens only initially, on pageserver startup. The rest of the remote storage stays unknown to pageserver and loaded on demand only,
