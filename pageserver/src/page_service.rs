--- conflicted
+++ resolved
@@ -14,13 +14,9 @@
 
 use anyhow::{Context as _, anyhow, bail};
 use async_compression::tokio::write::GzipEncoder;
-<<<<<<< HEAD
-use bytes::Buf;
-=======
 use bytes::{Buf, BytesMut};
 use futures::future::BoxFuture;
 use futures::{FutureExt, Stream};
->>>>>>> 3b8be98b
 use itertools::Itertools;
 use jsonwebtoken::TokenData;
 use once_cell::sync::OnceCell;
@@ -49,12 +45,8 @@
 use pq_proto::{BeMessage, FeMessage, FeStartupPacket, RowDescriptor};
 use smallvec::{SmallVec, smallvec};
 use strum_macros::IntoStaticStr;
-<<<<<<< HEAD
-use tokio::io::{AsyncRead, AsyncWrite, AsyncWriteExt, BufWriter};
-=======
 use tokio::io::{AsyncRead, AsyncReadExt as _, AsyncWrite, AsyncWriteExt as _, BufWriter};
 use tokio::task::JoinHandle;
->>>>>>> 3b8be98b
 use tokio_util::sync::CancellationToken;
 use tonic::service::Interceptor as _;
 use tracing::*;
@@ -64,15 +56,18 @@
 use utils::lsn::Lsn;
 use utils::shard::ShardIndex;
 use utils::simple_rcu::RcuReadGuard;
-use utils::sync::gate::GateGuard;
+use utils::sync::gate::{Gate, GateGuard};
 use utils::sync::spsc_fold;
 use utils::{failpoint_support, span_record};
 
 use crate::auth::check_permission;
 use crate::basebackup::{self, BasebackupError};
 use crate::basebackup_cache::BasebackupCache;
+use crate::compute_service::page_service_conn_main;
 use crate::config::PageServerConf;
-use crate::context::{PerfInstrumentFutureExt, RequestContext, RequestContextBuilder};
+use crate::context::{
+    DownloadBehavior, PerfInstrumentFutureExt, RequestContext, RequestContextBuilder,
+};
 use crate::metrics::{
     self, COMPUTE_COMMANDS_COUNTERS, ComputeCommandKind, GetPageBatchBreakReason, LIVE_CONNECTIONS,
     SmgrOpTimer, TimelineMetrics,
@@ -82,6 +77,7 @@
     debug_assert_current_span_has_tenant_and_timeline_id,
     debug_assert_current_span_has_tenant_and_timeline_id_no_shard_id,
 };
+use crate::task_mgr::{self, COMPUTE_REQUEST_RUNTIME, TaskKind};
 use crate::tenant::mgr::{
     GetActiveTenantError, GetTenantError, ShardResolveResult, ShardSelector, TenantManager,
 };
@@ -100,8 +96,6 @@
 /// Threshold at which to log slow GetPage requests.
 const LOG_SLOW_GETPAGE_THRESHOLD: Duration = Duration::from_secs(30);
 
-<<<<<<< HEAD
-=======
 /// The idle time before sending TCP keepalive probes for gRPC connections. The
 /// interval and timeout between each probe is configured via sysctl. This
 /// allows detecting dead connections sooner.
@@ -351,6 +345,8 @@
                     .perf_span_dispatch(perf_trace_dispatch.clone())
                     .detached_child();
 
+                let (dummy_tx, _) = tokio::sync::mpsc::channel(1);
+
                 connection_handler_tasks.spawn(page_service_conn_main(
                     conf,
                     tenant_manager.clone(),
@@ -359,10 +355,11 @@
                     auth_type,
                     tls_config.clone(),
                     pipelining_config.clone(),
-                    Arc::clone(&basebackup_cache),
+                    basebackup_cache.clone(),
                     connection_ctx,
                     connections_cancel.child_token(),
                     gate_guard,
+                    dummy_tx,
                 ));
             }
             Err(err) => {
@@ -381,7 +378,6 @@
     }
 }
 
->>>>>>> 3b8be98b
 type ConnectionHandlerResult = anyhow::Result<()>;
 
 /// Perf root spans start at the per-request level, after shard routing.
