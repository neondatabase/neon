//! The Page Service listens for client connections and serves their GetPage@LSN
//! requests.

use std::borrow::Cow;
use std::num::NonZeroUsize;
use std::os::fd::AsRawFd;
use std::str::FromStr;
use std::sync::Arc;
use std::time::{Duration, Instant, SystemTime};
use std::{io, str};

use anyhow::{Context, bail};
use async_compression::tokio::write::GzipEncoder;
use bytes::Buf;
use futures::FutureExt;
use itertools::Itertools;
use once_cell::sync::OnceCell;
use pageserver_api::config::{
    PageServicePipeliningConfig, PageServicePipeliningConfigPipelined,
    PageServiceProtocolPipelinedExecutionStrategy,
};
use pageserver_api::key::rel_block_to_key;
use pageserver_api::models::{
    self, PageTraceEvent, PagestreamBeMessage, PagestreamDbSizeRequest, PagestreamDbSizeResponse,
    PagestreamErrorResponse, PagestreamExistsRequest, PagestreamExistsResponse,
    PagestreamFeMessage, PagestreamGetPageRequest, PagestreamGetSlruSegmentRequest,
    PagestreamGetSlruSegmentResponse, PagestreamNblocksRequest, PagestreamNblocksResponse,
    PagestreamProtocolVersion, PagestreamRequest, TenantState,
};
use pageserver_api::reltag::SlruKind;
use pageserver_api::shard::TenantShardId;
use postgres_backend::{
    AuthType, PostgresBackend, PostgresBackendReader, QueryError, is_expected_io_error,
};
use postgres_ffi::BLCKSZ;
use postgres_ffi::pg_constants::DEFAULTTABLESPACE_OID;
use pq_proto::framed::ConnectionError;
use pq_proto::{BeMessage, FeMessage, FeStartupPacket, RowDescriptor};
use strum_macros::IntoStaticStr;
use tokio::io::{AsyncRead, AsyncWrite, AsyncWriteExt, BufWriter};
use tokio::task::JoinHandle;
use tokio_util::sync::CancellationToken;
use tracing::*;
use utils::auth::{Claims, Scope, SwappableJwtAuth};
use utils::failpoint_support;
use utils::id::{TenantId, TimelineId};
use utils::logging::log_slow;
use utils::lsn::Lsn;
use utils::simple_rcu::RcuReadGuard;
use utils::sync::gate::{Gate, GateGuard};
use utils::sync::spsc_fold;

use crate::auth::check_permission;
use crate::basebackup::BasebackupError;
use crate::config::PageServerConf;
use crate::context::{DownloadBehavior, RequestContext};
use crate::metrics::{
    self, COMPUTE_COMMANDS_COUNTERS, ComputeCommandKind, LIVE_CONNECTIONS, SmgrOpTimer,
    TimelineMetrics,
};
use crate::pgdatadir_mapping::Version;
use crate::span::{
    debug_assert_current_span_has_tenant_and_timeline_id,
    debug_assert_current_span_has_tenant_and_timeline_id_no_shard_id,
};
use crate::task_mgr::{self, COMPUTE_REQUEST_RUNTIME, TaskKind};
use crate::tenant::mgr::{
    GetActiveTenantError, GetTenantError, ShardResolveResult, ShardSelector, TenantManager,
};
use crate::tenant::storage_layer::IoConcurrency;
use crate::tenant::timeline::{self, WaitLsnError};
use crate::tenant::{GetTimelineError, PageReconstructError, Timeline};
use crate::{basebackup, timed_after_cancellation};

/// How long we may wait for a [`crate::tenant::mgr::TenantSlot::InProgress`]` and/or a [`crate::tenant::Tenant`] which
/// is not yet in state [`TenantState::Active`].
///
/// NB: this is a different value than [`crate::http::routes::ACTIVE_TENANT_TIMEOUT`].
const ACTIVE_TENANT_TIMEOUT: Duration = Duration::from_millis(30000);

/// Threshold at which to log slow GetPage requests.
const LOG_SLOW_GETPAGE_THRESHOLD: Duration = Duration::from_secs(30);

///////////////////////////////////////////////////////////////////////////////

pub struct Listener {
    cancel: CancellationToken,
    /// Cancel the listener task through `listen_cancel` to shut down the listener
    /// and get a handle on the existing connections.
    task: JoinHandle<Connections>,
}

pub struct Connections {
    cancel: CancellationToken,
    tasks: tokio::task::JoinSet<ConnectionHandlerResult>,
    gate: Gate,
}

pub fn spawn(
    conf: &'static PageServerConf,
    tenant_manager: Arc<TenantManager>,
    pg_auth: Option<Arc<SwappableJwtAuth>>,
    tcp_listener: tokio::net::TcpListener,
) -> Listener {
    let cancel = CancellationToken::new();
    let libpq_ctx = RequestContext::todo_child(
        TaskKind::LibpqEndpointListener,
        // listener task shouldn't need to download anything. (We will
        // create a separate sub-contexts for each connection, with their
        // own download behavior. This context is used only to listen and
        // accept connections.)
        DownloadBehavior::Error,
    );
    let task = COMPUTE_REQUEST_RUNTIME.spawn(task_mgr::exit_on_panic_or_error(
        "libpq listener",
        libpq_listener_main(
            conf,
            tenant_manager,
            pg_auth,
            tcp_listener,
            conf.pg_auth_type,
            conf.page_service_pipelining.clone(),
            libpq_ctx,
            cancel.clone(),
        )
        .map(anyhow::Ok),
    ));

    Listener { cancel, task }
}

impl Listener {
    pub async fn stop_accepting(self) -> Connections {
        self.cancel.cancel();
        self.task
            .await
            .expect("unreachable: we wrap the listener task in task_mgr::exit_on_panic_or_error")
    }
}
impl Connections {
    pub(crate) async fn shutdown(self) {
        let Self {
            cancel,
            mut tasks,
            gate,
        } = self;
        cancel.cancel();
        while let Some(res) = tasks.join_next().await {
            Self::handle_connection_completion(res);
        }
        gate.close().await;
    }

    fn handle_connection_completion(res: Result<anyhow::Result<()>, tokio::task::JoinError>) {
        match res {
            Ok(Ok(())) => {}
            Ok(Err(e)) => error!("error in page_service connection task: {:?}", e),
            Err(e) => error!("page_service connection task panicked: {:?}", e),
        }
    }
}

///
/// Main loop of the page service.
///
/// Listens for connections, and launches a new handler task for each.
///
/// Returns Ok(()) upon cancellation via `cancel`, returning the set of
/// open connections.
///
#[allow(clippy::too_many_arguments)]
pub async fn libpq_listener_main(
    conf: &'static PageServerConf,
    tenant_manager: Arc<TenantManager>,
    auth: Option<Arc<SwappableJwtAuth>>,
    listener: tokio::net::TcpListener,
    auth_type: AuthType,
    pipelining_config: PageServicePipeliningConfig,
    listener_ctx: RequestContext,
    listener_cancel: CancellationToken,
) -> Connections {
    let connections_cancel = CancellationToken::new();
    let connections_gate = Gate::default();
    let mut connection_handler_tasks = tokio::task::JoinSet::default();

    loop {
        let gate_guard = match connections_gate.enter() {
            Ok(guard) => guard,
            Err(_) => break,
        };

        let accepted = tokio::select! {
            biased;
            _ = listener_cancel.cancelled() => break,
            next = connection_handler_tasks.join_next(), if !connection_handler_tasks.is_empty() => {
                let res = next.expect("we dont poll while empty");
                Connections::handle_connection_completion(res);
                continue;
            }
            accepted = listener.accept() => accepted,
        };

        match accepted {
            Ok((socket, peer_addr)) => {
                // Connection established. Spawn a new task to handle it.
                debug!("accepted connection from {}", peer_addr);
                let local_auth = auth.clone();
                let connection_ctx = listener_ctx
                    .detached_child(TaskKind::PageRequestHandler, DownloadBehavior::Download);
                connection_handler_tasks.spawn(page_service_conn_main(
                    conf,
                    tenant_manager.clone(),
                    local_auth,
                    socket,
                    auth_type,
                    pipelining_config.clone(),
                    connection_ctx,
                    connections_cancel.child_token(),
                    gate_guard,
                ));
            }
            Err(err) => {
                // accept() failed. Log the error, and loop back to retry on next connection.
                error!("accept() failed: {:?}", err);
            }
        }
    }

    debug!("page_service listener loop terminated");

    Connections {
        cancel: connections_cancel,
        tasks: connection_handler_tasks,
        gate: connections_gate,
    }
}

type ConnectionHandlerResult = anyhow::Result<()>;

#[instrument(skip_all, fields(peer_addr, application_name))]
#[allow(clippy::too_many_arguments)]
async fn page_service_conn_main(
    conf: &'static PageServerConf,
    tenant_manager: Arc<TenantManager>,
    auth: Option<Arc<SwappableJwtAuth>>,
    socket: tokio::net::TcpStream,
    auth_type: AuthType,
    pipelining_config: PageServicePipeliningConfig,
    connection_ctx: RequestContext,
    cancel: CancellationToken,
    gate_guard: GateGuard,
) -> ConnectionHandlerResult {
    let _guard = LIVE_CONNECTIONS
        .with_label_values(&["page_service"])
        .guard();

    socket
        .set_nodelay(true)
        .context("could not set TCP_NODELAY")?;

    let socket_fd = socket.as_raw_fd();

    let peer_addr = socket.peer_addr().context("get peer address")?;
    tracing::Span::current().record("peer_addr", field::display(peer_addr));

    // setup read timeout of 10 minutes. the timeout is rather arbitrary for requirements:
    // - long enough for most valid compute connections
    // - less than infinite to stop us from "leaking" connections to long-gone computes
    //
    // no write timeout is used, because the kernel is assumed to error writes after some time.
    let mut socket = tokio_io_timeout::TimeoutReader::new(socket);

    let default_timeout_ms = 10 * 60 * 1000; // 10 minutes by default
    let socket_timeout_ms = (|| {
        fail::fail_point!("simulated-bad-compute-connection", |avg_timeout_ms| {
            // Exponential distribution for simulating
            // poor network conditions, expect about avg_timeout_ms to be around 15
            // in tests
            if let Some(avg_timeout_ms) = avg_timeout_ms {
                let avg = avg_timeout_ms.parse::<i64>().unwrap() as f32;
                let u = rand::random::<f32>();
                ((1.0 - u).ln() / (-avg)) as u64
            } else {
                default_timeout_ms
            }
        });
        default_timeout_ms
    })();

    // A timeout here does not mean the client died, it can happen if it's just idle for
    // a while: we will tear down this PageServerHandler and instantiate a new one if/when
    // they reconnect.
    socket.set_timeout(Some(std::time::Duration::from_millis(socket_timeout_ms)));
    let socket = Box::pin(socket);

    fail::fail_point!("ps::connection-start::pre-login");

    // XXX: pgbackend.run() should take the connection_ctx,
    // and create a child per-query context when it invokes process_query.
    // But it's in a shared crate, so, we store connection_ctx inside PageServerHandler
    // and create the per-query context in process_query ourselves.
    let mut conn_handler = PageServerHandler::new(
        conf,
        tenant_manager,
        auth,
        pipelining_config,
        connection_ctx,
        cancel.clone(),
        gate_guard,
    );
    let pgbackend = PostgresBackend::new_from_io(socket_fd, socket, peer_addr, auth_type, None)?;

    match pgbackend.run(&mut conn_handler, &cancel).await {
        Ok(()) => {
            // we've been requested to shut down
            Ok(())
        }
        Err(QueryError::Disconnected(ConnectionError::Io(io_error))) => {
            if is_expected_io_error(&io_error) {
                info!("Postgres client disconnected ({io_error})");
                Ok(())
            } else {
                let tenant_id = conn_handler.timeline_handles.as_ref().unwrap().tenant_id();
                Err(io_error).context(format!(
                    "Postgres connection error for tenant_id={:?} client at peer_addr={}",
                    tenant_id, peer_addr
                ))
            }
        }
        other => {
            let tenant_id = conn_handler.timeline_handles.as_ref().unwrap().tenant_id();
            other.context(format!(
                "Postgres query error for tenant_id={:?} client peer_addr={}",
                tenant_id, peer_addr
            ))
        }
    }
}

struct PageServerHandler {
    conf: &'static PageServerConf,
    auth: Option<Arc<SwappableJwtAuth>>,
    claims: Option<Claims>,

    /// The context created for the lifetime of the connection
    /// services by this PageServerHandler.
    /// For each query received over the connection,
    /// `process_query` creates a child context from this one.
    connection_ctx: RequestContext,

    cancel: CancellationToken,

    /// None only while pagestream protocol is being processed.
    timeline_handles: Option<TimelineHandles>,

    pipelining_config: PageServicePipeliningConfig,

    gate_guard: GateGuard,
}

struct TimelineHandles {
    wrapper: TenantManagerWrapper,
    /// Note on size: the typical size of this map is 1.  The largest size we expect
    /// to see is the number of shards divided by the number of pageservers (typically < 2),
    /// or the ratio used when splitting shards (i.e. how many children created from one)
    /// parent shard, where a "large" number might be ~8.
    handles: timeline::handle::Cache<TenantManagerTypes>,
}

impl TimelineHandles {
    fn new(tenant_manager: Arc<TenantManager>) -> Self {
        Self {
            wrapper: TenantManagerWrapper {
                tenant_manager,
                tenant_id: OnceCell::new(),
            },
            handles: Default::default(),
        }
    }
    async fn get(
        &mut self,
        tenant_id: TenantId,
        timeline_id: TimelineId,
        shard_selector: ShardSelector,
    ) -> Result<timeline::handle::Handle<TenantManagerTypes>, GetActiveTimelineError> {
        if *self.wrapper.tenant_id.get_or_init(|| tenant_id) != tenant_id {
            return Err(GetActiveTimelineError::Tenant(
                GetActiveTenantError::SwitchedTenant,
            ));
        }
        self.handles
            .get(timeline_id, shard_selector, &self.wrapper)
            .await
            .map_err(|e| match e {
                timeline::handle::GetError::TenantManager(e) => e,
                timeline::handle::GetError::PerTimelineStateShutDown => {
                    trace!("per-timeline state shut down");
                    GetActiveTimelineError::Timeline(GetTimelineError::ShuttingDown)
                }
            })
    }

    fn tenant_id(&self) -> Option<TenantId> {
        self.wrapper.tenant_id.get().copied()
    }
}

pub(crate) struct TenantManagerWrapper {
    tenant_manager: Arc<TenantManager>,
    // We do not support switching tenant_id on a connection at this point.
    // We can can add support for this later if needed without changing
    // the protocol.
    tenant_id: once_cell::sync::OnceCell<TenantId>,
}

#[derive(Debug)]
pub(crate) struct TenantManagerTypes;

impl timeline::handle::Types for TenantManagerTypes {
    type TenantManagerError = GetActiveTimelineError;
    type TenantManager = TenantManagerWrapper;
    type Timeline = TenantManagerCacheItem;
}

<<<<<<< HEAD
#[derive(Clone)]
pub(crate) struct TenantManagerCacheItem {
    pub(crate) timeline: Arc<Timeline>,
    // allow() for cheap propagation through RequestContext inside a task
    #[allow(clippy::redundant_allocation)]
    pub(crate) metrics: Arc<Arc<TimelineMetrics>>,
    #[allow(dead_code)] // we store it to keep the gate open
    pub(crate) gate_guard: Arc<GateGuard>,
=======
pub(crate) struct TenantManagerCacheItem {
    pub(crate) timeline: Arc<Timeline>,
    #[allow(dead_code)] // we store it to keep the gate open
    pub(crate) gate_guard: GateGuard,
>>>>>>> 1778a3ea
}

impl std::ops::Deref for TenantManagerCacheItem {
    type Target = Arc<Timeline>;
    fn deref(&self) -> &Self::Target {
        &self.timeline
    }
}

impl timeline::handle::Timeline<TenantManagerTypes> for TenantManagerCacheItem {
    fn shard_timeline_id(&self) -> timeline::handle::ShardTimelineId {
        Timeline::shard_timeline_id(&self.timeline)
    }

    fn per_timeline_state(&self) -> &timeline::handle::PerTimelineState<TenantManagerTypes> {
        &self.timeline.handles
    }

    fn get_shard_identity(&self) -> &pageserver_api::shard::ShardIdentity {
        Timeline::get_shard_identity(&self.timeline)
    }
}

impl timeline::handle::TenantManager<TenantManagerTypes> for TenantManagerWrapper {
    async fn resolve(
        &self,
        timeline_id: TimelineId,
        shard_selector: ShardSelector,
    ) -> Result<TenantManagerCacheItem, GetActiveTimelineError> {
        let tenant_id = self.tenant_id.get().expect("we set this in get()");
        let timeout = ACTIVE_TENANT_TIMEOUT;
        let wait_start = Instant::now();
        let deadline = wait_start + timeout;
        let tenant_shard = loop {
            let resolved = self
                .tenant_manager
                .resolve_attached_shard(tenant_id, shard_selector);
            match resolved {
                ShardResolveResult::Found(tenant_shard) => break tenant_shard,
                ShardResolveResult::NotFound => {
                    return Err(GetActiveTimelineError::Tenant(
                        GetActiveTenantError::NotFound(GetTenantError::NotFound(*tenant_id)),
                    ));
                }
                ShardResolveResult::InProgress(barrier) => {
                    // We can't authoritatively answer right now: wait for InProgress state
                    // to end, then try again
                    tokio::select! {
                        _  = barrier.wait() => {
                            // The barrier completed: proceed around the loop to try looking up again
                        },
                        _ = tokio::time::sleep(deadline.duration_since(Instant::now())) => {
                            return Err(GetActiveTimelineError::Tenant(GetActiveTenantError::WaitForActiveTimeout {
                                latest_state: None,
                                wait_time: timeout,
                            }));
                        }
                    }
                }
            };
        };

        tracing::debug!("Waiting for tenant to enter active state...");
        tenant_shard
            .wait_to_become_active(deadline.duration_since(Instant::now()))
            .await
            .map_err(GetActiveTimelineError::Tenant)?;

        let timeline = tenant_shard
            .get_timeline(timeline_id, true)
            .map_err(GetActiveTimelineError::Timeline)?;
<<<<<<< HEAD
        // this enter() is expensive in production code because
        // it hits the global Arc<Timeline>::gate refcounts.
        // That's why we do it only once per connection, on handle cache miss.
=======

>>>>>>> 1778a3ea
        let gate_guard = match timeline.gate.enter() {
            Ok(guard) => guard,
            Err(_) => {
                return Err(GetActiveTimelineError::Timeline(
                    GetTimelineError::ShuttingDown,
                ));
            }
        };
<<<<<<< HEAD
        // the cache item itself needs to be cheaply clonable because handles are
        // values (not refs). TODO: maybe we can avoid that?
        let gate_guard = Arc::new(gate_guard);
        let metrics = Arc::new(Arc::clone(&timeline.metrics));
        Ok(TenantManagerCacheItem {
            timeline,
            metrics,
=======

        Ok(TenantManagerCacheItem {
            timeline,
>>>>>>> 1778a3ea
            gate_guard,
        })
    }
}

#[derive(thiserror::Error, Debug)]
enum PageStreamError {
    /// We encountered an error that should prompt the client to reconnect:
    /// in practice this means we drop the connection without sending a response.
    #[error("Reconnect required: {0}")]
    Reconnect(Cow<'static, str>),

    /// We were instructed to shutdown while processing the query
    #[error("Shutting down")]
    Shutdown,

    /// Something went wrong reading a page: this likely indicates a pageserver bug
    #[error("Read error")]
    Read(#[source] PageReconstructError),

    /// Ran out of time waiting for an LSN
    #[error("LSN timeout: {0}")]
    LsnTimeout(WaitLsnError),

    /// The entity required to serve the request (tenant or timeline) is not found,
    /// or is not found in a suitable state to serve a request.
    #[error("Not found: {0}")]
    NotFound(Cow<'static, str>),

    /// Request asked for something that doesn't make sense, like an invalid LSN
    #[error("Bad request: {0}")]
    BadRequest(Cow<'static, str>),
}

impl From<PageReconstructError> for PageStreamError {
    fn from(value: PageReconstructError) -> Self {
        match value {
            PageReconstructError::Cancelled => Self::Shutdown,
            e => Self::Read(e),
        }
    }
}

impl From<GetActiveTimelineError> for PageStreamError {
    fn from(value: GetActiveTimelineError) -> Self {
        match value {
            GetActiveTimelineError::Tenant(GetActiveTenantError::Cancelled)
            | GetActiveTimelineError::Tenant(GetActiveTenantError::WillNotBecomeActive(
                TenantState::Stopping { .. },
            ))
            | GetActiveTimelineError::Timeline(GetTimelineError::ShuttingDown) => Self::Shutdown,
            GetActiveTimelineError::Tenant(e) => Self::NotFound(format!("{e}").into()),
            GetActiveTimelineError::Timeline(e) => Self::NotFound(format!("{e}").into()),
        }
    }
}

impl From<WaitLsnError> for PageStreamError {
    fn from(value: WaitLsnError) -> Self {
        match value {
            e @ WaitLsnError::Timeout(_) => Self::LsnTimeout(e),
            WaitLsnError::Shutdown => Self::Shutdown,
            e @ WaitLsnError::BadState { .. } => Self::Reconnect(format!("{e}").into()),
        }
    }
}

impl From<WaitLsnError> for QueryError {
    fn from(value: WaitLsnError) -> Self {
        match value {
            e @ WaitLsnError::Timeout(_) => Self::Other(anyhow::Error::new(e)),
            WaitLsnError::Shutdown => Self::Shutdown,
            WaitLsnError::BadState { .. } => Self::Reconnect,
        }
    }
}

#[derive(thiserror::Error, Debug)]
struct BatchedPageStreamError {
    req: PagestreamRequest,
    err: PageStreamError,
}

impl std::fmt::Display for BatchedPageStreamError {
    fn fmt(&self, f: &mut std::fmt::Formatter<'_>) -> std::fmt::Result {
        self.err.fmt(f)
    }
}

struct BatchedGetPageRequest {
    req: PagestreamGetPageRequest,
    timer: SmgrOpTimer,
}

#[cfg(feature = "testing")]
struct BatchedTestRequest {
    req: models::PagestreamTestRequest,
    timer: SmgrOpTimer,
}

/// NB: we only hold [`timeline::handle::WeakHandle`] inside this enum,
/// so that we don't keep the [`Timeline::gate`] open while the batch
/// is being built up inside the [`spsc_fold`] (pagestream pipelining).
#[derive(IntoStaticStr)]
enum BatchedFeMessage {
    Exists {
        span: Span,
        timer: SmgrOpTimer,
        shard: timeline::handle::WeakHandle<TenantManagerTypes>,
        req: models::PagestreamExistsRequest,
    },
    Nblocks {
        span: Span,
        timer: SmgrOpTimer,
        shard: timeline::handle::WeakHandle<TenantManagerTypes>,
        req: models::PagestreamNblocksRequest,
    },
    GetPage {
        span: Span,
        shard: timeline::handle::WeakHandle<TenantManagerTypes>,
        effective_request_lsn: Lsn,
        pages: smallvec::SmallVec<[BatchedGetPageRequest; 1]>,
    },
    DbSize {
        span: Span,
        timer: SmgrOpTimer,
        shard: timeline::handle::WeakHandle<TenantManagerTypes>,
        req: models::PagestreamDbSizeRequest,
    },
    GetSlruSegment {
        span: Span,
        timer: SmgrOpTimer,
        shard: timeline::handle::WeakHandle<TenantManagerTypes>,
        req: models::PagestreamGetSlruSegmentRequest,
    },
    #[cfg(feature = "testing")]
    Test {
        span: Span,
        shard: timeline::handle::WeakHandle<TenantManagerTypes>,
        requests: Vec<BatchedTestRequest>,
    },
    RespondError {
        span: Span,
        error: BatchedPageStreamError,
    },
}

impl BatchedFeMessage {
    fn as_static_str(&self) -> &'static str {
        self.into()
    }

    fn observe_execution_start(&mut self, at: Instant) {
        match self {
            BatchedFeMessage::Exists { timer, .. }
            | BatchedFeMessage::Nblocks { timer, .. }
            | BatchedFeMessage::DbSize { timer, .. }
            | BatchedFeMessage::GetSlruSegment { timer, .. } => {
                timer.observe_execution_start(at);
            }
            BatchedFeMessage::GetPage { pages, .. } => {
                for page in pages {
                    page.timer.observe_execution_start(at);
                }
            }
            #[cfg(feature = "testing")]
            BatchedFeMessage::Test { requests, .. } => {
                for req in requests {
                    req.timer.observe_execution_start(at);
                }
            }
            BatchedFeMessage::RespondError { .. } => {}
        }
    }
}

impl PageServerHandler {
    pub fn new(
        conf: &'static PageServerConf,
        tenant_manager: Arc<TenantManager>,
        auth: Option<Arc<SwappableJwtAuth>>,
        pipelining_config: PageServicePipeliningConfig,
        connection_ctx: RequestContext,
        cancel: CancellationToken,
        gate_guard: GateGuard,
    ) -> Self {
        PageServerHandler {
            conf,
            auth,
            claims: None,
            connection_ctx,
            timeline_handles: Some(TimelineHandles::new(tenant_manager)),
            cancel,
            pipelining_config,
            gate_guard,
        }
    }

    /// This function always respects cancellation of any timeline in `[Self::shard_timelines]`.  Pass in
    /// a cancellation token at the next scope up (such as a tenant cancellation token) to ensure we respect
    /// cancellation if there aren't any timelines in the cache.
    ///
    /// If calling from a function that doesn't use the `[Self::shard_timelines]` cache, then pass in the
    /// timeline cancellation token.
    async fn flush_cancellable<IO>(
        &self,
        pgb: &mut PostgresBackend<IO>,
        cancel: &CancellationToken,
    ) -> Result<(), QueryError>
    where
        IO: AsyncRead + AsyncWrite + Send + Sync + Unpin,
    {
        tokio::select!(
            flush_r = pgb.flush() => {
                Ok(flush_r?)
            },
            _ = cancel.cancelled() => {
                Err(QueryError::Shutdown)
            }
        )
    }

    #[allow(clippy::too_many_arguments)]
    async fn pagestream_read_message<IO>(
        pgb: &mut PostgresBackendReader<IO>,
        tenant_id: TenantId,
        timeline_id: TimelineId,
        timeline_handles: &mut TimelineHandles,
        cancel: &CancellationToken,
        ctx: &RequestContext,
        protocol_version: PagestreamProtocolVersion,
        parent_span: Span,
    ) -> Result<Option<BatchedFeMessage>, QueryError>
    where
        IO: AsyncRead + AsyncWrite + Send + Sync + Unpin + 'static,
    {
        let msg = tokio::select! {
            biased;
            _ = cancel.cancelled() => {
                return Err(QueryError::Shutdown)
            }
            msg = pgb.read_message() => { msg }
        };

        let received_at = Instant::now();

        let copy_data_bytes = match msg? {
            Some(FeMessage::CopyData(bytes)) => bytes,
            Some(FeMessage::Terminate) => {
                return Ok(None);
            }
            Some(m) => {
                return Err(QueryError::Other(anyhow::anyhow!(
                    "unexpected message: {m:?} during COPY"
                )));
            }
            None => {
                return Ok(None);
            } // client disconnected
        };
        trace!("query: {copy_data_bytes:?}");

        fail::fail_point!("ps::handle-pagerequest-message");

        // parse request
        let neon_fe_msg =
            PagestreamFeMessage::parse(&mut copy_data_bytes.reader(), protocol_version)?;

        // TODO: turn in to async closure once available to avoid repeating received_at
        async fn record_op_start_and_throttle(
            shard: &timeline::handle::Handle<TenantManagerTypes>,
            op: metrics::SmgrQueryType,
            received_at: Instant,
        ) -> Result<SmgrOpTimer, QueryError> {
            // It's important to start the smgr op metric recorder as early as possible
            // so that the _started counters are incremented before we do
            // any serious waiting, e.g., for throttle, batching, or actual request handling.
            let mut timer = shard.query_metrics.start_smgr_op(op, received_at);
            let now = Instant::now();
            timer.observe_throttle_start(now);
            let throttled = tokio::select! {
                res = shard.pagestream_throttle.throttle(1, now) => res,
                _ = shard.cancel.cancelled() => return Err(QueryError::Shutdown),
            };
            timer.observe_throttle_done(throttled);
            Ok(timer)
        }

        let batched_msg = match neon_fe_msg {
            PagestreamFeMessage::Exists(req) => {
                let shard = timeline_handles
                    .get(tenant_id, timeline_id, ShardSelector::Zero)
                    .await?;
                debug_assert_current_span_has_tenant_and_timeline_id_no_shard_id();
                let span = tracing::info_span!(parent: &parent_span, "handle_get_rel_exists_request", rel = %req.rel, req_lsn = %req.hdr.request_lsn, shard_id = %shard.tenant_shard_id.shard_slug());
                let timer = record_op_start_and_throttle(
                    &shard,
                    metrics::SmgrQueryType::GetRelExists,
                    received_at,
                )
                .await?;
                BatchedFeMessage::Exists {
                    span,
                    timer,
                    shard: shard.downgrade(),
                    req,
                }
            }
            PagestreamFeMessage::Nblocks(req) => {
                let shard = timeline_handles
                    .get(tenant_id, timeline_id, ShardSelector::Zero)
                    .await?;
                let span = tracing::info_span!(parent: &parent_span, "handle_get_nblocks_request", rel = %req.rel, req_lsn = %req.hdr.request_lsn, shard_id = %shard.tenant_shard_id.shard_slug());
                let timer = record_op_start_and_throttle(
                    &shard,
                    metrics::SmgrQueryType::GetRelSize,
                    received_at,
                )
                .await?;
                BatchedFeMessage::Nblocks {
                    span,
                    timer,
                    shard: shard.downgrade(),
                    req,
                }
            }
            PagestreamFeMessage::DbSize(req) => {
                let shard = timeline_handles
                    .get(tenant_id, timeline_id, ShardSelector::Zero)
                    .await?;
                let span = tracing::info_span!(parent: &parent_span, "handle_db_size_request", dbnode = %req.dbnode, req_lsn = %req.hdr.request_lsn, shard_id = %shard.tenant_shard_id.shard_slug());
                let timer = record_op_start_and_throttle(
                    &shard,
                    metrics::SmgrQueryType::GetDbSize,
                    received_at,
                )
                .await?;
                BatchedFeMessage::DbSize {
                    span,
                    timer,
                    shard: shard.downgrade(),
                    req,
                }
            }
            PagestreamFeMessage::GetSlruSegment(req) => {
                let shard = timeline_handles
                    .get(tenant_id, timeline_id, ShardSelector::Zero)
                    .await?;
                let span = tracing::info_span!(parent: &parent_span, "handle_get_slru_segment_request", kind = %req.kind, segno = %req.segno, req_lsn = %req.hdr.request_lsn, shard_id = %shard.tenant_shard_id.shard_slug());
                let timer = record_op_start_and_throttle(
                    &shard,
                    metrics::SmgrQueryType::GetSlruSegment,
                    received_at,
                )
                .await?;
                BatchedFeMessage::GetSlruSegment {
                    span,
                    timer,
                    shard: shard.downgrade(),
                    req,
                }
            }
            PagestreamFeMessage::GetPage(req) => {
                // avoid a somewhat costly Span::record() by constructing the entire span in one go.
                macro_rules! mkspan {
                    (before shard routing) => {{
                        tracing::info_span!(parent: &parent_span, "handle_get_page_request", rel = %req.rel, blkno = %req.blkno, req_lsn = %req.hdr.request_lsn)
                    }};
                    ($shard_id:expr) => {{
                        tracing::info_span!(parent: &parent_span, "handle_get_page_request", rel = %req.rel, blkno = %req.blkno, req_lsn = %req.hdr.request_lsn, shard_id = %$shard_id)
                    }};
                }

                macro_rules! respond_error {
                    ($span:expr, $error:expr) => {{
                        let error = BatchedFeMessage::RespondError {
                            span: $span,
                            error: BatchedPageStreamError {
                                req: req.hdr,
                                err: $error,
                            },
                        };
                        Ok(Some(error))
                    }};
                }

                let key = rel_block_to_key(req.rel, req.blkno);
                let shard = match timeline_handles
                    .get(tenant_id, timeline_id, ShardSelector::Page(key))
                    .await
                {
                    Ok(tl) => tl,
                    Err(e) => {
                        let span = mkspan!(before shard routing);
                        match e {
                            GetActiveTimelineError::Tenant(GetActiveTenantError::NotFound(_)) => {
                                // We already know this tenant exists in general, because we resolved it at
                                // start of connection.  Getting a NotFound here indicates that the shard containing
                                // the requested page is not present on this node: the client's knowledge of shard->pageserver
                                // mapping is out of date.
                                //
                                // Closing the connection by returning ``::Reconnect` has the side effect of rate-limiting above message, via
                                // client's reconnect backoff, as well as hopefully prompting the client to load its updated configuration
                                // and talk to a different pageserver.
                                return respond_error!(
                                    span,
                                    PageStreamError::Reconnect(
                                        "getpage@lsn request routed to wrong shard".into()
                                    )
                                );
                            }
                            e => {
                                return respond_error!(span, e.into());
                            }
                        }
                    }
                };
                let span = mkspan!(shard.tenant_shard_id.shard_slug());

                let timer = record_op_start_and_throttle(
                    &shard,
                    metrics::SmgrQueryType::GetPageAtLsn,
                    received_at,
                )
                .await?;

                // We're holding the Handle
                let effective_request_lsn = match Self::wait_or_get_last_lsn(
                    &shard,
                    req.hdr.request_lsn,
                    req.hdr.not_modified_since,
                    &shard.get_applied_gc_cutoff_lsn(),
                    ctx,
                )
                // TODO: if we actually need to wait for lsn here, it delays the entire batch which doesn't need to wait
                .await
                {
                    Ok(lsn) => lsn,
                    Err(e) => {
                        return respond_error!(span, e);
                    }
                };
                BatchedFeMessage::GetPage {
                    span,
                    shard: shard.downgrade(),
                    effective_request_lsn,
                    pages: smallvec::smallvec![BatchedGetPageRequest { req, timer }],
                }
            }
            #[cfg(feature = "testing")]
            PagestreamFeMessage::Test(req) => {
                let shard = timeline_handles
                    .get(tenant_id, timeline_id, ShardSelector::Zero)
                    .await?;
                let span = tracing::info_span!(parent: &parent_span, "handle_test_request", shard_id = %shard.tenant_shard_id.shard_slug());
                let timer =
                    record_op_start_and_throttle(&shard, metrics::SmgrQueryType::Test, received_at)
                        .await?;
                BatchedFeMessage::Test {
                    span,
                    shard: shard.downgrade(),
                    requests: vec![BatchedTestRequest { req, timer }],
                }
            }
        };
        Ok(Some(batched_msg))
    }

    /// Post-condition: `batch` is Some()
    #[instrument(skip_all, level = tracing::Level::TRACE)]
    #[allow(clippy::boxed_local)]
    fn pagestream_do_batch(
        max_batch_size: NonZeroUsize,
        batch: &mut Result<BatchedFeMessage, QueryError>,
        this_msg: Result<BatchedFeMessage, QueryError>,
    ) -> Result<(), Result<BatchedFeMessage, QueryError>> {
        debug_assert_current_span_has_tenant_and_timeline_id_no_shard_id();

        let this_msg = match this_msg {
            Ok(this_msg) => this_msg,
            Err(e) => return Err(Err(e)),
        };

        match (&mut *batch, this_msg) {
            // something batched already, let's see if we can add this message to the batch
            (
                Ok(BatchedFeMessage::GetPage {
                    span: _,
                    shard: accum_shard,
                    pages: accum_pages,
                    effective_request_lsn: accum_lsn,
                }),
                BatchedFeMessage::GetPage {
                    span: _,
                    shard: this_shard,
                    pages: this_pages,
                    effective_request_lsn: this_lsn,
                },
            ) if (|| {
                assert_eq!(this_pages.len(), 1);
                if accum_pages.len() >= max_batch_size.get() {
                    trace!(%accum_lsn, %this_lsn, %max_batch_size, "stopping batching because of batch size");
                    assert_eq!(accum_pages.len(), max_batch_size.get());
                    return false;
                }
                if !accum_shard.is_same_handle_as(&this_shard) {
                    trace!(%accum_lsn, %this_lsn, "stopping batching because timeline object mismatch");
                    // TODO: we _could_ batch & execute each shard seperately (and in parallel).
                    // But the current logic for keeping responses in order does not support that.
                    return false;
                }
                // the vectored get currently only supports a single LSN, so, bounce as soon
                // as the effective request_lsn changes
                if *accum_lsn != this_lsn {
                    trace!(%accum_lsn, %this_lsn, "stopping batching because LSN changed");
                    return false;
                }
                true
            })() =>
            {
                // ok to batch
                accum_pages.extend(this_pages);
                Ok(())
            }
            #[cfg(feature = "testing")]
            (
                Ok(BatchedFeMessage::Test {
                    shard: accum_shard,
                    requests: accum_requests,
                    ..
                }),
                BatchedFeMessage::Test {
                    shard: this_shard,
                    requests: this_requests,
                    ..
                },
            ) if (|| {
                assert!(this_requests.len() == 1);
                if accum_requests.len() >= max_batch_size.get() {
                    trace!(%max_batch_size, "stopping batching because of batch size");
                    assert_eq!(accum_requests.len(), max_batch_size.get());
                    return false;
                }
                if !accum_shard.is_same_handle_as(&this_shard) {
                    trace!("stopping batching because timeline object mismatch");
                    // TODO: we _could_ batch & execute each shard seperately (and in parallel).
                    // But the current logic for keeping responses in order does not support that.
                    return false;
                }
                let this_batch_key = this_requests[0].req.batch_key;
                let accum_batch_key = accum_requests[0].req.batch_key;
                if this_requests[0].req.batch_key != accum_requests[0].req.batch_key {
                    trace!(%accum_batch_key, %this_batch_key, "stopping batching because batch key changed");
                    return false;
                }
                true
            })() =>
            {
                // ok to batch
                accum_requests.extend(this_requests);
                Ok(())
            }
            // something batched already but this message is unbatchable
            (_, this_msg) => {
                // by default, don't continue batching
                Err(Ok(this_msg))
            }
        }
    }

    #[instrument(level = tracing::Level::DEBUG, skip_all)]
    async fn pagesteam_handle_batched_message<IO>(
        &mut self,
        pgb_writer: &mut PostgresBackend<IO>,
        batch: BatchedFeMessage,
        io_concurrency: IoConcurrency,
        cancel: &CancellationToken,
        protocol_version: PagestreamProtocolVersion,
        ctx: &RequestContext,
    ) -> Result<(), QueryError>
    where
        IO: AsyncRead + AsyncWrite + Send + Sync + Unpin,
    {
        let started_at = Instant::now();
        let batch = {
            let mut batch = batch;
            batch.observe_execution_start(started_at);
            batch
        };

        // Dispatch the batch to the appropriate request handler.
        let (mut handler_results, span) = log_slow(
            batch.as_static_str(),
            LOG_SLOW_GETPAGE_THRESHOLD,
            self.pagestream_dispatch_batched_message(batch, io_concurrency, ctx),
        )
        .await?;

        // We purposefully don't count flush time into the smgr operation timer.
        //
        // The reason is that current compute client will not perform protocol processing
        // if the postgres backend process is doing things other than `->smgr_read()`.
        // This is especially the case for prefetch.
        //
        // If the compute doesn't read from the connection, eventually TCP will backpressure
        // all the way into our flush call below.
        //
        // The timer's underlying metric is used for a storage-internal latency SLO and
        // we don't want to include latency in it that we can't control.
        // And as pointed out above, in this case, we don't control the time that flush will take.
        //
        // We put each response in the batch onto the wire in a separate pgb_writer.flush()
        // call, which (all unmeasured) adds syscall overhead but reduces time to first byte
        // and avoids building up a "giant" contiguous userspace buffer to hold the entire response.
        // TODO: vectored socket IO would be great, but pgb_writer doesn't support that.
        let flush_timers = {
            let flushing_start_time = Instant::now();
            let mut flush_timers = Vec::with_capacity(handler_results.len());
            for handler_result in &mut handler_results {
                let flush_timer = match handler_result {
                    Ok((_, timer)) => Some(
                        timer
                            .observe_execution_end(flushing_start_time)
                            .expect("we are the first caller"),
                    ),
                    Err(_) => {
                        // TODO: measure errors
                        None
                    }
                };
                flush_timers.push(flush_timer);
            }
            assert_eq!(flush_timers.len(), handler_results.len());
            flush_timers
        };

        // Map handler result to protocol behavior.
        // Some handler errors cause exit from pagestream protocol.
        // Other handler errors are sent back as an error message and we stay in pagestream protocol.
        for (handler_result, flushing_timer) in handler_results.into_iter().zip(flush_timers) {
            let response_msg = match handler_result {
                Err(e) => match &e.err {
                    PageStreamError::Shutdown => {
                        // If we fail to fulfil a request during shutdown, which may be _because_ of
                        // shutdown, then do not send the error to the client.  Instead just drop the
                        // connection.
                        span.in_scope(|| info!("dropping connection due to shutdown"));
                        return Err(QueryError::Shutdown);
                    }
                    PageStreamError::Reconnect(reason) => {
                        span.in_scope(|| info!("handler requested reconnect: {reason}"));
                        return Err(QueryError::Reconnect);
                    }
                    PageStreamError::Read(_)
                    | PageStreamError::LsnTimeout(_)
                    | PageStreamError::NotFound(_)
                    | PageStreamError::BadRequest(_) => {
                        // print the all details to the log with {:#}, but for the client the
                        // error message is enough.  Do not log if shutting down, as the anyhow::Error
                        // here includes cancellation which is not an error.
                        let full = utils::error::report_compact_sources(&e.err);
                        span.in_scope(|| {
                            error!("error reading relation or page version: {full:#}")
                        });

                        PagestreamBeMessage::Error(PagestreamErrorResponse {
                            req: e.req,
                            message: e.err.to_string(),
                        })
                    }
                },
                Ok((response_msg, _op_timer_already_observed)) => response_msg,
            };

            //
            // marshal & transmit response message
            //

            pgb_writer.write_message_noflush(&BeMessage::CopyData(
                &response_msg.serialize(protocol_version),
            ))?;

            failpoint_support::sleep_millis_async!("before-pagestream-msg-flush", cancel);

            // what we want to do
            let socket_fd = pgb_writer.socket_fd;
            let flush_fut = pgb_writer.flush();
            // metric for how long flushing takes
            let flush_fut = match flushing_timer {
                Some(flushing_timer) => futures::future::Either::Left(flushing_timer.measure(
                    Instant::now(),
                    flush_fut,
                    socket_fd,
                )),
                None => futures::future::Either::Right(flush_fut),
            };
            // do it while respecting cancellation
            let _: () = async move {
                tokio::select! {
                    biased;
                    _ = cancel.cancelled() => {
                        // We were requested to shut down.
                        info!("shutdown request received in page handler");
                        return Err(QueryError::Shutdown)
                    }
                    res = flush_fut => {
                        res?;
                    }
                }
                Ok(())
            }
            .await?;
        }
        Ok(())
    }

    /// Helper which dispatches a batched message to the appropriate handler.
    /// Returns a vec of results, along with the extracted trace span.
    async fn pagestream_dispatch_batched_message(
        &mut self,
        batch: BatchedFeMessage,
        io_concurrency: IoConcurrency,
        ctx: &RequestContext,
    ) -> Result<
        (
            Vec<Result<(PagestreamBeMessage, SmgrOpTimer), BatchedPageStreamError>>,
            Span,
        ),
        QueryError,
    > {
        macro_rules! upgrade_handle_and_set_context {
            ($shard:ident) => {{
                let weak_handle = &$shard;
                let handle = weak_handle.upgrade()?;
                let ctx = ctx.with_scope_page_service_pagestream(&handle);
                (handle, ctx)
            }};
        }
        Ok(match batch {
            BatchedFeMessage::Exists {
                span,
                timer,
                shard,
                req,
            } => {
                fail::fail_point!("ps::handle-pagerequest-message::exists");
                let (shard, ctx) = upgrade_handle_and_set_context!(shard);
                (
                    vec![
                        self.handle_get_rel_exists_request(&shard, &req, &ctx)
                            .instrument(span.clone())
                            .await
                            .map(|msg| (msg, timer))
                            .map_err(|err| BatchedPageStreamError { err, req: req.hdr }),
                    ],
                    span,
                )
            }
            BatchedFeMessage::Nblocks {
                span,
                timer,
                shard,
                req,
            } => {
                fail::fail_point!("ps::handle-pagerequest-message::nblocks");
                let (shard, ctx) = upgrade_handle_and_set_context!(shard);
                (
                    vec![
                        self.handle_get_nblocks_request(&shard, &req, &ctx)
                            .instrument(span.clone())
                            .await
                            .map(|msg| (msg, timer))
                            .map_err(|err| BatchedPageStreamError { err, req: req.hdr }),
                    ],
                    span,
                )
            }
            BatchedFeMessage::GetPage {
                span,
                shard,
                effective_request_lsn,
                pages,
            } => {
                fail::fail_point!("ps::handle-pagerequest-message::getpage");
                let (shard, ctx) = upgrade_handle_and_set_context!(shard);
                (
                    {
                        let npages = pages.len();
                        trace!(npages, "handling getpage request");
                        let res = self
                            .handle_get_page_at_lsn_request_batched(
                                &shard,
                                effective_request_lsn,
                                pages,
                                io_concurrency,
                                &ctx,
                            )
                            .instrument(span.clone())
                            .await;
                        assert_eq!(res.len(), npages);
                        res
                    },
                    span,
                )
            }
            BatchedFeMessage::DbSize {
                span,
                timer,
                shard,
                req,
            } => {
                fail::fail_point!("ps::handle-pagerequest-message::dbsize");
                let (shard, ctx) = upgrade_handle_and_set_context!(shard);
                (
                    vec![
                        self.handle_db_size_request(&shard, &req, &ctx)
                            .instrument(span.clone())
                            .await
                            .map(|msg| (msg, timer))
                            .map_err(|err| BatchedPageStreamError { err, req: req.hdr }),
                    ],
                    span,
                )
            }
            BatchedFeMessage::GetSlruSegment {
                span,
                timer,
                shard,
                req,
            } => {
                fail::fail_point!("ps::handle-pagerequest-message::slrusegment");
                let (shard, ctx) = upgrade_handle_and_set_context!(shard);
                (
                    vec![
                        self.handle_get_slru_segment_request(&shard, &req, &ctx)
                            .instrument(span.clone())
                            .await
                            .map(|msg| (msg, timer))
                            .map_err(|err| BatchedPageStreamError { err, req: req.hdr }),
                    ],
                    span,
                )
            }
            #[cfg(feature = "testing")]
            BatchedFeMessage::Test {
                span,
                shard,
                requests,
            } => {
                fail::fail_point!("ps::handle-pagerequest-message::test");
                let (shard, ctx) = upgrade_handle_and_set_context!(shard);
                (
                    {
                        let npages = requests.len();
                        trace!(npages, "handling getpage request");
                        let res = self
                            .handle_test_request_batch(&shard, requests, &ctx)
                            .instrument(span.clone())
                            .await;
                        assert_eq!(res.len(), npages);
                        res
                    },
                    span,
                )
            }
            BatchedFeMessage::RespondError { span, error } => {
                // We've already decided to respond with an error, so we don't need to
                // call the handler.
                (vec![Err(error)], span)
            }
        })
    }

    /// Pagestream sub-protocol handler.
    ///
    /// It is a simple request-response protocol inside a COPYBOTH session.
    ///
    /// # Coding Discipline
    ///
    /// Coding discipline within this function: all interaction with the `pgb` connection
    /// needs to be sensitive to connection shutdown, currently signalled via [`Self::cancel`].
    /// This is so that we can shutdown page_service quickly.
    #[instrument(skip_all)]
    async fn handle_pagerequests<IO>(
        &mut self,
        pgb: &mut PostgresBackend<IO>,
        tenant_id: TenantId,
        timeline_id: TimelineId,
        protocol_version: PagestreamProtocolVersion,
        ctx: RequestContext,
    ) -> Result<(), QueryError>
    where
        IO: AsyncRead + AsyncWrite + Send + Sync + Unpin + 'static,
    {
        debug_assert_current_span_has_tenant_and_timeline_id_no_shard_id();

        // switch client to COPYBOTH
        pgb.write_message_noflush(&BeMessage::CopyBothResponse)?;
        tokio::select! {
            biased;
            _ = self.cancel.cancelled() => {
                return Err(QueryError::Shutdown)
            }
            res = pgb.flush() => {
                res?;
            }
        }

        let io_concurrency = IoConcurrency::spawn_from_conf(
            self.conf,
            match self.gate_guard.try_clone() {
                Ok(guard) => guard,
                Err(_) => {
                    info!("shutdown request received in page handler");
                    return Err(QueryError::Shutdown);
                }
            },
        );

        let pgb_reader = pgb
            .split()
            .context("implementation error: split pgb into reader and writer")?;

        let timeline_handles = self
            .timeline_handles
            .take()
            .expect("implementation error: timeline_handles should not be locked");

        let request_span = info_span!("request");
        let ((pgb_reader, timeline_handles), result) = match self.pipelining_config.clone() {
            PageServicePipeliningConfig::Pipelined(pipelining_config) => {
                self.handle_pagerequests_pipelined(
                    pgb,
                    pgb_reader,
                    tenant_id,
                    timeline_id,
                    timeline_handles,
                    request_span,
                    pipelining_config,
                    protocol_version,
                    io_concurrency,
                    &ctx,
                )
                .await
            }
            PageServicePipeliningConfig::Serial => {
                self.handle_pagerequests_serial(
                    pgb,
                    pgb_reader,
                    tenant_id,
                    timeline_id,
                    timeline_handles,
                    request_span,
                    protocol_version,
                    io_concurrency,
                    &ctx,
                )
                .await
            }
        };

        debug!("pagestream subprotocol shut down cleanly");

        pgb.unsplit(pgb_reader)
            .context("implementation error: unsplit pgb")?;

        let replaced = self.timeline_handles.replace(timeline_handles);
        assert!(replaced.is_none());

        result
    }

    #[allow(clippy::too_many_arguments)]
    async fn handle_pagerequests_serial<IO>(
        &mut self,
        pgb_writer: &mut PostgresBackend<IO>,
        mut pgb_reader: PostgresBackendReader<IO>,
        tenant_id: TenantId,
        timeline_id: TimelineId,
        mut timeline_handles: TimelineHandles,
        request_span: Span,
        protocol_version: PagestreamProtocolVersion,
        io_concurrency: IoConcurrency,
        ctx: &RequestContext,
    ) -> (
        (PostgresBackendReader<IO>, TimelineHandles),
        Result<(), QueryError>,
    )
    where
        IO: AsyncRead + AsyncWrite + Send + Sync + Unpin + 'static,
    {
        let cancel = self.cancel.clone();
        let err = loop {
            let msg = Self::pagestream_read_message(
                &mut pgb_reader,
                tenant_id,
                timeline_id,
                &mut timeline_handles,
                &cancel,
                ctx,
                protocol_version,
                request_span.clone(),
            )
            .await;
            let msg = match msg {
                Ok(msg) => msg,
                Err(e) => break e,
            };
            let msg = match msg {
                Some(msg) => msg,
                None => {
                    debug!("pagestream subprotocol end observed");
                    return ((pgb_reader, timeline_handles), Ok(()));
                }
            };

            let result = self
                .pagesteam_handle_batched_message(
                    pgb_writer,
                    msg,
                    io_concurrency.clone(),
                    &cancel,
                    protocol_version,
                    ctx,
                )
                .await;
            match result {
                Ok(()) => {}
                Err(e) => break e,
            }
        };
        ((pgb_reader, timeline_handles), Err(err))
    }

    /// # Cancel-Safety
    ///
    /// May leak tokio tasks if not polled to completion.
    #[allow(clippy::too_many_arguments)]
    async fn handle_pagerequests_pipelined<IO>(
        &mut self,
        pgb_writer: &mut PostgresBackend<IO>,
        pgb_reader: PostgresBackendReader<IO>,
        tenant_id: TenantId,
        timeline_id: TimelineId,
        mut timeline_handles: TimelineHandles,
        request_span: Span,
        pipelining_config: PageServicePipeliningConfigPipelined,
        protocol_version: PagestreamProtocolVersion,
        io_concurrency: IoConcurrency,
        ctx: &RequestContext,
    ) -> (
        (PostgresBackendReader<IO>, TimelineHandles),
        Result<(), QueryError>,
    )
    where
        IO: AsyncRead + AsyncWrite + Send + Sync + Unpin + 'static,
    {
        //
        // Pipelined pagestream handling consists of
        // - a Batcher that reads requests off the wire and
        //   and batches them if possible,
        // - an Executor that processes the batched requests.
        //
        // The batch is built up inside an `spsc_fold` channel,
        // shared betwen Batcher (Sender) and Executor (Receiver).
        //
        // The Batcher continously folds client requests into the batch,
        // while the Executor can at any time take out what's in the batch
        // in order to process it.
        // This means the next batch builds up while the Executor
        // executes the last batch.
        //
        // CANCELLATION
        //
        // We run both Batcher and Executor futures to completion before
        // returning from this function.
        //
        // If Executor exits first, it signals cancellation to the Batcher
        // via a CancellationToken that is child of `self.cancel`.
        // If Batcher exits first, it signals cancellation to the Executor
        // by dropping the spsc_fold channel Sender.
        //
        // CLEAN SHUTDOWN
        //
        // Clean shutdown means that the client ends the COPYBOTH session.
        // In response to such a client message, the Batcher exits.
        // The Executor continues to run, draining the spsc_fold channel.
        // Once drained, the spsc_fold recv will fail with a distinct error
        // indicating that the sender disconnected.
        // The Executor exits with Ok(()) in response to that error.
        //
        // Server initiated shutdown is not clean shutdown, but instead
        // is an error Err(QueryError::Shutdown) that is propagated through
        // error propagation.
        //
        // ERROR PROPAGATION
        //
        // When the Batcher encounter an error, it sends it as a value
        // through the spsc_fold channel and exits afterwards.
        // When the Executor observes such an error in the channel,
        // it exits returning that error value.
        //
        // This design ensures that the Executor stage will still process
        // the batch that was in flight when the Batcher encountered an error,
        // thereby beahving identical to a serial implementation.

        let PageServicePipeliningConfigPipelined {
            max_batch_size,
            execution,
        } = pipelining_config;

        // Macro to _define_ a pipeline stage.
        macro_rules! pipeline_stage {
            ($name:literal, $cancel:expr, $make_fut:expr) => {{
                let cancel: CancellationToken = $cancel;
                let stage_fut = $make_fut(cancel.clone());
                async move {
                    scopeguard::defer! {
                        debug!("exiting");
                    }
                    timed_after_cancellation(stage_fut, $name, Duration::from_millis(100), &cancel)
                        .await
                }
                .instrument(tracing::info_span!($name))
            }};
        }

        //
        // Batcher
        //

        let cancel_batcher = self.cancel.child_token();
        let (mut batch_tx, mut batch_rx) = spsc_fold::channel();
        let batcher = pipeline_stage!("batcher", cancel_batcher.clone(), move |cancel_batcher| {
            let ctx = ctx.attached_child();
            async move {
                let mut pgb_reader = pgb_reader;
                let mut exit = false;
                while !exit {
                    let read_res = Self::pagestream_read_message(
                        &mut pgb_reader,
                        tenant_id,
                        timeline_id,
                        &mut timeline_handles,
                        &cancel_batcher,
                        &ctx,
                        protocol_version,
                        request_span.clone(),
                    )
                    .await;
                    let Some(read_res) = read_res.transpose() else {
                        debug!("client-initiated shutdown");
                        break;
                    };
                    exit |= read_res.is_err();
                    let could_send = batch_tx
                        .send(read_res, |batch, res| {
                            Self::pagestream_do_batch(max_batch_size, batch, res)
                        })
                        .await;
                    exit |= could_send.is_err();
                }
                (pgb_reader, timeline_handles)
            }
        });

        //
        // Executor
        //

        let executor = pipeline_stage!("executor", self.cancel.clone(), move |cancel| {
            let ctx = ctx.attached_child();
            async move {
                let _cancel_batcher = cancel_batcher.drop_guard();
                loop {
                    let maybe_batch = batch_rx.recv().await;
                    let batch = match maybe_batch {
                        Ok(batch) => batch,
                        Err(spsc_fold::RecvError::SenderGone) => {
                            debug!("upstream gone");
                            return Ok(());
                        }
                    };
                    let batch = match batch {
                        Ok(batch) => batch,
                        Err(e) => {
                            return Err(e);
                        }
                    };
                    self.pagesteam_handle_batched_message(
                        pgb_writer,
                        batch,
                        io_concurrency.clone(),
                        &cancel,
                        protocol_version,
                        &ctx,
                    )
                    .await?;
                }
            }
        });

        //
        // Execute the stages.
        //

        match execution {
            PageServiceProtocolPipelinedExecutionStrategy::ConcurrentFutures => {
                tokio::join!(batcher, executor)
            }
            PageServiceProtocolPipelinedExecutionStrategy::Tasks => {
                // These tasks are not tracked anywhere.
                let read_messages_task = tokio::spawn(batcher);
                let (read_messages_task_res, executor_res_) =
                    tokio::join!(read_messages_task, executor,);
                (
                    read_messages_task_res.expect("propagated panic from read_messages"),
                    executor_res_,
                )
            }
        }
    }

    /// Helper function to handle the LSN from client request.
    ///
    /// Each GetPage (and Exists and Nblocks) request includes information about
    /// which version of the page is being requested. The primary compute node
    /// will always request the latest page version, by setting 'request_lsn' to
    /// the last inserted or flushed WAL position, while a standby will request
    /// a version at the LSN that it's currently caught up to.
    ///
    /// In either case, if the page server hasn't received the WAL up to the
    /// requested LSN yet, we will wait for it to arrive. The return value is
    /// the LSN that should be used to look up the page versions.
    ///
    /// In addition to the request LSN, each request carries another LSN,
    /// 'not_modified_since', which is a hint to the pageserver that the client
    /// knows that the page has not been modified between 'not_modified_since'
    /// and the request LSN. This allows skipping the wait, as long as the WAL
    /// up to 'not_modified_since' has arrived. If the client doesn't have any
    /// information about when the page was modified, it will use
    /// not_modified_since == lsn. If the client lies and sends a too low
    /// not_modified_hint such that there are in fact later page versions, the
    /// behavior is undefined: the pageserver may return any of the page versions
    /// or an error.
    async fn wait_or_get_last_lsn(
        timeline: &Timeline,
        request_lsn: Lsn,
        not_modified_since: Lsn,
        latest_gc_cutoff_lsn: &RcuReadGuard<Lsn>,
        ctx: &RequestContext,
    ) -> Result<Lsn, PageStreamError> {
        let last_record_lsn = timeline.get_last_record_lsn();

        // Sanity check the request
        if request_lsn < not_modified_since {
            return Err(PageStreamError::BadRequest(
                format!(
                    "invalid request with request LSN {} and not_modified_since {}",
                    request_lsn, not_modified_since,
                )
                .into(),
            ));
        }

        // Check explicitly for INVALID just to get a less scary error message if the request is obviously bogus
        if request_lsn == Lsn::INVALID {
            return Err(PageStreamError::BadRequest(
                "invalid LSN(0) in request".into(),
            ));
        }

        // Clients should only read from recent LSNs on their timeline, or from locations holding an LSN lease.
        //
        // We may have older data available, but we make a best effort to detect this case and return an error,
        // to distinguish a misbehaving client (asking for old LSN) from a storage issue (data missing at a legitimate LSN).
        if request_lsn < **latest_gc_cutoff_lsn && !timeline.is_gc_blocked_by_lsn_lease_deadline() {
            let gc_info = &timeline.gc_info.read().unwrap();
            if !gc_info.lsn_covered_by_lease(request_lsn) {
                return Err(
                    PageStreamError::BadRequest(format!(
                        "tried to request a page version that was garbage collected. requested at {} gc cutoff {}",
                        request_lsn, **latest_gc_cutoff_lsn
                    ).into())
                );
            }
        }

        // Wait for WAL up to 'not_modified_since' to arrive, if necessary
        if not_modified_since > last_record_lsn {
            timeline
                .wait_lsn(
                    not_modified_since,
                    crate::tenant::timeline::WaitLsnWaiter::PageService,
                    timeline::WaitLsnTimeout::Default,
                    ctx,
                )
                .await?;
            // Since we waited for 'not_modified_since' to arrive, that is now the last
            // record LSN. (Or close enough for our purposes; the last-record LSN can
            // advance immediately after we return anyway)
            Ok(not_modified_since)
        } else {
            // It might be better to use max(not_modified_since, latest_gc_cutoff_lsn)
            // here instead. That would give the same result, since we know that there
            // haven't been any modifications since 'not_modified_since'. Using an older
            // LSN might be faster, because that could allow skipping recent layers when
            // finding the page. However, we have historically used 'last_record_lsn', so
            // stick to that for now.
            Ok(std::cmp::min(last_record_lsn, request_lsn))
        }
    }

    /// Handles the lsn lease request.
    /// If a lease cannot be obtained, the client will receive NULL.
    #[instrument(skip_all, fields(shard_id, %lsn))]
    async fn handle_make_lsn_lease<IO>(
        &mut self,
        pgb: &mut PostgresBackend<IO>,
        tenant_shard_id: TenantShardId,
        timeline_id: TimelineId,
        lsn: Lsn,
        ctx: &RequestContext,
    ) -> Result<(), QueryError>
    where
        IO: AsyncRead + AsyncWrite + Send + Sync + Unpin,
    {
        let timeline = self
            .timeline_handles
            .as_mut()
            .unwrap()
            .get(
                tenant_shard_id.tenant_id,
                timeline_id,
                ShardSelector::Known(tenant_shard_id.to_index()),
            )
            .await?;
        set_tracing_field_shard_id(&timeline);

        let lease = timeline
            .renew_lsn_lease(lsn, timeline.get_lsn_lease_length(), ctx)
            .inspect_err(|e| {
                warn!("{e}");
            })
            .ok();
        let valid_until_str = lease.map(|l| {
            l.valid_until
                .duration_since(SystemTime::UNIX_EPOCH)
                .expect("valid_until is earlier than UNIX_EPOCH")
                .as_millis()
                .to_string()
        });

        info!(
            "acquired lease for {} until {}",
            lsn,
            valid_until_str.as_deref().unwrap_or("<unknown>")
        );

        let bytes = valid_until_str.as_ref().map(|x| x.as_bytes());

        pgb.write_message_noflush(&BeMessage::RowDescription(&[RowDescriptor::text_col(
            b"valid_until",
        )]))?
        .write_message_noflush(&BeMessage::DataRow(&[bytes]))?;

        Ok(())
    }

    #[instrument(skip_all, fields(shard_id))]
    async fn handle_get_rel_exists_request(
        &mut self,
        timeline: &Timeline,
        req: &PagestreamExistsRequest,
        ctx: &RequestContext,
    ) -> Result<PagestreamBeMessage, PageStreamError> {
        let latest_gc_cutoff_lsn = timeline.get_applied_gc_cutoff_lsn();
        let lsn = Self::wait_or_get_last_lsn(
            timeline,
            req.hdr.request_lsn,
            req.hdr.not_modified_since,
            &latest_gc_cutoff_lsn,
            ctx,
        )
        .await?;

        let exists = timeline
            .get_rel_exists(req.rel, Version::Lsn(lsn), ctx)
            .await?;

        Ok(PagestreamBeMessage::Exists(PagestreamExistsResponse {
            req: *req,
            exists,
        }))
    }

    #[instrument(skip_all, fields(shard_id))]
    async fn handle_get_nblocks_request(
        &mut self,
        timeline: &Timeline,
        req: &PagestreamNblocksRequest,
        ctx: &RequestContext,
    ) -> Result<PagestreamBeMessage, PageStreamError> {
        let latest_gc_cutoff_lsn = timeline.get_applied_gc_cutoff_lsn();
        let lsn = Self::wait_or_get_last_lsn(
            timeline,
            req.hdr.request_lsn,
            req.hdr.not_modified_since,
            &latest_gc_cutoff_lsn,
            ctx,
        )
        .await?;

        let n_blocks = timeline
            .get_rel_size(req.rel, Version::Lsn(lsn), ctx)
            .await?;

        Ok(PagestreamBeMessage::Nblocks(PagestreamNblocksResponse {
            req: *req,
            n_blocks,
        }))
    }

    #[instrument(skip_all, fields(shard_id))]
    async fn handle_db_size_request(
        &mut self,
        timeline: &Timeline,
        req: &PagestreamDbSizeRequest,
        ctx: &RequestContext,
    ) -> Result<PagestreamBeMessage, PageStreamError> {
        let latest_gc_cutoff_lsn = timeline.get_applied_gc_cutoff_lsn();
        let lsn = Self::wait_or_get_last_lsn(
            timeline,
            req.hdr.request_lsn,
            req.hdr.not_modified_since,
            &latest_gc_cutoff_lsn,
            ctx,
        )
        .await?;

        let total_blocks = timeline
            .get_db_size(DEFAULTTABLESPACE_OID, req.dbnode, Version::Lsn(lsn), ctx)
            .await?;
        let db_size = total_blocks as i64 * BLCKSZ as i64;

        Ok(PagestreamBeMessage::DbSize(PagestreamDbSizeResponse {
            req: *req,
            db_size,
        }))
    }

    #[instrument(skip_all)]
    async fn handle_get_page_at_lsn_request_batched(
        &mut self,
        timeline: &Timeline,
        effective_lsn: Lsn,
        requests: smallvec::SmallVec<[BatchedGetPageRequest; 1]>,
        io_concurrency: IoConcurrency,
        ctx: &RequestContext,
    ) -> Vec<Result<(PagestreamBeMessage, SmgrOpTimer), BatchedPageStreamError>> {
        debug_assert_current_span_has_tenant_and_timeline_id();

        timeline
            .query_metrics
            .observe_getpage_batch_start(requests.len());

        // If a page trace is running, submit an event for this request.
        if let Some(page_trace) = timeline.page_trace.load().as_ref() {
            let time = SystemTime::now();
            for batch in &requests {
                let key = rel_block_to_key(batch.req.rel, batch.req.blkno).to_compact();
                // Ignore error (trace buffer may be full or tracer may have disconnected).
                _ = page_trace.try_send(PageTraceEvent {
                    key,
                    effective_lsn,
                    time,
                });
            }
        }

        let results = timeline
            .get_rel_page_at_lsn_batched(
                requests.iter().map(|p| (&p.req.rel, &p.req.blkno)),
                effective_lsn,
                io_concurrency,
                ctx,
            )
            .await;
        assert_eq!(results.len(), requests.len());

        // TODO: avoid creating the new Vec here
        Vec::from_iter(
            requests
                .into_iter()
                .zip(results.into_iter())
                .map(|(req, res)| {
                    res.map(|page| {
                        (
                            PagestreamBeMessage::GetPage(models::PagestreamGetPageResponse {
                                req: req.req,
                                page,
                            }),
                            req.timer,
                        )
                    })
                    .map_err(|e| BatchedPageStreamError {
                        err: PageStreamError::from(e),
                        req: req.req.hdr,
                    })
                }),
        )
    }

    #[instrument(skip_all, fields(shard_id))]
    async fn handle_get_slru_segment_request(
        &mut self,
        timeline: &Timeline,
        req: &PagestreamGetSlruSegmentRequest,
        ctx: &RequestContext,
    ) -> Result<PagestreamBeMessage, PageStreamError> {
        let latest_gc_cutoff_lsn = timeline.get_applied_gc_cutoff_lsn();
        let lsn = Self::wait_or_get_last_lsn(
            timeline,
            req.hdr.request_lsn,
            req.hdr.not_modified_since,
            &latest_gc_cutoff_lsn,
            ctx,
        )
        .await?;

        let kind = SlruKind::from_repr(req.kind)
            .ok_or(PageStreamError::BadRequest("invalid SLRU kind".into()))?;
        let segment = timeline.get_slru_segment(kind, req.segno, lsn, ctx).await?;

        Ok(PagestreamBeMessage::GetSlruSegment(
            PagestreamGetSlruSegmentResponse { req: *req, segment },
        ))
    }

    // NB: this impl mimics what we do for batched getpage requests.
    #[cfg(feature = "testing")]
    #[instrument(skip_all, fields(shard_id))]
    async fn handle_test_request_batch(
        &mut self,
        timeline: &Timeline,
        requests: Vec<BatchedTestRequest>,
        _ctx: &RequestContext,
    ) -> Vec<Result<(PagestreamBeMessage, SmgrOpTimer), BatchedPageStreamError>> {
        // real requests would do something with the timeline
        let mut results = Vec::with_capacity(requests.len());
        for _req in requests.iter() {
            tokio::task::yield_now().await;

            results.push({
                if timeline.cancel.is_cancelled() {
                    Err(PageReconstructError::Cancelled)
                } else {
                    Ok(())
                }
            });
        }

        // TODO: avoid creating the new Vec here
        Vec::from_iter(
            requests
                .into_iter()
                .zip(results.into_iter())
                .map(|(req, res)| {
                    res.map(|()| {
                        (
                            PagestreamBeMessage::Test(models::PagestreamTestResponse {
                                req: req.req.clone(),
                            }),
                            req.timer,
                        )
                    })
                    .map_err(|e| BatchedPageStreamError {
                        err: PageStreamError::from(e),
                        req: req.req.hdr,
                    })
                }),
        )
    }

    /// Note on "fullbackup":
    /// Full basebackups should only be used for debugging purposes.
    /// Originally, it was introduced to enable breaking storage format changes,
    /// but that is not applicable anymore.
    ///
    /// # Coding Discipline
    ///
    /// Coding discipline within this function: all interaction with the `pgb` connection
    /// needs to be sensitive to connection shutdown, currently signalled via [`Self::cancel`].
    /// This is so that we can shutdown page_service quickly.
    ///
    /// TODO: wrap the pgb that we pass to the basebackup handler so that it's sensitive
    /// to connection cancellation.
    #[allow(clippy::too_many_arguments)]
    #[instrument(skip_all, fields(shard_id, ?lsn, ?prev_lsn, %full_backup))]
    async fn handle_basebackup_request<IO>(
        &mut self,
        pgb: &mut PostgresBackend<IO>,
        tenant_id: TenantId,
        timeline_id: TimelineId,
        lsn: Option<Lsn>,
        prev_lsn: Option<Lsn>,
        full_backup: bool,
        gzip: bool,
        replica: bool,
        ctx: &RequestContext,
    ) -> Result<(), QueryError>
    where
        IO: AsyncRead + AsyncWrite + Send + Sync + Unpin,
    {
        fn map_basebackup_error(err: BasebackupError) -> QueryError {
            match err {
                // TODO: passthrough the error site to the final error message?
                BasebackupError::Client(e, _) => QueryError::Disconnected(ConnectionError::Io(e)),
                BasebackupError::Server(e) => QueryError::Other(e),
            }
        }

        let started = std::time::Instant::now();

        let timeline = self
            .timeline_handles
            .as_mut()
            .unwrap()
            .get(tenant_id, timeline_id, ShardSelector::Zero)
            .await?;
        set_tracing_field_shard_id(&timeline);
        let ctx = ctx.with_scope_timeline(&timeline);

        if timeline.is_archived() == Some(true) {
            tracing::info!(
                "timeline {tenant_id}/{timeline_id} is archived, but got basebackup request for it."
            );
            return Err(QueryError::NotFound("timeline is archived".into()));
        }

        let latest_gc_cutoff_lsn = timeline.get_applied_gc_cutoff_lsn();
        if let Some(lsn) = lsn {
            // Backup was requested at a particular LSN. Wait for it to arrive.
            info!("waiting for {}", lsn);
            timeline
                .wait_lsn(
                    lsn,
                    crate::tenant::timeline::WaitLsnWaiter::PageService,
                    crate::tenant::timeline::WaitLsnTimeout::Default,
                    &ctx,
                )
                .await?;
            timeline
                .check_lsn_is_in_scope(lsn, &latest_gc_cutoff_lsn)
                .context("invalid basebackup lsn")?;
        }

        let lsn_awaited_after = started.elapsed();

        // switch client to COPYOUT
        pgb.write_message_noflush(&BeMessage::CopyOutResponse)
            .map_err(QueryError::Disconnected)?;
        self.flush_cancellable(pgb, &self.cancel).await?;

        // Send a tarball of the latest layer on the timeline. Compress if not
        // fullbackup. TODO Compress in that case too (tests need to be updated)
        if full_backup {
            let mut writer = pgb.copyout_writer();
            basebackup::send_basebackup_tarball(
                &mut writer,
                &timeline,
                lsn,
                prev_lsn,
                full_backup,
                replica,
                &ctx,
            )
            .await
            .map_err(map_basebackup_error)?;
        } else {
            let mut writer = BufWriter::new(pgb.copyout_writer());
            if gzip {
                let mut encoder = GzipEncoder::with_quality(
                    &mut writer,
                    // NOTE using fast compression because it's on the critical path
                    //      for compute startup. For an empty database, we get
                    //      <100KB with this method. The Level::Best compression method
                    //      gives us <20KB, but maybe we should add basebackup caching
                    //      on compute shutdown first.
                    async_compression::Level::Fastest,
                );
                basebackup::send_basebackup_tarball(
                    &mut encoder,
                    &timeline,
                    lsn,
                    prev_lsn,
                    full_backup,
                    replica,
                    &ctx,
                )
                .await
                .map_err(map_basebackup_error)?;
                // shutdown the encoder to ensure the gzip footer is written
                encoder
                    .shutdown()
                    .await
                    .map_err(|e| QueryError::Disconnected(ConnectionError::Io(e)))?;
            } else {
                basebackup::send_basebackup_tarball(
                    &mut writer,
                    &timeline,
                    lsn,
                    prev_lsn,
                    full_backup,
                    replica,
                    &ctx,
                )
                .await
                .map_err(map_basebackup_error)?;
            }
            writer.flush().await.map_err(|e| {
                map_basebackup_error(BasebackupError::Client(
                    e,
                    "handle_basebackup_request,flush",
                ))
            })?;
        }

        pgb.write_message_noflush(&BeMessage::CopyDone)
            .map_err(QueryError::Disconnected)?;
        self.flush_cancellable(pgb, &timeline.cancel).await?;

        let basebackup_after = started
            .elapsed()
            .checked_sub(lsn_awaited_after)
            .unwrap_or(Duration::ZERO);

        info!(
            lsn_await_millis = lsn_awaited_after.as_millis(),
            basebackup_millis = basebackup_after.as_millis(),
            "basebackup complete"
        );

        Ok(())
    }

    // when accessing management api supply None as an argument
    // when using to authorize tenant pass corresponding tenant id
    fn check_permission(&self, tenant_id: Option<TenantId>) -> Result<(), QueryError> {
        if self.auth.is_none() {
            // auth is set to Trust, nothing to check so just return ok
            return Ok(());
        }
        // auth is some, just checked above, when auth is some
        // then claims are always present because of checks during connection init
        // so this expect won't trigger
        let claims = self
            .claims
            .as_ref()
            .expect("claims presence already checked");
        check_permission(claims, tenant_id).map_err(|e| QueryError::Unauthorized(e.0))
    }
}

/// `basebackup tenant timeline [lsn] [--gzip] [--replica]`
#[derive(Debug, Clone, Eq, PartialEq)]
struct BaseBackupCmd {
    tenant_id: TenantId,
    timeline_id: TimelineId,
    lsn: Option<Lsn>,
    gzip: bool,
    replica: bool,
}

/// `fullbackup tenant timeline [lsn] [prev_lsn]`
#[derive(Debug, Clone, Eq, PartialEq)]
struct FullBackupCmd {
    tenant_id: TenantId,
    timeline_id: TimelineId,
    lsn: Option<Lsn>,
    prev_lsn: Option<Lsn>,
}

/// `pagestream_v2 tenant timeline`
#[derive(Debug, Clone, Eq, PartialEq)]
struct PageStreamCmd {
    tenant_id: TenantId,
    timeline_id: TimelineId,
    protocol_version: PagestreamProtocolVersion,
}

/// `lease lsn tenant timeline lsn`
#[derive(Debug, Clone, Eq, PartialEq)]
struct LeaseLsnCmd {
    tenant_shard_id: TenantShardId,
    timeline_id: TimelineId,
    lsn: Lsn,
}

#[derive(Debug, Clone, Eq, PartialEq)]
enum PageServiceCmd {
    Set,
    PageStream(PageStreamCmd),
    BaseBackup(BaseBackupCmd),
    FullBackup(FullBackupCmd),
    LeaseLsn(LeaseLsnCmd),
}

impl PageStreamCmd {
    fn parse(query: &str, protocol_version: PagestreamProtocolVersion) -> anyhow::Result<Self> {
        let parameters = query.split_whitespace().collect_vec();
        if parameters.len() != 2 {
            bail!(
                "invalid number of parameters for pagestream command: {}",
                query
            );
        }
        let tenant_id = TenantId::from_str(parameters[0])
            .with_context(|| format!("Failed to parse tenant id from {}", parameters[0]))?;
        let timeline_id = TimelineId::from_str(parameters[1])
            .with_context(|| format!("Failed to parse timeline id from {}", parameters[1]))?;
        Ok(Self {
            tenant_id,
            timeline_id,
            protocol_version,
        })
    }
}

impl FullBackupCmd {
    fn parse(query: &str) -> anyhow::Result<Self> {
        let parameters = query.split_whitespace().collect_vec();
        if parameters.len() < 2 || parameters.len() > 4 {
            bail!(
                "invalid number of parameters for basebackup command: {}",
                query
            );
        }
        let tenant_id = TenantId::from_str(parameters[0])
            .with_context(|| format!("Failed to parse tenant id from {}", parameters[0]))?;
        let timeline_id = TimelineId::from_str(parameters[1])
            .with_context(|| format!("Failed to parse timeline id from {}", parameters[1]))?;
        // The caller is responsible for providing correct lsn and prev_lsn.
        let lsn = if let Some(lsn_str) = parameters.get(2) {
            Some(
                Lsn::from_str(lsn_str)
                    .with_context(|| format!("Failed to parse Lsn from {lsn_str}"))?,
            )
        } else {
            None
        };
        let prev_lsn = if let Some(prev_lsn_str) = parameters.get(3) {
            Some(
                Lsn::from_str(prev_lsn_str)
                    .with_context(|| format!("Failed to parse Lsn from {prev_lsn_str}"))?,
            )
        } else {
            None
        };
        Ok(Self {
            tenant_id,
            timeline_id,
            lsn,
            prev_lsn,
        })
    }
}

impl BaseBackupCmd {
    fn parse(query: &str) -> anyhow::Result<Self> {
        let parameters = query.split_whitespace().collect_vec();
        if parameters.len() < 2 {
            bail!(
                "invalid number of parameters for basebackup command: {}",
                query
            );
        }
        let tenant_id = TenantId::from_str(parameters[0])
            .with_context(|| format!("Failed to parse tenant id from {}", parameters[0]))?;
        let timeline_id = TimelineId::from_str(parameters[1])
            .with_context(|| format!("Failed to parse timeline id from {}", parameters[1]))?;
        let lsn;
        let flags_parse_from;
        if let Some(maybe_lsn) = parameters.get(2) {
            if *maybe_lsn == "latest" {
                lsn = None;
                flags_parse_from = 3;
            } else if maybe_lsn.starts_with("--") {
                lsn = None;
                flags_parse_from = 2;
            } else {
                lsn = Some(
                    Lsn::from_str(maybe_lsn)
                        .with_context(|| format!("Failed to parse lsn from {maybe_lsn}"))?,
                );
                flags_parse_from = 3;
            }
        } else {
            lsn = None;
            flags_parse_from = 2;
        }

        let mut gzip = false;
        let mut replica = false;

        for &param in &parameters[flags_parse_from..] {
            match param {
                "--gzip" => {
                    if gzip {
                        bail!("duplicate parameter for basebackup command: {param}")
                    }
                    gzip = true
                }
                "--replica" => {
                    if replica {
                        bail!("duplicate parameter for basebackup command: {param}")
                    }
                    replica = true
                }
                _ => bail!("invalid parameter for basebackup command: {param}"),
            }
        }
        Ok(Self {
            tenant_id,
            timeline_id,
            lsn,
            gzip,
            replica,
        })
    }
}

impl LeaseLsnCmd {
    fn parse(query: &str) -> anyhow::Result<Self> {
        let parameters = query.split_whitespace().collect_vec();
        if parameters.len() != 3 {
            bail!(
                "invalid number of parameters for lease lsn command: {}",
                query
            );
        }
        let tenant_shard_id = TenantShardId::from_str(parameters[0])
            .with_context(|| format!("Failed to parse tenant id from {}", parameters[0]))?;
        let timeline_id = TimelineId::from_str(parameters[1])
            .with_context(|| format!("Failed to parse timeline id from {}", parameters[1]))?;
        let lsn = Lsn::from_str(parameters[2])
            .with_context(|| format!("Failed to parse lsn from {}", parameters[2]))?;
        Ok(Self {
            tenant_shard_id,
            timeline_id,
            lsn,
        })
    }
}

impl PageServiceCmd {
    fn parse(query: &str) -> anyhow::Result<Self> {
        let query = query.trim();
        let Some((cmd, other)) = query.split_once(' ') else {
            bail!("cannot parse query: {query}")
        };
        match cmd.to_ascii_lowercase().as_str() {
            "pagestream_v2" => Ok(Self::PageStream(PageStreamCmd::parse(
                other,
                PagestreamProtocolVersion::V2,
            )?)),
            "pagestream_v3" => Ok(Self::PageStream(PageStreamCmd::parse(
                other,
                PagestreamProtocolVersion::V3,
            )?)),
            "basebackup" => Ok(Self::BaseBackup(BaseBackupCmd::parse(other)?)),
            "fullbackup" => Ok(Self::FullBackup(FullBackupCmd::parse(other)?)),
            "lease" => {
                let Some((cmd2, other)) = other.split_once(' ') else {
                    bail!("invalid lease command: {cmd}");
                };
                let cmd2 = cmd2.to_ascii_lowercase();
                if cmd2 == "lsn" {
                    Ok(Self::LeaseLsn(LeaseLsnCmd::parse(other)?))
                } else {
                    bail!("invalid lease command: {cmd}");
                }
            }
            "set" => Ok(Self::Set),
            _ => Err(anyhow::anyhow!("unsupported command {cmd} in {query}")),
        }
    }
}

impl<IO> postgres_backend::Handler<IO> for PageServerHandler
where
    IO: AsyncRead + AsyncWrite + Send + Sync + Unpin + 'static,
{
    fn check_auth_jwt(
        &mut self,
        _pgb: &mut PostgresBackend<IO>,
        jwt_response: &[u8],
    ) -> Result<(), QueryError> {
        // this unwrap is never triggered, because check_auth_jwt only called when auth_type is NeonJWT
        // which requires auth to be present
        let data = self
            .auth
            .as_ref()
            .unwrap()
            .decode(str::from_utf8(jwt_response).context("jwt response is not UTF-8")?)
            .map_err(|e| QueryError::Unauthorized(e.0))?;

        if matches!(data.claims.scope, Scope::Tenant) && data.claims.tenant_id.is_none() {
            return Err(QueryError::Unauthorized(
                "jwt token scope is Tenant, but tenant id is missing".into(),
            ));
        }

        debug!(
            "jwt scope check succeeded for scope: {:#?} by tenant id: {:?}",
            data.claims.scope, data.claims.tenant_id,
        );

        self.claims = Some(data.claims);
        Ok(())
    }

    fn startup(
        &mut self,
        _pgb: &mut PostgresBackend<IO>,
        sm: &FeStartupPacket,
    ) -> Result<(), QueryError> {
        fail::fail_point!("ps::connection-start::startup-packet");

        if let FeStartupPacket::StartupMessage { params, .. } = sm {
            if let Some(app_name) = params.get("application_name") {
                Span::current().record("application_name", field::display(app_name));
            }
        };

        Ok(())
    }

    #[instrument(skip_all, fields(tenant_id, timeline_id))]
    async fn process_query(
        &mut self,
        pgb: &mut PostgresBackend<IO>,
        query_string: &str,
    ) -> Result<(), QueryError> {
        fail::fail_point!("simulated-bad-compute-connection", |_| {
            info!("Hit failpoint for bad connection");
            Err(QueryError::SimulatedConnectionError)
        });

        fail::fail_point!("ps::connection-start::process-query");

        let ctx = self.connection_ctx.attached_child();
        debug!("process query {query_string}");
        let query = PageServiceCmd::parse(query_string)?;
        match query {
            PageServiceCmd::PageStream(PageStreamCmd {
                tenant_id,
                timeline_id,
                protocol_version,
            }) => {
                tracing::Span::current()
                    .record("tenant_id", field::display(tenant_id))
                    .record("timeline_id", field::display(timeline_id));

                self.check_permission(Some(tenant_id))?;
                let command_kind = match protocol_version {
                    PagestreamProtocolVersion::V2 => ComputeCommandKind::PageStreamV2,
                    PagestreamProtocolVersion::V3 => ComputeCommandKind::PageStreamV3,
                };
                COMPUTE_COMMANDS_COUNTERS.for_command(command_kind).inc();

                self.handle_pagerequests(pgb, tenant_id, timeline_id, protocol_version, ctx)
                    .await?;
            }
            PageServiceCmd::BaseBackup(BaseBackupCmd {
                tenant_id,
                timeline_id,
                lsn,
                gzip,
                replica,
            }) => {
                tracing::Span::current()
                    .record("tenant_id", field::display(tenant_id))
                    .record("timeline_id", field::display(timeline_id));

                self.check_permission(Some(tenant_id))?;

                COMPUTE_COMMANDS_COUNTERS
                    .for_command(ComputeCommandKind::Basebackup)
                    .inc();
                let metric_recording = metrics::BASEBACKUP_QUERY_TIME.start_recording();
                let res = async {
                    self.handle_basebackup_request(
                        pgb,
                        tenant_id,
                        timeline_id,
                        lsn,
                        None,
                        false,
                        gzip,
                        replica,
                        &ctx,
                    )
                    .await?;
                    pgb.write_message_noflush(&BeMessage::CommandComplete(b"SELECT 1"))?;
                    Result::<(), QueryError>::Ok(())
                }
                .await;
                metric_recording.observe(&res);
                res?;
            }
            // same as basebackup, but result includes relational data as well
            PageServiceCmd::FullBackup(FullBackupCmd {
                tenant_id,
                timeline_id,
                lsn,
                prev_lsn,
            }) => {
                tracing::Span::current()
                    .record("tenant_id", field::display(tenant_id))
                    .record("timeline_id", field::display(timeline_id));

                self.check_permission(Some(tenant_id))?;

                COMPUTE_COMMANDS_COUNTERS
                    .for_command(ComputeCommandKind::Fullbackup)
                    .inc();

                // Check that the timeline exists
                self.handle_basebackup_request(
                    pgb,
                    tenant_id,
                    timeline_id,
                    lsn,
                    prev_lsn,
                    true,
                    false,
                    false,
                    &ctx,
                )
                .await?;
                pgb.write_message_noflush(&BeMessage::CommandComplete(b"SELECT 1"))?;
            }
            PageServiceCmd::Set => {
                // important because psycopg2 executes "SET datestyle TO 'ISO'"
                // on connect
                pgb.write_message_noflush(&BeMessage::CommandComplete(b"SELECT 1"))?;
            }
            PageServiceCmd::LeaseLsn(LeaseLsnCmd {
                tenant_shard_id,
                timeline_id,
                lsn,
            }) => {
                tracing::Span::current()
                    .record("tenant_id", field::display(tenant_shard_id))
                    .record("timeline_id", field::display(timeline_id));

                self.check_permission(Some(tenant_shard_id.tenant_id))?;

                COMPUTE_COMMANDS_COUNTERS
                    .for_command(ComputeCommandKind::LeaseLsn)
                    .inc();

                match self
                    .handle_make_lsn_lease(pgb, tenant_shard_id, timeline_id, lsn, &ctx)
                    .await
                {
                    Ok(()) => {
                        pgb.write_message_noflush(&BeMessage::CommandComplete(b"SELECT 1"))?
                    }
                    Err(e) => {
                        error!("error obtaining lsn lease for {lsn}: {e:?}");
                        pgb.write_message_noflush(&BeMessage::ErrorResponse(
                            &e.to_string(),
                            Some(e.pg_error_code()),
                        ))?
                    }
                };
            }
        }

        Ok(())
    }
}

impl From<GetActiveTenantError> for QueryError {
    fn from(e: GetActiveTenantError) -> Self {
        match e {
            GetActiveTenantError::WaitForActiveTimeout { .. } => QueryError::Disconnected(
                ConnectionError::Io(io::Error::new(io::ErrorKind::TimedOut, e.to_string())),
            ),
            GetActiveTenantError::Cancelled
            | GetActiveTenantError::WillNotBecomeActive(TenantState::Stopping { .. }) => {
                QueryError::Shutdown
            }
            e @ GetActiveTenantError::NotFound(_) => QueryError::NotFound(format!("{e}").into()),
            e => QueryError::Other(anyhow::anyhow!(e)),
        }
    }
}

#[derive(Debug, thiserror::Error)]
pub(crate) enum GetActiveTimelineError {
    #[error(transparent)]
    Tenant(GetActiveTenantError),
    #[error(transparent)]
    Timeline(#[from] GetTimelineError),
}

impl From<GetActiveTimelineError> for QueryError {
    fn from(e: GetActiveTimelineError) -> Self {
        match e {
            GetActiveTimelineError::Tenant(GetActiveTenantError::Cancelled) => QueryError::Shutdown,
            GetActiveTimelineError::Tenant(e) => e.into(),
            GetActiveTimelineError::Timeline(e) => QueryError::NotFound(format!("{e}").into()),
        }
    }
}

impl From<crate::tenant::timeline::handle::HandleUpgradeError> for QueryError {
    fn from(e: crate::tenant::timeline::handle::HandleUpgradeError) -> Self {
        match e {
            crate::tenant::timeline::handle::HandleUpgradeError::ShutDown => QueryError::Shutdown,
        }
    }
}

fn set_tracing_field_shard_id(timeline: &Timeline) {
    debug_assert_current_span_has_tenant_and_timeline_id_no_shard_id();
    tracing::Span::current().record(
        "shard_id",
        tracing::field::display(timeline.tenant_shard_id.shard_slug()),
    );
    debug_assert_current_span_has_tenant_and_timeline_id();
}

struct WaitedForLsn(Lsn);
impl From<WaitedForLsn> for Lsn {
    fn from(WaitedForLsn(lsn): WaitedForLsn) -> Self {
        lsn
    }
}

#[cfg(test)]
mod tests {
    use utils::shard::ShardCount;

    use super::*;

    #[test]
    fn pageservice_cmd_parse() {
        let tenant_id = TenantId::generate();
        let timeline_id = TimelineId::generate();
        let cmd =
            PageServiceCmd::parse(&format!("pagestream_v2 {tenant_id} {timeline_id}")).unwrap();
        assert_eq!(
            cmd,
            PageServiceCmd::PageStream(PageStreamCmd {
                tenant_id,
                timeline_id,
                protocol_version: PagestreamProtocolVersion::V2,
            })
        );
        let cmd = PageServiceCmd::parse(&format!("basebackup {tenant_id} {timeline_id}")).unwrap();
        assert_eq!(
            cmd,
            PageServiceCmd::BaseBackup(BaseBackupCmd {
                tenant_id,
                timeline_id,
                lsn: None,
                gzip: false,
                replica: false
            })
        );
        let cmd =
            PageServiceCmd::parse(&format!("basebackup {tenant_id} {timeline_id} --gzip")).unwrap();
        assert_eq!(
            cmd,
            PageServiceCmd::BaseBackup(BaseBackupCmd {
                tenant_id,
                timeline_id,
                lsn: None,
                gzip: true,
                replica: false
            })
        );
        let cmd =
            PageServiceCmd::parse(&format!("basebackup {tenant_id} {timeline_id} latest")).unwrap();
        assert_eq!(
            cmd,
            PageServiceCmd::BaseBackup(BaseBackupCmd {
                tenant_id,
                timeline_id,
                lsn: None,
                gzip: false,
                replica: false
            })
        );
        let cmd = PageServiceCmd::parse(&format!("basebackup {tenant_id} {timeline_id} 0/16ABCDE"))
            .unwrap();
        assert_eq!(
            cmd,
            PageServiceCmd::BaseBackup(BaseBackupCmd {
                tenant_id,
                timeline_id,
                lsn: Some(Lsn::from_str("0/16ABCDE").unwrap()),
                gzip: false,
                replica: false
            })
        );
        let cmd = PageServiceCmd::parse(&format!(
            "basebackup {tenant_id} {timeline_id} --replica --gzip"
        ))
        .unwrap();
        assert_eq!(
            cmd,
            PageServiceCmd::BaseBackup(BaseBackupCmd {
                tenant_id,
                timeline_id,
                lsn: None,
                gzip: true,
                replica: true
            })
        );
        let cmd = PageServiceCmd::parse(&format!(
            "basebackup {tenant_id} {timeline_id} 0/16ABCDE --replica --gzip"
        ))
        .unwrap();
        assert_eq!(
            cmd,
            PageServiceCmd::BaseBackup(BaseBackupCmd {
                tenant_id,
                timeline_id,
                lsn: Some(Lsn::from_str("0/16ABCDE").unwrap()),
                gzip: true,
                replica: true
            })
        );
        let cmd = PageServiceCmd::parse(&format!("fullbackup {tenant_id} {timeline_id}")).unwrap();
        assert_eq!(
            cmd,
            PageServiceCmd::FullBackup(FullBackupCmd {
                tenant_id,
                timeline_id,
                lsn: None,
                prev_lsn: None
            })
        );
        let cmd = PageServiceCmd::parse(&format!(
            "fullbackup {tenant_id} {timeline_id} 0/16ABCDE 0/16ABCDF"
        ))
        .unwrap();
        assert_eq!(
            cmd,
            PageServiceCmd::FullBackup(FullBackupCmd {
                tenant_id,
                timeline_id,
                lsn: Some(Lsn::from_str("0/16ABCDE").unwrap()),
                prev_lsn: Some(Lsn::from_str("0/16ABCDF").unwrap()),
            })
        );
        let tenant_shard_id = TenantShardId::unsharded(tenant_id);
        let cmd = PageServiceCmd::parse(&format!(
            "lease lsn {tenant_shard_id} {timeline_id} 0/16ABCDE"
        ))
        .unwrap();
        assert_eq!(
            cmd,
            PageServiceCmd::LeaseLsn(LeaseLsnCmd {
                tenant_shard_id,
                timeline_id,
                lsn: Lsn::from_str("0/16ABCDE").unwrap(),
            })
        );
        let tenant_shard_id = TenantShardId::split(&tenant_shard_id, ShardCount(8))[1];
        let cmd = PageServiceCmd::parse(&format!(
            "lease lsn {tenant_shard_id} {timeline_id} 0/16ABCDE"
        ))
        .unwrap();
        assert_eq!(
            cmd,
            PageServiceCmd::LeaseLsn(LeaseLsnCmd {
                tenant_shard_id,
                timeline_id,
                lsn: Lsn::from_str("0/16ABCDE").unwrap(),
            })
        );
        let cmd = PageServiceCmd::parse("set a = b").unwrap();
        assert_eq!(cmd, PageServiceCmd::Set);
        let cmd = PageServiceCmd::parse("SET foo").unwrap();
        assert_eq!(cmd, PageServiceCmd::Set);
    }

    #[test]
    fn pageservice_cmd_err_handling() {
        let tenant_id = TenantId::generate();
        let timeline_id = TimelineId::generate();
        let cmd = PageServiceCmd::parse("unknown_command");
        assert!(cmd.is_err());
        let cmd = PageServiceCmd::parse("pagestream_v2");
        assert!(cmd.is_err());
        let cmd = PageServiceCmd::parse(&format!("pagestream_v2 {tenant_id}xxx"));
        assert!(cmd.is_err());
        let cmd = PageServiceCmd::parse(&format!("pagestream_v2 {tenant_id}xxx {timeline_id}xxx"));
        assert!(cmd.is_err());
        let cmd = PageServiceCmd::parse(&format!(
            "basebackup {tenant_id} {timeline_id} --gzip --gzip"
        ));
        assert!(cmd.is_err());
        let cmd = PageServiceCmd::parse(&format!(
            "basebackup {tenant_id} {timeline_id} --gzip --unknown"
        ));
        assert!(cmd.is_err());
        let cmd = PageServiceCmd::parse(&format!(
            "basebackup {tenant_id} {timeline_id} --gzip 0/16ABCDE"
        ));
        assert!(cmd.is_err());
        let cmd = PageServiceCmd::parse(&format!("lease {tenant_id} {timeline_id} gzip 0/16ABCDE"));
        assert!(cmd.is_err());
    }
}<|MERGE_RESOLUTION|>--- conflicted
+++ resolved
@@ -422,21 +422,13 @@
     type Timeline = TenantManagerCacheItem;
 }
 
-<<<<<<< HEAD
-#[derive(Clone)]
 pub(crate) struct TenantManagerCacheItem {
     pub(crate) timeline: Arc<Timeline>,
     // allow() for cheap propagation through RequestContext inside a task
     #[allow(clippy::redundant_allocation)]
     pub(crate) metrics: Arc<Arc<TimelineMetrics>>,
     #[allow(dead_code)] // we store it to keep the gate open
-    pub(crate) gate_guard: Arc<GateGuard>,
-=======
-pub(crate) struct TenantManagerCacheItem {
-    pub(crate) timeline: Arc<Timeline>,
-    #[allow(dead_code)] // we store it to keep the gate open
     pub(crate) gate_guard: GateGuard,
->>>>>>> 1778a3ea
 }
 
 impl std::ops::Deref for TenantManagerCacheItem {
@@ -508,13 +500,7 @@
         let timeline = tenant_shard
             .get_timeline(timeline_id, true)
             .map_err(GetActiveTimelineError::Timeline)?;
-<<<<<<< HEAD
-        // this enter() is expensive in production code because
-        // it hits the global Arc<Timeline>::gate refcounts.
-        // That's why we do it only once per connection, on handle cache miss.
-=======
-
->>>>>>> 1778a3ea
+
         let gate_guard = match timeline.gate.enter() {
             Ok(guard) => guard,
             Err(_) => {
@@ -523,19 +509,12 @@
                 ));
             }
         };
-<<<<<<< HEAD
-        // the cache item itself needs to be cheaply clonable because handles are
-        // values (not refs). TODO: maybe we can avoid that?
-        let gate_guard = Arc::new(gate_guard);
+
         let metrics = Arc::new(Arc::clone(&timeline.metrics));
+
         Ok(TenantManagerCacheItem {
             timeline,
             metrics,
-=======
-
-        Ok(TenantManagerCacheItem {
-            timeline,
->>>>>>> 1778a3ea
             gate_guard,
         })
     }
