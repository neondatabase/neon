--- conflicted
+++ resolved
@@ -1087,20 +1087,6 @@
             batch
         };
 
-<<<<<<< HEAD
-        macro_rules! upgrade_handle_and_set_context {
-            ($shard:ident) => {{
-                let weak_handle = &$shard;
-                let strong1 = weak_handle.upgrade()?;
-                let strong2 = weak_handle.upgrade()?;
-                let ctx = ctx.with_scope_timeline_handle(strong1);
-                (strong2, ctx)
-            }};
-        }
-
-        // invoke handler function
-        let (mut handler_results, span): (
-=======
         // Dispatch the batch to the appropriate request handler.
         let (mut handler_results, span) = log_slow(
             batch.as_static_str(),
@@ -1236,12 +1222,20 @@
         ctx: &RequestContext,
     ) -> Result<
         (
->>>>>>> 6621be6b
             Vec<Result<(PagestreamBeMessage, SmgrOpTimer), BatchedPageStreamError>>,
             Span,
         ),
         QueryError,
     > {
+        macro_rules! upgrade_handle_and_set_context {
+            ($shard:ident) => {{
+                let weak_handle = &$shard;
+                let strong1 = weak_handle.upgrade()?;
+                let strong2 = weak_handle.upgrade()?;
+                let ctx = ctx.with_scope_timeline_handle(strong1);
+                (strong2, ctx)
+            }};
+        }
         Ok(match batch {
             BatchedFeMessage::Exists {
                 span,
