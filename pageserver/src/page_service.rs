//
//! The Page Service listens for client connections and serves their GetPage@LSN
//! requests.
//
//   It is possible to connect here using usual psql/pgbench/libpq. Following
// commands are supported now:
//     *status* -- show actual info about this pageserver,
//     *pagestream* -- enter mode where smgr and pageserver talk with their
//  custom protocol.
//     *callmemaybe <zenith timelineid> $url* -- ask pageserver to start walreceiver on $url
//

use anyhow::{anyhow, bail};
use bytes::{Buf, BufMut, Bytes, BytesMut};
use log::*;
use regex::Regex;
use std::io::Write;
use std::net::TcpListener;
use std::str::FromStr;
use std::thread;
use std::{io, net::TcpStream};
use zenith_utils::postgres_backend;
use zenith_utils::postgres_backend::PostgresBackend;
use zenith_utils::pq_proto::{
    BeMessage, FeMessage, RowDescriptor, HELLO_WORLD_ROW, SINGLE_COL_ROWDESC,
};
use zenith_utils::{bin_ser::BeSer, lsn::Lsn};

use crate::basebackup;
use crate::branches;
use crate::object_key::ObjectTag;
use crate::page_cache;
use crate::repository::{BufferTag, Modification, RelTag};
use crate::restore_local_repo;
use crate::walreceiver;
use crate::PageServerConf;
use crate::ZTimelineId;

// Wrapped in libpq CopyData
enum PagestreamFeMessage {
    Exists(PagestreamRequest),
    Nblocks(PagestreamRequest),
    Read(PagestreamRequest),
}

// Wrapped in libpq CopyData
enum PagestreamBeMessage {
    Status(PagestreamStatusResponse),
    Nblocks(PagestreamStatusResponse),
    Read(PagestreamReadResponse),
}

#[derive(Debug)]
struct PagestreamRequest {
    spcnode: u32,
    dbnode: u32,
    relnode: u32,
    forknum: u8,
    blkno: u32,
    lsn: Lsn,
}

#[derive(Debug)]
struct PagestreamStatusResponse {
    ok: bool,
    n_blocks: u32,
}

#[derive(Debug)]
struct PagestreamReadResponse {
    ok: bool,
    n_blocks: u32,
    page: Bytes,
}

impl PagestreamFeMessage {
    fn parse(mut body: Bytes) -> anyhow::Result<PagestreamFeMessage> {
        // TODO these gets can fail

        let smgr_tag = body.get_u8();
        let zreq = PagestreamRequest {
            spcnode: body.get_u32(),
            dbnode: body.get_u32(),
            relnode: body.get_u32(),
            forknum: body.get_u8(),
            blkno: body.get_u32(),
            lsn: Lsn::from(body.get_u64()),
        };

        // TODO: consider using protobuf or serde bincode for less error prone
        // serialization.
        match smgr_tag {
            0 => Ok(PagestreamFeMessage::Exists(zreq)),
            1 => Ok(PagestreamFeMessage::Nblocks(zreq)),
            2 => Ok(PagestreamFeMessage::Read(zreq)),
            _ => Err(anyhow!(
                "unknown smgr message tag: {},'{:?}'",
                smgr_tag,
                body
            )),
        }
    }
}

impl PagestreamBeMessage {
    fn serialize(&self) -> Bytes {
        let mut bytes = BytesMut::new();

        match self {
            Self::Status(resp) => {
                bytes.put_u8(100); /* tag from pagestore_client.h */
                bytes.put_u8(resp.ok as u8);
                bytes.put_u32(resp.n_blocks);
            }

            Self::Nblocks(resp) => {
                bytes.put_u8(101); /* tag from pagestore_client.h */
                bytes.put_u8(resp.ok as u8);
                bytes.put_u32(resp.n_blocks);
            }

            Self::Read(resp) => {
                bytes.put_u8(102); /* tag from pagestore_client.h */
                bytes.put_u8(resp.ok as u8);
                bytes.put_u32(resp.n_blocks);
                bytes.put(&resp.page[..]);
            }
        }

        bytes.into()
    }
}

///////////////////////////////////////////////////////////////////////////////

///
/// Main loop of the page service.
///
/// Listens for connections, and launches a new handler thread for each.
///
pub fn thread_main(conf: &'static PageServerConf, listener: TcpListener) -> anyhow::Result<()> {
    loop {
        let (socket, peer_addr) = listener.accept()?;
        debug!("accepted connection from {}", peer_addr);
        socket.set_nodelay(true).unwrap();

        thread::spawn(move || {
            if let Err(err) = page_service_conn_main(conf, socket) {
                error!("error: {}", err);
            }
        });
    }
}

fn page_service_conn_main(conf: &'static PageServerConf, socket: TcpStream) -> anyhow::Result<()> {
    let mut conn_handler = PageServerHandler::new(conf);
    let mut pgbackend = PostgresBackend::new(socket)?;
    pgbackend.run(&mut conn_handler)
}

#[derive(Debug)]
struct PageServerHandler {
    conf: &'static PageServerConf,
}

impl PageServerHandler {
    pub fn new(conf: &'static PageServerConf) -> Self {
        PageServerHandler { conf }
    }

    fn handle_controlfile(&self, pgb: &mut PostgresBackend) -> io::Result<()> {
        pgb.write_message_noflush(&SINGLE_COL_ROWDESC)?
            .write_message_noflush(&BeMessage::ControlFile)?
            .write_message(&BeMessage::CommandComplete(b"SELECT 1"))?;

        Ok(())
    }

    fn handle_pagerequests(
        &self,
        pgb: &mut PostgresBackend,
        timelineid: ZTimelineId,
    ) -> anyhow::Result<()> {
        // Check that the timeline exists
        let repository = page_cache::get_repository();
        let timeline = repository.get_timeline(timelineid).map_err(|_| {
            anyhow!(
                "client requested pagestream on timeline {} which does not exist in page server",
                timelineid
            )
        })?;

        /* switch client to COPYBOTH */
        pgb.write_message(&BeMessage::CopyBothResponse)?;

        while let Some(message) = pgb.read_message()? {
            trace!("query({:?}): {:?}", timelineid, message);

            let copy_data_bytes = match message {
                FeMessage::CopyData(bytes) => bytes,
                _ => continue,
            };

            let zenith_fe_msg = PagestreamFeMessage::parse(copy_data_bytes)?;

            let response = match zenith_fe_msg {
                PagestreamFeMessage::Exists(req) => {
                    let tag = RelTag {
                        spcnode: req.spcnode,
                        dbnode: req.dbnode,
                        relnode: req.relnode,
                        forknum: req.forknum,
                    };

                    let exist = timeline.get_rel_exists(tag, req.lsn).unwrap_or(false);

                    PagestreamBeMessage::Status(PagestreamStatusResponse {
                        ok: exist,
                        n_blocks: 0,
                    })
                }
                PagestreamFeMessage::Nblocks(req) => {
                    let tag = RelTag {
                        spcnode: req.spcnode,
                        dbnode: req.dbnode,
                        relnode: req.relnode,
                        forknum: req.forknum,
                    };

                    let n_blocks = timeline.get_rel_size(tag, req.lsn).unwrap_or(0);

                    PagestreamBeMessage::Nblocks(PagestreamStatusResponse { ok: true, n_blocks })
                }
                PagestreamFeMessage::Read(req) => {
                    let tag = ObjectTag::RelationBuffer(BufferTag {
                        rel: RelTag {
                            spcnode: req.spcnode,
                            dbnode: req.dbnode,
                            relnode: req.relnode,
                            forknum: req.forknum,
                        },
                        blknum: req.blkno,
                    });

                    let read_response = match timeline.get_page_at_lsn(tag, req.lsn) {
                        Ok(p) => PagestreamReadResponse {
                            ok: true,
                            n_blocks: 0,
                            page: p,
                        },
                        Err(e) => {
                            const ZERO_PAGE: [u8; 8192] = [0; 8192];
                            error!("get_page_at_lsn: {}", e);
                            PagestreamReadResponse {
                                ok: false,
                                n_blocks: 0,
                                page: Bytes::from_static(&ZERO_PAGE),
                            }
                        }
                    };

                    PagestreamBeMessage::Read(read_response)
                }
            };

            pgb.write_message(&BeMessage::CopyData(&response.serialize()))?;
        }

        Ok(())
    }

    fn handle_basebackup_request(
        &self,
        pgb: &mut PostgresBackend,
        timelineid: ZTimelineId,
        lsn: Option<Lsn>,
    ) -> anyhow::Result<()> {
        // check that the timeline exists
        let repository = page_cache::get_repository();
        let timeline = repository.get_timeline(timelineid).map_err(|e| {
            error!("error fetching timeline: {:?}", e);
            anyhow!(
                "client requested basebackup on timeline {} which does not exist in page server",
                timelineid
            )
        })?;
        /* switch client to COPYOUT */
        pgb.write_message(&BeMessage::CopyOutResponse)?;
        info!("sent CopyOut");

        /* Send a tarball of the latest snapshot on the timeline */

        // find latest snapshot
        let snapshot_lsn =
            restore_local_repo::find_latest_snapshot(&self.conf, timelineid).unwrap();

        let req_lsn = lsn.unwrap_or_else(|| timeline.get_last_valid_lsn());

        {
            let mut writer = CopyDataSink { pgb };
            let mut basebackup = basebackup::Basebackup::new(
                &mut writer,
                timelineid,
                &timeline,
                req_lsn,
                timeline.get_prev_record_lsn(),
                snapshot_lsn,
            );
            basebackup.send_tarball()?;
        }
        pgb.write_message(&BeMessage::CopyDone)?;
        debug!("CopyDone sent!");

        Ok(())
    }
}

impl postgres_backend::Handler for PageServerHandler {
    fn process_query(
        &mut self,
        pgb: &mut PostgresBackend,
        query_string: Bytes,
    ) -> anyhow::Result<()> {
        debug!("process query {:?}", query_string);

        // remove null terminator, if any
        let mut query_string = query_string;
        if query_string.last() == Some(&0) {
            query_string.truncate(query_string.len() - 1);
        }

        if query_string.starts_with(b"controlfile") {
            self.handle_controlfile(pgb)?;
        } else if query_string.starts_with(b"pagestream ") {
            let (_l, r) = query_string.split_at("pagestream ".len());
            let timelineid_str = String::from_utf8(r.to_vec())?;
            let timelineid = ZTimelineId::from_str(&timelineid_str)?;

            self.handle_pagerequests(pgb, timelineid)?;
        } else if query_string.starts_with(b"basebackup ") {
            let (_l, r) = query_string.split_at("basebackup ".len());
            let r = r.to_vec();
            let basebackup_args = String::from(String::from_utf8(r)?.trim_end());
            let args: Vec<&str> = basebackup_args.rsplit(' ').collect();
            let timelineid_str = args[0];
            info!("got basebackup command: \"{}\"", timelineid_str);
            let timelineid = ZTimelineId::from_str(&timelineid_str)?;
            let lsn = if args.len() > 1 {
                Some(Lsn::from_str(args[1])?)
            } else {
                None
            };
            // Check that the timeline exists
            self.handle_basebackup_request(pgb, timelineid, lsn)?;
            pgb.write_message_noflush(&BeMessage::CommandComplete(b"SELECT 1"))?;
        } else if query_string.starts_with(b"callmemaybe ") {
            let query_str = String::from_utf8(query_string.to_vec())?;

            // callmemaybe <zenith timelineid as hex string> <connstr>
            // TODO lazy static
            let re = Regex::new(r"^callmemaybe ([[:xdigit:]]+) (.*)$").unwrap();
            let caps = re
                .captures(&query_str)
                .ok_or_else(|| anyhow!("invalid callmemaybe: '{}'", query_str))?;

            let timelineid = ZTimelineId::from_str(caps.get(1).unwrap().as_str())?;
            let connstr: String = String::from(caps.get(2).unwrap().as_str());

            // Check that the timeline exists
            let repository = page_cache::get_repository();
            if repository.get_timeline(timelineid).is_err() {
                bail!("client requested callmemaybe on timeline {} which does not exist in page server", timelineid);
            }

            walreceiver::launch_wal_receiver(&self.conf, timelineid, &connstr);

            pgb.write_message_noflush(&BeMessage::CommandComplete(b"SELECT 1"))?;
        } else if query_string.starts_with(b"branch_create ") {
            let query_str = String::from_utf8(query_string.to_vec())?;
            let err = || anyhow!("invalid branch_create: '{}'", query_str);

            // branch_create <branchname> <startpoint>
            // TODO lazy static
            // TOOD: escaping, to allow branch names with spaces
            let re = Regex::new(r"^branch_create (\S+) ([^\r\n\s;]+)[\r\n\s;]*;?$").unwrap();
            let caps = re.captures(&query_str).ok_or_else(err)?;

            let branchname: String = String::from(caps.get(1).ok_or_else(err)?.as_str());
            let startpoint_str: String = String::from(caps.get(2).ok_or_else(err)?.as_str());

            let branch = branches::create_branch(&self.conf, &branchname, &startpoint_str)?;
            let branch = serde_json::to_vec(&branch)?;

            pgb.write_message_noflush(&SINGLE_COL_ROWDESC)?
                .write_message_noflush(&BeMessage::DataRow(&[Some(&branch)]))?
                .write_message_noflush(&BeMessage::CommandComplete(b"SELECT 1"))?;
        } else if query_string.starts_with(b"push ") {
            let query_str = std::str::from_utf8(&query_string)?;
            let mut it = query_str.split(' ');
            it.next().unwrap();
            let timeline_id: ZTimelineId = it
                .next()
                .ok_or_else(|| anyhow!("missing timeline id"))?
                .parse()?;

            let start_lsn = Lsn(0); // TODO this needs to come from the repo
            let timeline =
                page_cache::get_repository().create_empty_timeline(timeline_id, start_lsn)?;

            pgb.write_message(&BeMessage::CopyInResponse)?;

            let mut last_lsn = Lsn(0);

            while let Some(msg) = pgb.read_message()? {
                match msg {
                    FeMessage::CopyData(bytes) => {
<<<<<<< HEAD
                        let modification = Modification::des(&bytes)?;

                        last_lsn = modification.lsn;
                        timeline.put_raw_data(
                            modification.tag,
                            last_lsn,
                            &modification.data[..],
                        )?;
=======
                        let relation_update = RelationUpdate::des(&bytes)?;

                        last_lsn = relation_update.lsn;

                        match relation_update.update {
                            Update::Page { blknum, img } => {
                                let tag = ObjectTag::RelationBuffer(BufferTag {
                                    rel: relation_update.rel,
                                    blknum,
                                });

                                timeline.put_page_image(tag, relation_update.lsn, img, true)?;
                            }
                            Update::WALRecord { blknum, rec } => {
                                let tag = ObjectTag::RelationBuffer(BufferTag {
                                    rel: relation_update.rel,
                                    blknum,
                                });

                                timeline.put_wal_record(tag, rec)?;
                            }
                            Update::Truncate { n_blocks } => {
                                timeline.put_truncation(
                                    relation_update.rel,
                                    relation_update.lsn,
                                    n_blocks,
                                )?;
                            }
                            Update::Unlink => {
                                todo!()
                            }
                        }
>>>>>>> d55095ab
                    }
                    FeMessage::CopyDone => {
                        timeline.advance_last_valid_lsn(last_lsn);
                        break;
                    }
                    FeMessage::Sync => {}
                    _ => bail!("unexpected message {:?}", msg),
                }
            }

            pgb.write_message_noflush(&BeMessage::CommandComplete(b"SELECT 1"))?;
        } else if query_string.starts_with(b"request_push ") {
            let query_str = std::str::from_utf8(&query_string)?;
            let mut it = query_str.split(' ');
            it.next().unwrap();

            let timeline_id: ZTimelineId = it
                .next()
                .ok_or_else(|| anyhow!("missing timeline id"))?
                .parse()?;
            let timeline = page_cache::get_repository().get_timeline(timeline_id)?;

            let postgres_connection_uri =
                it.next().ok_or_else(|| anyhow!("missing postgres uri"))?;

            let mut conn = postgres::Client::connect(postgres_connection_uri, postgres::NoTls)?;
            let mut copy_in = conn.copy_in(format!("push {}", timeline_id.to_string()).as_str())?;

            let history = timeline.history()?;
            for update_res in history {
                let update = update_res?;
                let update_bytes = update.ser()?;
                copy_in.write_all(&update_bytes)?;
                copy_in.flush()?; // ensure that messages are sent inside individual CopyData packets
            }

            copy_in.finish()?;

            pgb.write_message_noflush(&BeMessage::CommandComplete(b"SELECT 1"))?;
        } else if query_string.starts_with(b"branch_list") {
            let branches = crate::branches::get_branches(&self.conf)?;
            let branches_buf = serde_json::to_vec(&branches)?;

            pgb.write_message_noflush(&SINGLE_COL_ROWDESC)?
                .write_message_noflush(&BeMessage::DataRow(&[Some(&branches_buf)]))?
                .write_message_noflush(&BeMessage::CommandComplete(b"SELECT 1"))?;
        } else if query_string.starts_with(b"status") {
            pgb.write_message_noflush(&SINGLE_COL_ROWDESC)?
                .write_message_noflush(&HELLO_WORLD_ROW)?
                .write_message_noflush(&BeMessage::CommandComplete(b"SELECT 1"))?;
        } else if query_string.to_ascii_lowercase().starts_with(b"set ") {
            // important because psycopg2 executes "SET datestyle TO 'ISO'"
            // on connect
            pgb.write_message_noflush(&BeMessage::CommandComplete(b"SELECT 1"))?;
        } else if query_string
            .to_ascii_lowercase()
            .starts_with(b"identify_system")
        {
            // TODO: match postgres response formarmat for 'identify_system'
            let system_id = crate::branches::get_system_id(&self.conf)?.to_string();

            pgb.write_message_noflush(&SINGLE_COL_ROWDESC)?;
            pgb.write_message_noflush(&BeMessage::DataRow(&[Some(system_id.as_bytes())]))?;
            pgb.write_message_noflush(&BeMessage::CommandComplete(b"SELECT 1"))?;
        } else if query_string.starts_with(b"do_gc ") {
            // Run GC immediately on given timeline.
            // FIXME: This is just for tests. See test_runner/batch_others/test_gc.py.
            // This probably should require special authentication or a global flag to
            // enable, I don't think we want to or need to allow regular clients to invoke
            // GC.
            let query_str = std::str::from_utf8(&query_string)?;

            let mut it = query_str.split(' ');
            it.next().unwrap();

            let timeline_id: ZTimelineId = it
                .next()
                .ok_or_else(|| anyhow!("missing timeline id"))?
                .parse()?;
            let timeline = page_cache::get_repository().get_timeline(timeline_id)?;

            let horizon: u64 = it
                .next()
                .unwrap_or(&self.conf.gc_horizon.to_string())
                .parse()?;

            let result = timeline.gc_iteration(horizon)?;

            pgb.write_message_noflush(&BeMessage::RowDescription(&[
                RowDescriptor {
                    name: b"n_relations",
                    typoid: 20,
                    typlen: 8,
                    ..Default::default()
                },
                RowDescriptor {
                    name: b"truncated",
                    typoid: 20,
                    typlen: 8,
                    ..Default::default()
                },
                RowDescriptor {
                    name: b"deleted",
                    typoid: 20,
                    typlen: 8,
                    ..Default::default()
                },
                RowDescriptor {
                    name: b"prep_deleted",
                    typoid: 20,
                    typlen: 8,
                    ..Default::default()
                },
                RowDescriptor {
                    name: b"slru_deleted",
                    typoid: 20,
                    typlen: 8,
                    ..Default::default()
                },
                RowDescriptor {
                    name: b"chkp_deleted",
                    typoid: 20,
                    typlen: 8,
                    ..Default::default()
                },
                RowDescriptor {
                    name: b"dropped",
                    typoid: 20,
                    typlen: 8,
                    ..Default::default()
                },
                RowDescriptor {
                    name: b"elapsed",
                    typoid: 20,
                    typlen: 8,
                    ..Default::default()
                },
            ]))?
            .write_message_noflush(&BeMessage::DataRow(&[
                Some(&result.n_relations.to_string().as_bytes()),
                Some(&result.truncated.to_string().as_bytes()),
                Some(&result.deleted.to_string().as_bytes()),
                Some(&result.prep_deleted.to_string().as_bytes()),
                Some(&result.slru_deleted.to_string().as_bytes()),
                Some(&result.chkp_deleted.to_string().as_bytes()),
                Some(&result.dropped.to_string().as_bytes()),
                Some(&result.elapsed.as_millis().to_string().as_bytes()),
            ]))?
            .write_message(&BeMessage::CommandComplete(b"SELECT 1"))?;
        } else {
            bail!("unknown command");
        }

        pgb.flush()?;

        Ok(())
    }
}

///
/// A std::io::Write implementation that wraps all data written to it in CopyData
/// messages.
///
struct CopyDataSink<'a> {
    pgb: &'a mut PostgresBackend,
}

impl<'a> io::Write for CopyDataSink<'a> {
    fn write(&mut self, data: &[u8]) -> io::Result<usize> {
        // CopyData
        // FIXME: if the input is large, we should split it into multiple messages.
        // Not sure what the threshold should be, but the ultimate hard limit is that
        // the length cannot exceed u32.
        // FIXME: flush isn't really required, but makes it easier
        // to view in wireshark
        self.pgb.write_message(&BeMessage::CopyData(data))?;
        trace!("CopyData sent for {} bytes!", data.len());

        Ok(data.len())
    }
    fn flush(&mut self) -> io::Result<()> {
        // no-op
        Ok(())
    }
}<|MERGE_RESOLUTION|>--- conflicted
+++ resolved
@@ -414,7 +414,6 @@
             while let Some(msg) = pgb.read_message()? {
                 match msg {
                     FeMessage::CopyData(bytes) => {
-<<<<<<< HEAD
                         let modification = Modification::des(&bytes)?;
 
                         last_lsn = modification.lsn;
@@ -423,40 +422,6 @@
                             last_lsn,
                             &modification.data[..],
                         )?;
-=======
-                        let relation_update = RelationUpdate::des(&bytes)?;
-
-                        last_lsn = relation_update.lsn;
-
-                        match relation_update.update {
-                            Update::Page { blknum, img } => {
-                                let tag = ObjectTag::RelationBuffer(BufferTag {
-                                    rel: relation_update.rel,
-                                    blknum,
-                                });
-
-                                timeline.put_page_image(tag, relation_update.lsn, img, true)?;
-                            }
-                            Update::WALRecord { blknum, rec } => {
-                                let tag = ObjectTag::RelationBuffer(BufferTag {
-                                    rel: relation_update.rel,
-                                    blknum,
-                                });
-
-                                timeline.put_wal_record(tag, rec)?;
-                            }
-                            Update::Truncate { n_blocks } => {
-                                timeline.put_truncation(
-                                    relation_update.rel,
-                                    relation_update.lsn,
-                                    n_blocks,
-                                )?;
-                            }
-                            Update::Unlink => {
-                                todo!()
-                            }
-                        }
->>>>>>> d55095ab
                     }
                     FeMessage::CopyDone => {
                         timeline.advance_last_valid_lsn(last_lsn);
