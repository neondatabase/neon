//! The Page Service listens for client connections and serves their GetPage@LSN
//! requests.

use std::borrow::Cow;
use std::num::NonZeroUsize;
use std::os::fd::AsRawFd;
use std::str::FromStr;
use std::sync::Arc;
use std::time::{Duration, Instant, SystemTime};
use std::{io, str};

use anyhow::{Context, bail};
use async_compression::tokio::write::GzipEncoder;
use bytes::Buf;
use futures::FutureExt;
use itertools::Itertools;
use once_cell::sync::OnceCell;
use pageserver_api::config::{
    PageServicePipeliningConfig, PageServicePipeliningConfigPipelined,
    PageServiceProtocolPipelinedExecutionStrategy,
};
use pageserver_api::key::rel_block_to_key;
use pageserver_api::models::{
    self, PageTraceEvent, PagestreamBeMessage, PagestreamDbSizeRequest, PagestreamDbSizeResponse,
    PagestreamErrorResponse, PagestreamExistsRequest, PagestreamExistsResponse,
    PagestreamFeMessage, PagestreamGetPageRequest, PagestreamGetSlruSegmentRequest,
    PagestreamGetSlruSegmentResponse, PagestreamNblocksRequest, PagestreamNblocksResponse,
    PagestreamProtocolVersion, PagestreamRequest, TenantState,
};
use pageserver_api::reltag::SlruKind;
use pageserver_api::shard::TenantShardId;
use postgres_backend::{
    AuthType, PostgresBackend, PostgresBackendReader, QueryError, is_expected_io_error,
};
use postgres_ffi::BLCKSZ;
use postgres_ffi::pg_constants::DEFAULTTABLESPACE_OID;
use pq_proto::framed::ConnectionError;
use pq_proto::{BeMessage, FeMessage, FeStartupPacket, RowDescriptor};
use strum_macros::IntoStaticStr;
use tokio::io::{AsyncRead, AsyncWrite, AsyncWriteExt, BufWriter};
use tokio::task::JoinHandle;
use tokio_util::sync::CancellationToken;
use tracing::*;
use utils::auth::{Claims, Scope, SwappableJwtAuth};
use utils::failpoint_support;
use utils::id::{TenantId, TimelineId};
use utils::logging::log_slow;
use utils::lsn::Lsn;
use utils::simple_rcu::RcuReadGuard;
use utils::sync::gate::{Gate, GateGuard};
use utils::sync::spsc_fold;

use crate::auth::check_permission;
use crate::basebackup::BasebackupError;
use crate::config::PageServerConf;
use crate::context::{DownloadBehavior, RequestContext};
use crate::metrics::{
    self, COMPUTE_COMMANDS_COUNTERS, ComputeCommandKind, LIVE_CONNECTIONS, SmgrOpTimer,
    TimelineMetrics,
};
use crate::pgdatadir_mapping::Version;
use crate::span::{
    debug_assert_current_span_has_tenant_and_timeline_id,
    debug_assert_current_span_has_tenant_and_timeline_id_no_shard_id,
};
use crate::task_mgr::{self, COMPUTE_REQUEST_RUNTIME, TaskKind};
use crate::tenant::mgr::{
    GetActiveTenantError, GetTenantError, ShardResolveResult, ShardSelector, TenantManager,
};
use crate::tenant::storage_layer::IoConcurrency;
use crate::tenant::timeline::{self, WaitLsnError};
use crate::tenant::{GetTimelineError, PageReconstructError, Timeline};
use crate::{basebackup, timed_after_cancellation};

/// How long we may wait for a [`crate::tenant::mgr::TenantSlot::InProgress`]` and/or a [`crate::tenant::Tenant`] which
/// is not yet in state [`TenantState::Active`].
///
/// NB: this is a different value than [`crate::http::routes::ACTIVE_TENANT_TIMEOUT`].
const ACTIVE_TENANT_TIMEOUT: Duration = Duration::from_millis(30000);

/// Threshold at which to log slow GetPage requests.
const LOG_SLOW_GETPAGE_THRESHOLD: Duration = Duration::from_secs(30);

///////////////////////////////////////////////////////////////////////////////

pub struct Listener {
    cancel: CancellationToken,
    /// Cancel the listener task through `listen_cancel` to shut down the listener
    /// and get a handle on the existing connections.
    task: JoinHandle<Connections>,
}

pub struct Connections {
    cancel: CancellationToken,
    tasks: tokio::task::JoinSet<ConnectionHandlerResult>,
    gate: Gate,
}

pub fn spawn(
    conf: &'static PageServerConf,
    tenant_manager: Arc<TenantManager>,
    pg_auth: Option<Arc<SwappableJwtAuth>>,
    tcp_listener: tokio::net::TcpListener,
) -> Listener {
    let cancel = CancellationToken::new();
    let libpq_ctx = RequestContext::todo_child(
        TaskKind::LibpqEndpointListener,
        // listener task shouldn't need to download anything. (We will
        // create a separate sub-contexts for each connection, with their
        // own download behavior. This context is used only to listen and
        // accept connections.)
        DownloadBehavior::Error,
    );
    let task = COMPUTE_REQUEST_RUNTIME.spawn(task_mgr::exit_on_panic_or_error(
        "libpq listener",
        libpq_listener_main(
            conf,
            tenant_manager,
            pg_auth,
            tcp_listener,
            conf.pg_auth_type,
            conf.page_service_pipelining.clone(),
            libpq_ctx,
            cancel.clone(),
        )
        .map(anyhow::Ok),
    ));

    Listener { cancel, task }
}

impl Listener {
    pub async fn stop_accepting(self) -> Connections {
        self.cancel.cancel();
        self.task
            .await
            .expect("unreachable: we wrap the listener task in task_mgr::exit_on_panic_or_error")
    }
}
impl Connections {
    pub(crate) async fn shutdown(self) {
        let Self {
            cancel,
            mut tasks,
            gate,
        } = self;
        cancel.cancel();
        while let Some(res) = tasks.join_next().await {
            Self::handle_connection_completion(res);
        }
        gate.close().await;
    }

    fn handle_connection_completion(res: Result<anyhow::Result<()>, tokio::task::JoinError>) {
        match res {
            Ok(Ok(())) => {}
            Ok(Err(e)) => error!("error in page_service connection task: {:?}", e),
            Err(e) => error!("page_service connection task panicked: {:?}", e),
        }
    }
}

///
/// Main loop of the page service.
///
/// Listens for connections, and launches a new handler task for each.
///
/// Returns Ok(()) upon cancellation via `cancel`, returning the set of
/// open connections.
///
#[allow(clippy::too_many_arguments)]
pub async fn libpq_listener_main(
    conf: &'static PageServerConf,
    tenant_manager: Arc<TenantManager>,
    auth: Option<Arc<SwappableJwtAuth>>,
    listener: tokio::net::TcpListener,
    auth_type: AuthType,
    pipelining_config: PageServicePipeliningConfig,
    listener_ctx: RequestContext,
    listener_cancel: CancellationToken,
) -> Connections {
    let connections_cancel = CancellationToken::new();
    let connections_gate = Gate::default();
    let mut connection_handler_tasks = tokio::task::JoinSet::default();

    loop {
        let gate_guard = match connections_gate.enter() {
            Ok(guard) => guard,
            Err(_) => break,
        };

        let accepted = tokio::select! {
            biased;
            _ = listener_cancel.cancelled() => break,
            next = connection_handler_tasks.join_next(), if !connection_handler_tasks.is_empty() => {
                let res = next.expect("we dont poll while empty");
                Connections::handle_connection_completion(res);
                continue;
            }
            accepted = listener.accept() => accepted,
        };

        match accepted {
            Ok((socket, peer_addr)) => {
                // Connection established. Spawn a new task to handle it.
                debug!("accepted connection from {}", peer_addr);
                let local_auth = auth.clone();
                let connection_ctx = listener_ctx
                    .detached_child(TaskKind::PageRequestHandler, DownloadBehavior::Download);
                connection_handler_tasks.spawn(page_service_conn_main(
                    conf,
                    tenant_manager.clone(),
                    local_auth,
                    socket,
                    auth_type,
                    pipelining_config.clone(),
                    connection_ctx,
                    connections_cancel.child_token(),
                    gate_guard,
                ));
            }
            Err(err) => {
                // accept() failed. Log the error, and loop back to retry on next connection.
                error!("accept() failed: {:?}", err);
            }
        }
    }

    debug!("page_service listener loop terminated");

    Connections {
        cancel: connections_cancel,
        tasks: connection_handler_tasks,
        gate: connections_gate,
    }
}

type ConnectionHandlerResult = anyhow::Result<()>;

#[instrument(skip_all, fields(peer_addr, application_name))]
#[allow(clippy::too_many_arguments)]
async fn page_service_conn_main(
    conf: &'static PageServerConf,
    tenant_manager: Arc<TenantManager>,
    auth: Option<Arc<SwappableJwtAuth>>,
    socket: tokio::net::TcpStream,
    auth_type: AuthType,
    pipelining_config: PageServicePipeliningConfig,
    connection_ctx: RequestContext,
    cancel: CancellationToken,
    gate_guard: GateGuard,
) -> ConnectionHandlerResult {
    let _guard = LIVE_CONNECTIONS
        .with_label_values(&["page_service"])
        .guard();

    socket
        .set_nodelay(true)
        .context("could not set TCP_NODELAY")?;

    let socket_fd = socket.as_raw_fd();

    let peer_addr = socket.peer_addr().context("get peer address")?;
    tracing::Span::current().record("peer_addr", field::display(peer_addr));

    // setup read timeout of 10 minutes. the timeout is rather arbitrary for requirements:
    // - long enough for most valid compute connections
    // - less than infinite to stop us from "leaking" connections to long-gone computes
    //
    // no write timeout is used, because the kernel is assumed to error writes after some time.
    let mut socket = tokio_io_timeout::TimeoutReader::new(socket);

    let default_timeout_ms = 10 * 60 * 1000; // 10 minutes by default
    let socket_timeout_ms = (|| {
        fail::fail_point!("simulated-bad-compute-connection", |avg_timeout_ms| {
            // Exponential distribution for simulating
            // poor network conditions, expect about avg_timeout_ms to be around 15
            // in tests
            if let Some(avg_timeout_ms) = avg_timeout_ms {
                let avg = avg_timeout_ms.parse::<i64>().unwrap() as f32;
                let u = rand::random::<f32>();
                ((1.0 - u).ln() / (-avg)) as u64
            } else {
                default_timeout_ms
            }
        });
        default_timeout_ms
    })();

    // A timeout here does not mean the client died, it can happen if it's just idle for
    // a while: we will tear down this PageServerHandler and instantiate a new one if/when
    // they reconnect.
    socket.set_timeout(Some(std::time::Duration::from_millis(socket_timeout_ms)));
    let socket = Box::pin(socket);

    fail::fail_point!("ps::connection-start::pre-login");

    // XXX: pgbackend.run() should take the connection_ctx,
    // and create a child per-query context when it invokes process_query.
    // But it's in a shared crate, so, we store connection_ctx inside PageServerHandler
    // and create the per-query context in process_query ourselves.
    let mut conn_handler = PageServerHandler::new(
        conf,
        tenant_manager,
        auth,
        pipelining_config,
        connection_ctx,
        cancel.clone(),
        gate_guard,
    );
    let pgbackend = PostgresBackend::new_from_io(socket_fd, socket, peer_addr, auth_type, None)?;

    match pgbackend.run(&mut conn_handler, &cancel).await {
        Ok(()) => {
            // we've been requested to shut down
            Ok(())
        }
        Err(QueryError::Disconnected(ConnectionError::Io(io_error))) => {
            if is_expected_io_error(&io_error) {
                info!("Postgres client disconnected ({io_error})");
                Ok(())
            } else {
                let tenant_id = conn_handler.timeline_handles.as_ref().unwrap().tenant_id();
                Err(io_error).context(format!(
                    "Postgres connection error for tenant_id={:?} client at peer_addr={}",
                    tenant_id, peer_addr
                ))
            }
        }
        other => {
            let tenant_id = conn_handler.timeline_handles.as_ref().unwrap().tenant_id();
            other.context(format!(
                "Postgres query error for tenant_id={:?} client peer_addr={}",
                tenant_id, peer_addr
            ))
        }
    }
}

struct PageServerHandler {
    conf: &'static PageServerConf,
    auth: Option<Arc<SwappableJwtAuth>>,
    claims: Option<Claims>,

    /// The context created for the lifetime of the connection
    /// services by this PageServerHandler.
    /// For each query received over the connection,
    /// `process_query` creates a child context from this one.
    connection_ctx: RequestContext,

    cancel: CancellationToken,

    /// None only while pagestream protocol is being processed.
    timeline_handles: Option<TimelineHandles>,

    pipelining_config: PageServicePipeliningConfig,

    gate_guard: GateGuard,
}

struct TimelineHandles {
    wrapper: TenantManagerWrapper,
    /// Note on size: the typical size of this map is 1.  The largest size we expect
    /// to see is the number of shards divided by the number of pageservers (typically < 2),
    /// or the ratio used when splitting shards (i.e. how many children created from one)
    /// parent shard, where a "large" number might be ~8.
    handles: timeline::handle::Cache<TenantManagerTypes>,
}

impl TimelineHandles {
    fn new(tenant_manager: Arc<TenantManager>) -> Self {
        Self {
            wrapper: TenantManagerWrapper {
                tenant_manager,
                tenant_id: OnceCell::new(),
            },
            handles: Default::default(),
        }
    }
    async fn get(
        &mut self,
        tenant_id: TenantId,
        timeline_id: TimelineId,
        shard_selector: ShardSelector,
    ) -> Result<timeline::handle::Handle<TenantManagerTypes>, GetActiveTimelineError> {
        if *self.wrapper.tenant_id.get_or_init(|| tenant_id) != tenant_id {
            return Err(GetActiveTimelineError::Tenant(
                GetActiveTenantError::SwitchedTenant,
            ));
        }
        self.handles
            .get(timeline_id, shard_selector, &self.wrapper)
            .await
            .map_err(|e| match e {
                timeline::handle::GetError::TenantManager(e) => e,
                timeline::handle::GetError::PerTimelineStateShutDown => {
                    trace!("per-timeline state shut down");
                    GetActiveTimelineError::Timeline(GetTimelineError::ShuttingDown)
                }
            })
    }

    fn tenant_id(&self) -> Option<TenantId> {
        self.wrapper.tenant_id.get().copied()
    }
}

pub(crate) struct TenantManagerWrapper {
    tenant_manager: Arc<TenantManager>,
    // We do not support switching tenant_id on a connection at this point.
    // We can can add support for this later if needed without changing
    // the protocol.
    tenant_id: once_cell::sync::OnceCell<TenantId>,
}

#[derive(Debug)]
pub(crate) struct TenantManagerTypes;

impl timeline::handle::Types for TenantManagerTypes {
    type TenantManagerError = GetActiveTimelineError;
    type TenantManager = TenantManagerWrapper;
    type Timeline = TenantManagerCacheItem;
}

pub(crate) struct TenantManagerCacheItem {
    pub(crate) timeline: Arc<Timeline>,
<<<<<<< HEAD
    // allow() for cheap propagation through RequestContext inside a task
    #[allow(clippy::redundant_allocation)]
    pub(crate) metrics: Arc<Arc<TimelineMetrics>>,
=======
>>>>>>> c87d307e
    #[allow(dead_code)] // we store it to keep the gate open
    pub(crate) gate_guard: GateGuard,
}

impl std::ops::Deref for TenantManagerCacheItem {
    type Target = Arc<Timeline>;
    fn deref(&self) -> &Self::Target {
        &self.timeline
    }
}

impl timeline::handle::Timeline<TenantManagerTypes> for TenantManagerCacheItem {
    fn shard_timeline_id(&self) -> timeline::handle::ShardTimelineId {
        Timeline::shard_timeline_id(&self.timeline)
    }

    fn per_timeline_state(&self) -> &timeline::handle::PerTimelineState<TenantManagerTypes> {
        &self.timeline.handles
    }

    fn get_shard_identity(&self) -> &pageserver_api::shard::ShardIdentity {
        Timeline::get_shard_identity(&self.timeline)
    }
}

impl timeline::handle::TenantManager<TenantManagerTypes> for TenantManagerWrapper {
    async fn resolve(
        &self,
        timeline_id: TimelineId,
        shard_selector: ShardSelector,
    ) -> Result<TenantManagerCacheItem, GetActiveTimelineError> {
        let tenant_id = self.tenant_id.get().expect("we set this in get()");
        let timeout = ACTIVE_TENANT_TIMEOUT;
        let wait_start = Instant::now();
        let deadline = wait_start + timeout;
        let tenant_shard = loop {
            let resolved = self
                .tenant_manager
                .resolve_attached_shard(tenant_id, shard_selector);
            match resolved {
                ShardResolveResult::Found(tenant_shard) => break tenant_shard,
                ShardResolveResult::NotFound => {
                    return Err(GetActiveTimelineError::Tenant(
                        GetActiveTenantError::NotFound(GetTenantError::NotFound(*tenant_id)),
                    ));
                }
                ShardResolveResult::InProgress(barrier) => {
                    // We can't authoritatively answer right now: wait for InProgress state
                    // to end, then try again
                    tokio::select! {
                        _  = barrier.wait() => {
                            // The barrier completed: proceed around the loop to try looking up again
                        },
                        _ = tokio::time::sleep(deadline.duration_since(Instant::now())) => {
                            return Err(GetActiveTimelineError::Tenant(GetActiveTenantError::WaitForActiveTimeout {
                                latest_state: None,
                                wait_time: timeout,
                            }));
                        }
                    }
                }
            };
        };

        tracing::debug!("Waiting for tenant to enter active state...");
        tenant_shard
            .wait_to_become_active(deadline.duration_since(Instant::now()))
            .await
            .map_err(GetActiveTimelineError::Tenant)?;

        let timeline = tenant_shard
            .get_timeline(timeline_id, true)
            .map_err(GetActiveTimelineError::Timeline)?;

        let gate_guard = match timeline.gate.enter() {
            Ok(guard) => guard,
            Err(_) => {
                return Err(GetActiveTimelineError::Timeline(
                    GetTimelineError::ShuttingDown,
                ));
            }
        };

<<<<<<< HEAD
        let metrics = Arc::new(Arc::clone(&timeline.metrics));

        Ok(TenantManagerCacheItem {
            timeline,
            metrics,
=======
        Ok(TenantManagerCacheItem {
            timeline,
>>>>>>> c87d307e
            gate_guard,
        })
    }
}

#[derive(thiserror::Error, Debug)]
enum PageStreamError {
    /// We encountered an error that should prompt the client to reconnect:
    /// in practice this means we drop the connection without sending a response.
    #[error("Reconnect required: {0}")]
    Reconnect(Cow<'static, str>),

    /// We were instructed to shutdown while processing the query
    #[error("Shutting down")]
    Shutdown,

    /// Something went wrong reading a page: this likely indicates a pageserver bug
    #[error("Read error")]
    Read(#[source] PageReconstructError),

    /// Ran out of time waiting for an LSN
    #[error("LSN timeout: {0}")]
    LsnTimeout(WaitLsnError),

    /// The entity required to serve the request (tenant or timeline) is not found,
    /// or is not found in a suitable state to serve a request.
    #[error("Not found: {0}")]
    NotFound(Cow<'static, str>),

    /// Request asked for something that doesn't make sense, like an invalid LSN
    #[error("Bad request: {0}")]
    BadRequest(Cow<'static, str>),
}

impl From<PageReconstructError> for PageStreamError {
    fn from(value: PageReconstructError) -> Self {
        match value {
            PageReconstructError::Cancelled => Self::Shutdown,
            e => Self::Read(e),
        }
    }
}

impl From<GetActiveTimelineError> for PageStreamError {
    fn from(value: GetActiveTimelineError) -> Self {
        match value {
            GetActiveTimelineError::Tenant(GetActiveTenantError::Cancelled)
            | GetActiveTimelineError::Tenant(GetActiveTenantError::WillNotBecomeActive(
                TenantState::Stopping { .. },
            ))
            | GetActiveTimelineError::Timeline(GetTimelineError::ShuttingDown) => Self::Shutdown,
            GetActiveTimelineError::Tenant(e) => Self::NotFound(format!("{e}").into()),
            GetActiveTimelineError::Timeline(e) => Self::NotFound(format!("{e}").into()),
        }
    }
}

impl From<WaitLsnError> for PageStreamError {
    fn from(value: WaitLsnError) -> Self {
        match value {
            e @ WaitLsnError::Timeout(_) => Self::LsnTimeout(e),
            WaitLsnError::Shutdown => Self::Shutdown,
            e @ WaitLsnError::BadState { .. } => Self::Reconnect(format!("{e}").into()),
        }
    }
}

impl From<WaitLsnError> for QueryError {
    fn from(value: WaitLsnError) -> Self {
        match value {
            e @ WaitLsnError::Timeout(_) => Self::Other(anyhow::Error::new(e)),
            WaitLsnError::Shutdown => Self::Shutdown,
            WaitLsnError::BadState { .. } => Self::Reconnect,
        }
    }
}

#[derive(thiserror::Error, Debug)]
struct BatchedPageStreamError {
    req: PagestreamRequest,
    err: PageStreamError,
}

impl std::fmt::Display for BatchedPageStreamError {
    fn fmt(&self, f: &mut std::fmt::Formatter<'_>) -> std::fmt::Result {
        self.err.fmt(f)
    }
}

struct BatchedGetPageRequest {
    req: PagestreamGetPageRequest,
    timer: SmgrOpTimer,
}

#[cfg(feature = "testing")]
struct BatchedTestRequest {
    req: models::PagestreamTestRequest,
    timer: SmgrOpTimer,
}

/// NB: we only hold [`timeline::handle::WeakHandle`] inside this enum,
/// so that we don't keep the [`Timeline::gate`] open while the batch
/// is being built up inside the [`spsc_fold`] (pagestream pipelining).
#[derive(IntoStaticStr)]
enum BatchedFeMessage {
    Exists {
        span: Span,
        timer: SmgrOpTimer,
        shard: timeline::handle::WeakHandle<TenantManagerTypes>,
        req: models::PagestreamExistsRequest,
    },
    Nblocks {
        span: Span,
        timer: SmgrOpTimer,
        shard: timeline::handle::WeakHandle<TenantManagerTypes>,
        req: models::PagestreamNblocksRequest,
    },
    GetPage {
        span: Span,
        shard: timeline::handle::WeakHandle<TenantManagerTypes>,
        effective_request_lsn: Lsn,
        pages: smallvec::SmallVec<[BatchedGetPageRequest; 1]>,
    },
    DbSize {
        span: Span,
        timer: SmgrOpTimer,
        shard: timeline::handle::WeakHandle<TenantManagerTypes>,
        req: models::PagestreamDbSizeRequest,
    },
    GetSlruSegment {
        span: Span,
        timer: SmgrOpTimer,
        shard: timeline::handle::WeakHandle<TenantManagerTypes>,
        req: models::PagestreamGetSlruSegmentRequest,
    },
    #[cfg(feature = "testing")]
    Test {
        span: Span,
        shard: timeline::handle::WeakHandle<TenantManagerTypes>,
        requests: Vec<BatchedTestRequest>,
    },
    RespondError {
        span: Span,
        error: BatchedPageStreamError,
    },
}

impl BatchedFeMessage {
    fn as_static_str(&self) -> &'static str {
        self.into()
    }

    fn observe_execution_start(&mut self, at: Instant) {
        match self {
            BatchedFeMessage::Exists { timer, .. }
            | BatchedFeMessage::Nblocks { timer, .. }
            | BatchedFeMessage::DbSize { timer, .. }
            | BatchedFeMessage::GetSlruSegment { timer, .. } => {
                timer.observe_execution_start(at);
            }
            BatchedFeMessage::GetPage { pages, .. } => {
                for page in pages {
                    page.timer.observe_execution_start(at);
                }
            }
            #[cfg(feature = "testing")]
            BatchedFeMessage::Test { requests, .. } => {
                for req in requests {
                    req.timer.observe_execution_start(at);
                }
            }
            BatchedFeMessage::RespondError { .. } => {}
        }
    }
}

impl PageServerHandler {
    pub fn new(
        conf: &'static PageServerConf,
        tenant_manager: Arc<TenantManager>,
        auth: Option<Arc<SwappableJwtAuth>>,
        pipelining_config: PageServicePipeliningConfig,
        connection_ctx: RequestContext,
        cancel: CancellationToken,
        gate_guard: GateGuard,
    ) -> Self {
        PageServerHandler {
            conf,
            auth,
            claims: None,
            connection_ctx,
            timeline_handles: Some(TimelineHandles::new(tenant_manager)),
            cancel,
            pipelining_config,
            gate_guard,
        }
    }

    /// This function always respects cancellation of any timeline in `[Self::shard_timelines]`.  Pass in
    /// a cancellation token at the next scope up (such as a tenant cancellation token) to ensure we respect
    /// cancellation if there aren't any timelines in the cache.
    ///
    /// If calling from a function that doesn't use the `[Self::shard_timelines]` cache, then pass in the
    /// timeline cancellation token.
    async fn flush_cancellable<IO>(
        &self,
        pgb: &mut PostgresBackend<IO>,
        cancel: &CancellationToken,
    ) -> Result<(), QueryError>
    where
        IO: AsyncRead + AsyncWrite + Send + Sync + Unpin,
    {
        tokio::select!(
            flush_r = pgb.flush() => {
                Ok(flush_r?)
            },
            _ = cancel.cancelled() => {
                Err(QueryError::Shutdown)
            }
        )
    }

    #[allow(clippy::too_many_arguments)]
    async fn pagestream_read_message<IO>(
        pgb: &mut PostgresBackendReader<IO>,
        tenant_id: TenantId,
        timeline_id: TimelineId,
        timeline_handles: &mut TimelineHandles,
        cancel: &CancellationToken,
        ctx: &RequestContext,
        protocol_version: PagestreamProtocolVersion,
        parent_span: Span,
    ) -> Result<Option<BatchedFeMessage>, QueryError>
    where
        IO: AsyncRead + AsyncWrite + Send + Sync + Unpin + 'static,
    {
        let msg = tokio::select! {
            biased;
            _ = cancel.cancelled() => {
                return Err(QueryError::Shutdown)
            }
            msg = pgb.read_message() => { msg }
        };

        let received_at = Instant::now();

        let copy_data_bytes = match msg? {
            Some(FeMessage::CopyData(bytes)) => bytes,
            Some(FeMessage::Terminate) => {
                return Ok(None);
            }
            Some(m) => {
                return Err(QueryError::Other(anyhow::anyhow!(
                    "unexpected message: {m:?} during COPY"
                )));
            }
            None => {
                return Ok(None);
            } // client disconnected
        };
        trace!("query: {copy_data_bytes:?}");

        fail::fail_point!("ps::handle-pagerequest-message");

        // parse request
        let neon_fe_msg =
            PagestreamFeMessage::parse(&mut copy_data_bytes.reader(), protocol_version)?;

        // TODO: turn in to async closure once available to avoid repeating received_at
        async fn record_op_start_and_throttle(
            shard: &timeline::handle::Handle<TenantManagerTypes>,
            op: metrics::SmgrQueryType,
            received_at: Instant,
        ) -> Result<SmgrOpTimer, QueryError> {
            // It's important to start the smgr op metric recorder as early as possible
            // so that the _started counters are incremented before we do
            // any serious waiting, e.g., for throttle, batching, or actual request handling.
            let mut timer = shard.query_metrics.start_smgr_op(op, received_at);
            let now = Instant::now();
            timer.observe_throttle_start(now);
            let throttled = tokio::select! {
                res = shard.pagestream_throttle.throttle(1, now) => res,
                _ = shard.cancel.cancelled() => return Err(QueryError::Shutdown),
            };
            timer.observe_throttle_done(throttled);
            Ok(timer)
        }

        let batched_msg = match neon_fe_msg {
            PagestreamFeMessage::Exists(req) => {
                let shard = timeline_handles
                    .get(tenant_id, timeline_id, ShardSelector::Zero)
                    .await?;
                debug_assert_current_span_has_tenant_and_timeline_id_no_shard_id();
                let span = tracing::info_span!(parent: &parent_span, "handle_get_rel_exists_request", rel = %req.rel, req_lsn = %req.hdr.request_lsn, shard_id = %shard.tenant_shard_id.shard_slug());
                let timer = record_op_start_and_throttle(
                    &shard,
                    metrics::SmgrQueryType::GetRelExists,
                    received_at,
                )
                .await?;
                BatchedFeMessage::Exists {
                    span,
                    timer,
                    shard: shard.downgrade(),
                    req,
                }
            }
            PagestreamFeMessage::Nblocks(req) => {
                let shard = timeline_handles
                    .get(tenant_id, timeline_id, ShardSelector::Zero)
                    .await?;
                let span = tracing::info_span!(parent: &parent_span, "handle_get_nblocks_request", rel = %req.rel, req_lsn = %req.hdr.request_lsn, shard_id = %shard.tenant_shard_id.shard_slug());
                let timer = record_op_start_and_throttle(
                    &shard,
                    metrics::SmgrQueryType::GetRelSize,
                    received_at,
                )
                .await?;
                BatchedFeMessage::Nblocks {
                    span,
                    timer,
                    shard: shard.downgrade(),
                    req,
                }
            }
            PagestreamFeMessage::DbSize(req) => {
                let shard = timeline_handles
                    .get(tenant_id, timeline_id, ShardSelector::Zero)
                    .await?;
                let span = tracing::info_span!(parent: &parent_span, "handle_db_size_request", dbnode = %req.dbnode, req_lsn = %req.hdr.request_lsn, shard_id = %shard.tenant_shard_id.shard_slug());
                let timer = record_op_start_and_throttle(
                    &shard,
                    metrics::SmgrQueryType::GetDbSize,
                    received_at,
                )
                .await?;
                BatchedFeMessage::DbSize {
                    span,
                    timer,
                    shard: shard.downgrade(),
                    req,
                }
            }
            PagestreamFeMessage::GetSlruSegment(req) => {
                let shard = timeline_handles
                    .get(tenant_id, timeline_id, ShardSelector::Zero)
                    .await?;
                let span = tracing::info_span!(parent: &parent_span, "handle_get_slru_segment_request", kind = %req.kind, segno = %req.segno, req_lsn = %req.hdr.request_lsn, shard_id = %shard.tenant_shard_id.shard_slug());
                let timer = record_op_start_and_throttle(
                    &shard,
                    metrics::SmgrQueryType::GetSlruSegment,
                    received_at,
                )
                .await?;
                BatchedFeMessage::GetSlruSegment {
                    span,
                    timer,
                    shard: shard.downgrade(),
                    req,
                }
            }
            PagestreamFeMessage::GetPage(req) => {
                // avoid a somewhat costly Span::record() by constructing the entire span in one go.
                macro_rules! mkspan {
                    (before shard routing) => {{
                        tracing::info_span!(parent: &parent_span, "handle_get_page_request", rel = %req.rel, blkno = %req.blkno, req_lsn = %req.hdr.request_lsn)
                    }};
                    ($shard_id:expr) => {{
                        tracing::info_span!(parent: &parent_span, "handle_get_page_request", rel = %req.rel, blkno = %req.blkno, req_lsn = %req.hdr.request_lsn, shard_id = %$shard_id)
                    }};
                }

                macro_rules! respond_error {
                    ($span:expr, $error:expr) => {{
                        let error = BatchedFeMessage::RespondError {
                            span: $span,
                            error: BatchedPageStreamError {
                                req: req.hdr,
                                err: $error,
                            },
                        };
                        Ok(Some(error))
                    }};
                }

                let key = rel_block_to_key(req.rel, req.blkno);
                let shard = match timeline_handles
                    .get(tenant_id, timeline_id, ShardSelector::Page(key))
                    .await
                {
                    Ok(tl) => tl,
                    Err(e) => {
                        let span = mkspan!(before shard routing);
                        match e {
                            GetActiveTimelineError::Tenant(GetActiveTenantError::NotFound(_)) => {
                                // We already know this tenant exists in general, because we resolved it at
                                // start of connection.  Getting a NotFound here indicates that the shard containing
                                // the requested page is not present on this node: the client's knowledge of shard->pageserver
                                // mapping is out of date.
                                //
                                // Closing the connection by returning ``::Reconnect` has the side effect of rate-limiting above message, via
                                // client's reconnect backoff, as well as hopefully prompting the client to load its updated configuration
                                // and talk to a different pageserver.
                                return respond_error!(
                                    span,
                                    PageStreamError::Reconnect(
                                        "getpage@lsn request routed to wrong shard".into()
                                    )
                                );
                            }
                            e => {
                                return respond_error!(span, e.into());
                            }
                        }
                    }
                };
                let span = mkspan!(shard.tenant_shard_id.shard_slug());

                let timer = record_op_start_and_throttle(
                    &shard,
                    metrics::SmgrQueryType::GetPageAtLsn,
                    received_at,
                )
                .await?;

                // We're holding the Handle
                let effective_request_lsn = match Self::wait_or_get_last_lsn(
                    &shard,
                    req.hdr.request_lsn,
                    req.hdr.not_modified_since,
                    &shard.get_applied_gc_cutoff_lsn(),
                    ctx,
                )
                // TODO: if we actually need to wait for lsn here, it delays the entire batch which doesn't need to wait
                .await
                {
                    Ok(lsn) => lsn,
                    Err(e) => {
                        return respond_error!(span, e);
                    }
                };
                BatchedFeMessage::GetPage {
                    span,
                    shard: shard.downgrade(),
                    effective_request_lsn,
                    pages: smallvec::smallvec![BatchedGetPageRequest { req, timer }],
                }
            }
            #[cfg(feature = "testing")]
            PagestreamFeMessage::Test(req) => {
                let shard = timeline_handles
                    .get(tenant_id, timeline_id, ShardSelector::Zero)
                    .await?;
                let span = tracing::info_span!(parent: &parent_span, "handle_test_request", shard_id = %shard.tenant_shard_id.shard_slug());
                let timer =
                    record_op_start_and_throttle(&shard, metrics::SmgrQueryType::Test, received_at)
                        .await?;
                BatchedFeMessage::Test {
                    span,
                    shard: shard.downgrade(),
                    requests: vec![BatchedTestRequest { req, timer }],
                }
            }
        };
        Ok(Some(batched_msg))
    }

    /// Post-condition: `batch` is Some()
    #[instrument(skip_all, level = tracing::Level::TRACE)]
    #[allow(clippy::boxed_local)]
    fn pagestream_do_batch(
        max_batch_size: NonZeroUsize,
        batch: &mut Result<BatchedFeMessage, QueryError>,
        this_msg: Result<BatchedFeMessage, QueryError>,
    ) -> Result<(), Result<BatchedFeMessage, QueryError>> {
        debug_assert_current_span_has_tenant_and_timeline_id_no_shard_id();

        let this_msg = match this_msg {
            Ok(this_msg) => this_msg,
            Err(e) => return Err(Err(e)),
        };

        match (&mut *batch, this_msg) {
            // something batched already, let's see if we can add this message to the batch
            (
                Ok(BatchedFeMessage::GetPage {
                    span: _,
                    shard: accum_shard,
                    pages: accum_pages,
                    effective_request_lsn: accum_lsn,
                }),
                BatchedFeMessage::GetPage {
                    span: _,
                    shard: this_shard,
                    pages: this_pages,
                    effective_request_lsn: this_lsn,
                },
            ) if (|| {
                assert_eq!(this_pages.len(), 1);
                if accum_pages.len() >= max_batch_size.get() {
                    trace!(%accum_lsn, %this_lsn, %max_batch_size, "stopping batching because of batch size");
                    assert_eq!(accum_pages.len(), max_batch_size.get());
                    return false;
                }
                if !accum_shard.is_same_handle_as(&this_shard) {
                    trace!(%accum_lsn, %this_lsn, "stopping batching because timeline object mismatch");
                    // TODO: we _could_ batch & execute each shard seperately (and in parallel).
                    // But the current logic for keeping responses in order does not support that.
                    return false;
                }
                // the vectored get currently only supports a single LSN, so, bounce as soon
                // as the effective request_lsn changes
                if *accum_lsn != this_lsn {
                    trace!(%accum_lsn, %this_lsn, "stopping batching because LSN changed");
                    return false;
                }
                true
            })() =>
            {
                // ok to batch
                accum_pages.extend(this_pages);
                Ok(())
            }
            #[cfg(feature = "testing")]
            (
                Ok(BatchedFeMessage::Test {
                    shard: accum_shard,
                    requests: accum_requests,
                    ..
                }),
                BatchedFeMessage::Test {
                    shard: this_shard,
                    requests: this_requests,
                    ..
                },
            ) if (|| {
                assert!(this_requests.len() == 1);
                if accum_requests.len() >= max_batch_size.get() {
                    trace!(%max_batch_size, "stopping batching because of batch size");
                    assert_eq!(accum_requests.len(), max_batch_size.get());
                    return false;
                }
                if !accum_shard.is_same_handle_as(&this_shard) {
                    trace!("stopping batching because timeline object mismatch");
                    // TODO: we _could_ batch & execute each shard seperately (and in parallel).
                    // But the current logic for keeping responses in order does not support that.
                    return false;
                }
                let this_batch_key = this_requests[0].req.batch_key;
                let accum_batch_key = accum_requests[0].req.batch_key;
                if this_requests[0].req.batch_key != accum_requests[0].req.batch_key {
                    trace!(%accum_batch_key, %this_batch_key, "stopping batching because batch key changed");
                    return false;
                }
                true
            })() =>
            {
                // ok to batch
                accum_requests.extend(this_requests);
                Ok(())
            }
            // something batched already but this message is unbatchable
            (_, this_msg) => {
                // by default, don't continue batching
                Err(Ok(this_msg))
            }
        }
    }

    #[instrument(level = tracing::Level::DEBUG, skip_all)]
    async fn pagesteam_handle_batched_message<IO>(
        &mut self,
        pgb_writer: &mut PostgresBackend<IO>,
        batch: BatchedFeMessage,
        io_concurrency: IoConcurrency,
        cancel: &CancellationToken,
        protocol_version: PagestreamProtocolVersion,
        ctx: &RequestContext,
    ) -> Result<(), QueryError>
    where
        IO: AsyncRead + AsyncWrite + Send + Sync + Unpin,
    {
        let started_at = Instant::now();
        let batch = {
            let mut batch = batch;
            batch.observe_execution_start(started_at);
            batch
        };

        // Dispatch the batch to the appropriate request handler.
        let (mut handler_results, span) = log_slow(
            batch.as_static_str(),
            LOG_SLOW_GETPAGE_THRESHOLD,
            self.pagestream_dispatch_batched_message(batch, io_concurrency, ctx),
        )
        .await?;

        // We purposefully don't count flush time into the smgr operation timer.
        //
        // The reason is that current compute client will not perform protocol processing
        // if the postgres backend process is doing things other than `->smgr_read()`.
        // This is especially the case for prefetch.
        //
        // If the compute doesn't read from the connection, eventually TCP will backpressure
        // all the way into our flush call below.
        //
        // The timer's underlying metric is used for a storage-internal latency SLO and
        // we don't want to include latency in it that we can't control.
        // And as pointed out above, in this case, we don't control the time that flush will take.
        //
        // We put each response in the batch onto the wire in a separate pgb_writer.flush()
        // call, which (all unmeasured) adds syscall overhead but reduces time to first byte
        // and avoids building up a "giant" contiguous userspace buffer to hold the entire response.
        // TODO: vectored socket IO would be great, but pgb_writer doesn't support that.
        let flush_timers = {
            let flushing_start_time = Instant::now();
            let mut flush_timers = Vec::with_capacity(handler_results.len());
            for handler_result in &mut handler_results {
                let flush_timer = match handler_result {
                    Ok((_, timer)) => Some(
                        timer
                            .observe_execution_end(flushing_start_time)
                            .expect("we are the first caller"),
                    ),
                    Err(_) => {
                        // TODO: measure errors
                        None
                    }
                };
                flush_timers.push(flush_timer);
            }
            assert_eq!(flush_timers.len(), handler_results.len());
            flush_timers
        };

        // Map handler result to protocol behavior.
        // Some handler errors cause exit from pagestream protocol.
        // Other handler errors are sent back as an error message and we stay in pagestream protocol.
        for (handler_result, flushing_timer) in handler_results.into_iter().zip(flush_timers) {
            let response_msg = match handler_result {
                Err(e) => match &e.err {
                    PageStreamError::Shutdown => {
                        // If we fail to fulfil a request during shutdown, which may be _because_ of
                        // shutdown, then do not send the error to the client.  Instead just drop the
                        // connection.
                        span.in_scope(|| info!("dropping connection due to shutdown"));
                        return Err(QueryError::Shutdown);
                    }
                    PageStreamError::Reconnect(reason) => {
                        span.in_scope(|| info!("handler requested reconnect: {reason}"));
                        return Err(QueryError::Reconnect);
                    }
                    PageStreamError::Read(_)
                    | PageStreamError::LsnTimeout(_)
                    | PageStreamError::NotFound(_)
                    | PageStreamError::BadRequest(_) => {
                        // print the all details to the log with {:#}, but for the client the
                        // error message is enough.  Do not log if shutting down, as the anyhow::Error
                        // here includes cancellation which is not an error.
                        let full = utils::error::report_compact_sources(&e.err);
                        span.in_scope(|| {
                            error!("error reading relation or page version: {full:#}")
                        });

                        PagestreamBeMessage::Error(PagestreamErrorResponse {
                            req: e.req,
                            message: e.err.to_string(),
                        })
                    }
                },
                Ok((response_msg, _op_timer_already_observed)) => response_msg,
            };

            //
            // marshal & transmit response message
            //

            pgb_writer.write_message_noflush(&BeMessage::CopyData(
                &response_msg.serialize(protocol_version),
            ))?;

            failpoint_support::sleep_millis_async!("before-pagestream-msg-flush", cancel);

            // what we want to do
            let socket_fd = pgb_writer.socket_fd;
            let flush_fut = pgb_writer.flush();
            // metric for how long flushing takes
            let flush_fut = match flushing_timer {
                Some(flushing_timer) => futures::future::Either::Left(flushing_timer.measure(
                    Instant::now(),
                    flush_fut,
                    socket_fd,
                )),
                None => futures::future::Either::Right(flush_fut),
            };
            // do it while respecting cancellation
            let _: () = async move {
                tokio::select! {
                    biased;
                    _ = cancel.cancelled() => {
                        // We were requested to shut down.
                        info!("shutdown request received in page handler");
                        return Err(QueryError::Shutdown)
                    }
                    res = flush_fut => {
                        res?;
                    }
                }
                Ok(())
            }
            .await?;
        }
        Ok(())
    }

    /// Helper which dispatches a batched message to the appropriate handler.
    /// Returns a vec of results, along with the extracted trace span.
    async fn pagestream_dispatch_batched_message(
        &mut self,
        batch: BatchedFeMessage,
        io_concurrency: IoConcurrency,
        ctx: &RequestContext,
    ) -> Result<
        (
            Vec<Result<(PagestreamBeMessage, SmgrOpTimer), BatchedPageStreamError>>,
            Span,
        ),
        QueryError,
    > {
        macro_rules! upgrade_handle_and_set_context {
            ($shard:ident) => {{
                let weak_handle = &$shard;
                let handle = weak_handle.upgrade()?;
                let ctx = ctx.with_scope_page_service_pagestream(&handle);
                (handle, ctx)
            }};
        }
        Ok(match batch {
            BatchedFeMessage::Exists {
                span,
                timer,
                shard,
                req,
            } => {
                fail::fail_point!("ps::handle-pagerequest-message::exists");
                let (shard, ctx) = upgrade_handle_and_set_context!(shard);
                (
                    vec![
                        self.handle_get_rel_exists_request(&shard, &req, &ctx)
                            .instrument(span.clone())
                            .await
                            .map(|msg| (msg, timer))
                            .map_err(|err| BatchedPageStreamError { err, req: req.hdr }),
                    ],
                    span,
                )
            }
            BatchedFeMessage::Nblocks {
                span,
                timer,
                shard,
                req,
            } => {
                fail::fail_point!("ps::handle-pagerequest-message::nblocks");
                let (shard, ctx) = upgrade_handle_and_set_context!(shard);
                (
                    vec![
                        self.handle_get_nblocks_request(&shard, &req, &ctx)
                            .instrument(span.clone())
                            .await
                            .map(|msg| (msg, timer))
                            .map_err(|err| BatchedPageStreamError { err, req: req.hdr }),
                    ],
                    span,
                )
            }
            BatchedFeMessage::GetPage {
                span,
                shard,
                effective_request_lsn,
                pages,
            } => {
                fail::fail_point!("ps::handle-pagerequest-message::getpage");
                let (shard, ctx) = upgrade_handle_and_set_context!(shard);
                (
                    {
                        let npages = pages.len();
                        trace!(npages, "handling getpage request");
                        let res = self
                            .handle_get_page_at_lsn_request_batched(
                                &shard,
                                effective_request_lsn,
                                pages,
                                io_concurrency,
                                &ctx,
                            )
                            .instrument(span.clone())
                            .await;
                        assert_eq!(res.len(), npages);
                        res
                    },
                    span,
                )
            }
            BatchedFeMessage::DbSize {
                span,
                timer,
                shard,
                req,
            } => {
                fail::fail_point!("ps::handle-pagerequest-message::dbsize");
                let (shard, ctx) = upgrade_handle_and_set_context!(shard);
                (
                    vec![
                        self.handle_db_size_request(&shard, &req, &ctx)
                            .instrument(span.clone())
                            .await
                            .map(|msg| (msg, timer))
                            .map_err(|err| BatchedPageStreamError { err, req: req.hdr }),
                    ],
                    span,
                )
            }
            BatchedFeMessage::GetSlruSegment {
                span,
                timer,
                shard,
                req,
            } => {
                fail::fail_point!("ps::handle-pagerequest-message::slrusegment");
                let (shard, ctx) = upgrade_handle_and_set_context!(shard);
                (
                    vec![
                        self.handle_get_slru_segment_request(&shard, &req, &ctx)
                            .instrument(span.clone())
                            .await
                            .map(|msg| (msg, timer))
                            .map_err(|err| BatchedPageStreamError { err, req: req.hdr }),
                    ],
                    span,
                )
            }
            #[cfg(feature = "testing")]
            BatchedFeMessage::Test {
                span,
                shard,
                requests,
            } => {
                fail::fail_point!("ps::handle-pagerequest-message::test");
                let (shard, ctx) = upgrade_handle_and_set_context!(shard);
                (
                    {
                        let npages = requests.len();
                        trace!(npages, "handling getpage request");
                        let res = self
                            .handle_test_request_batch(&shard, requests, &ctx)
                            .instrument(span.clone())
                            .await;
                        assert_eq!(res.len(), npages);
                        res
                    },
                    span,
                )
            }
            BatchedFeMessage::RespondError { span, error } => {
                // We've already decided to respond with an error, so we don't need to
                // call the handler.
                (vec![Err(error)], span)
            }
        })
    }

    /// Pagestream sub-protocol handler.
    ///
    /// It is a simple request-response protocol inside a COPYBOTH session.
    ///
    /// # Coding Discipline
    ///
    /// Coding discipline within this function: all interaction with the `pgb` connection
    /// needs to be sensitive to connection shutdown, currently signalled via [`Self::cancel`].
    /// This is so that we can shutdown page_service quickly.
    #[instrument(skip_all)]
    async fn handle_pagerequests<IO>(
        &mut self,
        pgb: &mut PostgresBackend<IO>,
        tenant_id: TenantId,
        timeline_id: TimelineId,
        protocol_version: PagestreamProtocolVersion,
        ctx: RequestContext,
    ) -> Result<(), QueryError>
    where
        IO: AsyncRead + AsyncWrite + Send + Sync + Unpin + 'static,
    {
        debug_assert_current_span_has_tenant_and_timeline_id_no_shard_id();

        // switch client to COPYBOTH
        pgb.write_message_noflush(&BeMessage::CopyBothResponse)?;
        tokio::select! {
            biased;
            _ = self.cancel.cancelled() => {
                return Err(QueryError::Shutdown)
            }
            res = pgb.flush() => {
                res?;
            }
        }

        let io_concurrency = IoConcurrency::spawn_from_conf(
            self.conf,
            match self.gate_guard.try_clone() {
                Ok(guard) => guard,
                Err(_) => {
                    info!("shutdown request received in page handler");
                    return Err(QueryError::Shutdown);
                }
            },
        );

        let pgb_reader = pgb
            .split()
            .context("implementation error: split pgb into reader and writer")?;

        let timeline_handles = self
            .timeline_handles
            .take()
            .expect("implementation error: timeline_handles should not be locked");

        let request_span = info_span!("request");
        let ((pgb_reader, timeline_handles), result) = match self.pipelining_config.clone() {
            PageServicePipeliningConfig::Pipelined(pipelining_config) => {
                self.handle_pagerequests_pipelined(
                    pgb,
                    pgb_reader,
                    tenant_id,
                    timeline_id,
                    timeline_handles,
                    request_span,
                    pipelining_config,
                    protocol_version,
                    io_concurrency,
                    &ctx,
                )
                .await
            }
            PageServicePipeliningConfig::Serial => {
                self.handle_pagerequests_serial(
                    pgb,
                    pgb_reader,
                    tenant_id,
                    timeline_id,
                    timeline_handles,
                    request_span,
                    protocol_version,
                    io_concurrency,
                    &ctx,
                )
                .await
            }
        };

        debug!("pagestream subprotocol shut down cleanly");

        pgb.unsplit(pgb_reader)
            .context("implementation error: unsplit pgb")?;

        let replaced = self.timeline_handles.replace(timeline_handles);
        assert!(replaced.is_none());

        result
    }

    #[allow(clippy::too_many_arguments)]
    async fn handle_pagerequests_serial<IO>(
        &mut self,
        pgb_writer: &mut PostgresBackend<IO>,
        mut pgb_reader: PostgresBackendReader<IO>,
        tenant_id: TenantId,
        timeline_id: TimelineId,
        mut timeline_handles: TimelineHandles,
        request_span: Span,
        protocol_version: PagestreamProtocolVersion,
        io_concurrency: IoConcurrency,
        ctx: &RequestContext,
    ) -> (
        (PostgresBackendReader<IO>, TimelineHandles),
        Result<(), QueryError>,
    )
    where
        IO: AsyncRead + AsyncWrite + Send + Sync + Unpin + 'static,
    {
        let cancel = self.cancel.clone();
        let err = loop {
            let msg = Self::pagestream_read_message(
                &mut pgb_reader,
                tenant_id,
                timeline_id,
                &mut timeline_handles,
                &cancel,
                ctx,
                protocol_version,
                request_span.clone(),
            )
            .await;
            let msg = match msg {
                Ok(msg) => msg,
                Err(e) => break e,
            };
            let msg = match msg {
                Some(msg) => msg,
                None => {
                    debug!("pagestream subprotocol end observed");
                    return ((pgb_reader, timeline_handles), Ok(()));
                }
            };

            let result = self
                .pagesteam_handle_batched_message(
                    pgb_writer,
                    msg,
                    io_concurrency.clone(),
                    &cancel,
                    protocol_version,
                    ctx,
                )
                .await;
            match result {
                Ok(()) => {}
                Err(e) => break e,
            }
        };
        ((pgb_reader, timeline_handles), Err(err))
    }

    /// # Cancel-Safety
    ///
    /// May leak tokio tasks if not polled to completion.
    #[allow(clippy::too_many_arguments)]
    async fn handle_pagerequests_pipelined<IO>(
        &mut self,
        pgb_writer: &mut PostgresBackend<IO>,
        pgb_reader: PostgresBackendReader<IO>,
        tenant_id: TenantId,
        timeline_id: TimelineId,
        mut timeline_handles: TimelineHandles,
        request_span: Span,
        pipelining_config: PageServicePipeliningConfigPipelined,
        protocol_version: PagestreamProtocolVersion,
        io_concurrency: IoConcurrency,
        ctx: &RequestContext,
    ) -> (
        (PostgresBackendReader<IO>, TimelineHandles),
        Result<(), QueryError>,
    )
    where
        IO: AsyncRead + AsyncWrite + Send + Sync + Unpin + 'static,
    {
        //
        // Pipelined pagestream handling consists of
        // - a Batcher that reads requests off the wire and
        //   and batches them if possible,
        // - an Executor that processes the batched requests.
        //
        // The batch is built up inside an `spsc_fold` channel,
        // shared betwen Batcher (Sender) and Executor (Receiver).
        //
        // The Batcher continously folds client requests into the batch,
        // while the Executor can at any time take out what's in the batch
        // in order to process it.
        // This means the next batch builds up while the Executor
        // executes the last batch.
        //
        // CANCELLATION
        //
        // We run both Batcher and Executor futures to completion before
        // returning from this function.
        //
        // If Executor exits first, it signals cancellation to the Batcher
        // via a CancellationToken that is child of `self.cancel`.
        // If Batcher exits first, it signals cancellation to the Executor
        // by dropping the spsc_fold channel Sender.
        //
        // CLEAN SHUTDOWN
        //
        // Clean shutdown means that the client ends the COPYBOTH session.
        // In response to such a client message, the Batcher exits.
        // The Executor continues to run, draining the spsc_fold channel.
        // Once drained, the spsc_fold recv will fail with a distinct error
        // indicating that the sender disconnected.
        // The Executor exits with Ok(()) in response to that error.
        //
        // Server initiated shutdown is not clean shutdown, but instead
        // is an error Err(QueryError::Shutdown) that is propagated through
        // error propagation.
        //
        // ERROR PROPAGATION
        //
        // When the Batcher encounter an error, it sends it as a value
        // through the spsc_fold channel and exits afterwards.
        // When the Executor observes such an error in the channel,
        // it exits returning that error value.
        //
        // This design ensures that the Executor stage will still process
        // the batch that was in flight when the Batcher encountered an error,
        // thereby beahving identical to a serial implementation.

        let PageServicePipeliningConfigPipelined {
            max_batch_size,
            execution,
        } = pipelining_config;

        // Macro to _define_ a pipeline stage.
        macro_rules! pipeline_stage {
            ($name:literal, $cancel:expr, $make_fut:expr) => {{
                let cancel: CancellationToken = $cancel;
                let stage_fut = $make_fut(cancel.clone());
                async move {
                    scopeguard::defer! {
                        debug!("exiting");
                    }
                    timed_after_cancellation(stage_fut, $name, Duration::from_millis(100), &cancel)
                        .await
                }
                .instrument(tracing::info_span!($name))
            }};
        }

        //
        // Batcher
        //

        let cancel_batcher = self.cancel.child_token();
        let (mut batch_tx, mut batch_rx) = spsc_fold::channel();
        let batcher = pipeline_stage!("batcher", cancel_batcher.clone(), move |cancel_batcher| {
            let ctx = ctx.attached_child();
            async move {
                let mut pgb_reader = pgb_reader;
                let mut exit = false;
                while !exit {
                    let read_res = Self::pagestream_read_message(
                        &mut pgb_reader,
                        tenant_id,
                        timeline_id,
                        &mut timeline_handles,
                        &cancel_batcher,
                        &ctx,
                        protocol_version,
                        request_span.clone(),
                    )
                    .await;
                    let Some(read_res) = read_res.transpose() else {
                        debug!("client-initiated shutdown");
                        break;
                    };
                    exit |= read_res.is_err();
                    let could_send = batch_tx
                        .send(read_res, |batch, res| {
                            Self::pagestream_do_batch(max_batch_size, batch, res)
                        })
                        .await;
                    exit |= could_send.is_err();
                }
                (pgb_reader, timeline_handles)
            }
        });

        //
        // Executor
        //

        let executor = pipeline_stage!("executor", self.cancel.clone(), move |cancel| {
            let ctx = ctx.attached_child();
            async move {
                let _cancel_batcher = cancel_batcher.drop_guard();
                loop {
                    let maybe_batch = batch_rx.recv().await;
                    let batch = match maybe_batch {
                        Ok(batch) => batch,
                        Err(spsc_fold::RecvError::SenderGone) => {
                            debug!("upstream gone");
                            return Ok(());
                        }
                    };
                    let batch = match batch {
                        Ok(batch) => batch,
                        Err(e) => {
                            return Err(e);
                        }
                    };
                    self.pagesteam_handle_batched_message(
                        pgb_writer,
                        batch,
                        io_concurrency.clone(),
                        &cancel,
                        protocol_version,
                        &ctx,
                    )
                    .await?;
                }
            }
        });

        //
        // Execute the stages.
        //

        match execution {
            PageServiceProtocolPipelinedExecutionStrategy::ConcurrentFutures => {
                tokio::join!(batcher, executor)
            }
            PageServiceProtocolPipelinedExecutionStrategy::Tasks => {
                // These tasks are not tracked anywhere.
                let read_messages_task = tokio::spawn(batcher);
                let (read_messages_task_res, executor_res_) =
                    tokio::join!(read_messages_task, executor,);
                (
                    read_messages_task_res.expect("propagated panic from read_messages"),
                    executor_res_,
                )
            }
        }
    }

    /// Helper function to handle the LSN from client request.
    ///
    /// Each GetPage (and Exists and Nblocks) request includes information about
    /// which version of the page is being requested. The primary compute node
    /// will always request the latest page version, by setting 'request_lsn' to
    /// the last inserted or flushed WAL position, while a standby will request
    /// a version at the LSN that it's currently caught up to.
    ///
    /// In either case, if the page server hasn't received the WAL up to the
    /// requested LSN yet, we will wait for it to arrive. The return value is
    /// the LSN that should be used to look up the page versions.
    ///
    /// In addition to the request LSN, each request carries another LSN,
    /// 'not_modified_since', which is a hint to the pageserver that the client
    /// knows that the page has not been modified between 'not_modified_since'
    /// and the request LSN. This allows skipping the wait, as long as the WAL
    /// up to 'not_modified_since' has arrived. If the client doesn't have any
    /// information about when the page was modified, it will use
    /// not_modified_since == lsn. If the client lies and sends a too low
    /// not_modified_hint such that there are in fact later page versions, the
    /// behavior is undefined: the pageserver may return any of the page versions
    /// or an error.
    async fn wait_or_get_last_lsn(
        timeline: &Timeline,
        request_lsn: Lsn,
        not_modified_since: Lsn,
        latest_gc_cutoff_lsn: &RcuReadGuard<Lsn>,
        ctx: &RequestContext,
    ) -> Result<Lsn, PageStreamError> {
        let last_record_lsn = timeline.get_last_record_lsn();

        // Sanity check the request
        if request_lsn < not_modified_since {
            return Err(PageStreamError::BadRequest(
                format!(
                    "invalid request with request LSN {} and not_modified_since {}",
                    request_lsn, not_modified_since,
                )
                .into(),
            ));
        }

        // Check explicitly for INVALID just to get a less scary error message if the request is obviously bogus
        if request_lsn == Lsn::INVALID {
            return Err(PageStreamError::BadRequest(
                "invalid LSN(0) in request".into(),
            ));
        }

        // Clients should only read from recent LSNs on their timeline, or from locations holding an LSN lease.
        //
        // We may have older data available, but we make a best effort to detect this case and return an error,
        // to distinguish a misbehaving client (asking for old LSN) from a storage issue (data missing at a legitimate LSN).
        if request_lsn < **latest_gc_cutoff_lsn && !timeline.is_gc_blocked_by_lsn_lease_deadline() {
            let gc_info = &timeline.gc_info.read().unwrap();
            if !gc_info.lsn_covered_by_lease(request_lsn) {
                return Err(
                    PageStreamError::BadRequest(format!(
                        "tried to request a page version that was garbage collected. requested at {} gc cutoff {}",
                        request_lsn, **latest_gc_cutoff_lsn
                    ).into())
                );
            }
        }

        // Wait for WAL up to 'not_modified_since' to arrive, if necessary
        if not_modified_since > last_record_lsn {
            timeline
                .wait_lsn(
                    not_modified_since,
                    crate::tenant::timeline::WaitLsnWaiter::PageService,
                    timeline::WaitLsnTimeout::Default,
                    ctx,
                )
                .await?;
            // Since we waited for 'not_modified_since' to arrive, that is now the last
            // record LSN. (Or close enough for our purposes; the last-record LSN can
            // advance immediately after we return anyway)
            Ok(not_modified_since)
        } else {
            // It might be better to use max(not_modified_since, latest_gc_cutoff_lsn)
            // here instead. That would give the same result, since we know that there
            // haven't been any modifications since 'not_modified_since'. Using an older
            // LSN might be faster, because that could allow skipping recent layers when
            // finding the page. However, we have historically used 'last_record_lsn', so
            // stick to that for now.
            Ok(std::cmp::min(last_record_lsn, request_lsn))
        }
    }

    /// Handles the lsn lease request.
    /// If a lease cannot be obtained, the client will receive NULL.
    #[instrument(skip_all, fields(shard_id, %lsn))]
    async fn handle_make_lsn_lease<IO>(
        &mut self,
        pgb: &mut PostgresBackend<IO>,
        tenant_shard_id: TenantShardId,
        timeline_id: TimelineId,
        lsn: Lsn,
        ctx: &RequestContext,
    ) -> Result<(), QueryError>
    where
        IO: AsyncRead + AsyncWrite + Send + Sync + Unpin,
    {
        let timeline = self
            .timeline_handles
            .as_mut()
            .unwrap()
            .get(
                tenant_shard_id.tenant_id,
                timeline_id,
                ShardSelector::Known(tenant_shard_id.to_index()),
            )
            .await?;
        set_tracing_field_shard_id(&timeline);

        let lease = timeline
            .renew_lsn_lease(lsn, timeline.get_lsn_lease_length(), ctx)
            .inspect_err(|e| {
                warn!("{e}");
            })
            .ok();
        let valid_until_str = lease.map(|l| {
            l.valid_until
                .duration_since(SystemTime::UNIX_EPOCH)
                .expect("valid_until is earlier than UNIX_EPOCH")
                .as_millis()
                .to_string()
        });

        info!(
            "acquired lease for {} until {}",
            lsn,
            valid_until_str.as_deref().unwrap_or("<unknown>")
        );

        let bytes = valid_until_str.as_ref().map(|x| x.as_bytes());

        pgb.write_message_noflush(&BeMessage::RowDescription(&[RowDescriptor::text_col(
            b"valid_until",
        )]))?
        .write_message_noflush(&BeMessage::DataRow(&[bytes]))?;

        Ok(())
    }

    #[instrument(skip_all, fields(shard_id))]
    async fn handle_get_rel_exists_request(
        &mut self,
        timeline: &Timeline,
        req: &PagestreamExistsRequest,
        ctx: &RequestContext,
    ) -> Result<PagestreamBeMessage, PageStreamError> {
        let latest_gc_cutoff_lsn = timeline.get_applied_gc_cutoff_lsn();
        let lsn = Self::wait_or_get_last_lsn(
            timeline,
            req.hdr.request_lsn,
            req.hdr.not_modified_since,
            &latest_gc_cutoff_lsn,
            ctx,
        )
        .await?;

        let exists = timeline
            .get_rel_exists(req.rel, Version::Lsn(lsn), ctx)
            .await?;

        Ok(PagestreamBeMessage::Exists(PagestreamExistsResponse {
            req: *req,
            exists,
        }))
    }

    #[instrument(skip_all, fields(shard_id))]
    async fn handle_get_nblocks_request(
        &mut self,
        timeline: &Timeline,
        req: &PagestreamNblocksRequest,
        ctx: &RequestContext,
    ) -> Result<PagestreamBeMessage, PageStreamError> {
        let latest_gc_cutoff_lsn = timeline.get_applied_gc_cutoff_lsn();
        let lsn = Self::wait_or_get_last_lsn(
            timeline,
            req.hdr.request_lsn,
            req.hdr.not_modified_since,
            &latest_gc_cutoff_lsn,
            ctx,
        )
        .await?;

        let n_blocks = timeline
            .get_rel_size(req.rel, Version::Lsn(lsn), ctx)
            .await?;

        Ok(PagestreamBeMessage::Nblocks(PagestreamNblocksResponse {
            req: *req,
            n_blocks,
        }))
    }

    #[instrument(skip_all, fields(shard_id))]
    async fn handle_db_size_request(
        &mut self,
        timeline: &Timeline,
        req: &PagestreamDbSizeRequest,
        ctx: &RequestContext,
    ) -> Result<PagestreamBeMessage, PageStreamError> {
        let latest_gc_cutoff_lsn = timeline.get_applied_gc_cutoff_lsn();
        let lsn = Self::wait_or_get_last_lsn(
            timeline,
            req.hdr.request_lsn,
            req.hdr.not_modified_since,
            &latest_gc_cutoff_lsn,
            ctx,
        )
        .await?;

        let total_blocks = timeline
            .get_db_size(DEFAULTTABLESPACE_OID, req.dbnode, Version::Lsn(lsn), ctx)
            .await?;
        let db_size = total_blocks as i64 * BLCKSZ as i64;

        Ok(PagestreamBeMessage::DbSize(PagestreamDbSizeResponse {
            req: *req,
            db_size,
        }))
    }

    #[instrument(skip_all)]
    async fn handle_get_page_at_lsn_request_batched(
        &mut self,
        timeline: &Timeline,
        effective_lsn: Lsn,
        requests: smallvec::SmallVec<[BatchedGetPageRequest; 1]>,
        io_concurrency: IoConcurrency,
        ctx: &RequestContext,
    ) -> Vec<Result<(PagestreamBeMessage, SmgrOpTimer), BatchedPageStreamError>> {
        debug_assert_current_span_has_tenant_and_timeline_id();

        timeline
            .query_metrics
            .observe_getpage_batch_start(requests.len());

        // If a page trace is running, submit an event for this request.
        if let Some(page_trace) = timeline.page_trace.load().as_ref() {
            let time = SystemTime::now();
            for batch in &requests {
                let key = rel_block_to_key(batch.req.rel, batch.req.blkno).to_compact();
                // Ignore error (trace buffer may be full or tracer may have disconnected).
                _ = page_trace.try_send(PageTraceEvent {
                    key,
                    effective_lsn,
                    time,
                });
            }
        }

        let results = timeline
            .get_rel_page_at_lsn_batched(
                requests.iter().map(|p| (&p.req.rel, &p.req.blkno)),
                effective_lsn,
                io_concurrency,
                ctx,
            )
            .await;
        assert_eq!(results.len(), requests.len());

        // TODO: avoid creating the new Vec here
        Vec::from_iter(
            requests
                .into_iter()
                .zip(results.into_iter())
                .map(|(req, res)| {
                    res.map(|page| {
                        (
                            PagestreamBeMessage::GetPage(models::PagestreamGetPageResponse {
                                req: req.req,
                                page,
                            }),
                            req.timer,
                        )
                    })
                    .map_err(|e| BatchedPageStreamError {
                        err: PageStreamError::from(e),
                        req: req.req.hdr,
                    })
                }),
        )
    }

    #[instrument(skip_all, fields(shard_id))]
    async fn handle_get_slru_segment_request(
        &mut self,
        timeline: &Timeline,
        req: &PagestreamGetSlruSegmentRequest,
        ctx: &RequestContext,
    ) -> Result<PagestreamBeMessage, PageStreamError> {
        let latest_gc_cutoff_lsn = timeline.get_applied_gc_cutoff_lsn();
        let lsn = Self::wait_or_get_last_lsn(
            timeline,
            req.hdr.request_lsn,
            req.hdr.not_modified_since,
            &latest_gc_cutoff_lsn,
            ctx,
        )
        .await?;

        let kind = SlruKind::from_repr(req.kind)
            .ok_or(PageStreamError::BadRequest("invalid SLRU kind".into()))?;
        let segment = timeline.get_slru_segment(kind, req.segno, lsn, ctx).await?;

        Ok(PagestreamBeMessage::GetSlruSegment(
            PagestreamGetSlruSegmentResponse { req: *req, segment },
        ))
    }

    // NB: this impl mimics what we do for batched getpage requests.
    #[cfg(feature = "testing")]
    #[instrument(skip_all, fields(shard_id))]
    async fn handle_test_request_batch(
        &mut self,
        timeline: &Timeline,
        requests: Vec<BatchedTestRequest>,
        _ctx: &RequestContext,
    ) -> Vec<Result<(PagestreamBeMessage, SmgrOpTimer), BatchedPageStreamError>> {
        // real requests would do something with the timeline
        let mut results = Vec::with_capacity(requests.len());
        for _req in requests.iter() {
            tokio::task::yield_now().await;

            results.push({
                if timeline.cancel.is_cancelled() {
                    Err(PageReconstructError::Cancelled)
                } else {
                    Ok(())
                }
            });
        }

        // TODO: avoid creating the new Vec here
        Vec::from_iter(
            requests
                .into_iter()
                .zip(results.into_iter())
                .map(|(req, res)| {
                    res.map(|()| {
                        (
                            PagestreamBeMessage::Test(models::PagestreamTestResponse {
                                req: req.req.clone(),
                            }),
                            req.timer,
                        )
                    })
                    .map_err(|e| BatchedPageStreamError {
                        err: PageStreamError::from(e),
                        req: req.req.hdr,
                    })
                }),
        )
    }

    /// Note on "fullbackup":
    /// Full basebackups should only be used for debugging purposes.
    /// Originally, it was introduced to enable breaking storage format changes,
    /// but that is not applicable anymore.
    ///
    /// # Coding Discipline
    ///
    /// Coding discipline within this function: all interaction with the `pgb` connection
    /// needs to be sensitive to connection shutdown, currently signalled via [`Self::cancel`].
    /// This is so that we can shutdown page_service quickly.
    ///
    /// TODO: wrap the pgb that we pass to the basebackup handler so that it's sensitive
    /// to connection cancellation.
    #[allow(clippy::too_many_arguments)]
    #[instrument(skip_all, fields(shard_id, ?lsn, ?prev_lsn, %full_backup))]
    async fn handle_basebackup_request<IO>(
        &mut self,
        pgb: &mut PostgresBackend<IO>,
        tenant_id: TenantId,
        timeline_id: TimelineId,
        lsn: Option<Lsn>,
        prev_lsn: Option<Lsn>,
        full_backup: bool,
        gzip: bool,
        replica: bool,
        ctx: &RequestContext,
    ) -> Result<(), QueryError>
    where
        IO: AsyncRead + AsyncWrite + Send + Sync + Unpin,
    {
        fn map_basebackup_error(err: BasebackupError) -> QueryError {
            match err {
                // TODO: passthrough the error site to the final error message?
                BasebackupError::Client(e, _) => QueryError::Disconnected(ConnectionError::Io(e)),
                BasebackupError::Server(e) => QueryError::Other(e),
                BasebackupError::Shutdown => QueryError::Shutdown,
            }
        }

        let started = std::time::Instant::now();

        let timeline = self
            .timeline_handles
            .as_mut()
            .unwrap()
            .get(tenant_id, timeline_id, ShardSelector::Zero)
            .await?;
        set_tracing_field_shard_id(&timeline);
        let ctx = ctx.with_scope_timeline(&timeline);

        if timeline.is_archived() == Some(true) {
            tracing::info!(
                "timeline {tenant_id}/{timeline_id} is archived, but got basebackup request for it."
            );
            return Err(QueryError::NotFound("timeline is archived".into()));
        }

        let latest_gc_cutoff_lsn = timeline.get_applied_gc_cutoff_lsn();
        if let Some(lsn) = lsn {
            // Backup was requested at a particular LSN. Wait for it to arrive.
            info!("waiting for {}", lsn);
            timeline
                .wait_lsn(
                    lsn,
                    crate::tenant::timeline::WaitLsnWaiter::PageService,
                    crate::tenant::timeline::WaitLsnTimeout::Default,
                    &ctx,
                )
                .await?;
            timeline
                .check_lsn_is_in_scope(lsn, &latest_gc_cutoff_lsn)
                .context("invalid basebackup lsn")?;
        }

        let lsn_awaited_after = started.elapsed();

        // switch client to COPYOUT
        pgb.write_message_noflush(&BeMessage::CopyOutResponse)
            .map_err(QueryError::Disconnected)?;
        self.flush_cancellable(pgb, &self.cancel).await?;

        // Send a tarball of the latest layer on the timeline. Compress if not
        // fullbackup. TODO Compress in that case too (tests need to be updated)
        if full_backup {
            let mut writer = pgb.copyout_writer();
            basebackup::send_basebackup_tarball(
                &mut writer,
                &timeline,
                lsn,
                prev_lsn,
                full_backup,
                replica,
                &ctx,
            )
            .await
            .map_err(map_basebackup_error)?;
        } else {
            let mut writer = BufWriter::new(pgb.copyout_writer());
            if gzip {
                let mut encoder = GzipEncoder::with_quality(
                    &mut writer,
                    // NOTE using fast compression because it's on the critical path
                    //      for compute startup. For an empty database, we get
                    //      <100KB with this method. The Level::Best compression method
                    //      gives us <20KB, but maybe we should add basebackup caching
                    //      on compute shutdown first.
                    async_compression::Level::Fastest,
                );
                basebackup::send_basebackup_tarball(
                    &mut encoder,
                    &timeline,
                    lsn,
                    prev_lsn,
                    full_backup,
                    replica,
                    &ctx,
                )
                .await
                .map_err(map_basebackup_error)?;
                // shutdown the encoder to ensure the gzip footer is written
                encoder
                    .shutdown()
                    .await
                    .map_err(|e| QueryError::Disconnected(ConnectionError::Io(e)))?;
            } else {
                basebackup::send_basebackup_tarball(
                    &mut writer,
                    &timeline,
                    lsn,
                    prev_lsn,
                    full_backup,
                    replica,
                    &ctx,
                )
                .await
                .map_err(map_basebackup_error)?;
            }
            writer.flush().await.map_err(|e| {
                map_basebackup_error(BasebackupError::Client(
                    e,
                    "handle_basebackup_request,flush",
                ))
            })?;
        }

        pgb.write_message_noflush(&BeMessage::CopyDone)
            .map_err(QueryError::Disconnected)?;
        self.flush_cancellable(pgb, &timeline.cancel).await?;

        let basebackup_after = started
            .elapsed()
            .checked_sub(lsn_awaited_after)
            .unwrap_or(Duration::ZERO);

        info!(
            lsn_await_millis = lsn_awaited_after.as_millis(),
            basebackup_millis = basebackup_after.as_millis(),
            "basebackup complete"
        );

        Ok(())
    }

    // when accessing management api supply None as an argument
    // when using to authorize tenant pass corresponding tenant id
    fn check_permission(&self, tenant_id: Option<TenantId>) -> Result<(), QueryError> {
        if self.auth.is_none() {
            // auth is set to Trust, nothing to check so just return ok
            return Ok(());
        }
        // auth is some, just checked above, when auth is some
        // then claims are always present because of checks during connection init
        // so this expect won't trigger
        let claims = self
            .claims
            .as_ref()
            .expect("claims presence already checked");
        check_permission(claims, tenant_id).map_err(|e| QueryError::Unauthorized(e.0))
    }
}

/// `basebackup tenant timeline [lsn] [--gzip] [--replica]`
#[derive(Debug, Clone, Eq, PartialEq)]
struct BaseBackupCmd {
    tenant_id: TenantId,
    timeline_id: TimelineId,
    lsn: Option<Lsn>,
    gzip: bool,
    replica: bool,
}

/// `fullbackup tenant timeline [lsn] [prev_lsn]`
#[derive(Debug, Clone, Eq, PartialEq)]
struct FullBackupCmd {
    tenant_id: TenantId,
    timeline_id: TimelineId,
    lsn: Option<Lsn>,
    prev_lsn: Option<Lsn>,
}

/// `pagestream_v2 tenant timeline`
#[derive(Debug, Clone, Eq, PartialEq)]
struct PageStreamCmd {
    tenant_id: TenantId,
    timeline_id: TimelineId,
    protocol_version: PagestreamProtocolVersion,
}

/// `lease lsn tenant timeline lsn`
#[derive(Debug, Clone, Eq, PartialEq)]
struct LeaseLsnCmd {
    tenant_shard_id: TenantShardId,
    timeline_id: TimelineId,
    lsn: Lsn,
}

#[derive(Debug, Clone, Eq, PartialEq)]
enum PageServiceCmd {
    Set,
    PageStream(PageStreamCmd),
    BaseBackup(BaseBackupCmd),
    FullBackup(FullBackupCmd),
    LeaseLsn(LeaseLsnCmd),
}

impl PageStreamCmd {
    fn parse(query: &str, protocol_version: PagestreamProtocolVersion) -> anyhow::Result<Self> {
        let parameters = query.split_whitespace().collect_vec();
        if parameters.len() != 2 {
            bail!(
                "invalid number of parameters for pagestream command: {}",
                query
            );
        }
        let tenant_id = TenantId::from_str(parameters[0])
            .with_context(|| format!("Failed to parse tenant id from {}", parameters[0]))?;
        let timeline_id = TimelineId::from_str(parameters[1])
            .with_context(|| format!("Failed to parse timeline id from {}", parameters[1]))?;
        Ok(Self {
            tenant_id,
            timeline_id,
            protocol_version,
        })
    }
}

impl FullBackupCmd {
    fn parse(query: &str) -> anyhow::Result<Self> {
        let parameters = query.split_whitespace().collect_vec();
        if parameters.len() < 2 || parameters.len() > 4 {
            bail!(
                "invalid number of parameters for basebackup command: {}",
                query
            );
        }
        let tenant_id = TenantId::from_str(parameters[0])
            .with_context(|| format!("Failed to parse tenant id from {}", parameters[0]))?;
        let timeline_id = TimelineId::from_str(parameters[1])
            .with_context(|| format!("Failed to parse timeline id from {}", parameters[1]))?;
        // The caller is responsible for providing correct lsn and prev_lsn.
        let lsn = if let Some(lsn_str) = parameters.get(2) {
            Some(
                Lsn::from_str(lsn_str)
                    .with_context(|| format!("Failed to parse Lsn from {lsn_str}"))?,
            )
        } else {
            None
        };
        let prev_lsn = if let Some(prev_lsn_str) = parameters.get(3) {
            Some(
                Lsn::from_str(prev_lsn_str)
                    .with_context(|| format!("Failed to parse Lsn from {prev_lsn_str}"))?,
            )
        } else {
            None
        };
        Ok(Self {
            tenant_id,
            timeline_id,
            lsn,
            prev_lsn,
        })
    }
}

impl BaseBackupCmd {
    fn parse(query: &str) -> anyhow::Result<Self> {
        let parameters = query.split_whitespace().collect_vec();
        if parameters.len() < 2 {
            bail!(
                "invalid number of parameters for basebackup command: {}",
                query
            );
        }
        let tenant_id = TenantId::from_str(parameters[0])
            .with_context(|| format!("Failed to parse tenant id from {}", parameters[0]))?;
        let timeline_id = TimelineId::from_str(parameters[1])
            .with_context(|| format!("Failed to parse timeline id from {}", parameters[1]))?;
        let lsn;
        let flags_parse_from;
        if let Some(maybe_lsn) = parameters.get(2) {
            if *maybe_lsn == "latest" {
                lsn = None;
                flags_parse_from = 3;
            } else if maybe_lsn.starts_with("--") {
                lsn = None;
                flags_parse_from = 2;
            } else {
                lsn = Some(
                    Lsn::from_str(maybe_lsn)
                        .with_context(|| format!("Failed to parse lsn from {maybe_lsn}"))?,
                );
                flags_parse_from = 3;
            }
        } else {
            lsn = None;
            flags_parse_from = 2;
        }

        let mut gzip = false;
        let mut replica = false;

        for &param in &parameters[flags_parse_from..] {
            match param {
                "--gzip" => {
                    if gzip {
                        bail!("duplicate parameter for basebackup command: {param}")
                    }
                    gzip = true
                }
                "--replica" => {
                    if replica {
                        bail!("duplicate parameter for basebackup command: {param}")
                    }
                    replica = true
                }
                _ => bail!("invalid parameter for basebackup command: {param}"),
            }
        }
        Ok(Self {
            tenant_id,
            timeline_id,
            lsn,
            gzip,
            replica,
        })
    }
}

impl LeaseLsnCmd {
    fn parse(query: &str) -> anyhow::Result<Self> {
        let parameters = query.split_whitespace().collect_vec();
        if parameters.len() != 3 {
            bail!(
                "invalid number of parameters for lease lsn command: {}",
                query
            );
        }
        let tenant_shard_id = TenantShardId::from_str(parameters[0])
            .with_context(|| format!("Failed to parse tenant id from {}", parameters[0]))?;
        let timeline_id = TimelineId::from_str(parameters[1])
            .with_context(|| format!("Failed to parse timeline id from {}", parameters[1]))?;
        let lsn = Lsn::from_str(parameters[2])
            .with_context(|| format!("Failed to parse lsn from {}", parameters[2]))?;
        Ok(Self {
            tenant_shard_id,
            timeline_id,
            lsn,
        })
    }
}

impl PageServiceCmd {
    fn parse(query: &str) -> anyhow::Result<Self> {
        let query = query.trim();
        let Some((cmd, other)) = query.split_once(' ') else {
            bail!("cannot parse query: {query}")
        };
        match cmd.to_ascii_lowercase().as_str() {
            "pagestream_v2" => Ok(Self::PageStream(PageStreamCmd::parse(
                other,
                PagestreamProtocolVersion::V2,
            )?)),
            "pagestream_v3" => Ok(Self::PageStream(PageStreamCmd::parse(
                other,
                PagestreamProtocolVersion::V3,
            )?)),
            "basebackup" => Ok(Self::BaseBackup(BaseBackupCmd::parse(other)?)),
            "fullbackup" => Ok(Self::FullBackup(FullBackupCmd::parse(other)?)),
            "lease" => {
                let Some((cmd2, other)) = other.split_once(' ') else {
                    bail!("invalid lease command: {cmd}");
                };
                let cmd2 = cmd2.to_ascii_lowercase();
                if cmd2 == "lsn" {
                    Ok(Self::LeaseLsn(LeaseLsnCmd::parse(other)?))
                } else {
                    bail!("invalid lease command: {cmd}");
                }
            }
            "set" => Ok(Self::Set),
            _ => Err(anyhow::anyhow!("unsupported command {cmd} in {query}")),
        }
    }
}

impl<IO> postgres_backend::Handler<IO> for PageServerHandler
where
    IO: AsyncRead + AsyncWrite + Send + Sync + Unpin + 'static,
{
    fn check_auth_jwt(
        &mut self,
        _pgb: &mut PostgresBackend<IO>,
        jwt_response: &[u8],
    ) -> Result<(), QueryError> {
        // this unwrap is never triggered, because check_auth_jwt only called when auth_type is NeonJWT
        // which requires auth to be present
        let data = self
            .auth
            .as_ref()
            .unwrap()
            .decode(str::from_utf8(jwt_response).context("jwt response is not UTF-8")?)
            .map_err(|e| QueryError::Unauthorized(e.0))?;

        if matches!(data.claims.scope, Scope::Tenant) && data.claims.tenant_id.is_none() {
            return Err(QueryError::Unauthorized(
                "jwt token scope is Tenant, but tenant id is missing".into(),
            ));
        }

        debug!(
            "jwt scope check succeeded for scope: {:#?} by tenant id: {:?}",
            data.claims.scope, data.claims.tenant_id,
        );

        self.claims = Some(data.claims);
        Ok(())
    }

    fn startup(
        &mut self,
        _pgb: &mut PostgresBackend<IO>,
        sm: &FeStartupPacket,
    ) -> Result<(), QueryError> {
        fail::fail_point!("ps::connection-start::startup-packet");

        if let FeStartupPacket::StartupMessage { params, .. } = sm {
            if let Some(app_name) = params.get("application_name") {
                Span::current().record("application_name", field::display(app_name));
            }
        };

        Ok(())
    }

    #[instrument(skip_all, fields(tenant_id, timeline_id))]
    async fn process_query(
        &mut self,
        pgb: &mut PostgresBackend<IO>,
        query_string: &str,
    ) -> Result<(), QueryError> {
        fail::fail_point!("simulated-bad-compute-connection", |_| {
            info!("Hit failpoint for bad connection");
            Err(QueryError::SimulatedConnectionError)
        });

        fail::fail_point!("ps::connection-start::process-query");

        let ctx = self.connection_ctx.attached_child();
        debug!("process query {query_string}");
        let query = PageServiceCmd::parse(query_string)?;
        match query {
            PageServiceCmd::PageStream(PageStreamCmd {
                tenant_id,
                timeline_id,
                protocol_version,
            }) => {
                tracing::Span::current()
                    .record("tenant_id", field::display(tenant_id))
                    .record("timeline_id", field::display(timeline_id));

                self.check_permission(Some(tenant_id))?;
                let command_kind = match protocol_version {
                    PagestreamProtocolVersion::V2 => ComputeCommandKind::PageStreamV2,
                    PagestreamProtocolVersion::V3 => ComputeCommandKind::PageStreamV3,
                };
                COMPUTE_COMMANDS_COUNTERS.for_command(command_kind).inc();

                self.handle_pagerequests(pgb, tenant_id, timeline_id, protocol_version, ctx)
                    .await?;
            }
            PageServiceCmd::BaseBackup(BaseBackupCmd {
                tenant_id,
                timeline_id,
                lsn,
                gzip,
                replica,
            }) => {
                tracing::Span::current()
                    .record("tenant_id", field::display(tenant_id))
                    .record("timeline_id", field::display(timeline_id));

                self.check_permission(Some(tenant_id))?;

                COMPUTE_COMMANDS_COUNTERS
                    .for_command(ComputeCommandKind::Basebackup)
                    .inc();
                let metric_recording = metrics::BASEBACKUP_QUERY_TIME.start_recording();
                let res = async {
                    self.handle_basebackup_request(
                        pgb,
                        tenant_id,
                        timeline_id,
                        lsn,
                        None,
                        false,
                        gzip,
                        replica,
                        &ctx,
                    )
                    .await?;
                    pgb.write_message_noflush(&BeMessage::CommandComplete(b"SELECT 1"))?;
                    Result::<(), QueryError>::Ok(())
                }
                .await;
                metric_recording.observe(&res);
                res?;
            }
            // same as basebackup, but result includes relational data as well
            PageServiceCmd::FullBackup(FullBackupCmd {
                tenant_id,
                timeline_id,
                lsn,
                prev_lsn,
            }) => {
                tracing::Span::current()
                    .record("tenant_id", field::display(tenant_id))
                    .record("timeline_id", field::display(timeline_id));

                self.check_permission(Some(tenant_id))?;

                COMPUTE_COMMANDS_COUNTERS
                    .for_command(ComputeCommandKind::Fullbackup)
                    .inc();

                // Check that the timeline exists
                self.handle_basebackup_request(
                    pgb,
                    tenant_id,
                    timeline_id,
                    lsn,
                    prev_lsn,
                    true,
                    false,
                    false,
                    &ctx,
                )
                .await?;
                pgb.write_message_noflush(&BeMessage::CommandComplete(b"SELECT 1"))?;
            }
            PageServiceCmd::Set => {
                // important because psycopg2 executes "SET datestyle TO 'ISO'"
                // on connect
                pgb.write_message_noflush(&BeMessage::CommandComplete(b"SELECT 1"))?;
            }
            PageServiceCmd::LeaseLsn(LeaseLsnCmd {
                tenant_shard_id,
                timeline_id,
                lsn,
            }) => {
                tracing::Span::current()
                    .record("tenant_id", field::display(tenant_shard_id))
                    .record("timeline_id", field::display(timeline_id));

                self.check_permission(Some(tenant_shard_id.tenant_id))?;

                COMPUTE_COMMANDS_COUNTERS
                    .for_command(ComputeCommandKind::LeaseLsn)
                    .inc();

                match self
                    .handle_make_lsn_lease(pgb, tenant_shard_id, timeline_id, lsn, &ctx)
                    .await
                {
                    Ok(()) => {
                        pgb.write_message_noflush(&BeMessage::CommandComplete(b"SELECT 1"))?
                    }
                    Err(e) => {
                        error!("error obtaining lsn lease for {lsn}: {e:?}");
                        pgb.write_message_noflush(&BeMessage::ErrorResponse(
                            &e.to_string(),
                            Some(e.pg_error_code()),
                        ))?
                    }
                };
            }
        }

        Ok(())
    }
}

impl From<GetActiveTenantError> for QueryError {
    fn from(e: GetActiveTenantError) -> Self {
        match e {
            GetActiveTenantError::WaitForActiveTimeout { .. } => QueryError::Disconnected(
                ConnectionError::Io(io::Error::new(io::ErrorKind::TimedOut, e.to_string())),
            ),
            GetActiveTenantError::Cancelled
            | GetActiveTenantError::WillNotBecomeActive(TenantState::Stopping { .. }) => {
                QueryError::Shutdown
            }
            e @ GetActiveTenantError::NotFound(_) => QueryError::NotFound(format!("{e}").into()),
            e => QueryError::Other(anyhow::anyhow!(e)),
        }
    }
}

#[derive(Debug, thiserror::Error)]
pub(crate) enum GetActiveTimelineError {
    #[error(transparent)]
    Tenant(GetActiveTenantError),
    #[error(transparent)]
    Timeline(#[from] GetTimelineError),
}

impl From<GetActiveTimelineError> for QueryError {
    fn from(e: GetActiveTimelineError) -> Self {
        match e {
            GetActiveTimelineError::Tenant(GetActiveTenantError::Cancelled) => QueryError::Shutdown,
            GetActiveTimelineError::Tenant(e) => e.into(),
            GetActiveTimelineError::Timeline(e) => QueryError::NotFound(format!("{e}").into()),
        }
    }
}

impl From<crate::tenant::timeline::handle::HandleUpgradeError> for QueryError {
    fn from(e: crate::tenant::timeline::handle::HandleUpgradeError) -> Self {
        match e {
            crate::tenant::timeline::handle::HandleUpgradeError::ShutDown => QueryError::Shutdown,
        }
    }
}

fn set_tracing_field_shard_id(timeline: &Timeline) {
    debug_assert_current_span_has_tenant_and_timeline_id_no_shard_id();
    tracing::Span::current().record(
        "shard_id",
        tracing::field::display(timeline.tenant_shard_id.shard_slug()),
    );
    debug_assert_current_span_has_tenant_and_timeline_id();
}

struct WaitedForLsn(Lsn);
impl From<WaitedForLsn> for Lsn {
    fn from(WaitedForLsn(lsn): WaitedForLsn) -> Self {
        lsn
    }
}

#[cfg(test)]
mod tests {
    use utils::shard::ShardCount;

    use super::*;

    #[test]
    fn pageservice_cmd_parse() {
        let tenant_id = TenantId::generate();
        let timeline_id = TimelineId::generate();
        let cmd =
            PageServiceCmd::parse(&format!("pagestream_v2 {tenant_id} {timeline_id}")).unwrap();
        assert_eq!(
            cmd,
            PageServiceCmd::PageStream(PageStreamCmd {
                tenant_id,
                timeline_id,
                protocol_version: PagestreamProtocolVersion::V2,
            })
        );
        let cmd = PageServiceCmd::parse(&format!("basebackup {tenant_id} {timeline_id}")).unwrap();
        assert_eq!(
            cmd,
            PageServiceCmd::BaseBackup(BaseBackupCmd {
                tenant_id,
                timeline_id,
                lsn: None,
                gzip: false,
                replica: false
            })
        );
        let cmd =
            PageServiceCmd::parse(&format!("basebackup {tenant_id} {timeline_id} --gzip")).unwrap();
        assert_eq!(
            cmd,
            PageServiceCmd::BaseBackup(BaseBackupCmd {
                tenant_id,
                timeline_id,
                lsn: None,
                gzip: true,
                replica: false
            })
        );
        let cmd =
            PageServiceCmd::parse(&format!("basebackup {tenant_id} {timeline_id} latest")).unwrap();
        assert_eq!(
            cmd,
            PageServiceCmd::BaseBackup(BaseBackupCmd {
                tenant_id,
                timeline_id,
                lsn: None,
                gzip: false,
                replica: false
            })
        );
        let cmd = PageServiceCmd::parse(&format!("basebackup {tenant_id} {timeline_id} 0/16ABCDE"))
            .unwrap();
        assert_eq!(
            cmd,
            PageServiceCmd::BaseBackup(BaseBackupCmd {
                tenant_id,
                timeline_id,
                lsn: Some(Lsn::from_str("0/16ABCDE").unwrap()),
                gzip: false,
                replica: false
            })
        );
        let cmd = PageServiceCmd::parse(&format!(
            "basebackup {tenant_id} {timeline_id} --replica --gzip"
        ))
        .unwrap();
        assert_eq!(
            cmd,
            PageServiceCmd::BaseBackup(BaseBackupCmd {
                tenant_id,
                timeline_id,
                lsn: None,
                gzip: true,
                replica: true
            })
        );
        let cmd = PageServiceCmd::parse(&format!(
            "basebackup {tenant_id} {timeline_id} 0/16ABCDE --replica --gzip"
        ))
        .unwrap();
        assert_eq!(
            cmd,
            PageServiceCmd::BaseBackup(BaseBackupCmd {
                tenant_id,
                timeline_id,
                lsn: Some(Lsn::from_str("0/16ABCDE").unwrap()),
                gzip: true,
                replica: true
            })
        );
        let cmd = PageServiceCmd::parse(&format!("fullbackup {tenant_id} {timeline_id}")).unwrap();
        assert_eq!(
            cmd,
            PageServiceCmd::FullBackup(FullBackupCmd {
                tenant_id,
                timeline_id,
                lsn: None,
                prev_lsn: None
            })
        );
        let cmd = PageServiceCmd::parse(&format!(
            "fullbackup {tenant_id} {timeline_id} 0/16ABCDE 0/16ABCDF"
        ))
        .unwrap();
        assert_eq!(
            cmd,
            PageServiceCmd::FullBackup(FullBackupCmd {
                tenant_id,
                timeline_id,
                lsn: Some(Lsn::from_str("0/16ABCDE").unwrap()),
                prev_lsn: Some(Lsn::from_str("0/16ABCDF").unwrap()),
            })
        );
        let tenant_shard_id = TenantShardId::unsharded(tenant_id);
        let cmd = PageServiceCmd::parse(&format!(
            "lease lsn {tenant_shard_id} {timeline_id} 0/16ABCDE"
        ))
        .unwrap();
        assert_eq!(
            cmd,
            PageServiceCmd::LeaseLsn(LeaseLsnCmd {
                tenant_shard_id,
                timeline_id,
                lsn: Lsn::from_str("0/16ABCDE").unwrap(),
            })
        );
        let tenant_shard_id = TenantShardId::split(&tenant_shard_id, ShardCount(8))[1];
        let cmd = PageServiceCmd::parse(&format!(
            "lease lsn {tenant_shard_id} {timeline_id} 0/16ABCDE"
        ))
        .unwrap();
        assert_eq!(
            cmd,
            PageServiceCmd::LeaseLsn(LeaseLsnCmd {
                tenant_shard_id,
                timeline_id,
                lsn: Lsn::from_str("0/16ABCDE").unwrap(),
            })
        );
        let cmd = PageServiceCmd::parse("set a = b").unwrap();
        assert_eq!(cmd, PageServiceCmd::Set);
        let cmd = PageServiceCmd::parse("SET foo").unwrap();
        assert_eq!(cmd, PageServiceCmd::Set);
    }

    #[test]
    fn pageservice_cmd_err_handling() {
        let tenant_id = TenantId::generate();
        let timeline_id = TimelineId::generate();
        let cmd = PageServiceCmd::parse("unknown_command");
        assert!(cmd.is_err());
        let cmd = PageServiceCmd::parse("pagestream_v2");
        assert!(cmd.is_err());
        let cmd = PageServiceCmd::parse(&format!("pagestream_v2 {tenant_id}xxx"));
        assert!(cmd.is_err());
        let cmd = PageServiceCmd::parse(&format!("pagestream_v2 {tenant_id}xxx {timeline_id}xxx"));
        assert!(cmd.is_err());
        let cmd = PageServiceCmd::parse(&format!(
            "basebackup {tenant_id} {timeline_id} --gzip --gzip"
        ));
        assert!(cmd.is_err());
        let cmd = PageServiceCmd::parse(&format!(
            "basebackup {tenant_id} {timeline_id} --gzip --unknown"
        ));
        assert!(cmd.is_err());
        let cmd = PageServiceCmd::parse(&format!(
            "basebackup {tenant_id} {timeline_id} --gzip 0/16ABCDE"
        ));
        assert!(cmd.is_err());
        let cmd = PageServiceCmd::parse(&format!("lease {tenant_id} {timeline_id} gzip 0/16ABCDE"));
        assert!(cmd.is_err());
    }
}<|MERGE_RESOLUTION|>--- conflicted
+++ resolved
@@ -424,12 +424,9 @@
 
 pub(crate) struct TenantManagerCacheItem {
     pub(crate) timeline: Arc<Timeline>,
-<<<<<<< HEAD
     // allow() for cheap propagation through RequestContext inside a task
     #[allow(clippy::redundant_allocation)]
     pub(crate) metrics: Arc<Arc<TimelineMetrics>>,
-=======
->>>>>>> c87d307e
     #[allow(dead_code)] // we store it to keep the gate open
     pub(crate) gate_guard: GateGuard,
 }
@@ -513,16 +510,11 @@
             }
         };
 
-<<<<<<< HEAD
         let metrics = Arc::new(Arc::clone(&timeline.metrics));
 
         Ok(TenantManagerCacheItem {
             timeline,
             metrics,
-=======
-        Ok(TenantManagerCacheItem {
-            timeline,
->>>>>>> c87d307e
             gate_guard,
         })
     }
