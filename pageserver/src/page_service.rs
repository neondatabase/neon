--- conflicted
+++ resolved
@@ -1238,22 +1238,13 @@
                 fail::fail_point!("ps::handle-pagerequest-message::exists");
                 let (shard, ctx) = upgrade_handle_and_set_context!(shard);
                 (
-<<<<<<< HEAD
-                    vec![self
-                        .handle_get_rel_exists_request(&shard, &req, &ctx)
-                        .instrument(span.clone())
-                        .await
-                        .map(|msg| (msg, timer))
-                        .map_err(|err| BatchedPageStreamError { err, req: req.hdr })],
-=======
                     vec![
-                        self.handle_get_rel_exists_request(&*shard.upgrade()?, &req, ctx)
+                        self.handle_get_rel_exists_request(&shard, &req, &ctx)
                             .instrument(span.clone())
                             .await
                             .map(|msg| (msg, timer))
                             .map_err(|err| BatchedPageStreamError { err, req: req.hdr }),
                     ],
->>>>>>> 40ad42d5
                     span,
                 )
             }
@@ -1266,22 +1257,13 @@
                 fail::fail_point!("ps::handle-pagerequest-message::nblocks");
                 let (shard, ctx) = upgrade_handle_and_set_context!(shard);
                 (
-<<<<<<< HEAD
-                    vec![self
-                        .handle_get_nblocks_request(&shard, &req, &ctx)
-                        .instrument(span.clone())
-                        .await
-                        .map(|msg| (msg, timer))
-                        .map_err(|err| BatchedPageStreamError { err, req: req.hdr })],
-=======
                     vec![
-                        self.handle_get_nblocks_request(&*shard.upgrade()?, &req, ctx)
+                        self.handle_get_nblocks_request(&shard, &req, &ctx)
                             .instrument(span.clone())
                             .await
                             .map(|msg| (msg, timer))
                             .map_err(|err| BatchedPageStreamError { err, req: req.hdr }),
                     ],
->>>>>>> 40ad42d5
                     span,
                 )
             }
@@ -1322,22 +1304,13 @@
                 fail::fail_point!("ps::handle-pagerequest-message::dbsize");
                 let (shard, ctx) = upgrade_handle_and_set_context!(shard);
                 (
-<<<<<<< HEAD
-                    vec![self
-                        .handle_db_size_request(&shard, &req, &ctx)
-                        .instrument(span.clone())
-                        .await
-                        .map(|msg| (msg, timer))
-                        .map_err(|err| BatchedPageStreamError { err, req: req.hdr })],
-=======
                     vec![
-                        self.handle_db_size_request(&*shard.upgrade()?, &req, ctx)
+                        self.handle_db_size_request(&shard, &req, &ctx)
                             .instrument(span.clone())
                             .await
                             .map(|msg| (msg, timer))
                             .map_err(|err| BatchedPageStreamError { err, req: req.hdr }),
                     ],
->>>>>>> 40ad42d5
                     span,
                 )
             }
@@ -1350,22 +1323,13 @@
                 fail::fail_point!("ps::handle-pagerequest-message::slrusegment");
                 let (shard, ctx) = upgrade_handle_and_set_context!(shard);
                 (
-<<<<<<< HEAD
-                    vec![self
-                        .handle_get_slru_segment_request(&shard, &req, &ctx)
-                        .instrument(span.clone())
-                        .await
-                        .map(|msg| (msg, timer))
-                        .map_err(|err| BatchedPageStreamError { err, req: req.hdr })],
-=======
                     vec![
-                        self.handle_get_slru_segment_request(&*shard.upgrade()?, &req, ctx)
+                        self.handle_get_slru_segment_request(&shard, &req, &ctx)
                             .instrument(span.clone())
                             .await
                             .map(|msg| (msg, timer))
                             .map_err(|err| BatchedPageStreamError { err, req: req.hdr }),
                     ],
->>>>>>> 40ad42d5
                     span,
                 )
             }
