--- conflicted
+++ resolved
@@ -582,9 +582,6 @@
         self.workdir.join(TENANTS_SEGMENT_NAME)
     }
 
-<<<<<<< HEAD
-    pub fn tenant_path(&self, tenant_id: &TenantId) -> Utf8PathBuf {
-=======
     pub fn deletion_prefix(&self) -> PathBuf {
         self.workdir.join("deletion")
     }
@@ -606,8 +603,7 @@
         self.deletion_prefix().join(format!("header-{VERSION:02x}"))
     }
 
-    pub fn tenant_path(&self, tenant_id: &TenantId) -> PathBuf {
->>>>>>> ba92668e
+    pub fn tenant_path(&self, tenant_id: &TenantId) -> Utf8PathBuf {
         self.tenants_path().join(tenant_id.to_string())
     }
 
