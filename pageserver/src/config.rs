--- conflicted
+++ resolved
@@ -253,15 +253,13 @@
 
     pub basebackup_cache_config: Option<pageserver_api::config::BasebackupCacheConfig>,
 
-<<<<<<< HEAD
+    /// Defines what is a big tenant for the purpose of image layer generation.
+    /// See Timeline::should_check_if_image_layers_required
+    pub image_layer_generation_large_timeline_threshold: Option<u64>,
+
     /// Controls whether to collect all metrics on each scrape or to return potentially stale
     /// results.
     pub force_metric_collection_on_scrape: bool,
-=======
-    /// Defines what is a big tenant for the purpose of image layer generation.
-    /// See Timeline::should_check_if_image_layers_required
-    pub image_layer_generation_large_timeline_threshold: Option<u64>,
->>>>>>> f4b03ddd
 }
 
 /// Token for authentication to safekeepers
@@ -442,11 +440,8 @@
             posthog_config,
             timeline_import_config,
             basebackup_cache_config,
-<<<<<<< HEAD
+            image_layer_generation_large_timeline_threshold,
             force_metric_collection_on_scrape,
-=======
-            image_layer_generation_large_timeline_threshold,
->>>>>>> f4b03ddd
         } = config_toml;
 
         let mut conf = PageServerConf {
@@ -505,11 +500,8 @@
             dev_mode,
             timeline_import_config,
             basebackup_cache_config,
-<<<<<<< HEAD
+            image_layer_generation_large_timeline_threshold,
             force_metric_collection_on_scrape,
-=======
-            image_layer_generation_large_timeline_threshold,
->>>>>>> f4b03ddd
 
             // ------------------------------------------------------------
             // fields that require additional validation or custom handling
