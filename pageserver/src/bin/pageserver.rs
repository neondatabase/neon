#![recursion_limit = "300"]

//! Main entry point for the Page Server executable.

use std::env;
use std::env::{VarError, var};
use std::io::Read;
use std::str::FromStr;
use std::sync::Arc;
use std::time::Duration;

use anyhow::{Context, anyhow};
use camino::Utf8Path;
use clap::{Arg, ArgAction, Command};
use http_utils::tls_certs::ReloadingCertificateResolver;
use metrics::launch_timestamp::{LaunchTimestamp, set_launch_timestamp_metric};
use metrics::set_build_info_metric;
use nix::sys::socket::{setsockopt, sockopt};
use pageserver::basebackup_cache::BasebackupCache;
use pageserver::compute_service;
use pageserver::config::{PageServerConf, PageserverIdentity, ignored_fields};
use pageserver::controller_upcall_client::StorageControllerUpcallClient;
use pageserver::deletion_queue::DeletionQueue;
use pageserver::disk_usage_eviction_task::{self, launch_disk_usage_global_eviction_task};
use pageserver::feature_resolver::FeatureResolver;
use pageserver::metrics::{STARTUP_DURATION, STARTUP_IS_LOADING};
use pageserver::task_mgr::{
    BACKGROUND_RUNTIME, COMPUTE_REQUEST_RUNTIME, MGMT_REQUEST_RUNTIME, WALRECEIVER_RUNTIME,
};
use pageserver::tenant::{TenantSharedResources, mgr, secondary};
use pageserver::{
    CancellableTask, ConsumptionMetricsTasks, HttpEndpointListener, HttpsEndpointListener, http,
    page_cache, task_mgr, virtual_file,
};
use postgres_backend::AuthType;
use remote_storage::GenericRemoteStorage;
use tokio::time::Instant;
use tokio_util::sync::CancellationToken;
use tracing::*;
use tracing_utils::OtelGuard;
use utils::auth::{JwtAuth, SwappableJwtAuth};
use utils::crashsafe::syncfs;
use utils::logging::TracingErrorLayerEnablement;
use utils::sentry_init::init_sentry;
use utils::{failpoint_support, logging, project_build_tag, project_git_version, tcp_listener};

project_git_version!(GIT_VERSION);
project_build_tag!(BUILD_TAG);

#[global_allocator]
static GLOBAL: tikv_jemallocator::Jemalloc = tikv_jemallocator::Jemalloc;

/// Configure jemalloc to profile heap allocations by sampling stack traces every 2 MB (1 << 21).
/// This adds roughly 3% overhead for allocations on average, which is acceptable considering
/// performance-sensitive code will avoid allocations as far as possible anyway.
#[allow(non_upper_case_globals)]
#[unsafe(export_name = "malloc_conf")]
pub static malloc_conf: &[u8] = b"prof:true,prof_active:true,lg_prof_sample:21\0";

const PID_FILE_NAME: &str = "pageserver.pid";

const FEATURES: &[&str] = &[
    #[cfg(feature = "testing")]
    "testing",
];

fn version() -> String {
    format!(
        "{GIT_VERSION} failpoints: {}, features: {:?}",
        fail::has_failpoints(),
        FEATURES,
    )
}

fn main() -> anyhow::Result<()> {
    let launch_ts = Box::leak(Box::new(LaunchTimestamp::generate()));

    let arg_matches = cli().get_matches();

    if arg_matches.get_flag("enabled-features") {
        println!("{{\"features\": {FEATURES:?} }}");
        return Ok(());
    }

    // Initialize up failpoints support
    let scenario = failpoint_support::init();

    let workdir = arg_matches
        .get_one::<String>("workdir")
        .map(Utf8Path::new)
        .unwrap_or_else(|| Utf8Path::new(".neon"));
    let workdir = workdir
        .canonicalize_utf8()
        .with_context(|| format!("Error opening workdir '{workdir}'"))?;

    let cfg_file_path = workdir.join("pageserver.toml");
    let identity_file_path = workdir.join("identity.toml");

    // Set CWD to workdir for non-daemon modes
    env::set_current_dir(&workdir)
        .with_context(|| format!("Failed to set application's current dir to '{workdir}'"))?;

    let (conf, ignored) = initialize_config(&identity_file_path, &cfg_file_path, &workdir)?;

    // Initialize logging.
    //
    // It must be initialized before the custom panic hook is installed below.
    //
    // Regarding tracing_error enablement: at this time, we only use the
    // tracing_error crate to debug_assert that log spans contain tenant and timeline ids.
    // See `debug_assert_current_span_has_tenant_and_timeline_id` in the timeline module
    let tracing_error_layer_enablement = if cfg!(debug_assertions) {
        TracingErrorLayerEnablement::EnableWithRustLogFilter
    } else {
        TracingErrorLayerEnablement::Disabled
    };

    logging::init(
        conf.log_format,
        tracing_error_layer_enablement,
        logging::Output::Stdout,
    )?;

    let otel_enablement = match &conf.tracing {
        Some(cfg) => tracing_utils::OtelEnablement::Enabled {
            service_name: "pageserver".to_string(),
            export_config: (&cfg.export_config).into(),
            runtime: *COMPUTE_REQUEST_RUNTIME,
        },
        None => tracing_utils::OtelEnablement::Disabled,
    };

    let otel_guard = tracing_utils::init_performance_tracing(otel_enablement);

    if otel_guard.is_some() {
        info!(?conf.tracing, "starting with OTEL tracing enabled");
    }

    // mind the order required here: 1. logging, 2. panic_hook, 3. sentry.
    // disarming this hook on pageserver, because we never tear down tracing.
    logging::replace_panic_hook_with_tracing_panic_hook().forget();

    // initialize sentry if SENTRY_DSN is provided
    let _sentry_guard = init_sentry(
        Some(GIT_VERSION.into()),
        &[("node_id", &conf.id.to_string())],
    );

    // Warn about ignored config items; see pageserver_api::config::ConfigToml
    // doc comment for rationale why we prefer this over serde(deny_unknown_fields).
    {
        let ignored_fields::Paths { paths } = &ignored;
        for path in paths {
            warn!(?path, "ignoring unknown configuration item");
        }
    }

    // Log configuration items for feature-flag-like config
    // (maybe we should automate this with a visitor?).
    info!(?conf.virtual_file_io_engine, "starting with virtual_file IO engine");
    info!(?conf.virtual_file_io_mode, "starting with virtual_file IO mode");
    info!(?conf.wal_receiver_protocol, "starting with WAL receiver protocol");
    info!(?conf.validate_wal_contiguity, "starting with WAL contiguity validation");
    info!(?conf.page_service_pipelining, "starting with page service pipelining config");
    info!(?conf.get_vectored_concurrent_io, "starting with get_vectored IO concurrency config");

    // The tenants directory contains all the pageserver local disk state.
    // Create if not exists and make sure all the contents are durable before proceeding.
    // Ensuring durability eliminates a whole bug class where we come up after an unclean shutdown.
    // After unclea shutdown, we don't know if all the filesystem content we can read via syscalls is actually durable or not.
    // Examples for that: OOM kill, systemd killing us during shutdown, self abort due to unrecoverable IO error.
    let tenants_path = conf.tenants_path();
    {
        let open = || {
            nix::dir::Dir::open(
                tenants_path.as_std_path(),
                nix::fcntl::OFlag::O_DIRECTORY | nix::fcntl::OFlag::O_RDONLY,
                nix::sys::stat::Mode::empty(),
            )
        };
        let dirfd = match open() {
            Ok(dirfd) => dirfd,
            Err(e) => match e {
                nix::errno::Errno::ENOENT => {
                    utils::crashsafe::create_dir_all(&tenants_path).with_context(|| {
                        format!("Failed to create tenants root dir at '{tenants_path}'")
                    })?;
                    open().context("open tenants dir after creating it")?
                }
                e => anyhow::bail!(e),
            },
        };

        if conf.no_sync {
            info!("Skipping syncfs on startup");
        } else {
            let started = Instant::now();
            syncfs(dirfd)?;
            let elapsed = started.elapsed();
            info!(
                elapsed_ms = elapsed.as_millis(),
                "made tenant directory contents durable"
            );
        }
    }

    // Basic initialization of things that don't change after startup
    tracing::info!("Initializing virtual_file...");
    virtual_file::init(
        conf.max_file_descriptors,
        conf.virtual_file_io_engine,
        conf.virtual_file_io_mode,
        if conf.no_sync {
            virtual_file::SyncMode::UnsafeNoSync
        } else {
            virtual_file::SyncMode::Sync
        },
    );
    tracing::info!("Initializing page_cache...");
    page_cache::init(conf.page_cache_size);

    start_pageserver(launch_ts, conf, ignored, otel_guard).context("Failed to start pageserver")?;

    scenario.teardown();
    Ok(())
}

fn initialize_config(
    identity_file_path: &Utf8Path,
    cfg_file_path: &Utf8Path,
    workdir: &Utf8Path,
) -> anyhow::Result<(&'static PageServerConf, ignored_fields::Paths)> {
    // The deployment orchestrator writes out an indentity file containing the node id
    // for all pageservers. This file is the source of truth for the node id. In order
    // to allow for rolling back pageserver releases, the node id is also included in
    // the pageserver config that the deployment orchestrator writes to disk for the pageserver.
    // A rolled back version of the pageserver will get the node id from the pageserver.toml
    // config file.
    let identity = match std::fs::File::open(identity_file_path) {
        Ok(mut f) => {
            let md = f.metadata().context("stat config file")?;
            if !md.is_file() {
                anyhow::bail!(
                    "Pageserver found identity file but it is a dir entry: {identity_file_path}. Aborting start up ..."
                );
            }

            let mut s = String::new();
            f.read_to_string(&mut s).context("read identity file")?;
            toml_edit::de::from_str::<PageserverIdentity>(&s)?
        }
        Err(e) => {
            anyhow::bail!(
                "Pageserver could not read identity file: {identity_file_path}: {e}. Aborting start up ..."
            );
        }
    };

    let config_file_contents =
        std::fs::read_to_string(cfg_file_path).context("read config file from filesystem")?;

    // Deserialize the config file contents into a ConfigToml.
    let config_toml: pageserver_api::config::ConfigToml = {
        let deserializer = toml_edit::de::Deserializer::from_str(&config_file_contents)
            .context("build toml deserializer")?;
        let mut path_to_error_track = serde_path_to_error::Track::new();
        let deserializer =
            serde_path_to_error::Deserializer::new(deserializer, &mut path_to_error_track);
        serde::Deserialize::deserialize(deserializer).context("deserialize config toml")?
    };

    // Find unknown fields by re-serializing the parsed ConfigToml and comparing it to the on-disk file.
    // Any fields that are only in the on-disk version are unknown.
    // (The assumption here is that the ConfigToml doesn't to skip_serializing_if.)
    // (Make sure to read the ConfigToml doc comment on why we only want to warn about, but not fail startup, on unknown fields).
    let ignored = {
        let ondisk_toml = config_file_contents
            .parse::<toml_edit::DocumentMut>()
            .context("parse original config as toml document")?;
        let parsed_toml = toml_edit::ser::to_document(&config_toml)
            .context("re-serialize config to toml document")?;
        pageserver::config::ignored_fields::find(ondisk_toml, parsed_toml)
    };

    // Construct the runtime god object (it's called PageServerConf but actually is just global shared state).
    let conf = PageServerConf::parse_and_validate(identity.id, config_toml, workdir)
        .context("runtime-validation of config toml")?;
    let conf = Box::leak(Box::new(conf));

    Ok((conf, ignored))
}

struct WaitForPhaseResult<F: std::future::Future + Unpin> {
    timeout_remaining: Duration,
    skipped: Option<F>,
}

/// During startup, we apply a timeout to our waits for readiness, to avoid
/// stalling the whole service if one Tenant experiences some problem.  Each
/// phase may consume some of the timeout: this function returns the updated
/// timeout for use in the next call.
async fn wait_for_phase<F>(phase: &str, mut fut: F, timeout: Duration) -> WaitForPhaseResult<F>
where
    F: std::future::Future + Unpin,
{
    let initial_t = Instant::now();
    let skipped = match tokio::time::timeout(timeout, &mut fut).await {
        Ok(_) => None,
        Err(_) => {
            tracing::info!(
                timeout_millis = timeout.as_millis(),
                %phase,
                "Startup phase timed out, proceeding anyway"
            );
            Some(fut)
        }
    };

    WaitForPhaseResult {
        timeout_remaining: timeout
            .checked_sub(Instant::now().duration_since(initial_t))
            .unwrap_or(Duration::ZERO),
        skipped,
    }
}

fn startup_checkpoint(started_at: Instant, phase: &str, human_phase: &str) {
    let elapsed = started_at.elapsed();
    let secs = elapsed.as_secs_f64();
    STARTUP_DURATION.with_label_values(&[phase]).set(secs);

    info!(
        elapsed_ms = elapsed.as_millis(),
        "{human_phase} ({secs:.3}s since start)"
    )
}

fn start_pageserver(
    launch_ts: &'static LaunchTimestamp,
    conf: &'static PageServerConf,
    ignored: ignored_fields::Paths,
    otel_guard: Option<OtelGuard>,
) -> anyhow::Result<()> {
    // Monotonic time for later calculating startup duration
    let started_startup_at = Instant::now();

    // Print version and launch timestamp to the log,
    // and expose them as prometheus metrics.
    // A changed version string indicates changed software.
    // A changed launch timestamp indicates a pageserver restart.
    info!(
        "version: {} launch_timestamp: {} build_tag: {}",
        version(),
        launch_ts.to_string(),
        BUILD_TAG,
    );
    set_build_info_metric(GIT_VERSION, BUILD_TAG);
    set_launch_timestamp_metric(launch_ts);
    #[cfg(target_os = "linux")]
    metrics::register_internal(Box::new(metrics::more_process_metrics::Collector::new())).unwrap();
    metrics::register_internal(Box::new(
        pageserver::metrics::tokio_epoll_uring::Collector::new(),
    ))
    .unwrap();
    pageserver::preinitialize_metrics(conf, ignored);

    // If any failpoints were set from FAILPOINTS environment variable,
    // print them to the log for debugging purposes
    let failpoints = fail::list();
    if !failpoints.is_empty() {
        info!(
            "started with failpoints: {}",
            failpoints
                .iter()
                .map(|(name, actions)| format!("{name}={actions}"))
                .collect::<Vec<String>>()
                .join(";")
        )
    }

    // Create and lock PID file. This ensures that there cannot be more than one
    // pageserver process running at the same time.
    let lock_file_path = conf.workdir.join(PID_FILE_NAME);
    info!("Claiming pid file at {lock_file_path:?}...");
    let lock_file =
        utils::pid_file::claim_for_current_process(&lock_file_path).context("claim pid file")?;
    info!("Claimed pid file at {lock_file_path:?}");

    // Ensure that the lock file is held even if the main thread of the process panics.
    // We need to release the lock file only when the process exits.
    std::mem::forget(lock_file);

    // Bind the HTTP, libpq, and gRPC ports early, to error out if they are
    // already in use.
    info!(
        "Starting pageserver http handler on {} with auth {:#?}",
        conf.listen_http_addr, conf.http_auth_type
    );
    let http_listener = tcp_listener::bind(&conf.listen_http_addr)?;

    let https_listener = match conf.listen_https_addr.as_ref() {
        Some(https_addr) => {
            info!(
                "Starting pageserver https handler on {https_addr} with auth {:#?}",
                conf.http_auth_type
            );
            Some(tcp_listener::bind(https_addr)?)
        }
        None => None,
    };

    info!(
        "Starting pageserver pg protocol handler on {} with auth {:#?}",
        conf.listen_pg_addr, conf.pg_auth_type,
    );
    let pageserver_listener = tcp_listener::bind(&conf.listen_pg_addr)?;

    // Enable SO_KEEPALIVE on the socket, to detect dead connections faster.
    // These are configured via net.ipv4.tcp_keepalive_* sysctls.
    //
    // TODO: also set this on the walreceiver socket, but tokio-postgres doesn't
    // support enabling keepalives while using the default OS sysctls.
    setsockopt(&pageserver_listener, sockopt::KeepAlive, &true)?;

    let mut grpc_listener = None;
    if let Some(grpc_addr) = &conf.listen_grpc_addr {
        info!(
            "Starting pageserver gRPC handler on {grpc_addr} with auth {:#?}",
            conf.grpc_auth_type
        );
        grpc_listener = Some(tcp_listener::bind(grpc_addr).map_err(|e| anyhow!("{e}"))?);
    }

    // Launch broker client
    // The storage_broker::connect call needs to happen inside a tokio runtime thread.
    let broker_client = WALRECEIVER_RUNTIME
        .block_on(async {
            let tls_config = storage_broker::ClientTlsConfig::new().ca_certificates(
                conf.ssl_ca_certs
                    .iter()
                    .map(pem::encode)
                    .map(storage_broker::Certificate::from_pem),
            );
            // Note: we do not attempt connecting here (but validate endpoints sanity).
            storage_broker::connect(
                conf.broker_endpoint.clone(),
                conf.broker_keepalive_interval,
                tls_config,
            )
        })
        .with_context(|| {
            format!(
                "create broker client for uri={:?} keepalive_interval={:?}",
                &conf.broker_endpoint, conf.broker_keepalive_interval,
            )
        })?;

    // Initialize authentication for incoming connections
    let http_auth;
    let pg_auth;
    let grpc_auth;
    if [conf.http_auth_type, conf.pg_auth_type, conf.grpc_auth_type].contains(&AuthType::NeonJWT) {
        // unwrap is ok because check is performed when creating config, so path is set and exists
        let key_path = conf.auth_validation_public_key_path.as_ref().unwrap();
        info!("Loading public key(s) for verifying JWT tokens from {key_path:?}");

        let jwt_auth = JwtAuth::from_key_path(key_path)?;
        let auth: Arc<SwappableJwtAuth> = Arc::new(SwappableJwtAuth::new(jwt_auth));

        http_auth = match conf.http_auth_type {
            AuthType::Trust => None,
            AuthType::NeonJWT => Some(auth.clone()),
        };
        pg_auth = match conf.pg_auth_type {
            AuthType::Trust => None,
            AuthType::NeonJWT => Some(auth.clone()),
        };
        grpc_auth = match conf.grpc_auth_type {
            AuthType::Trust => None,
            AuthType::NeonJWT => Some(auth),
        };
    } else {
        http_auth = None;
        pg_auth = None;
        grpc_auth = None;
    }

    let tls_server_config = if conf.listen_https_addr.is_some() || conf.enable_tls_page_service_api
    {
        let resolver = BACKGROUND_RUNTIME.block_on(ReloadingCertificateResolver::new(
            "main",
            &conf.ssl_key_file,
            &conf.ssl_cert_file,
            conf.ssl_cert_reload_period,
        ))?;

        let server_config = rustls::ServerConfig::builder()
            .with_no_client_auth()
            .with_cert_resolver(resolver);

        Some(Arc::new(server_config))
    } else {
        None
    };

    match var("NEON_AUTH_TOKEN") {
        Ok(v) => {
            info!("Loaded JWT token for authentication with Safekeeper");
            pageserver::config::SAFEKEEPER_AUTH_TOKEN
                .set(Arc::new(v))
                .map_err(|_| anyhow!("Could not initialize SAFEKEEPER_AUTH_TOKEN"))?;
        }
        Err(VarError::NotPresent) => {
            info!("No JWT token for authentication with Safekeeper detected");
        }
        Err(e) => return Err(e).with_context(
            || "Failed to either load to detect non-present NEON_AUTH_TOKEN environment variable",
        ),
    };

    // Top-level cancellation token for the process
    let shutdown_pageserver = tokio_util::sync::CancellationToken::new();

    // Set up remote storage client
    let remote_storage = BACKGROUND_RUNTIME.block_on(create_remote_storage_client(conf))?;

    let feature_resolver = create_feature_resolver(
        conf,
        shutdown_pageserver.clone(),
        BACKGROUND_RUNTIME.handle(),
    )?;

    // Set up deletion queue
    let (deletion_queue, deletion_workers) = DeletionQueue::new(
        remote_storage.clone(),
        StorageControllerUpcallClient::new(conf, &shutdown_pageserver),
        conf,
    );
    deletion_workers.spawn_with(BACKGROUND_RUNTIME.handle());

    // Up to this point no significant I/O has been done: this should have been fast.  Record
    // duration prior to starting I/O intensive phase of startup.
    startup_checkpoint(started_startup_at, "initial", "Starting loading tenants");
    STARTUP_IS_LOADING.set(1);

    // Startup staging or optimizing:
    //
    // We want to minimize downtime for `page_service` connections, and trying not to overload
    // BACKGROUND_RUNTIME by doing initial compactions and initial logical sizes at the same time.
    //
    // init_done_rx will notify when all initial load operations have completed.
    //
    // background_jobs_can_start (same name used to hold off background jobs from starting at
    // consumer side) will be dropped once we can start the background jobs. Currently it is behind
    // completing all initial logical size calculations (init_logical_size_done_rx) and a timeout
    // (background_task_maximum_delay).
    let (init_remote_done_tx, init_remote_done_rx) = utils::completion::channel();
    let (init_done_tx, init_done_rx) = utils::completion::channel();

    let (background_jobs_can_start, background_jobs_barrier) = utils::completion::channel();

    let order = pageserver::InitializationOrder {
        initial_tenant_load_remote: Some(init_done_tx),
        initial_tenant_load: Some(init_remote_done_tx),
        background_jobs_can_start: background_jobs_barrier.clone(),
    };

    info!(config=?conf.l0_flush, "using l0_flush config");
    let l0_flush_global_state =
        pageserver::l0_flush::L0FlushGlobalState::new(conf.l0_flush.clone());

    // Scan the local 'tenants/' directory and start loading the tenants
    let (basebackup_prepare_sender, basebackup_prepare_receiver) =
        tokio::sync::mpsc::unbounded_channel();
    let deletion_queue_client = deletion_queue.new_client();
    let background_purges = mgr::BackgroundPurges::default();
    let tenant_manager = BACKGROUND_RUNTIME.block_on(mgr::init_tenant_mgr(
        conf,
        background_purges.clone(),
        TenantSharedResources {
            broker_client: broker_client.clone(),
            remote_storage: remote_storage.clone(),
            deletion_queue_client,
            l0_flush_global_state,
            basebackup_prepare_sender,
            feature_resolver,
        },
        order,
        shutdown_pageserver.clone(),
    ))?;
    let tenant_manager = Arc::new(tenant_manager);

    let basebackup_cache = BasebackupCache::spawn(
        BACKGROUND_RUNTIME.handle(),
        conf.basebackup_cache_dir(),
        conf.basebackup_cache_config.clone(),
        basebackup_prepare_receiver,
        Arc::clone(&tenant_manager),
        shutdown_pageserver.child_token(),
    );

    BACKGROUND_RUNTIME.spawn({
        let shutdown_pageserver = shutdown_pageserver.clone();
        let drive_init = async move {
            // NOTE: unlike many futures in pageserver, this one is cancellation-safe
            let guard = scopeguard::guard_on_success((), |_| {
                tracing::info!("Cancelled before initial load completed")
            });

            let timeout = conf.background_task_maximum_delay;

            let init_remote_done = std::pin::pin!(async {
                init_remote_done_rx.wait().await;
                startup_checkpoint(
                    started_startup_at,
                    "initial_tenant_load_remote",
                    "Remote part of initial load completed",
                );
            });

            let WaitForPhaseResult {
                timeout_remaining: timeout,
                skipped: init_remote_skipped,
            } = wait_for_phase("initial_tenant_load_remote", init_remote_done, timeout).await;

            let init_load_done = std::pin::pin!(async {
                init_done_rx.wait().await;
                startup_checkpoint(
                    started_startup_at,
                    "initial_tenant_load",
                    "Initial load completed",
                );
                STARTUP_IS_LOADING.set(0);
            });

            let WaitForPhaseResult {
                timeout_remaining: _timeout,
                skipped: init_load_skipped,
            } = wait_for_phase("initial_tenant_load", init_load_done, timeout).await;

            // initial logical sizes can now start, as they were waiting on init_done_rx.

            scopeguard::ScopeGuard::into_inner(guard);

            // allow background jobs to start: we either completed prior stages, or they reached timeout
            // and were skipped.  It is important that we do not let them block background jobs indefinitely,
            // because things like consumption metrics for billing are blocked by this barrier.
            drop(background_jobs_can_start);
            startup_checkpoint(
                started_startup_at,
                "background_jobs_can_start",
                "Starting background jobs",
            );

            // We are done. If we skipped any phases due to timeout, run them to completion here so that
            // they will eventually update their startup_checkpoint, and so that we do not declare the
            // 'complete' stage until all the other stages are really done.
            let guard = scopeguard::guard_on_success((), |_| {
                tracing::info!("Cancelled before waiting for skipped phases done")
            });
            if let Some(f) = init_remote_skipped {
                f.await;
            }
            if let Some(f) = init_load_skipped {
                f.await;
            }
            scopeguard::ScopeGuard::into_inner(guard);

            startup_checkpoint(started_startup_at, "complete", "Startup complete");
        };

        async move {
            let mut drive_init = std::pin::pin!(drive_init);
            // just race these tasks
            tokio::select! {
                _ = shutdown_pageserver.cancelled() => {},
                _ = &mut drive_init => {},
            }
        }
    });

    let (secondary_controller, secondary_controller_tasks) = secondary::spawn_tasks(
        tenant_manager.clone(),
        remote_storage.clone(),
        background_jobs_barrier.clone(),
        shutdown_pageserver.clone(),
    );

    // shared state between the disk-usage backed eviction background task and the http endpoint
    // that allows triggering disk-usage based eviction manually. note that the http endpoint
    // is still accessible even if background task is not configured as long as remote storage has
    // been configured.
    let disk_usage_eviction_state: Arc<disk_usage_eviction_task::State> = Arc::default();

    let disk_usage_eviction_task = launch_disk_usage_global_eviction_task(
        conf,
        remote_storage.clone(),
        disk_usage_eviction_state.clone(),
        tenant_manager.clone(),
        background_jobs_barrier.clone(),
    );

    // Start up the service to handle HTTP mgmt API request. We created the
    // listener earlier already.
    let (http_endpoint_listener, https_endpoint_listener) = {
        let _rt_guard = MGMT_REQUEST_RUNTIME.enter(); // for hyper

        let router_state = Arc::new(
            http::routes::State::new(
                conf,
                tenant_manager.clone(),
                http_auth.clone(),
                remote_storage.clone(),
                broker_client.clone(),
                disk_usage_eviction_state,
                deletion_queue.new_client(),
                secondary_controller,
            )
            .context("Failed to initialize router state")?,
        );

        let router = http::make_router(router_state, launch_ts, http_auth.clone())?
            .build()
            .map_err(|err| anyhow!(err))?;

        let service =
            Arc::new(http_utils::RequestServiceBuilder::new(router).map_err(|err| anyhow!(err))?);

        let http_task = {
            let server =
                http_utils::server::Server::new(Arc::clone(&service), http_listener, None)?;
            let cancel = CancellationToken::new();

            let task = MGMT_REQUEST_RUNTIME.spawn(task_mgr::exit_on_panic_or_error(
                "http endpoint listener",
                server.serve(cancel.clone()),
            ));
            HttpEndpointListener(CancellableTask { task, cancel })
        };

        let https_task = match https_listener {
            Some(https_listener) => {
                let tls_server_config = tls_server_config
                    .clone()
                    .expect("tls_server_config is set earlier if https is enabled");

                let tls_acceptor = tokio_rustls::TlsAcceptor::from(tls_server_config);

                let server =
                    http_utils::server::Server::new(service, https_listener, Some(tls_acceptor))?;
                let cancel = CancellationToken::new();

                let task = MGMT_REQUEST_RUNTIME.spawn(task_mgr::exit_on_panic_or_error(
                    "https endpoint listener",
                    server.serve(cancel.clone()),
                ));
                Some(HttpsEndpointListener(CancellableTask { task, cancel }))
            }
            None => None,
        };

        (http_task, https_task)
    };

    let consumption_metrics_tasks = {
        let cancel = shutdown_pageserver.child_token();
        let task = crate::BACKGROUND_RUNTIME.spawn({
            let tenant_manager = tenant_manager.clone();
            let cancel = cancel.clone();
            async move {
                // first wait until background jobs are cleared to launch.
                //
                // this is because we only process active tenants and timelines, and the
                // Timeline::get_current_logical_size will spawn the logical size calculation,
                // which will not be rate-limited.
                tokio::select! {
                    _ = cancel.cancelled() => { return; },
                    _ = background_jobs_barrier.wait() => {}
                };

                pageserver::consumption_metrics::run(conf, tenant_manager, cancel).await;
            }
        });
        ConsumptionMetricsTasks(CancellableTask { task, cancel })
    };

    // Spawn a task to listen for libpq connections. It will spawn further tasks
    // for each connection. We created the listener earlier already.
    let perf_trace_dispatch = otel_guard.as_ref().map(|g| g.dispatch.clone());
    let compute_service = compute_service::spawn(
        conf,
        tenant_manager.clone(),
        pg_auth,
        perf_trace_dispatch,
        {
            let _entered = COMPUTE_REQUEST_RUNTIME.enter(); // TcpListener::from_std requires it
            pageserver_listener
                .set_nonblocking(true)
                .context("set listener to nonblocking")?;
            tokio::net::TcpListener::from_std(pageserver_listener)
                .context("create tokio listener")?
        },
        if conf.enable_tls_page_service_api {
            tls_server_config
        } else {
            None
        },
        basebackup_cache,
    );

    // Spawn a Pageserver gRPC server task. It will spawn separate tasks for
    // each stream/request.
    //
    // TODO: this uses a separate Tokio runtime for the page service. If we want
    // other gRPC services, they will need their own port and runtime. Is this
    // necessary?
    let mut page_service_grpc = None;
    if let Some(grpc_listener) = grpc_listener {
        page_service_grpc = Some(page_service::spawn_grpc(
            tenant_manager.clone(),
            grpc_auth,
            otel_guard.as_ref().map(|g| g.dispatch.clone()),
            grpc_listener,
        )?);
    }

    // All started up! Now just sit and wait for shutdown signal.
    BACKGROUND_RUNTIME.block_on(async move {
        let signal_token = CancellationToken::new();
        let signal_cancel = signal_token.child_token();

        tokio::spawn(utils::signals::signal_handler(signal_token));

        // Wait for cancellation signal and shut down the pageserver.
        //
        // This cancels the `shutdown_pageserver` cancellation tree. Right now that tree doesn't
        // reach very far, and `task_mgr` is used instead. The plan is to change that over time.
        signal_cancel.cancelled().await;

        shutdown_pageserver.cancel();
        pageserver::shutdown_pageserver(
            http_endpoint_listener,
            https_endpoint_listener,
<<<<<<< HEAD
            compute_service,
=======
            page_service,
            page_service_grpc,
>>>>>>> 3b8be98b
            consumption_metrics_tasks,
            disk_usage_eviction_task,
            &tenant_manager,
            background_purges,
            deletion_queue.clone(),
            secondary_controller_tasks,
            0,
        )
        .await;
        unreachable!();
    })
}

fn create_feature_resolver(
    conf: &'static PageServerConf,
    shutdown_pageserver: CancellationToken,
    handle: &tokio::runtime::Handle,
) -> anyhow::Result<FeatureResolver> {
    FeatureResolver::spawn(conf, shutdown_pageserver, handle)
}

async fn create_remote_storage_client(
    conf: &'static PageServerConf,
) -> anyhow::Result<GenericRemoteStorage> {
    let config = if let Some(config) = &conf.remote_storage_config {
        config
    } else {
        anyhow::bail!("no remote storage configured, this is a deprecated configuration");
    };

    // Create the client
    let mut remote_storage = GenericRemoteStorage::from_config(config).await?;

    // If `test_remote_failures` is non-zero, wrap the client with a
    // wrapper that simulates failures.
    if conf.test_remote_failures > 0 {
        if !cfg!(feature = "testing") {
            anyhow::bail!(
                "test_remote_failures option is not available because pageserver was compiled without the 'testing' feature"
            );
        }
        info!(
            "Simulating remote failures for first {} attempts of each op",
            conf.test_remote_failures
        );
        remote_storage =
            GenericRemoteStorage::unreliable_wrapper(remote_storage, conf.test_remote_failures);
    }

    Ok(remote_storage)
}

fn cli() -> Command {
    Command::new("Neon page server")
        .about("Materializes WAL stream to pages and serves them to the postgres")
        .version(version())
        .arg(
            Arg::new("workdir")
                .short('D')
                .long("workdir")
                .help("Working directory for the pageserver"),
        )
        .arg(
            Arg::new("enabled-features")
                .long("enabled-features")
                .action(ArgAction::SetTrue)
                .help("Show enabled compile time features"),
        )
}

#[test]
fn verify_cli() {
    cli().debug_assert();
}<|MERGE_RESOLUTION|>--- conflicted
+++ resolved
@@ -17,7 +17,6 @@
 use metrics::set_build_info_metric;
 use nix::sys::socket::{setsockopt, sockopt};
 use pageserver::basebackup_cache::BasebackupCache;
-use pageserver::compute_service;
 use pageserver::config::{PageServerConf, PageserverIdentity, ignored_fields};
 use pageserver::controller_upcall_client::StorageControllerUpcallClient;
 use pageserver::deletion_queue::DeletionQueue;
@@ -32,6 +31,7 @@
     CancellableTask, ConsumptionMetricsTasks, HttpEndpointListener, HttpsEndpointListener, http,
     page_cache, task_mgr, virtual_file,
 };
+use pageserver::{compute_service, page_service};
 use postgres_backend::AuthType;
 use remote_storage::GenericRemoteStorage;
 use tokio::time::Instant;
@@ -841,12 +841,8 @@
         pageserver::shutdown_pageserver(
             http_endpoint_listener,
             https_endpoint_listener,
-<<<<<<< HEAD
             compute_service,
-=======
-            page_service,
             page_service_grpc,
->>>>>>> 3b8be98b
             consumption_metrics_tasks,
             disk_usage_eviction_task,
             &tenant_manager,
