#![recursion_limit = "300"]

//! Main entry point for the Page Server executable.

use std::env;
use std::env::{var, VarError};
use std::io::Read;
use std::sync::Arc;
use std::time::Duration;

use anyhow::{anyhow, Context};
use camino::Utf8Path;
use clap::{Arg, ArgAction, Command};

use metrics::launch_timestamp::{set_launch_timestamp_metric, LaunchTimestamp};
use pageserver::config::PageserverIdentity;
use pageserver::control_plane_client::ControlPlaneClient;
use pageserver::disk_usage_eviction_task::{self, launch_disk_usage_global_eviction_task};
use pageserver::metrics::{STARTUP_DURATION, STARTUP_IS_LOADING};
use pageserver::task_mgr::{COMPUTE_REQUEST_RUNTIME, WALRECEIVER_RUNTIME};
use pageserver::tenant::{secondary, TenantSharedResources};
use pageserver::{CancellableTask, ConsumptionMetricsTasks, HttpEndpointListener};
use remote_storage::GenericRemoteStorage;
use tokio::signal::unix::SignalKind;
use tokio::time::Instant;
use tokio_util::sync::CancellationToken;
use tracing::*;

use metrics::set_build_info_metric;
use pageserver::{
<<<<<<< HEAD
    config::{defaults::*, PageServerConf},
=======
    config::PageServerConf,
    context::{DownloadBehavior, RequestContext},
>>>>>>> 6cad0455
    deletion_queue::DeletionQueue,
    http, page_cache, page_service, task_mgr,
    task_mgr::{BACKGROUND_RUNTIME, MGMT_REQUEST_RUNTIME},
    tenant::mgr,
    virtual_file,
};
use postgres_backend::AuthType;
use utils::failpoint_support;
use utils::logging::TracingErrorLayerEnablement;
use utils::{
    auth::{JwtAuth, SwappableJwtAuth},
    logging, project_build_tag, project_git_version,
    sentry_init::init_sentry,
    tcp_listener,
};

project_git_version!(GIT_VERSION);
project_build_tag!(BUILD_TAG);

#[global_allocator]
static GLOBAL: tikv_jemallocator::Jemalloc = tikv_jemallocator::Jemalloc;

const PID_FILE_NAME: &str = "pageserver.pid";

const FEATURES: &[&str] = &[
    #[cfg(feature = "testing")]
    "testing",
];

fn version() -> String {
    format!(
        "{GIT_VERSION} failpoints: {}, features: {:?}",
        fail::has_failpoints(),
        FEATURES,
    )
}

fn main() -> anyhow::Result<()> {
    let launch_ts = Box::leak(Box::new(LaunchTimestamp::generate()));

    let arg_matches = cli().get_matches();

    if arg_matches.get_flag("enabled-features") {
        println!("{{\"features\": {FEATURES:?} }}");
        return Ok(());
    }

    let workdir = arg_matches
        .get_one::<String>("workdir")
        .map(Utf8Path::new)
        .unwrap_or_else(|| Utf8Path::new(".neon"));
    let workdir = workdir
        .canonicalize_utf8()
        .with_context(|| format!("Error opening workdir '{workdir}'"))?;

    let cfg_file_path = workdir.join("pageserver.toml");
    let identity_file_path = workdir.join("identity.toml");

    // Set CWD to workdir for non-daemon modes
    env::set_current_dir(&workdir)
        .with_context(|| format!("Failed to set application's current dir to '{workdir}'"))?;

    let conf = initialize_config(&identity_file_path, &cfg_file_path, &workdir)?;

    // Initialize logging.
    //
    // It must be initialized before the custom panic hook is installed below.
    //
    // Regarding tracing_error enablement: at this time, we only use the
    // tracing_error crate to debug_assert that log spans contain tenant and timeline ids.
    // See `debug_assert_current_span_has_tenant_and_timeline_id` in the timeline module
    let tracing_error_layer_enablement = if cfg!(debug_assertions) {
        TracingErrorLayerEnablement::EnableWithRustLogFilter
    } else {
        TracingErrorLayerEnablement::Disabled
    };
    logging::init(
        conf.log_format,
        tracing_error_layer_enablement,
        logging::Output::Stdout,
    )?;

    // mind the order required here: 1. logging, 2. panic_hook, 3. sentry.
    // disarming this hook on pageserver, because we never tear down tracing.
    logging::replace_panic_hook_with_tracing_panic_hook().forget();

    // initialize sentry if SENTRY_DSN is provided
    let _sentry_guard = init_sentry(
        Some(GIT_VERSION.into()),
        &[("node_id", &conf.id.to_string())],
    );

    // after setting up logging, log the effective IO engine choice and read path implementations
    info!(?conf.virtual_file_io_engine, "starting with virtual_file IO engine");
    info!(?conf.get_impl, "starting with get page implementation");
    info!(?conf.get_vectored_impl, "starting with vectored get page implementation");

    let tenants_path = conf.tenants_path();
    if !tenants_path.exists() {
        utils::crashsafe::create_dir_all(conf.tenants_path())
            .with_context(|| format!("Failed to create tenants root dir at '{tenants_path}'"))?;
    }

    // Initialize up failpoints support
    let scenario = failpoint_support::init();

    // Basic initialization of things that don't change after startup
    virtual_file::init(conf.max_file_descriptors, conf.virtual_file_io_engine);
    page_cache::init(conf.page_cache_size);

    start_pageserver(launch_ts, conf).context("Failed to start pageserver")?;

    scenario.teardown();
    Ok(())
}

fn initialize_config(
    identity_file_path: &Utf8Path,
    cfg_file_path: &Utf8Path,
    workdir: &Utf8Path,
) -> anyhow::Result<&'static PageServerConf> {
    // The deployment orchestrator writes out an indentity file containing the node id
    // for all pageservers. This file is the source of truth for the node id. In order
    // to allow for rolling back pageserver releases, the node id is also included in
    // the pageserver config that the deployment orchestrator writes to disk for the pageserver.
    // A rolled back version of the pageserver will get the node id from the pageserver.toml
    // config file.
    let identity = match std::fs::File::open(identity_file_path) {
        Ok(mut f) => {
            let md = f.metadata().context("stat config file")?;
            if !md.is_file() {
                anyhow::bail!("Pageserver found identity file but it is a dir entry: {identity_file_path}. Aborting start up ...");
            }

            let mut s = String::new();
            f.read_to_string(&mut s).context("read identity file")?;
            toml_edit::de::from_str::<PageserverIdentity>(&s)?
        }
        Err(e) => {
            anyhow::bail!("Pageserver could not read identity file: {identity_file_path}: {e}. Aborting start up ...");
        }
    };

    let config: toml_edit::Document = match std::fs::File::open(cfg_file_path) {
        Ok(mut f) => {
            let md = f.metadata().context("stat config file")?;
            if md.is_file() {
                let mut s = String::new();
                f.read_to_string(&mut s).context("read config file")?;
                s.parse().context("parse config file toml")?
            } else {
                anyhow::bail!("directory entry exists but is not a file: {cfg_file_path}");
            }
        }
        Err(e) => {
            anyhow::bail!("open pageserver config: {e}: {cfg_file_path}");
        }
    };

    debug!("Using pageserver toml: {config}");

    // Construct the runtime representation
    let conf = PageServerConf::parse_and_validate(identity.id, &config, workdir)
        .context("Failed to parse pageserver configuration")?;

    Ok(Box::leak(Box::new(conf)))
}

struct WaitForPhaseResult<F: std::future::Future + Unpin> {
    timeout_remaining: Duration,
    skipped: Option<F>,
}

/// During startup, we apply a timeout to our waits for readiness, to avoid
/// stalling the whole service if one Tenant experiences some problem.  Each
/// phase may consume some of the timeout: this function returns the updated
/// timeout for use in the next call.
async fn wait_for_phase<F>(phase: &str, mut fut: F, timeout: Duration) -> WaitForPhaseResult<F>
where
    F: std::future::Future + Unpin,
{
    let initial_t = Instant::now();
    let skipped = match tokio::time::timeout(timeout, &mut fut).await {
        Ok(_) => None,
        Err(_) => {
            tracing::info!(
                timeout_millis = timeout.as_millis(),
                %phase,
                "Startup phase timed out, proceeding anyway"
            );
            Some(fut)
        }
    };

    WaitForPhaseResult {
        timeout_remaining: timeout
            .checked_sub(Instant::now().duration_since(initial_t))
            .unwrap_or(Duration::ZERO),
        skipped,
    }
}

fn startup_checkpoint(started_at: Instant, phase: &str, human_phase: &str) {
    let elapsed = started_at.elapsed();
    let secs = elapsed.as_secs_f64();
    STARTUP_DURATION.with_label_values(&[phase]).set(secs);

    info!(
        elapsed_ms = elapsed.as_millis(),
        "{human_phase} ({secs:.3}s since start)"
    )
}

fn start_pageserver(
    launch_ts: &'static LaunchTimestamp,
    conf: &'static PageServerConf,
) -> anyhow::Result<()> {
    // Monotonic time for later calculating startup duration
    let started_startup_at = Instant::now();

    // Print version and launch timestamp to the log,
    // and expose them as prometheus metrics.
    // A changed version string indicates changed software.
    // A changed launch timestamp indicates a pageserver restart.
    info!(
        "version: {} launch_timestamp: {} build_tag: {}",
        version(),
        launch_ts.to_string(),
        BUILD_TAG,
    );
    set_build_info_metric(GIT_VERSION, BUILD_TAG);
    set_launch_timestamp_metric(launch_ts);
    #[cfg(target_os = "linux")]
    metrics::register_internal(Box::new(metrics::more_process_metrics::Collector::new())).unwrap();
    metrics::register_internal(Box::new(
        pageserver::metrics::tokio_epoll_uring::Collector::new(),
    ))
    .unwrap();
    pageserver::preinitialize_metrics();

    // If any failpoints were set from FAILPOINTS environment variable,
    // print them to the log for debugging purposes
    let failpoints = fail::list();
    if !failpoints.is_empty() {
        info!(
            "started with failpoints: {}",
            failpoints
                .iter()
                .map(|(name, actions)| format!("{name}={actions}"))
                .collect::<Vec<String>>()
                .join(";")
        )
    }

    // Create and lock PID file. This ensures that there cannot be more than one
    // pageserver process running at the same time.
    let lock_file_path = conf.workdir.join(PID_FILE_NAME);
    info!("Claiming pid file at {lock_file_path:?}...");
    let lock_file =
        utils::pid_file::claim_for_current_process(&lock_file_path).context("claim pid file")?;
    info!("Claimed pid file at {lock_file_path:?}");

    // Ensure that the lock file is held even if the main thread of the process panics.
    // We need to release the lock file only when the process exits.
    std::mem::forget(lock_file);

    // Bind the HTTP and libpq ports early, so that if they are in use by some other
    // process, we error out early.
    let http_addr = &conf.listen_http_addr;
    info!("Starting pageserver http handler on {http_addr}");
    let http_listener = tcp_listener::bind(http_addr)?;

    let pg_addr = &conf.listen_pg_addr;

    info!("Starting pageserver pg protocol handler on {pg_addr}");
    let pageserver_listener = tcp_listener::bind(pg_addr)?;

    // Launch broker client
    // The storage_broker::connect call needs to happen inside a tokio runtime thread.
    let broker_client = WALRECEIVER_RUNTIME
        .block_on(async {
            // Note: we do not attempt connecting here (but validate endpoints sanity).
            storage_broker::connect(conf.broker_endpoint.clone(), conf.broker_keepalive_interval)
        })
        .with_context(|| {
            format!(
                "create broker client for uri={:?} keepalive_interval={:?}",
                &conf.broker_endpoint, conf.broker_keepalive_interval,
            )
        })?;

    // Initialize authentication for incoming connections
    let http_auth;
    let pg_auth;
    if conf.http_auth_type == AuthType::NeonJWT || conf.pg_auth_type == AuthType::NeonJWT {
        // unwrap is ok because check is performed when creating config, so path is set and exists
        let key_path = conf.auth_validation_public_key_path.as_ref().unwrap();
        info!("Loading public key(s) for verifying JWT tokens from {key_path:?}");

        let jwt_auth = JwtAuth::from_key_path(key_path)?;
        let auth: Arc<SwappableJwtAuth> = Arc::new(SwappableJwtAuth::new(jwt_auth));

        http_auth = match &conf.http_auth_type {
            AuthType::Trust => None,
            AuthType::NeonJWT => Some(auth.clone()),
        };
        pg_auth = match &conf.pg_auth_type {
            AuthType::Trust => None,
            AuthType::NeonJWT => Some(auth),
        };
    } else {
        http_auth = None;
        pg_auth = None;
    }
    info!("Using auth for http API: {:#?}", conf.http_auth_type);
    info!("Using auth for pg connections: {:#?}", conf.pg_auth_type);

    match var("NEON_AUTH_TOKEN") {
        Ok(v) => {
            info!("Loaded JWT token for authentication with Safekeeper");
            pageserver::config::SAFEKEEPER_AUTH_TOKEN
                .set(Arc::new(v))
                .map_err(|_| anyhow!("Could not initialize SAFEKEEPER_AUTH_TOKEN"))?;
        }
        Err(VarError::NotPresent) => {
            info!("No JWT token for authentication with Safekeeper detected");
        }
        Err(e) => {
            return Err(e).with_context(|| {
                "Failed to either load to detect non-present NEON_AUTH_TOKEN environment variable"
            })
        }
    };

    // Top-level cancellation token for the process
    let shutdown_pageserver = tokio_util::sync::CancellationToken::new();

    // Set up remote storage client
    let remote_storage = BACKGROUND_RUNTIME.block_on(create_remote_storage_client(conf))?;

    // Set up deletion queue
    let (deletion_queue, deletion_workers) = DeletionQueue::new(
        remote_storage.clone(),
        ControlPlaneClient::new(conf, &shutdown_pageserver),
        conf,
    );
    if let Some(deletion_workers) = deletion_workers {
        deletion_workers.spawn_with(BACKGROUND_RUNTIME.handle());
    }

    // Up to this point no significant I/O has been done: this should have been fast.  Record
    // duration prior to starting I/O intensive phase of startup.
    startup_checkpoint(started_startup_at, "initial", "Starting loading tenants");
    STARTUP_IS_LOADING.set(1);

    // Startup staging or optimizing:
    //
    // We want to minimize downtime for `page_service` connections, and trying not to overload
    // BACKGROUND_RUNTIME by doing initial compactions and initial logical sizes at the same time.
    //
    // init_done_rx will notify when all initial load operations have completed.
    //
    // background_jobs_can_start (same name used to hold off background jobs from starting at
    // consumer side) will be dropped once we can start the background jobs. Currently it is behind
    // completing all initial logical size calculations (init_logical_size_done_rx) and a timeout
    // (background_task_maximum_delay).
    let (init_remote_done_tx, init_remote_done_rx) = utils::completion::channel();
    let (init_done_tx, init_done_rx) = utils::completion::channel();

    let (background_jobs_can_start, background_jobs_barrier) = utils::completion::channel();

    let order = pageserver::InitializationOrder {
        initial_tenant_load_remote: Some(init_done_tx),
        initial_tenant_load: Some(init_remote_done_tx),
        background_jobs_can_start: background_jobs_barrier.clone(),
    };

    info!(config=?conf.l0_flush, "using l0_flush config");
    let l0_flush_global_state =
        pageserver::l0_flush::L0FlushGlobalState::new(conf.l0_flush.clone());

    // Scan the local 'tenants/' directory and start loading the tenants
    let deletion_queue_client = deletion_queue.new_client();
    let background_purges = mgr::BackgroundPurges::default();
    let tenant_manager = BACKGROUND_RUNTIME.block_on(mgr::init_tenant_mgr(
        conf,
        background_purges.clone(),
        TenantSharedResources {
            broker_client: broker_client.clone(),
            remote_storage: remote_storage.clone(),
            deletion_queue_client,
            l0_flush_global_state,
        },
        order,
        shutdown_pageserver.clone(),
    ))?;
    let tenant_manager = Arc::new(tenant_manager);

    BACKGROUND_RUNTIME.spawn({
        let shutdown_pageserver = shutdown_pageserver.clone();
        let drive_init = async move {
            // NOTE: unlike many futures in pageserver, this one is cancellation-safe
            let guard = scopeguard::guard_on_success((), |_| {
                tracing::info!("Cancelled before initial load completed")
            });

            let timeout = conf.background_task_maximum_delay;

            let init_remote_done = std::pin::pin!(async {
                init_remote_done_rx.wait().await;
                startup_checkpoint(
                    started_startup_at,
                    "initial_tenant_load_remote",
                    "Remote part of initial load completed",
                );
            });

            let WaitForPhaseResult {
                timeout_remaining: timeout,
                skipped: init_remote_skipped,
            } = wait_for_phase("initial_tenant_load_remote", init_remote_done, timeout).await;

            let init_load_done = std::pin::pin!(async {
                init_done_rx.wait().await;
                startup_checkpoint(
                    started_startup_at,
                    "initial_tenant_load",
                    "Initial load completed",
                );
                STARTUP_IS_LOADING.set(0);
            });

            let WaitForPhaseResult {
                timeout_remaining: _timeout,
                skipped: init_load_skipped,
            } = wait_for_phase("initial_tenant_load", init_load_done, timeout).await;

            // initial logical sizes can now start, as they were waiting on init_done_rx.

            scopeguard::ScopeGuard::into_inner(guard);

            // allow background jobs to start: we either completed prior stages, or they reached timeout
            // and were skipped.  It is important that we do not let them block background jobs indefinitely,
            // because things like consumption metrics for billing are blocked by this barrier.
            drop(background_jobs_can_start);
            startup_checkpoint(
                started_startup_at,
                "background_jobs_can_start",
                "Starting background jobs",
            );

            // We are done. If we skipped any phases due to timeout, run them to completion here so that
            // they will eventually update their startup_checkpoint, and so that we do not declare the
            // 'complete' stage until all the other stages are really done.
            let guard = scopeguard::guard_on_success((), |_| {
                tracing::info!("Cancelled before waiting for skipped phases done")
            });
            if let Some(f) = init_remote_skipped {
                f.await;
            }
            if let Some(f) = init_load_skipped {
                f.await;
            }
            scopeguard::ScopeGuard::into_inner(guard);

            startup_checkpoint(started_startup_at, "complete", "Startup complete");
        };

        async move {
            let mut drive_init = std::pin::pin!(drive_init);
            // just race these tasks
            tokio::select! {
                _ = shutdown_pageserver.cancelled() => {},
                _ = &mut drive_init => {},
            }
        }
    });

    let (secondary_controller, secondary_controller_tasks) = secondary::spawn_tasks(
        tenant_manager.clone(),
        remote_storage.clone(),
        background_jobs_barrier.clone(),
        shutdown_pageserver.clone(),
    );

    // shared state between the disk-usage backed eviction background task and the http endpoint
    // that allows triggering disk-usage based eviction manually. note that the http endpoint
    // is still accessible even if background task is not configured as long as remote storage has
    // been configured.
    let disk_usage_eviction_state: Arc<disk_usage_eviction_task::State> = Arc::default();

    let disk_usage_eviction_task = launch_disk_usage_global_eviction_task(
        conf,
        remote_storage.clone(),
        disk_usage_eviction_state.clone(),
        tenant_manager.clone(),
        background_jobs_barrier.clone(),
    );

    // Start up the service to handle HTTP mgmt API request. We created the
    // listener earlier already.
    let http_endpoint_listener = {
        let _rt_guard = MGMT_REQUEST_RUNTIME.enter(); // for hyper
        let cancel = CancellationToken::new();

        let router_state = Arc::new(
            http::routes::State::new(
                conf,
                tenant_manager.clone(),
                http_auth.clone(),
                remote_storage.clone(),
                broker_client.clone(),
                disk_usage_eviction_state,
                deletion_queue.new_client(),
                secondary_controller,
            )
            .context("Failed to initialize router state")?,
        );
        let router = http::make_router(router_state, launch_ts, http_auth.clone())?
            .build()
            .map_err(|err| anyhow!(err))?;
        let service = utils::http::RouterService::new(router).unwrap();
        let server = hyper::Server::from_tcp(http_listener)?
            .serve(service)
            .with_graceful_shutdown({
                let cancel = cancel.clone();
                async move { cancel.clone().cancelled().await }
            });

        let task = MGMT_REQUEST_RUNTIME.spawn(task_mgr::exit_on_panic_or_error(
            "http endpoint listener",
            server,
        ));
        HttpEndpointListener(CancellableTask { task, cancel })
    };

    let consumption_metrics_tasks = {
        let cancel = shutdown_pageserver.child_token();
        let task = crate::BACKGROUND_RUNTIME.spawn({
            let tenant_manager = tenant_manager.clone();
            let cancel = cancel.clone();
            async move {
                // first wait until background jobs are cleared to launch.
                //
                // this is because we only process active tenants and timelines, and the
                // Timeline::get_current_logical_size will spawn the logical size calculation,
                // which will not be rate-limited.
                tokio::select! {
                    _ = cancel.cancelled() => { return; },
                    _ = background_jobs_barrier.wait() => {}
                };

                pageserver::consumption_metrics::run(conf, tenant_manager, cancel).await;
            }
        });
        ConsumptionMetricsTasks(CancellableTask { task, cancel })
    };

    // Spawn a task to listen for libpq connections. It will spawn further tasks
    // for each connection. We created the listener earlier already.
    let page_service = page_service::spawn(conf, tenant_manager.clone(), pg_auth, {
        let _entered = COMPUTE_REQUEST_RUNTIME.enter(); // TcpListener::from_std requires it
        pageserver_listener
            .set_nonblocking(true)
            .context("set listener to nonblocking")?;
        tokio::net::TcpListener::from_std(pageserver_listener).context("create tokio listener")?
    });

    let mut shutdown_pageserver = Some(shutdown_pageserver.drop_guard());

    // All started up! Now just sit and wait for shutdown signal.

    {
        BACKGROUND_RUNTIME.block_on(async move {
            let mut sigint = tokio::signal::unix::signal(SignalKind::interrupt()).unwrap();
            let mut sigterm = tokio::signal::unix::signal(SignalKind::terminate()).unwrap();
            let mut sigquit = tokio::signal::unix::signal(SignalKind::quit()).unwrap();
            let signal = tokio::select! {
                _ = sigquit.recv() => {
                    info!("Got signal SIGQUIT. Terminating in immediate shutdown mode",);
                    std::process::exit(111);
                }
                _ = sigint.recv() => { "SIGINT" },
                _ = sigterm.recv() => { "SIGTERM" },
            };

            info!("Got signal {signal}. Terminating gracefully in fast shutdown mode",);

            // This cancels the `shutdown_pageserver` cancellation tree.
            // Right now that tree doesn't reach very far, and `task_mgr` is used instead.
            // The plan is to change that over time.
            shutdown_pageserver.take();
            pageserver::shutdown_pageserver(
                http_endpoint_listener,
                page_service,
                consumption_metrics_tasks,
                disk_usage_eviction_task,
                &tenant_manager,
                background_purges,
                deletion_queue.clone(),
                secondary_controller_tasks,
                0,
            )
            .await;
            unreachable!()
        })
    }
}

async fn create_remote_storage_client(
    conf: &'static PageServerConf,
) -> anyhow::Result<GenericRemoteStorage> {
    let config = if let Some(config) = &conf.remote_storage_config {
        config
    } else {
        anyhow::bail!("no remote storage configured, this is a deprecated configuration");
    };

    // Create the client
    let mut remote_storage = GenericRemoteStorage::from_config(config).await?;

    // If `test_remote_failures` is non-zero, wrap the client with a
    // wrapper that simulates failures.
    if conf.test_remote_failures > 0 {
        if !cfg!(feature = "testing") {
            anyhow::bail!("test_remote_failures option is not available because pageserver was compiled without the 'testing' feature");
        }
        info!(
            "Simulating remote failures for first {} attempts of each op",
            conf.test_remote_failures
        );
        remote_storage =
            GenericRemoteStorage::unreliable_wrapper(remote_storage, conf.test_remote_failures);
    }

    Ok(remote_storage)
}

fn cli() -> Command {
    Command::new("Neon page server")
        .about("Materializes WAL stream to pages and serves them to the postgres")
        .version(version())
        .arg(
            Arg::new("workdir")
                .short('D')
                .long("workdir")
                .help("Working directory for the pageserver"),
        )
        .arg(
            Arg::new("enabled-features")
                .long("enabled-features")
                .action(ArgAction::SetTrue)
                .help("Show enabled compile time features"),
        )
}

#[test]
fn verify_cli() {
    cli().debug_assert();
}<|MERGE_RESOLUTION|>--- conflicted
+++ resolved
@@ -28,12 +28,7 @@
 
 use metrics::set_build_info_metric;
 use pageserver::{
-<<<<<<< HEAD
-    config::{defaults::*, PageServerConf},
-=======
     config::PageServerConf,
-    context::{DownloadBehavior, RequestContext},
->>>>>>> 6cad0455
     deletion_queue::DeletionQueue,
     http, page_cache, page_service, task_mgr,
     task_mgr::{BACKGROUND_RUNTIME, MGMT_REQUEST_RUNTIME},
