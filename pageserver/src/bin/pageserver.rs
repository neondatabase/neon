--- conflicted
+++ resolved
@@ -674,47 +674,6 @@
     // All started up! Now just sit and wait for shutdown signal.
 
     {
-<<<<<<< HEAD
-        use signal_hook::consts::*;
-        let signal_handler = BACKGROUND_RUNTIME.spawn_blocking(move || {
-            let mut signals =
-                signal_hook::iterator::Signals::new([SIGINT, SIGTERM, SIGQUIT]).unwrap();
-            return signals
-                .forever()
-                .next()
-                .expect("forever() never returns None unless explicitly closed");
-        });
-        let signal = BACKGROUND_RUNTIME
-            // NB: in `NEON_PAGESERVER_USE_ONE_RUNTIME=current_thread`, this
-            // is where the executor is actually driven. In multi-threaded runtime
-            // modes, the executor threads are spawned internally, so, async execution
-            // is driven even before we reach here.
-            .block_on(signal_handler)
-            .expect("join error");
-        match signal {
-            SIGQUIT => {
-                info!("Got signal {signal}. Terminating in immediate shutdown mode",);
-                std::process::exit(111);
-            }
-            SIGINT | SIGTERM => {
-                info!("Got signal {signal}. Terminating gracefully in fast shutdown mode",);
-
-                // This cancels the `shutdown_pageserver` cancellation tree.
-                // Right now that tree doesn't reach very far, and `task_mgr` is used instead.
-                // The plan is to change that over time.
-                shutdown_pageserver.take();
-                let bg_remote_storage = remote_storage.clone();
-                let bg_deletion_queue = deletion_queue.clone();
-                BACKGROUND_RUNTIME.block_on(pageserver::shutdown_pageserver(
-                    &tenant_manager,
-                    bg_remote_storage.map(|_| bg_deletion_queue),
-                    0,
-                ));
-                unreachable!()
-            }
-            _ => unreachable!(),
-        }
-=======
         BACKGROUND_RUNTIME.block_on(async move {
             let mut sigint = tokio::signal::unix::signal(SignalKind::interrupt()).unwrap();
             let mut sigterm = tokio::signal::unix::signal(SignalKind::terminate()).unwrap();
@@ -744,7 +703,6 @@
             .await;
             unreachable!()
         })
->>>>>>> 2d3c9f0d
     }
 }
 
