--- conflicted
+++ resolved
@@ -176,13 +176,13 @@
         }
     };
 
-    let config: toml_edit::Document = match std::fs::File::open(cfg_file_path) {
+    let config: pageserver_api::config::ConfigToml = match std::fs::File::open(cfg_file_path) {
         Ok(mut f) => {
             let md = f.metadata().context("stat config file")?;
             if md.is_file() {
                 let mut s = String::new();
                 f.read_to_string(&mut s).context("read config file")?;
-                s.parse().context("parse config file toml")?
+                toml_edit::de::from_str(&s).context("deserialize config file toml")?
             } else {
                 anyhow::bail!("directory entry exists but is not a file: {cfg_file_path}");
             }
@@ -192,58 +192,11 @@
         }
     };
 
-<<<<<<< HEAD
-    let mut effective_config_toml = file_contents.unwrap_or_else(|| {
-        DEFAULT_CONFIG_FILE
-            .parse()
-            .expect("unit tests ensure this works")
-    });
-
-    // Patch with overrides from the command line
-    if let Some(values) = arg_matches.get_many::<String>("config-override") {
-        for option_line in values {
-            let doc = toml_edit::Document::from_str(option_line).with_context(|| {
-                format!("Option '{option_line}' could not be parsed as a toml document")
-            })?;
-
-            for (key, item) in doc.iter() {
-                effective_config_toml.insert(key, item.clone());
-            }
-        }
-    }
-
-    debug!("Resulting toml: {effective_config_toml}");
-
-    let effective_config_deserialized: pageserver_api::config::ConfigToml =
-        toml_edit::de::from_document(effective_config_toml.clone())
-            .context("deserialize config")?;
-
     // Construct the runtime representation
-    let conf = PageServerConf::parse_and_validate(effective_config_deserialized, workdir)
+    let conf = PageServerConf::parse_and_validate(identity.id, config, workdir)
         .context("Failed to parse pageserver configuration")?;
 
-    if init {
-        info!("Writing pageserver config to '{cfg_file_path}'");
-
-        std::fs::write(cfg_file_path, effective_config_toml.to_string())
-            .with_context(|| format!("Failed to write pageserver config to '{cfg_file_path}'"))?;
-        info!("Config successfully written to '{cfg_file_path}'")
-    }
-
-    Ok(if init {
-        ControlFlow::Break(())
-    } else {
-        ControlFlow::Continue(Box::leak(Box::new(conf)))
-    })
-=======
-    debug!("Using pageserver toml: {config}");
-
-    // Construct the runtime representation
-    let conf = PageServerConf::parse_and_validate(identity.id, &config, workdir)
-        .context("Failed to parse pageserver configuration")?;
-
     Ok(Box::leak(Box::new(conf)))
->>>>>>> 129f348a
 }
 
 struct WaitForPhaseResult<F: std::future::Future + Unpin> {
