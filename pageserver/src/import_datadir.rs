--- conflicted
+++ resolved
@@ -87,25 +87,6 @@
     Ok(())
 }
 
-<<<<<<< HEAD
-fn import_relfile<R: Repository>(
-=======
-// subroutine of import_timeline_from_postgres_datadir(), to load one relation file.
-fn import_rel<R: Repository, Reader: Read>(
->>>>>>> 0e556b27
-    modification: &mut DatadirModification<R>,
-    path: &Path,
-    spcoid: Oid,
-    dboid: Oid,
-    mut reader: Reader,
-    len: usize,
-) -> anyhow::Result<()> {
-    let file = File::open(path)?;
-    let len = file.metadata().unwrap().len() as usize;
-
-    import_rel(modification, path, spcoid, dboid, file, len)
-}
-
 // subroutine of import_timeline_from_postgres_datadir(), to load one relation file.
 fn import_rel<R: Repository, Reader: Read>(
     modification: &mut DatadirModification<R>,
@@ -178,57 +159,10 @@
     // If we process rel segments out of order,
     // put_rel_extend will skip the update.
     modification.put_rel_extend(rel, blknum)?;
-<<<<<<< HEAD
 
     Ok(())
 }
-=======
->>>>>>> 0e556b27
-
-    Ok(())
-}
-
-///
-<<<<<<< HEAD
-/// Import pg_control file into the repository.
-///
-/// The control file is imported as is, but we also extract the checkpoint record
-/// from it and store it separated.
-fn import_control_file<R: Repository>(
-    modification: &mut DatadirModification<R>,
-    path: &Path,
-) -> Result<ControlFileData> {
-    let mut file = File::open(path)?;
-    let mut buffer = Vec::new();
-    // read the whole file
-    file.read_to_end(&mut buffer)?;
-
-    trace!("importing control file {}", path.display());
-
-    // Import it as ControlFile
-    modification.put_control_file(Bytes::copy_from_slice(&buffer[..]))?;
-
-    // Extract the checkpoint record and import it separately.
-    let pg_control = ControlFileData::decode(&buffer)?;
-    let checkpoint_bytes = pg_control.checkPointCopy.encode()?;
-    modification.put_checkpoint(checkpoint_bytes)?;
-
-    Ok(pg_control)
-}
-
-fn import_slru_file<R: Repository>(
-    modification: &mut DatadirModification<R>,
-    slru: SlruKind,
-    path: &Path,
-) -> Result<()> {
-    let file = File::open(path)?;
-    let len = file.metadata().unwrap().len() as usize;
-    import_slru(modification, slru, path, file, len)
-}
-
-///
-=======
->>>>>>> 0e556b27
+
 /// Import an SLRU segment file
 ///
 fn import_slru<R: Repository, Reader: Read>(
@@ -361,11 +295,8 @@
     let mut modification = tline.begin_modification(base_lsn);
     modification.init_empty()?;
 
-<<<<<<< HEAD
     let mut pg_control: Option<ControlFileData> = None;
 
-=======
->>>>>>> 0e556b27
     // Import base
     for base_tar_entry in tar::Archive::new(reader).entries()? {
         let entry = base_tar_entry.unwrap();
@@ -378,14 +309,10 @@
                 // let mut buffer = Vec::new();
                 // entry.read_to_end(&mut buffer).unwrap();
 
-<<<<<<< HEAD
                 if let Some(res) = import_file(&mut modification, file_path.as_ref(), entry, len)? {
                     // We found the pg_control file.
                     pg_control = Some(res);
                 }
-=======
-                import_file(&mut modification, file_path.as_ref(), entry, len)?;
->>>>>>> 0e556b27
             }
             tar::EntryType::Directory => {
                 info!("directory {:?}", file_path);
@@ -399,12 +326,9 @@
         }
     }
 
-<<<<<<< HEAD
     // sanity check: ensure that pg_control is loaded
     let _pg_control = pg_control.context("pg_control file not found")?;
 
-=======
->>>>>>> 0e556b27
     modification.commit()?;
     Ok(())
 }
@@ -569,7 +493,6 @@
         let bytes = read_all_bytes(reader)?;
         modification.put_twophase_file(xid, Bytes::copy_from_slice(&bytes[..]))?;
         info!("imported twophase file");
-<<<<<<< HEAD
     } else if file_path.starts_with("pg_wal") {
         info!("found wal file in base section. ignore it");
     } else if file_path.starts_with("zenith.signal") {
@@ -584,23 +507,14 @@
         writer.finish_write(prev_lsn);
 
         info!("imported zenith signal {}", prev_lsn);
-=======
     } else if file_path.starts_with("pg_tblspc") {
         // TODO Backups exported from neon won't have pg_tblspc, but we will need
         // this to import arbitrary postgres databases.
         bail!("Importing pg_tblspc is not implemented");
-    } else if file_path.starts_with("pg_wal") {
-        panic!("found wal file in base section");
->>>>>>> 0e556b27
     } else {
         info!("ignored");
     }
 
-<<<<<<< HEAD
-    // TODO: pg_tblspc ??
-
-=======
->>>>>>> 0e556b27
     Ok(None)
 }
 
