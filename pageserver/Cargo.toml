--- conflicted
+++ resolved
@@ -46,14 +46,10 @@
 num_cpus.workspace = true # hack to get the number of worker threads tokio uses
 num-traits.workspace = true
 once_cell.workspace = true
-<<<<<<< HEAD
 pageserver_api.workspace = true
 pageserver_client.workspace = true # for ResponseErrorMessageExt TOOD refactor that
 pageserver_compaction.workspace = true
 pem.workspace = true
-=======
-pageserver_page_api.workspace = true
->>>>>>> 7cd0defa
 pin-project-lite.workspace = true
 postgres_backend.workspace = true
 postgres_connection.workspace = true
@@ -94,14 +90,10 @@
 tokio-tar.workspace = true
 tokio-util.workspace = true
 toml_edit = { workspace = true, features = [ "serde" ] }
-<<<<<<< HEAD
-=======
 tonic.workspace = true
 tonic-reflection.workspace = true
 tracing.workspace = true
->>>>>>> 7cd0defa
 tracing-utils.workspace = true
-tracing.workspace = true
 url.workspace = true
 utils.workspace = true
 wal_decoder.workspace = true
