use std::path::{Path, PathBuf};

use anyhow::Result;
use camino::Utf8Path;
use clap::Subcommand;
use pageserver::context::{DownloadBehavior, RequestContext};
use pageserver::task_mgr::TaskKind;
use pageserver::tenant::block_io::BlockCursor;
use pageserver::tenant::disk_btree::DiskBtreeReader;
use pageserver::tenant::storage_layer::delta_layer::{BlobRef, Summary};
use pageserver::tenant::{TENANTS_SEGMENT_NAME, TIMELINES_SEGMENT_NAME};
use pageserver::{page_cache, virtual_file};
use pageserver::{
    repository::{Key, KEY_SIZE},
    tenant::{
        block_io::FileBlockReader, disk_btree::VisitDirection,
        storage_layer::delta_layer::DELTA_KEY_SIZE,
    },
    virtual_file::VirtualFile,
};
use std::fs;
use utils::bin_ser::BeSer;

use crate::layer_map_analyzer::parse_filename;

#[derive(Subcommand)]
pub(crate) enum LayerCmd {
    /// List all tenants and timelines under the pageserver path
    ///
    /// Example: `cargo run --bin pagectl layer list .neon/`
    List { path: PathBuf },
    /// List all layers of a given tenant and timeline
    ///
    /// Example: `cargo run --bin pagectl layer list .neon/`
    ListLayer {
        path: PathBuf,
        tenant: String,
        timeline: String,
    },
    /// Dump all information of a layer file
    DumpLayer {
        path: PathBuf,
        tenant: String,
        timeline: String,
        /// The id from list-layer command
        id: usize,
    },
}

<<<<<<< HEAD
async fn read_delta_file(path: impl AsRef<Path>) -> Result<()> {
    let path = Utf8Path::from_path(path.as_ref()).expect("non-Unicode path");
=======
async fn read_delta_file(path: impl AsRef<Path>, ctx: &RequestContext) -> Result<()> {
    let path = path.as_ref();
>>>>>>> 1d98d3e4
    virtual_file::init(10);
    page_cache::init(100);
    let file = FileBlockReader::new(VirtualFile::open(path).await?);
    let summary_blk = file.read_blk(0, ctx).await?;
    let actual_summary = Summary::des_prefix(summary_blk.as_ref())?;
    let tree_reader = DiskBtreeReader::<_, DELTA_KEY_SIZE>::new(
        actual_summary.index_start_blk,
        actual_summary.index_root_blk,
        &file,
    );
    // TODO(chi): dedup w/ `delta_layer.rs` by exposing the API.
    let mut all = vec![];
    tree_reader
        .visit(
            &[0u8; DELTA_KEY_SIZE],
            VisitDirection::Forwards,
            |key, value_offset| {
                let curr = Key::from_slice(&key[..KEY_SIZE]);
                all.push((curr, BlobRef(value_offset)));
                true
            },
            ctx,
        )
        .await?;
    let cursor = BlockCursor::new_fileblockreader(&file);
    for (k, v) in all {
        let value = cursor.read_blob(v.pos(), ctx).await?;
        println!("key:{} value_len:{}", k, value.len());
    }
    // TODO(chi): special handling for last key?
    Ok(())
}

pub(crate) async fn main(cmd: &LayerCmd) -> Result<()> {
    let ctx = RequestContext::new(TaskKind::DebugTool, DownloadBehavior::Error);
    match cmd {
        LayerCmd::List { path } => {
            for tenant in fs::read_dir(path.join(TENANTS_SEGMENT_NAME))? {
                let tenant = tenant?;
                if !tenant.file_type()?.is_dir() {
                    continue;
                }
                println!("tenant {}", tenant.file_name().to_string_lossy());
                for timeline in fs::read_dir(tenant.path().join(TIMELINES_SEGMENT_NAME))? {
                    let timeline = timeline?;
                    if !timeline.file_type()?.is_dir() {
                        continue;
                    }
                    println!("- timeline {}", timeline.file_name().to_string_lossy());
                }
            }
        }
        LayerCmd::ListLayer {
            path,
            tenant,
            timeline,
        } => {
            let timeline_path = path
                .join(TENANTS_SEGMENT_NAME)
                .join(tenant)
                .join(TIMELINES_SEGMENT_NAME)
                .join(timeline);
            let mut idx = 0;
            for layer in fs::read_dir(timeline_path)? {
                let layer = layer?;
                if let Some(layer_file) = parse_filename(&layer.file_name().into_string().unwrap())
                {
                    println!(
                        "[{:3}]  key:{}-{}\n       lsn:{}-{}\n       delta:{}",
                        idx,
                        layer_file.key_range.start,
                        layer_file.key_range.end,
                        layer_file.lsn_range.start,
                        layer_file.lsn_range.end,
                        layer_file.is_delta,
                    );
                    idx += 1;
                }
            }
        }
        LayerCmd::DumpLayer {
            path,
            tenant,
            timeline,
            id,
        } => {
            let timeline_path = path
                .join("tenants")
                .join(tenant)
                .join("timelines")
                .join(timeline);
            let mut idx = 0;
            for layer in fs::read_dir(timeline_path)? {
                let layer = layer?;
                if let Some(layer_file) = parse_filename(&layer.file_name().into_string().unwrap())
                {
                    if *id == idx {
                        // TODO(chi): dedup code
                        println!(
                            "[{:3}]  key:{}-{}\n       lsn:{}-{}\n       delta:{}",
                            idx,
                            layer_file.key_range.start,
                            layer_file.key_range.end,
                            layer_file.lsn_range.start,
                            layer_file.lsn_range.end,
                            layer_file.is_delta,
                        );

                        if layer_file.is_delta {
                            read_delta_file(layer.path(), &ctx).await?;
                        } else {
                            anyhow::bail!("not supported yet :(");
                        }

                        break;
                    }
                    idx += 1;
                }
            }
        }
    }
    Ok(())
}<|MERGE_RESOLUTION|>--- conflicted
+++ resolved
@@ -47,13 +47,8 @@
     },
 }
 
-<<<<<<< HEAD
-async fn read_delta_file(path: impl AsRef<Path>) -> Result<()> {
+async fn read_delta_file(path: impl AsRef<Path>, ctx: &RequestContext) -> Result<()> {
     let path = Utf8Path::from_path(path.as_ref()).expect("non-Unicode path");
-=======
-async fn read_delta_file(path: impl AsRef<Path>, ctx: &RequestContext) -> Result<()> {
-    let path = path.as_ref();
->>>>>>> 1d98d3e4
     virtual_file::init(10);
     page_cache::init(100);
     let file = FileBlockReader::new(VirtualFile::open(path).await?);
