--- conflicted
+++ resolved
@@ -3,12 +3,9 @@
 //! Currently it only analyzes holes, which are regions within the layer range that the layer contains no updates for. In the future it might do more analysis (maybe key quantiles?) but it should never return sensitive data.
 
 use anyhow::Result;
-<<<<<<< HEAD
 use camino::{Utf8Path, Utf8PathBuf};
-=======
 use pageserver::context::{DownloadBehavior, RequestContext};
 use pageserver::task_mgr::TaskKind;
->>>>>>> 1d98d3e4
 use pageserver::tenant::{TENANTS_SEGMENT_NAME, TIMELINES_SEGMENT_NAME};
 use std::cmp::Ordering;
 use std::collections::BinaryHeap;
@@ -102,11 +99,7 @@
 }
 
 // Finds the max_holes largest holes, ignoring any that are smaller than MIN_HOLE_LENGTH"
-<<<<<<< HEAD
-async fn get_holes(path: &Utf8Path, max_holes: usize) -> Result<Vec<Hole>> {
-=======
-async fn get_holes(path: &Path, max_holes: usize, ctx: &RequestContext) -> Result<Vec<Hole>> {
->>>>>>> 1d98d3e4
+async fn get_holes(path: &Utf8Path, max_holes: usize, ctx: &RequestContext) -> Result<Vec<Hole>> {
     let file = FileBlockReader::new(VirtualFile::open(path).await?);
     let summary_blk = file.read_blk(0, ctx).await?;
     let actual_summary = Summary::des_prefix(summary_blk.as_ref())?;
@@ -175,13 +168,9 @@
                     parse_filename(&layer.file_name().into_string().unwrap())
                 {
                     if layer_file.is_delta {
-<<<<<<< HEAD
                         let layer_path =
                             Utf8PathBuf::from_path_buf(layer.path()).expect("non-Unicode path");
-                        layer_file.holes = get_holes(&layer_path, max_holes).await?;
-=======
-                        layer_file.holes = get_holes(&layer.path(), max_holes, &ctx).await?;
->>>>>>> 1d98d3e4
+                        layer_file.holes = get_holes(&layer_path, max_holes, &ctx).await?;
                         n_deltas += 1;
                     }
                     layers.push(layer_file);
