use anyhow::Context;
use camino::Utf8PathBuf;
use pageserver_api::key::Key;
use pageserver_api::keyspace::KeySpaceAccum;
use pageserver_api::models::{PagestreamGetPageRequest, PagestreamRequest};

use pageserver_api::shard::TenantShardId;
use tokio_util::sync::CancellationToken;
use utils::id::TenantTimelineId;
use utils::lsn::Lsn;

use rand::prelude::*;
use tokio::task::JoinSet;
use tracing::info;

use std::collections::{HashSet, VecDeque};
use std::future::Future;
use std::num::NonZeroUsize;
use std::pin::Pin;
use std::sync::atomic::{AtomicU64, Ordering};
use std::sync::{Arc, Mutex};
use std::time::{Duration, Instant};

use crate::util::tokio_thread_local_stats::AllThreadLocalStats;
use crate::util::{request_stats, tokio_thread_local_stats};

/// GetPage@LatestLSN, uniformly distributed across the compute-accessible keyspace.
#[derive(clap::Parser)]
pub(crate) struct Args {
    #[clap(long, default_value = "http://localhost:9898")]
    mgmt_api_endpoint: String,
    #[clap(long, default_value = "postgres://postgres@localhost:64000")]
    page_service_connstring: String,
    #[clap(long)]
    pageserver_jwt: Option<String>,
    #[clap(long, default_value = "1")]
    num_clients: NonZeroUsize,
    #[clap(long)]
    runtime: Option<humantime::Duration>,
    /// Each client sends requests at the given rate.
    ///
    /// If a request takes too long and we should be issuing a new request already,
    /// we skip that request and account it as `MISSED`.
    #[clap(long)]
    per_client_rate: Option<usize>,
    /// Probability for sending `latest=true` in the request (uniform distribution).
    #[clap(long, default_value = "1")]
    req_latest_probability: f64,
    #[clap(long)]
    limit_to_first_n_targets: Option<usize>,
    /// For large pageserver installations, enumerating the keyspace takes a lot of time.
    /// If specified, the specified path is used to maintain a cache of the keyspace enumeration result.
    /// The cache is tagged and auto-invalided by the tenant/timeline ids only.
    /// It doesn't get invalidated if the keyspace changes under the hood, e.g., due to new ingested data or compaction.
    #[clap(long)]
    keyspace_cache: Option<Utf8PathBuf>,
    /// Before starting the benchmark, live-reconfigure the pageserver to use the given
    /// [`pageserver_api::models::virtual_file::IoEngineKind`].
    #[clap(long)]
    set_io_engine: Option<pageserver_api::models::virtual_file::IoEngineKind>,

    /// Before starting the benchmark, live-reconfigure the pageserver to use specified io mode (buffered vs. direct).
    #[clap(long)]
    set_io_mode: Option<pageserver_api::models::virtual_file::IoMode>,

    /// Queue depth generated in each client.
    #[clap(long, default_value = "1")]
    queue_depth: NonZeroUsize,

    targets: Option<Vec<TenantTimelineId>>,
}

#[derive(Debug, Default)]
struct LiveStats {
    completed_requests: AtomicU64,
    missed: AtomicU64,
}

impl LiveStats {
    fn request_done(&self) {
        self.completed_requests.fetch_add(1, Ordering::Relaxed);
    }
    fn missed(&self, n: u64) {
        self.missed.fetch_add(n, Ordering::Relaxed);
    }
}

#[derive(Clone, serde::Serialize, serde::Deserialize)]
struct KeyRange {
    timeline: TenantTimelineId,
    timeline_lsn: Lsn,
    start: i128,
    end: i128,
}

impl KeyRange {
    fn len(&self) -> i128 {
        self.end - self.start
    }
}

#[derive(PartialEq, Eq, Hash, Copy, Clone)]
struct WorkerId {
    timeline: TenantTimelineId,
    num_client: usize, // from 0..args.num_clients
}

#[derive(serde::Serialize)]
struct Output {
    total: request_stats::Output,
}

tokio_thread_local_stats::declare!(STATS: request_stats::Stats);

pub(crate) fn main(args: Args) -> anyhow::Result<()> {
    tokio_thread_local_stats::main!(STATS, move |thread_local_stats| {
        main_impl(args, thread_local_stats)
    })
}

async fn main_impl(
    args: Args,
    all_thread_local_stats: AllThreadLocalStats<request_stats::Stats>,
) -> anyhow::Result<()> {
    let args: &'static Args = Box::leak(Box::new(args));

    let mgmt_api_client = Arc::new(pageserver_client::mgmt_api::Client::new(
        args.mgmt_api_endpoint.clone(),
        args.pageserver_jwt.as_deref(),
    ));

    if let Some(engine_str) = &args.set_io_engine {
        mgmt_api_client.put_io_engine(engine_str).await?;
    }

    if let Some(mode) = &args.set_io_mode {
        mgmt_api_client.put_io_mode(mode).await?;
    }

    // discover targets
    let timelines: Vec<TenantTimelineId> = crate::util::cli::targets::discover(
        &mgmt_api_client,
        crate::util::cli::targets::Spec {
            limit_to_first_n_targets: args.limit_to_first_n_targets,
            targets: args.targets.clone(),
        },
    )
    .await?;

    #[derive(serde::Deserialize)]
    struct KeyspaceCacheDe {
        tag: Vec<TenantTimelineId>,
        data: Vec<KeyRange>,
    }
    #[derive(serde::Serialize)]
    struct KeyspaceCacheSer<'a> {
        tag: &'a [TenantTimelineId],
        data: &'a [KeyRange],
    }
    let cache = args
        .keyspace_cache
        .as_ref()
        .map(|keyspace_cache_file| {
            let contents = match std::fs::read(keyspace_cache_file) {
                Err(e) if e.kind() == std::io::ErrorKind::NotFound => {
                    return anyhow::Ok(None);
                }
                x => x.context("read keyspace cache file")?,
            };
            let cache: KeyspaceCacheDe =
                serde_json::from_slice(&contents).context("deserialize cache file")?;
            let tag_ok = HashSet::<TenantTimelineId>::from_iter(cache.tag.into_iter())
                == HashSet::from_iter(timelines.iter().cloned());
            info!("keyspace cache file matches tag: {tag_ok}");
            anyhow::Ok(if tag_ok { Some(cache.data) } else { None })
        })
        .transpose()?
        .flatten();
    let all_ranges: Vec<KeyRange> = if let Some(cached) = cache {
        info!("using keyspace cache file");
        cached
    } else {
        let mut js = JoinSet::new();
        for timeline in &timelines {
            js.spawn({
                let mgmt_api_client = Arc::clone(&mgmt_api_client);
                let timeline = *timeline;
                async move {
                    let partitioning = mgmt_api_client
                        .keyspace(
                            TenantShardId::unsharded(timeline.tenant_id),
                            timeline.timeline_id,
                        )
                        .await?;
                    let lsn = partitioning.at_lsn;
                    let start = Instant::now();
                    let mut filtered = KeySpaceAccum::new();
                    // let's hope this is inlined and vectorized...
                    // TODO: turn this loop into a is_rel_block_range() function.
                    for r in partitioning.keys.ranges.iter() {
                        let mut i = r.start;
                        while i != r.end {
                            if i.is_rel_block_key() {
                                filtered.add_key(i);
                            }
                            i = i.next();
                        }
                    }
                    let filtered = filtered.to_keyspace();
                    let filter_duration = start.elapsed();

                    anyhow::Ok((
                        filter_duration,
                        filtered.ranges.into_iter().map(move |r| KeyRange {
                            timeline,
                            timeline_lsn: lsn,
                            start: r.start.to_i128(),
                            end: r.end.to_i128(),
                        }),
                    ))
                }
            });
        }
        let mut total_filter_duration = Duration::from_secs(0);
        let mut all_ranges: Vec<KeyRange> = Vec::new();
        while let Some(res) = js.join_next().await {
            let (filter_duration, range) = res.unwrap().unwrap();
            all_ranges.extend(range);
            total_filter_duration += filter_duration;
        }
        info!("filter duration: {}", total_filter_duration.as_secs_f64());
        if let Some(cachefile) = args.keyspace_cache.as_ref() {
            let cache = KeyspaceCacheSer {
                tag: &timelines,
                data: &all_ranges,
            };
            let bytes = serde_json::to_vec(&cache).context("serialize keyspace for cache file")?;
            std::fs::write(cachefile, bytes).context("write keyspace cache file to disk")?;
            info!("successfully wrote keyspace cache file");
        }
        all_ranges
    };

    let live_stats = Arc::new(LiveStats::default());

    let num_live_stats_dump = 1;
    let num_work_sender_tasks = args.num_clients.get() * timelines.len();
    let num_main_impl = 1;

    let start_work_barrier = Arc::new(tokio::sync::Barrier::new(
        num_live_stats_dump + num_work_sender_tasks + num_main_impl,
    ));

    tokio::spawn({
        let stats = Arc::clone(&live_stats);
        let start_work_barrier = Arc::clone(&start_work_barrier);
        async move {
            start_work_barrier.wait().await;
            loop {
                let start = std::time::Instant::now();
                tokio::time::sleep(std::time::Duration::from_secs(1)).await;
                let completed_requests = stats.completed_requests.swap(0, Ordering::Relaxed);
                let missed = stats.missed.swap(0, Ordering::Relaxed);
                let elapsed = start.elapsed();
                info!(
                    "RPS: {:.0}   MISSED: {:.0}",
                    completed_requests as f64 / elapsed.as_secs_f64(),
                    missed as f64 / elapsed.as_secs_f64()
                );
            }
        }
    });

    let cancel = CancellationToken::new();

    let rps_period = args
        .per_client_rate
        .map(|rps_limit| Duration::from_secs_f64(1.0 / (rps_limit as f64)));
    let make_worker: &dyn Fn(WorkerId) -> Pin<Box<dyn Send + Future<Output = ()>>> = &|worker_id| {
        let live_stats = live_stats.clone();
        let start_work_barrier = start_work_barrier.clone();
        let ranges: Vec<KeyRange> = all_ranges
            .iter()
            .filter(|r| r.timeline == worker_id.timeline)
            .cloned()
            .collect();
        let weights =
            rand::distributions::weighted::WeightedIndex::new(ranges.iter().map(|v| v.len()))
                .unwrap();

        let cancel = cancel.clone();
        Box::pin(async move {
            let client =
                pageserver_client::page_service::Client::new(args.page_service_connstring.clone())
                    .await
                    .unwrap();
            let mut client = client
                .pagestream(worker_id.timeline.tenant_id, worker_id.timeline.timeline_id)
                .await
                .unwrap();

            start_work_barrier.wait().await;
            let client_start = Instant::now();
            let mut ticks_processed = 0;
            let mut inflight = VecDeque::new();
            while !cancel.is_cancelled() {
                // Detect if a request took longer than the RPS rate
                if let Some(period) = &rps_period {
                    let periods_passed_until_now =
                        usize::try_from(client_start.elapsed().as_micros() / period.as_micros())
                            .unwrap();

                    if periods_passed_until_now > ticks_processed {
                        live_stats.missed((periods_passed_until_now - ticks_processed) as u64);
                    }
                    ticks_processed = periods_passed_until_now;
                }

<<<<<<< HEAD
                while inflight.len() < args.queue_depth.get() {
                    let start = Instant::now();
                    let req = {
                        let mut rng = rand::thread_rng();
                        let r = &ranges[weights.sample(&mut rng)];
                        let key: i128 = rng.gen_range(r.start..r.end);
                        let key = Key::from_i128(key);
                        assert!(key.is_rel_block_key());
                        let (rel_tag, block_no) = key
                            .to_rel_block()
                            .expect("we filter non-rel-block keys out above");
                        PagestreamGetPageRequest {
=======
                let start = Instant::now();
                let req = {
                    let mut rng = rand::thread_rng();
                    let r = &ranges[weights.sample(&mut rng)];
                    let key: i128 = rng.gen_range(r.start..r.end);
                    let key = Key::from_i128(key);
                    assert!(key.is_rel_block_key());
                    let (rel_tag, block_no) = key
                        .to_rel_block()
                        .expect("we filter non-rel-block keys out above");
                    PagestreamGetPageRequest {
                        hdr: PagestreamRequest {
                            reqid: 0,
>>>>>>> c545d227
                            request_lsn: if rng.gen_bool(args.req_latest_probability) {
                                Lsn::MAX
                            } else {
                                r.timeline_lsn
                            },
                            not_modified_since: r.timeline_lsn,
<<<<<<< HEAD
                            rel: rel_tag,
                            blkno: block_no,
                        }
                    };
                    client.getpage_send(req).await.unwrap();
                    inflight.push_back(start);
                }

                let start = inflight.pop_front().unwrap();
                client.getpage_recv().await.unwrap();
=======
                        },
                        rel: rel_tag,
                        blkno: block_no,
                    }
                };
                client.getpage(req).await.unwrap();
>>>>>>> c545d227
                let end = Instant::now();
                live_stats.request_done();
                ticks_processed += 1;
                STATS.with(|stats| {
                    stats
                        .borrow()
                        .lock()
                        .unwrap()
                        .observe(end.duration_since(start))
                        .unwrap();
                });

                if let Some(period) = &rps_period {
                    let next_at = client_start
                        + Duration::from_micros(
                            (ticks_processed) as u64 * u64::try_from(period.as_micros()).unwrap(),
                        );
                    tokio::time::sleep_until(next_at.into()).await;
                }
            }
        })
    };

    info!("spawning workers");
    let mut workers = JoinSet::new();
    for timeline in timelines.iter().cloned() {
        for num_client in 0..args.num_clients.get() {
            let worker_id = WorkerId {
                timeline,
                num_client,
            };
            workers.spawn(make_worker(worker_id));
        }
    }
    let workers = async move {
        while let Some(res) = workers.join_next().await {
            res.unwrap();
        }
    };

    info!("waiting for everything to become ready");
    start_work_barrier.wait().await;
    info!("work started");
    if let Some(runtime) = args.runtime {
        tokio::time::sleep(runtime.into()).await;
        info!("runtime over, signalling cancellation");
        cancel.cancel();
        workers.await;
        info!("work sender exited");
    } else {
        workers.await;
        unreachable!("work sender never terminates");
    }

    let output = Output {
        total: {
            let mut agg_stats = request_stats::Stats::new();
            for stats in all_thread_local_stats.lock().unwrap().iter() {
                let stats = stats.lock().unwrap();
                agg_stats.add(&stats);
            }
            agg_stats.output()
        },
    };

    let output = serde_json::to_string_pretty(&output).unwrap();
    println!("{output}");

    anyhow::Ok(())
}<|MERGE_RESOLUTION|>--- conflicted
+++ resolved
@@ -316,7 +316,6 @@
                     ticks_processed = periods_passed_until_now;
                 }
 
-<<<<<<< HEAD
                 while inflight.len() < args.queue_depth.get() {
                     let start = Instant::now();
                     let req = {
@@ -329,28 +328,15 @@
                             .to_rel_block()
                             .expect("we filter non-rel-block keys out above");
                         PagestreamGetPageRequest {
-=======
-                let start = Instant::now();
-                let req = {
-                    let mut rng = rand::thread_rng();
-                    let r = &ranges[weights.sample(&mut rng)];
-                    let key: i128 = rng.gen_range(r.start..r.end);
-                    let key = Key::from_i128(key);
-                    assert!(key.is_rel_block_key());
-                    let (rel_tag, block_no) = key
-                        .to_rel_block()
-                        .expect("we filter non-rel-block keys out above");
-                    PagestreamGetPageRequest {
-                        hdr: PagestreamRequest {
-                            reqid: 0,
->>>>>>> c545d227
-                            request_lsn: if rng.gen_bool(args.req_latest_probability) {
-                                Lsn::MAX
-                            } else {
-                                r.timeline_lsn
+                            hdr: PagestreamRequest {
+                                reqid: 0,
+                                request_lsn: if rng.gen_bool(args.req_latest_probability) {
+                                    Lsn::MAX
+                                } else {
+                                    r.timeline_lsn
+                                },
+                                not_modified_since: r.timeline_lsn,
                             },
-                            not_modified_since: r.timeline_lsn,
-<<<<<<< HEAD
                             rel: rel_tag,
                             blkno: block_no,
                         }
@@ -361,14 +347,6 @@
 
                 let start = inflight.pop_front().unwrap();
                 client.getpage_recv().await.unwrap();
-=======
-                        },
-                        rel: rel_tag,
-                        blkno: block_no,
-                    }
-                };
-                client.getpage(req).await.unwrap();
->>>>>>> c545d227
                 let end = Instant::now();
                 live_stats.request_done();
                 ticks_processed += 1;
