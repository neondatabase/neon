use std::collections::{HashMap, HashSet, VecDeque};
use std::future::Future;
use std::num::NonZeroUsize;
use std::pin::Pin;
use std::sync::atomic::{AtomicU64, Ordering};
use std::sync::{Arc, Mutex};
use std::time::{Duration, Instant};

use anyhow::Context;
use camino::Utf8PathBuf;
use futures::StreamExt;
use futures::stream::FuturesOrdered;
use pageserver_api::key::Key;
use pageserver_api::keyspace::KeySpaceAccum;
use pageserver_api::models::{PagestreamGetPageRequest, PagestreamRequest};
use pageserver_api::shard::TenantShardId;
use pageserver_page_api::model::{GetPageClass, GetPageResponse, GetPageStatus};
use rand::prelude::*;
use tokio::task::JoinSet;
use tokio_util::sync::CancellationToken;
use tracing::info;
use utils::id::TenantTimelineId;
use utils::lsn::Lsn;
use utils::shard::ShardIndex;

use crate::util::tokio_thread_local_stats::AllThreadLocalStats;
use crate::util::{request_stats, tokio_thread_local_stats};

/// GetPage@LatestLSN, uniformly distributed across the compute-accessible keyspace.
#[derive(clap::Parser)]
pub(crate) struct Args {
    #[clap(long, default_value = "false")]
    grpc: bool,
    #[clap(long, default_value = "false")]
    grpc_stream: bool,
    #[clap(long, default_value = "http://localhost:9898")]
    mgmt_api_endpoint: String,
    #[clap(long, default_value = "postgres://postgres@localhost:64000")]
    page_service_connstring: String,
    #[clap(long)]
    pageserver_jwt: Option<String>,
    #[clap(long, default_value = "1")]
    num_clients: NonZeroUsize,
    #[clap(long)]
    runtime: Option<humantime::Duration>,
    /// Each client sends requests at the given rate.
    ///
    /// If a request takes too long and we should be issuing a new request already,
    /// we skip that request and account it as `MISSED`.
    #[clap(long)]
    per_client_rate: Option<usize>,
    /// Probability for sending `latest=true` in the request (uniform distribution).
    #[clap(long, default_value = "1")]
    req_latest_probability: f64,
    #[clap(long)]
    limit_to_first_n_targets: Option<usize>,
    /// For large pageserver installations, enumerating the keyspace takes a lot of time.
    /// If specified, the specified path is used to maintain a cache of the keyspace enumeration result.
    /// The cache is tagged and auto-invalided by the tenant/timeline ids only.
    /// It doesn't get invalidated if the keyspace changes under the hood, e.g., due to new ingested data or compaction.
    #[clap(long)]
    keyspace_cache: Option<Utf8PathBuf>,
    /// Before starting the benchmark, live-reconfigure the pageserver to use the given
    /// [`pageserver_api::models::virtual_file::IoEngineKind`].
    #[clap(long)]
    set_io_engine: Option<pageserver_api::models::virtual_file::IoEngineKind>,

    /// Before starting the benchmark, live-reconfigure the pageserver to use specified io mode (buffered vs. direct).
    #[clap(long)]
    set_io_mode: Option<pageserver_api::models::virtual_file::IoMode>,

    /// Queue depth generated in each client.
    #[clap(long, default_value = "1")]
    queue_depth: NonZeroUsize,

<<<<<<< HEAD
    #[clap(long, default_value = "100")]
    pool_max_consumers: NonZeroUsize,

    #[clap(long, default_value = "5")]
    pool_error_threshold: NonZeroUsize,

    #[clap(long, default_value = "5000")]
    pool_connect_timeout: NonZeroUsize,

    #[clap(long, default_value = "1000")]
    pool_connect_backoff: NonZeroUsize,

    #[clap(long, default_value = "60000")]
    pool_max_idle_duration: NonZeroUsize,

    #[clap(long, default_value = "0")]
    max_delay_ms: usize,

    #[clap(long, default_value = "0")]
    percent_drops: usize,

    #[clap(long, default_value = "0")]
    percent_hangs: usize,
=======
    #[clap(long)]
    only_relnode: Option<u32>,
>>>>>>> abc6c842

    targets: Option<Vec<TenantTimelineId>>,

}

/// State shared by all clients
#[derive(Debug)]
struct SharedState {
    start_work_barrier: tokio::sync::Barrier,
    live_stats: LiveStats,
}

#[derive(Debug, Default)]
struct LiveStats {
    completed_requests: AtomicU64,
    missed: AtomicU64,
}

impl LiveStats {
    fn request_done(&self) {
        self.completed_requests.fetch_add(1, Ordering::Relaxed);
    }
    fn missed(&self, n: u64) {
        self.missed.fetch_add(n, Ordering::Relaxed);
    }
}

#[derive(Clone, serde::Serialize, serde::Deserialize)]
struct KeyRange {
    timeline: TenantTimelineId,
    timeline_lsn: Lsn,
    start: i128,
    end: i128,
}

impl KeyRange {
    fn len(&self) -> i128 {
        self.end - self.start
    }
}

#[derive(PartialEq, Eq, Hash, Copy, Clone)]
struct WorkerId {
    timeline: TenantTimelineId,
    num_client: usize, // from 0..args.num_clients
}

#[derive(serde::Serialize)]
struct Output {
    total: request_stats::Output,
}

tokio_thread_local_stats::declare!(STATS: request_stats::Stats);

pub(crate) fn main(args: Args) -> anyhow::Result<()> {
    tokio_thread_local_stats::main!(STATS, move |thread_local_stats| {
        main_impl(args, thread_local_stats)
    })
}

async fn main_impl(
    args: Args,
    all_thread_local_stats: AllThreadLocalStats<request_stats::Stats>,
) -> anyhow::Result<()> {
    let args: &'static Args = Box::leak(Box::new(args));

    let mgmt_api_client = Arc::new(pageserver_client::mgmt_api::Client::new(
        reqwest::Client::new(), // TODO: support ssl_ca_file for https APIs in pagebench.
        args.mgmt_api_endpoint.clone(),
        args.pageserver_jwt.as_deref(),
    ));

    if let Some(engine_str) = &args.set_io_engine {
        mgmt_api_client.put_io_engine(engine_str).await?;
    }

    if let Some(mode) = &args.set_io_mode {
        mgmt_api_client.put_io_mode(mode).await?;
    }

    // discover targets
    let timelines: Vec<TenantTimelineId> = crate::util::cli::targets::discover(
        &mgmt_api_client,
        crate::util::cli::targets::Spec {
            limit_to_first_n_targets: args.limit_to_first_n_targets,
            targets: args.targets.clone(),
        },
    )
    .await?;

    #[derive(serde::Deserialize)]
    struct KeyspaceCacheDe {
        tag: Vec<TenantTimelineId>,
        data: Vec<KeyRange>,
    }
    #[derive(serde::Serialize)]
    struct KeyspaceCacheSer<'a> {
        tag: &'a [TenantTimelineId],
        data: &'a [KeyRange],
    }
    let cache = args
        .keyspace_cache
        .as_ref()
        .map(|keyspace_cache_file| {
            let contents = match std::fs::read(keyspace_cache_file) {
                Err(e) if e.kind() == std::io::ErrorKind::NotFound => {
                    return anyhow::Ok(None);
                }
                x => x.context("read keyspace cache file")?,
            };
            let cache: KeyspaceCacheDe =
                serde_json::from_slice(&contents).context("deserialize cache file")?;
            let tag_ok = HashSet::<TenantTimelineId>::from_iter(cache.tag.into_iter())
                == HashSet::from_iter(timelines.iter().cloned());
            info!("keyspace cache file matches tag: {tag_ok}");
            anyhow::Ok(if tag_ok { Some(cache.data) } else { None })
        })
        .transpose()?
        .flatten();
    let all_ranges: Vec<KeyRange> = if let Some(cached) = cache {
        info!("using keyspace cache file");
        cached
    } else {
        let mut js = JoinSet::new();
        for timeline in &timelines {
            js.spawn({
                let mgmt_api_client = Arc::clone(&mgmt_api_client);
                let timeline = *timeline;
                async move {
                    let partitioning = mgmt_api_client
                        .keyspace(
                            TenantShardId::unsharded(timeline.tenant_id),
                            timeline.timeline_id,
                        )
                        .await?;
                    let lsn = partitioning.at_lsn;
                    let start = Instant::now();
                    let mut filtered = KeySpaceAccum::new();
                    // let's hope this is inlined and vectorized...
                    // TODO: turn this loop into a is_rel_block_range() function.
                    for r in partitioning.keys.ranges.iter() {
                        let mut i = r.start;
                        while i != r.end {
                            let mut include = true;
                            include &= i.is_rel_block_key();
                            if let Some(only_relnode) = args.only_relnode {
                                include &= i.is_rel_block_of_rel(only_relnode);
                            }
                            if include {
                                filtered.add_key(i);
                            }
                            i = i.next();
                        }
                    }
                    let filtered = filtered.to_keyspace();
                    let filter_duration = start.elapsed();

                    anyhow::Ok((
                        filter_duration,
                        filtered.ranges.into_iter().map(move |r| KeyRange {
                            timeline,
                            timeline_lsn: lsn,
                            start: r.start.to_i128(),
                            end: r.end.to_i128(),
                        }),
                    ))
                }
            });
        }
        let mut total_filter_duration = Duration::from_secs(0);
        let mut all_ranges: Vec<KeyRange> = Vec::new();
        while let Some(res) = js.join_next().await {
            let (filter_duration, range) = res.unwrap().unwrap();
            all_ranges.extend(range);
            total_filter_duration += filter_duration;
        }
        info!("filter duration: {}", total_filter_duration.as_secs_f64());
        if let Some(cachefile) = args.keyspace_cache.as_ref() {
            let cache = KeyspaceCacheSer {
                tag: &timelines,
                data: &all_ranges,
            };
            let bytes = serde_json::to_vec(&cache).context("serialize keyspace for cache file")?;
            std::fs::write(cachefile, bytes).context("write keyspace cache file to disk")?;
            info!("successfully wrote keyspace cache file");
        }
        all_ranges
    };

    let num_live_stats_dump = 1;
    let num_work_sender_tasks = args.num_clients.get() * timelines.len();
    let num_main_impl = 1;

    let shared_state = Arc::new(SharedState {
        start_work_barrier: tokio::sync::Barrier::new(
            num_live_stats_dump + num_work_sender_tasks + num_main_impl,
        ),
        live_stats: LiveStats::default(),
    });
    let cancel = CancellationToken::new();

    let ss = shared_state.clone();
    tokio::spawn({
        async move {
            ss.start_work_barrier.wait().await;
            loop {
                let start = std::time::Instant::now();
                tokio::time::sleep(std::time::Duration::from_secs(1)).await;
                let stats = &ss.live_stats;
                let completed_requests = stats.completed_requests.swap(0, Ordering::Relaxed);
                let missed = stats.missed.swap(0, Ordering::Relaxed);
                let elapsed = start.elapsed();
                info!(
                    "RPS: {:.0}   MISSED: {:.0}",
                    completed_requests as f64 / elapsed.as_secs_f64(),
                    missed as f64 / elapsed.as_secs_f64()
                );
            }
        }
    });

    let rps_period = args
        .per_client_rate
        .map(|rps_limit| Duration::from_secs_f64(1.0 / (rps_limit as f64)));
    let make_worker: &dyn Fn(WorkerId) -> Pin<Box<dyn Send + Future<Output = ()>>> = &|worker_id| {
        let ss = shared_state.clone();
        let cancel = cancel.clone();
        let ranges: Vec<KeyRange> = all_ranges
            .iter()
            .filter(|r| r.timeline == worker_id.timeline)
            .cloned()
            .collect();
        let weights =
            rand::distributions::weighted::WeightedIndex::new(ranges.iter().map(|v| v.len()))
                .unwrap();

        Box::pin(async move {
            if args.grpc_stream {
                client_grpc_stream(args, worker_id, ss, cancel, rps_period, ranges, weights).await
            } else if args.grpc {
                client_grpc(args, worker_id, ss, cancel, rps_period, ranges, weights).await
            } else {
                client_libpq(args, worker_id, ss, cancel, rps_period, ranges, weights).await
            }
        })
    };

    info!("spawning workers");
    let mut workers = JoinSet::new();
    for timeline in timelines.iter().cloned() {
        for num_client in 0..args.num_clients.get() {
            let worker_id = WorkerId {
                timeline,
                num_client,
            };
            workers.spawn(make_worker(worker_id));
        }
    }
    let workers = async move {
        while let Some(res) = workers.join_next().await {
            res.unwrap();
        }
    };

    info!("waiting for everything to become ready");
    shared_state.start_work_barrier.wait().await;
    info!("work started");
    if let Some(runtime) = args.runtime {
        tokio::time::sleep(runtime.into()).await;
        info!("runtime over, signalling cancellation");
        cancel.cancel();
        workers.await;
        info!("work sender exited");
    } else {
        workers.await;
        unreachable!("work sender never terminates");
    }

    let output = Output {
        total: {
            let mut agg_stats = request_stats::Stats::new();
            for stats in all_thread_local_stats.lock().unwrap().iter() {
                let stats = stats.lock().unwrap();
                agg_stats.add(&stats);
            }
            agg_stats.output()
        },
    };

    let output = serde_json::to_string_pretty(&output).unwrap();
    println!("{output}");

    anyhow::Ok(())
}

async fn client_libpq(
    args: &Args,
    worker_id: WorkerId,
    shared_state: Arc<SharedState>,
    cancel: CancellationToken,
    rps_period: Option<Duration>,
    ranges: Vec<KeyRange>,
    weights: rand::distributions::weighted::WeightedIndex<i128>,
) {
    let client = pageserver_client::page_service::Client::new(args.page_service_connstring.clone())
        .await
        .unwrap();
    let mut client = client
        .pagestream(worker_id.timeline.tenant_id, worker_id.timeline.timeline_id)
        .await
        .unwrap();

    shared_state.start_work_barrier.wait().await;
    let client_start = Instant::now();
    let mut ticks_processed = 0;
    let mut inflight = VecDeque::new();
    while !cancel.is_cancelled() {
        // Detect if a request took longer than the RPS rate
        if let Some(period) = &rps_period {
            let periods_passed_until_now =
                usize::try_from(client_start.elapsed().as_micros() / period.as_micros()).unwrap();

            if periods_passed_until_now > ticks_processed {
                shared_state
                    .live_stats
                    .missed((periods_passed_until_now - ticks_processed) as u64);
            }
            ticks_processed = periods_passed_until_now;
        }

        while inflight.len() < args.queue_depth.get() {
            let start = Instant::now();
            let req = {
                let mut rng = rand::thread_rng();
                let r = &ranges[weights.sample(&mut rng)];
                let key: i128 = rng.gen_range(r.start..r.end);
                let key = Key::from_i128(key);
                assert!(key.is_rel_block_key());
                let (rel_tag, block_no) = key
                    .to_rel_block()
                    .expect("we filter non-rel-block keys out above");
                PagestreamGetPageRequest {
                    hdr: PagestreamRequest {
                        reqid: 0,
                        request_lsn: if rng.gen_bool(args.req_latest_probability) {
                            Lsn::MAX
                        } else {
                            r.timeline_lsn
                        },
                        not_modified_since: r.timeline_lsn,
                    },
                    rel: rel_tag,
                    blkno: block_no,
                }
            };
            client.getpage_send(req).await.unwrap();
            inflight.push_back(start);
        }

        let start = inflight.pop_front().unwrap();
        client.getpage_recv().await.unwrap();
        let end = Instant::now();
        shared_state.live_stats.request_done();
        ticks_processed += 1;
        STATS.with(|stats| {
            stats
                .borrow()
                .lock()
                .unwrap()
                .observe(end.duration_since(start))
                .unwrap();
        });

        if let Some(period) = &rps_period {
            let next_at = client_start
                + Duration::from_micros(
                    (ticks_processed) as u64 * u64::try_from(period.as_micros()).unwrap(),
                );
            tokio::time::sleep_until(next_at.into()).await;
        }
    }
}

#[allow(clippy::too_many_arguments)]
async fn client_grpc(
    args: &Args,
    worker_id: WorkerId,
    shared_state: Arc<SharedState>,
    cancel: CancellationToken,
    rps_period: Option<Duration>,
    ranges: Vec<KeyRange>,
    weights: rand::distributions::weighted::WeightedIndex<i128>,
) {
    let shard_map = HashMap::from([(
        ShardIndex::unsharded(),
        args.page_service_connstring.clone(),
    )]);
    let options = pageserver_client_grpc::ClientCacheOptions {
        max_consumers: args.pool_max_consumers.get(),
        error_threshold: args.pool_error_threshold.get(),
        connect_timeout: Duration::from_millis(args.pool_connect_timeout.get() as u64),
        connect_backoff: Duration::from_millis(args.pool_connect_backoff.get() as u64),
        max_idle_duration: Duration::from_millis(args.pool_max_idle_duration.get() as u64),
        max_delay_ms: args.max_delay_ms as u64,
        drop_rate: (args.percent_drops as f64)/100.0,
        hang_rate: (args.percent_hangs as f64)/100.0,
    };
    let client = pageserver_client_grpc::PageserverClient::new_with_config(
        &worker_id.timeline.tenant_id.to_string(),
        &worker_id.timeline.timeline_id.to_string(),
        &None,
        shard_map,
        options,
    );
    let client = Arc::new(client);

    shared_state.start_work_barrier.wait().await;
    let client_start = Instant::now();
    let mut ticks_processed = 0;
    let mut inflight = FuturesOrdered::new();
    while !cancel.is_cancelled() {
        // Detect if a request took longer than the RPS rate
        if let Some(period) = &rps_period {
            let periods_passed_until_now =
                usize::try_from(client_start.elapsed().as_micros() / period.as_micros()).unwrap();

            if periods_passed_until_now > ticks_processed {
                shared_state
                    .live_stats
                    .missed((periods_passed_until_now - ticks_processed) as u64);
            }
            ticks_processed = periods_passed_until_now;
        }

        while inflight.len() < args.queue_depth.get() {
            let start = Instant::now();
            let req = {
                let mut rng = rand::thread_rng();
                let r = &ranges[weights.sample(&mut rng)];
                let key: i128 = rng.gen_range(r.start..r.end);
                let key = Key::from_i128(key);
                assert!(key.is_rel_block_key());
                let (rel_tag, block_no) = key
                    .to_rel_block()
                    .expect("we filter non-rel-block keys out above");
                pageserver_page_api::model::GetPageRequest {
                    id: 0, // TODO
                    common: pageserver_page_api::model::RequestCommon {
                        request_lsn: if rng.gen_bool(args.req_latest_probability) {
                            Lsn::MAX
                        } else {
                            r.timeline_lsn
                        },
                        not_modified_since_lsn: r.timeline_lsn,
                    },
                    rel: pageserver_page_api::model::RelTag {
                        spc_oid: rel_tag.spcnode,
                        db_oid: rel_tag.dbnode,
                        rel_number: rel_tag.relnode,
                        fork_number: rel_tag.forknum,
                    },
                    block_number: block_no,
                    class: GetPageClass::Normal,
                }
            };
            let client_clone = client.clone();
            let getpage_fut = async move {
                let result = client_clone.get_page(&req).await;
                (start, result)
            };
            inflight.push_back(getpage_fut);
        }

        let (start, result) = inflight.next().await.unwrap();
        result.expect("getpage request should succeed");
        let end = Instant::now();
        shared_state.live_stats.request_done();
        ticks_processed += 1;
        STATS.with(|stats| {
            stats
                .borrow()
                .lock()
                .unwrap()
                .observe(end.duration_since(start))
                .unwrap();
        });

        if let Some(period) = &rps_period {
            let next_at = client_start
                + Duration::from_micros(
                    (ticks_processed) as u64 * u64::try_from(period.as_micros()).unwrap(),
                );
            tokio::time::sleep_until(next_at.into()).await;
        }
    }
}

async fn client_grpc_stream(
    args: &Args,
    worker_id: WorkerId,
    shared_state: Arc<SharedState>,
    cancel: CancellationToken,
    rps_period: Option<Duration>,
    ranges: Vec<KeyRange>,
    weights: rand::distributions::weighted::WeightedIndex<i128>,
) {
    let shard_map = HashMap::from([(
        ShardIndex::unsharded(),
        args.page_service_connstring.clone(),
    )]);
    let client = pageserver_client_grpc::PageserverClient::new(
        &worker_id.timeline.tenant_id.to_string(),
        &worker_id.timeline.timeline_id.to_string(),
        &None,
        shard_map,
    );

    let (request_tx, request_rx) = tokio::sync::mpsc::channel(1);
    let request_stream = tokio_stream::wrappers::ReceiverStream::new(request_rx);
    let mut response_stream = client.get_pages(request_stream).await.unwrap().into_inner();

    shared_state.start_work_barrier.wait().await;
    let client_start = Instant::now();
    let mut ticks_processed = 0;
    let mut inflight = VecDeque::new();

    while !cancel.is_cancelled() {
        // Detect if a request took longer than the RPS rate
        if let Some(period) = &rps_period {
            let periods_passed_until_now =
                usize::try_from(client_start.elapsed().as_micros() / period.as_micros()).unwrap();

            if periods_passed_until_now > ticks_processed {
                shared_state
                    .live_stats
                    .missed((periods_passed_until_now - ticks_processed) as u64);
            }
            ticks_processed = periods_passed_until_now;
        }

        // Send requests until the queue depth is reached
        // TODO: use batching
        while inflight.len() < args.queue_depth.get() {
            let start = Instant::now();
            let req = {
                let mut rng = rand::thread_rng();
                let r = &ranges[weights.sample(&mut rng)];
                let key: i128 = rng.gen_range(r.start..r.end);
                let key = Key::from_i128(key);
                assert!(key.is_rel_block_key());
                let (rel_tag, block_no) = key
                    .to_rel_block()
                    .expect("we filter non-rel-block keys out above");
                pageserver_page_api::model::GetPageRequest {
                    id: 0, // TODO
                    common: pageserver_page_api::model::RequestCommon {
                        request_lsn: if rng.gen_bool(args.req_latest_probability) {
                            Lsn::MAX
                        } else {
                            r.timeline_lsn
                        },
                        not_modified_since_lsn: r.timeline_lsn,
                    },
                    rel: pageserver_page_api::model::RelTag {
                        spc_oid: rel_tag.spcnode,
                        db_oid: rel_tag.dbnode,
                        rel_number: rel_tag.relnode,
                        fork_number: rel_tag.forknum,
                    },
                    block_number: block_no,
                    class: GetPageClass::Normal,
                }
            };
            request_tx.send(req.into()).await.unwrap();
            inflight.push_back(start);
        }

        // Receive responses for the inflight requests
        if let Some(response) = response_stream.next().await {
            let response: GetPageResponse = response.unwrap().try_into().unwrap();
            assert_eq!(response.status, GetPageStatus::Ok);
            let start = inflight.pop_front().unwrap();
            let end = Instant::now();
            shared_state.live_stats.request_done();
            ticks_processed += 1;
            STATS.with(|stats| {
                stats
                    .borrow()
                    .lock()
                    .unwrap()
                    .observe(end.duration_since(start))
                    .unwrap();
            });
        }

        // Enforce RPS limit if specified
        if let Some(period) = &rps_period {
            let next_at = client_start
                + Duration::from_micros(
                    (ticks_processed) as u64 * u64::try_from(period.as_micros()).unwrap(),
                );
            tokio::time::sleep_until(next_at.into()).await;
        }
    }
}<|MERGE_RESOLUTION|>--- conflicted
+++ resolved
@@ -69,11 +69,13 @@
     #[clap(long)]
     set_io_mode: Option<pageserver_api::models::virtual_file::IoMode>,
 
+    #[clap(long)]
+    only_relnode: Option<u32>,
+
     /// Queue depth generated in each client.
     #[clap(long, default_value = "1")]
     queue_depth: NonZeroUsize,
 
-<<<<<<< HEAD
     #[clap(long, default_value = "100")]
     pool_max_consumers: NonZeroUsize,
 
@@ -97,13 +99,8 @@
 
     #[clap(long, default_value = "0")]
     percent_hangs: usize,
-=======
-    #[clap(long)]
-    only_relnode: Option<u32>,
->>>>>>> abc6c842
 
     targets: Option<Vec<TenantTimelineId>>,
-
 }
 
 /// State shared by all clients
@@ -505,8 +502,8 @@
         connect_backoff: Duration::from_millis(args.pool_connect_backoff.get() as u64),
         max_idle_duration: Duration::from_millis(args.pool_max_idle_duration.get() as u64),
         max_delay_ms: args.max_delay_ms as u64,
-        drop_rate: (args.percent_drops as f64)/100.0,
-        hang_rate: (args.percent_hangs as f64)/100.0,
+        drop_rate: (args.percent_drops as f64) / 100.0,
+        hang_rate: (args.percent_hangs as f64) / 100.0,
     };
     let client = pageserver_client_grpc::PageserverClient::new_with_config(
         &worker_id.timeline.tenant_id.to_string(),
@@ -547,8 +544,9 @@
                     .to_rel_block()
                     .expect("we filter non-rel-block keys out above");
                 pageserver_page_api::model::GetPageRequest {
-                    id: 0, // TODO
-                    common: pageserver_page_api::model::RequestCommon {
+                    request_id: 0, // TODO
+                    request_class: GetPageClass::Normal,
+                    read_lsn: pageserver_page_api::model::ReadLsn {
                         request_lsn: if rng.gen_bool(args.req_latest_probability) {
                             Lsn::MAX
                         } else {
@@ -562,8 +560,7 @@
                         rel_number: rel_tag.relnode,
                         fork_number: rel_tag.forknum,
                     },
-                    block_number: block_no,
-                    class: GetPageClass::Normal,
+                    block_number: vec![block_no],
                 }
             };
             let client_clone = client.clone();
@@ -655,8 +652,9 @@
                     .to_rel_block()
                     .expect("we filter non-rel-block keys out above");
                 pageserver_page_api::model::GetPageRequest {
-                    id: 0, // TODO
-                    common: pageserver_page_api::model::RequestCommon {
+                    request_id: 0, // TODO
+                    request_class: GetPageClass::Normal,
+                    read_lsn: pageserver_page_api::model::ReadLsn {
                         request_lsn: if rng.gen_bool(args.req_latest_probability) {
                             Lsn::MAX
                         } else {
@@ -670,11 +668,10 @@
                         rel_number: rel_tag.relnode,
                         fork_number: rel_tag.forknum,
                     },
-                    block_number: block_no,
-                    class: GetPageClass::Normal,
+                    block_number: vec![block_no],
                 }
             };
-            request_tx.send(req.into()).await.unwrap();
+            request_tx.send((&req).into()).await.unwrap();
             inflight.push_back(start);
         }
 
