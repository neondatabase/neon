use std::env;
use std::num::NonZeroUsize;

use bytes::Bytes;
use camino::Utf8PathBuf;
use criterion::{Criterion, criterion_group, criterion_main};
use pageserver::config::PageServerConf;
use pageserver::context::{DownloadBehavior, RequestContext};
use pageserver::l0_flush::{L0FlushConfig, L0FlushGlobalState};
use pageserver::task_mgr::TaskKind;
use pageserver::tenant::storage_layer::InMemoryLayer;
use pageserver::{page_cache, virtual_file};
use pageserver_api::key::Key;
use pageserver_api::models::virtual_file::IoMode;
use pageserver_api::shard::TenantShardId;
use pageserver_api::value::Value;
use tokio_util::sync::CancellationToken;
use utils::bin_ser::BeSer;
use utils::id::{TenantId, TimelineId};
use wal_decoder::serialized_batch::SerializedValueBatch;

// A very cheap hash for generating non-sequential keys.
fn murmurhash32(mut h: u32) -> u32 {
    h ^= h >> 16;
    h = h.wrapping_mul(0x85ebca6b);
    h ^= h >> 13;
    h = h.wrapping_mul(0xc2b2ae35);
    h ^= h >> 16;
    h
}

#[derive(serde::Serialize, Clone, Copy, Debug)]
enum KeyLayout {
    /// Sequential unique keys
    Sequential,
    /// Random unique keys
    Random,
    /// Random keys, but only use the bits from the mask of them
    RandomReuse(u32),
}

#[derive(serde::Serialize, Clone, Copy, Debug)]
enum WriteDelta {
    Yes,
    No,
}

async fn ingest(
    conf: &'static PageServerConf,
    put_size: usize,
    put_count: usize,
    key_layout: KeyLayout,
    write_delta: WriteDelta,
) -> anyhow::Result<()> {
    let mut lsn = utils::lsn::Lsn(1000);
    let mut key = Key::from_i128(0x0);

    let timeline_id = TimelineId::generate();
    let tenant_id = TenantId::generate();
    let tenant_shard_id = TenantShardId::unsharded(tenant_id);

    tokio::fs::create_dir_all(conf.timeline_path(&tenant_shard_id, &timeline_id)).await?;

    let ctx =
        RequestContext::new(TaskKind::DebugTool, DownloadBehavior::Error).with_scope_debug_tools();

    let gate = utils::sync::gate::Gate::default();
    let cancel = CancellationToken::new();

    let layer = InMemoryLayer::create(
        conf,
        timeline_id,
        tenant_shard_id,
        lsn,
        &gate,
        &cancel,
        &ctx,
    )
    .await?;

    let data = Value::Image(Bytes::from(vec![0u8; put_size]));
    let data_ser_size = data.serialized_size().unwrap() as usize;
    let ctx = RequestContext::new(
        pageserver::task_mgr::TaskKind::WalReceiverConnectionHandler,
        pageserver::context::DownloadBehavior::Download,
    );

    const BATCH_SIZE: usize = 16;
    let mut batch = Vec::new();

    for i in 0..put_count {
        lsn += put_size as u64;

        // Generate lots of keys within a single relation, which simulates the typical bulk ingest case: people
        // usually care the most about write performance when they're blasting a huge batch of data into a huge table.
        match key_layout {
            KeyLayout::Sequential => {
                // Use sequential order to illustrate the experience a user is likely to have
                // when ingesting bulk data.
                key.field6 = i as u32;
            }
            KeyLayout::Random => {
                // Use random-order keys to avoid giving a false advantage to data structures that are
                // faster when inserting on the end.
                key.field6 = murmurhash32(i as u32);
            }
            KeyLayout::RandomReuse(mask) => {
                // Use low bits only, to limit cardinality
                key.field6 = murmurhash32(i as u32) & mask;
            }
        }

        batch.push((key.to_compact(), lsn, data_ser_size, data.clone()));
        if batch.len() >= BATCH_SIZE {
            let this_batch = std::mem::take(&mut batch);
            let serialized = SerializedValueBatch::from_values(this_batch);
            layer.put_batch(serialized, &ctx).await?;
        }
    }
    if !batch.is_empty() {
        let this_batch = std::mem::take(&mut batch);
        let serialized = SerializedValueBatch::from_values(this_batch);
        layer.put_batch(serialized, &ctx).await?;
    }
    layer.freeze(lsn + 1).await;

    if matches!(write_delta, WriteDelta::Yes) {
        let l0_flush_state = L0FlushGlobalState::new(L0FlushConfig::Direct {
            max_concurrency: NonZeroUsize::new(1).unwrap(),
        });
        let (_desc, path) = layer
            .write_to_disk(&ctx, None, l0_flush_state.inner(), &gate, cancel.clone())
            .await?
            .unwrap();
        tokio::fs::remove_file(path).await?;
    }

    Ok(())
}

/// Wrapper to instantiate a tokio runtime
fn ingest_main(
    conf: &'static PageServerConf,
    io_mode: IoMode,
    put_size: usize,
    put_count: usize,
    key_layout: KeyLayout,
    write_delta: WriteDelta,
) {
    pageserver::virtual_file::set_io_mode(io_mode);

    let runtime = tokio::runtime::Builder::new_multi_thread()
        .enable_all()
        .build()
        .unwrap();

    runtime.block_on(async move {
        let r = ingest(conf, put_size, put_count, key_layout, write_delta).await;
        if let Err(e) = r {
            panic!("{e:?}");
        }
    });
}

/// Declare a series of benchmarks for the Pageserver's ingest write path.
///
/// This benchmark does not include WAL decode: it starts at InMemoryLayer::put_value, and ends either
/// at freezing the ephemeral layer, or writing the ephemeral layer out to an L0 (depending on whether WriteDelta is set).
///
/// Genuine disk I/O is used, so expect results to differ depending on storage.  However, when running on
/// a fast disk, CPU is the bottleneck at time of writing.
fn criterion_benchmark(c: &mut Criterion) {
    let temp_dir_parent: Utf8PathBuf = env::current_dir().unwrap().try_into().unwrap();
    let temp_dir = camino_tempfile::tempdir_in(temp_dir_parent).unwrap();
    eprintln!("Data directory: {}", temp_dir.path());

    let conf: &'static PageServerConf = Box::leak(Box::new(
        pageserver::config::PageServerConf::dummy_conf(temp_dir.path().to_path_buf()),
    ));
    virtual_file::init(
        16384,
        {
            #[cfg(not(target_os = "linux"))]
            const _: () = {
                panic!(
                    "This benchmark does I/O and can only give a representative result on Linux"
                );
            };
            #[cfg(target_os = "linux")]
            pageserver_api::models::virtual_file::IoEngineKind::TokioEpollUring
        },
        // immaterial, each `ingest_main` invocation below overrides this
        conf.virtual_file_io_mode,
        // without actually doing syncs, buffered writes have an unfair advantage over direct IO writes
        virtual_file::SyncMode::Sync,
    );
    page_cache::init(conf.page_cache_size);

    #[derive(serde::Serialize)]
    struct ExplodedParameters {
        io_mode: IoMode,
        volume_mib: usize,
        key_size: usize,
        key_layout: KeyLayout,
        write_delta: WriteDelta,
    }
    #[derive(Clone)]
    struct HandPickedParameters {
        volume_mib: usize,
        key_size: usize,
        key_layout: KeyLayout,
        write_delta: WriteDelta,
    }
    let expect = vec![
        // Small values (100b) tests
        HandPickedParameters {
            volume_mib: 128,
            key_size: 100,
            key_layout: KeyLayout::Sequential,
            write_delta: WriteDelta::Yes,
        },
        HandPickedParameters {
            volume_mib: 128,
            key_size: 100,
            key_layout: KeyLayout::Random,
            write_delta: WriteDelta::Yes,
        },
        HandPickedParameters {
            volume_mib: 128,
            key_size: 100,
            key_layout: KeyLayout::RandomReuse(0x3ff),
            write_delta: WriteDelta::Yes,
        },
        HandPickedParameters {
            volume_mib: 128,
            key_size: 100,
            key_layout: KeyLayout::Sequential,
            write_delta: WriteDelta::No,
        },
        // Large values (8k) tests
        HandPickedParameters {
            volume_mib: 128,
            key_size: 8192,
            key_layout: KeyLayout::Sequential,
            write_delta: WriteDelta::Yes,
        },
        HandPickedParameters {
            volume_mib: 128,
            key_size: 8192,
            key_layout: KeyLayout::Sequential,
            write_delta: WriteDelta::No,
        },
    ];
    let exploded_parameters = {
        let mut out = Vec::new();
        for io_mode in [IoMode::Buffered, IoMode::Direct] {
            for param in expect.clone() {
                let HandPickedParameters {
                    volume_mib,
                    key_size,
                    key_layout,
                    write_delta,
                } = param;
                out.push(ExplodedParameters {
                    io_mode,
                    volume_mib,
                    key_size,
                    key_layout,
                    write_delta,
                });
            }
        }
        out
    };
    impl ExplodedParameters {
        fn benchmark_id(&self) -> String {
            let ExplodedParameters {
                io_mode,
                volume_mib,
                key_size,
                key_layout,
                write_delta,
            } = self;
            format!(
                "io_mode={io_mode:?} volume_mib={volume_mib:?} key_size_bytes={key_size:?} key_layout={key_layout:?} write_delta={write_delta:?}"
            )
        }
    }
    let mut group = c.benchmark_group("ingest");
    for params in exploded_parameters {
        let id = params.benchmark_id();
        let ExplodedParameters {
            io_mode,
            volume_mib,
            key_size,
            key_layout,
            write_delta,
        } = params;
        let put_count = volume_mib * 1024 * 1024 / key_size;
        group.throughput(criterion::Throughput::Bytes((key_size * put_count) as u64));
        group.sample_size(10);
        group.bench_function(id, |b| {
            b.iter(|| ingest_main(conf, io_mode, key_size, put_count, key_layout, write_delta))
        });
    }
}

criterion_group!(benches, criterion_benchmark);
criterion_main!(benches);

/*
cargo bench --bench bench_ingest

<<<<<<< HEAD
im4gn.2xlarge:




Hetzner AX102:

ingest/io_mode=Buffered volume_mib=128 key_size_bytes=100 key_layout=Sequential write_delta=Yes
                        time:   [1.0683 s 1.1006 s 1.1386 s]
                        thrpt:  [112.42 MiB/s 116.30 MiB/s 119.82 MiB/s]
ingest/io_mode=Buffered volume_mib=128 key_size_bytes=100 key_layout=Random write_delta=Yes
                        time:   [1.5719 s 1.6012 s 1.6228 s]
                        thrpt:  [78.877 MiB/s 79.938 MiB/s 81.430 MiB/s]
ingest/io_mode=Buffered volume_mib=128 key_size_bytes=100 key_layout=RandomReuse(1023) write_delta=Y...
                        time:   [1.1095 s 1.1331 s 1.1580 s]
                        thrpt:  [110.53 MiB/s 112.97 MiB/s 115.37 MiB/s]
ingest/io_mode=Buffered volume_mib=128 key_size_bytes=100 key_layout=Sequential write_delta=No
                        time:   [303.20 ms 307.83 ms 311.90 ms]
                        thrpt:  [410.39 MiB/s 415.81 MiB/s 422.16 MiB/s]
ingest/io_mode=Buffered volume_mib=128 key_size_bytes=8192 key_layout=Sequential write_delta=Yes
                        time:   [406.34 ms 429.37 ms 451.63 ms]
                        thrpt:  [283.42 MiB/s 298.11 MiB/s 315.00 MiB/s]
ingest/io_mode=Buffered volume_mib=128 key_size_bytes=8192 key_layout=Sequential write_delta=No
                        time:   [134.01 ms 135.78 ms 137.48 ms]
                        thrpt:  [931.03 MiB/s 942.68 MiB/s 955.12 MiB/s]
ingest/io_mode=Direct volume_mib=128 key_size_bytes=100 key_layout=Sequential write_delta=Yes
                        time:   [1.0406 s 1.0580 s 1.0772 s]
                        thrpt:  [118.83 MiB/s 120.98 MiB/s 123.00 MiB/s]
ingest/io_mode=Direct volume_mib=128 key_size_bytes=100 key_layout=Random write_delta=Yes
                        time:   [1.5059 s 1.5339 s 1.5625 s]
                        thrpt:  [81.920 MiB/s 83.448 MiB/s 84.999 MiB/s]
ingest/io_mode=Direct volume_mib=128 key_size_bytes=100 key_layout=RandomReuse(1023) write_delta=Yes
                        time:   [1.0714 s 1.0934 s 1.1161 s]
                        thrpt:  [114.69 MiB/s 117.06 MiB/s 119.47 MiB/s]
ingest/io_mode=Direct volume_mib=128 key_size_bytes=100 key_layout=Sequential write_delta=No
                        time:   [262.68 ms 265.14 ms 267.71 ms]
                        thrpt:  [478.13 MiB/s 482.76 MiB/s 487.29 MiB/s]
ingest/io_mode=Direct volume_mib=128 key_size_bytes=8192 key_layout=Sequential write_delta=Yes
                        time:   [375.19 ms 393.80 ms 411.40 ms]
                        thrpt:  [311.14 MiB/s 325.04 MiB/s 341.16 MiB/s]
ingest/io_mode=Direct volume_mib=128 key_size_bytes=8192 key_layout=Sequential write_delta=No
                        time:   [123.02 ms 123.85 ms 124.66 ms]
                        thrpt:  [1.0027 GiB/s 1.0093 GiB/s 1.0161 GiB/s]
=======
im4gn.2xlarge

ingest/io_mode=Buffered volume_mib=128 key_size_bytes=100 key_layout=Sequential write_delta=Yes
                        time:   [1.8491 s 1.8540 s 1.8592 s]
                        thrpt:  [68.847 MiB/s 69.039 MiB/s 69.222 MiB/s]
ingest/io_mode=Buffered volume_mib=128 key_size_bytes=100 key_layout=Random write_delta=Yes
                        time:   [2.6976 s 2.7123 s 2.7286 s]
                        thrpt:  [46.911 MiB/s 47.193 MiB/s 47.450 MiB/s]
ingest/io_mode=Buffered volume_mib=128 key_size_bytes=100 key_layout=RandomReuse(1023) write_delta=Y...
                        time:   [1.7433 s 1.7510 s 1.7600 s]
                        thrpt:  [72.729 MiB/s 73.099 MiB/s 73.423 MiB/s]
ingest/io_mode=Buffered volume_mib=128 key_size_bytes=100 key_layout=Sequential write_delta=No
                        time:   [499.63 ms 500.07 ms 500.46 ms]
                        thrpt:  [255.77 MiB/s 255.96 MiB/s 256.19 MiB/s]
ingest/io_mode=Buffered volume_mib=128 key_size_bytes=8192 key_layout=Sequential write_delta=Yes
                        time:   [456.97 ms 459.61 ms 461.92 ms]
                        thrpt:  [277.11 MiB/s 278.50 MiB/s 280.11 MiB/s]
ingest/io_mode=Buffered volume_mib=128 key_size_bytes=8192 key_layout=Sequential write_delta=No
                        time:   [158.82 ms 159.16 ms 159.56 ms]
                        thrpt:  [802.22 MiB/s 804.24 MiB/s 805.93 MiB/s]
ingest/io_mode=Direct volume_mib=128 key_size_bytes=100 key_layout=Sequential write_delta=Yes
                        time:   [1.8856 s 1.8997 s 1.9179 s]
                        thrpt:  [66.740 MiB/s 67.380 MiB/s 67.882 MiB/s]
ingest/io_mode=Direct volume_mib=128 key_size_bytes=100 key_layout=Random write_delta=Yes
                        time:   [2.7468 s 2.7625 s 2.7785 s]
                        thrpt:  [46.068 MiB/s 46.335 MiB/s 46.600 MiB/s]
ingest/io_mode=Direct volume_mib=128 key_size_bytes=100 key_layout=RandomReuse(1023) write_delta=Yes
                        time:   [1.7689 s 1.7726 s 1.7767 s]
                        thrpt:  [72.045 MiB/s 72.208 MiB/s 72.363 MiB/s]
ingest/io_mode=Direct volume_mib=128 key_size_bytes=100 key_layout=Sequential write_delta=No
                        time:   [497.64 ms 498.60 ms 499.67 ms]
                        thrpt:  [256.17 MiB/s 256.72 MiB/s 257.21 MiB/s]
ingest/io_mode=Direct volume_mib=128 key_size_bytes=8192 key_layout=Sequential write_delta=Yes
                        time:   [493.72 ms 505.07 ms 518.03 ms]
                        thrpt:  [247.09 MiB/s 253.43 MiB/s 259.26 MiB/s]
ingest/io_mode=Direct volume_mib=128 key_size_bytes=8192 key_layout=Sequential write_delta=No
                        time:   [267.76 ms 267.85 ms 267.96 ms]
                        thrpt:  [477.69 MiB/s 477.88 MiB/s 478.03 MiB/s]

  Hetzner AX102:

>>>>>>> 518384b7
*/<|MERGE_RESOLUTION|>--- conflicted
+++ resolved
@@ -308,14 +308,48 @@
 criterion_group!(benches, criterion_benchmark);
 criterion_main!(benches);
 
+
 /*
 cargo bench --bench bench_ingest
 
-<<<<<<< HEAD
 im4gn.2xlarge:
 
-
-
+ingest/io_mode=Buffered volume_mib=128 key_size_bytes=100 key_layout=Sequential write_delta=Yes
+                        time:   [1.8491 s 1.8540 s 1.8592 s]
+                        thrpt:  [68.847 MiB/s 69.039 MiB/s 69.222 MiB/s]
+ingest/io_mode=Buffered volume_mib=128 key_size_bytes=100 key_layout=Random write_delta=Yes
+                        time:   [2.6976 s 2.7123 s 2.7286 s]
+                        thrpt:  [46.911 MiB/s 47.193 MiB/s 47.450 MiB/s]
+ingest/io_mode=Buffered volume_mib=128 key_size_bytes=100 key_layout=RandomReuse(1023) write_delta=Y...
+                        time:   [1.7433 s 1.7510 s 1.7600 s]
+                        thrpt:  [72.729 MiB/s 73.099 MiB/s 73.423 MiB/s]
+ingest/io_mode=Buffered volume_mib=128 key_size_bytes=100 key_layout=Sequential write_delta=No
+                        time:   [499.63 ms 500.07 ms 500.46 ms]
+                        thrpt:  [255.77 MiB/s 255.96 MiB/s 256.19 MiB/s]
+ingest/io_mode=Buffered volume_mib=128 key_size_bytes=8192 key_layout=Sequential write_delta=Yes
+                        time:   [456.97 ms 459.61 ms 461.92 ms]
+                        thrpt:  [277.11 MiB/s 278.50 MiB/s 280.11 MiB/s]
+ingest/io_mode=Buffered volume_mib=128 key_size_bytes=8192 key_layout=Sequential write_delta=No
+                        time:   [158.82 ms 159.16 ms 159.56 ms]
+                        thrpt:  [802.22 MiB/s 804.24 MiB/s 805.93 MiB/s]
+ingest/io_mode=Direct volume_mib=128 key_size_bytes=100 key_layout=Sequential write_delta=Yes
+                        time:   [1.8856 s 1.8997 s 1.9179 s]
+                        thrpt:  [66.740 MiB/s 67.380 MiB/s 67.882 MiB/s]
+ingest/io_mode=Direct volume_mib=128 key_size_bytes=100 key_layout=Random write_delta=Yes
+                        time:   [2.7468 s 2.7625 s 2.7785 s]
+                        thrpt:  [46.068 MiB/s 46.335 MiB/s 46.600 MiB/s]
+ingest/io_mode=Direct volume_mib=128 key_size_bytes=100 key_layout=RandomReuse(1023) write_delta=Yes
+                        time:   [1.7689 s 1.7726 s 1.7767 s]
+                        thrpt:  [72.045 MiB/s 72.208 MiB/s 72.363 MiB/s]
+ingest/io_mode=Direct volume_mib=128 key_size_bytes=100 key_layout=Sequential write_delta=No
+                        time:   [497.64 ms 498.60 ms 499.67 ms]
+                        thrpt:  [256.17 MiB/s 256.72 MiB/s 257.21 MiB/s]
+ingest/io_mode=Direct volume_mib=128 key_size_bytes=8192 key_layout=Sequential write_delta=Yes
+                        time:   [493.72 ms 505.07 ms 518.03 ms]
+                        thrpt:  [247.09 MiB/s 253.43 MiB/s 259.26 MiB/s]
+ingest/io_mode=Direct volume_mib=128 key_size_bytes=8192 key_layout=Sequential write_delta=No
+                        time:   [267.76 ms 267.85 ms 267.96 ms]
+                        thrpt:  [477.69 MiB/s 477.88 MiB/s 478.03 MiB/s]
 
 Hetzner AX102:
 
@@ -355,47 +389,4 @@
 ingest/io_mode=Direct volume_mib=128 key_size_bytes=8192 key_layout=Sequential write_delta=No
                         time:   [123.02 ms 123.85 ms 124.66 ms]
                         thrpt:  [1.0027 GiB/s 1.0093 GiB/s 1.0161 GiB/s]
-=======
-im4gn.2xlarge
-
-ingest/io_mode=Buffered volume_mib=128 key_size_bytes=100 key_layout=Sequential write_delta=Yes
-                        time:   [1.8491 s 1.8540 s 1.8592 s]
-                        thrpt:  [68.847 MiB/s 69.039 MiB/s 69.222 MiB/s]
-ingest/io_mode=Buffered volume_mib=128 key_size_bytes=100 key_layout=Random write_delta=Yes
-                        time:   [2.6976 s 2.7123 s 2.7286 s]
-                        thrpt:  [46.911 MiB/s 47.193 MiB/s 47.450 MiB/s]
-ingest/io_mode=Buffered volume_mib=128 key_size_bytes=100 key_layout=RandomReuse(1023) write_delta=Y...
-                        time:   [1.7433 s 1.7510 s 1.7600 s]
-                        thrpt:  [72.729 MiB/s 73.099 MiB/s 73.423 MiB/s]
-ingest/io_mode=Buffered volume_mib=128 key_size_bytes=100 key_layout=Sequential write_delta=No
-                        time:   [499.63 ms 500.07 ms 500.46 ms]
-                        thrpt:  [255.77 MiB/s 255.96 MiB/s 256.19 MiB/s]
-ingest/io_mode=Buffered volume_mib=128 key_size_bytes=8192 key_layout=Sequential write_delta=Yes
-                        time:   [456.97 ms 459.61 ms 461.92 ms]
-                        thrpt:  [277.11 MiB/s 278.50 MiB/s 280.11 MiB/s]
-ingest/io_mode=Buffered volume_mib=128 key_size_bytes=8192 key_layout=Sequential write_delta=No
-                        time:   [158.82 ms 159.16 ms 159.56 ms]
-                        thrpt:  [802.22 MiB/s 804.24 MiB/s 805.93 MiB/s]
-ingest/io_mode=Direct volume_mib=128 key_size_bytes=100 key_layout=Sequential write_delta=Yes
-                        time:   [1.8856 s 1.8997 s 1.9179 s]
-                        thrpt:  [66.740 MiB/s 67.380 MiB/s 67.882 MiB/s]
-ingest/io_mode=Direct volume_mib=128 key_size_bytes=100 key_layout=Random write_delta=Yes
-                        time:   [2.7468 s 2.7625 s 2.7785 s]
-                        thrpt:  [46.068 MiB/s 46.335 MiB/s 46.600 MiB/s]
-ingest/io_mode=Direct volume_mib=128 key_size_bytes=100 key_layout=RandomReuse(1023) write_delta=Yes
-                        time:   [1.7689 s 1.7726 s 1.7767 s]
-                        thrpt:  [72.045 MiB/s 72.208 MiB/s 72.363 MiB/s]
-ingest/io_mode=Direct volume_mib=128 key_size_bytes=100 key_layout=Sequential write_delta=No
-                        time:   [497.64 ms 498.60 ms 499.67 ms]
-                        thrpt:  [256.17 MiB/s 256.72 MiB/s 257.21 MiB/s]
-ingest/io_mode=Direct volume_mib=128 key_size_bytes=8192 key_layout=Sequential write_delta=Yes
-                        time:   [493.72 ms 505.07 ms 518.03 ms]
-                        thrpt:  [247.09 MiB/s 253.43 MiB/s 259.26 MiB/s]
-ingest/io_mode=Direct volume_mib=128 key_size_bytes=8192 key_layout=Sequential write_delta=No
-                        time:   [267.76 ms 267.85 ms 267.96 ms]
-                        thrpt:  [477.69 MiB/s 477.88 MiB/s 478.03 MiB/s]
-
-  Hetzner AX102:
-
->>>>>>> 518384b7
 */