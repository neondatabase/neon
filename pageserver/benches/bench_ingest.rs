use std::env;
use std::num::NonZeroUsize;

use bytes::Bytes;
use camino::Utf8PathBuf;
use criterion::{Criterion, criterion_group, criterion_main};
use pageserver::config::PageServerConf;
use pageserver::context::{DownloadBehavior, RequestContext};
use pageserver::l0_flush::{L0FlushConfig, L0FlushGlobalState};
use pageserver::task_mgr::TaskKind;
use pageserver::tenant::storage_layer::InMemoryLayer;
use pageserver::{page_cache, virtual_file};
use pageserver_api::key::Key;
use pageserver_api::models::virtual_file::IoMode;
use pageserver_api::shard::TenantShardId;
use pageserver_api::value::Value;
use tokio_util::sync::CancellationToken;
use utils::bin_ser::BeSer;
use utils::id::{TenantId, TimelineId};
use wal_decoder::serialized_batch::SerializedValueBatch;

// A very cheap hash for generating non-sequential keys.
fn murmurhash32(mut h: u32) -> u32 {
    h ^= h >> 16;
    h = h.wrapping_mul(0x85ebca6b);
    h ^= h >> 13;
    h = h.wrapping_mul(0xc2b2ae35);
    h ^= h >> 16;
    h
}

#[derive(serde::Serialize, Clone, Copy, Debug)]
enum KeyLayout {
    /// Sequential unique keys
    Sequential,
    /// Random unique keys
    Random,
    /// Random keys, but only use the bits from the mask of them
    RandomReuse(u32),
}

#[derive(serde::Serialize, Clone, Copy, Debug)]
enum WriteDelta {
    Yes,
    No,
}

async fn ingest(
    conf: &'static PageServerConf,
    put_size: usize,
    put_count: usize,
    key_layout: KeyLayout,
    write_delta: WriteDelta,
) -> anyhow::Result<()> {
    let mut lsn = utils::lsn::Lsn(1000);
    let mut key = Key::from_i128(0x0);

    let timeline_id = TimelineId::generate();
    let tenant_id = TenantId::generate();
    let tenant_shard_id = TenantShardId::unsharded(tenant_id);

    tokio::fs::create_dir_all(conf.timeline_path(&tenant_shard_id, &timeline_id)).await?;

    let ctx =
        RequestContext::new(TaskKind::DebugTool, DownloadBehavior::Error).with_scope_debug_tools();

    let gate = utils::sync::gate::Gate::default();
    let cancel = CancellationToken::new();

    let layer = InMemoryLayer::create(
        conf,
        timeline_id,
        tenant_shard_id,
        lsn,
        &gate,
        &cancel,
        &ctx,
    )
    .await?;

    let data = Value::Image(Bytes::from(vec![0u8; put_size]));
    let data_ser_size = data.serialized_size().unwrap() as usize;
    let ctx = RequestContext::new(
        pageserver::task_mgr::TaskKind::WalReceiverConnectionHandler,
        pageserver::context::DownloadBehavior::Download,
    );

    const BATCH_SIZE: usize = 16;
    let mut batch = Vec::new();

    for i in 0..put_count {
        lsn += put_size as u64;

        // Generate lots of keys within a single relation, which simulates the typical bulk ingest case: people
        // usually care the most about write performance when they're blasting a huge batch of data into a huge table.
        match key_layout {
            KeyLayout::Sequential => {
                // Use sequential order to illustrate the experience a user is likely to have
                // when ingesting bulk data.
                key.field6 = i as u32;
            }
            KeyLayout::Random => {
                // Use random-order keys to avoid giving a false advantage to data structures that are
                // faster when inserting on the end.
                key.field6 = murmurhash32(i as u32);
            }
            KeyLayout::RandomReuse(mask) => {
                // Use low bits only, to limit cardinality
                key.field6 = murmurhash32(i as u32) & mask;
            }
        }

        batch.push((key.to_compact(), lsn, data_ser_size, data.clone()));
        if batch.len() >= BATCH_SIZE {
            let this_batch = std::mem::take(&mut batch);
            let serialized = SerializedValueBatch::from_values(this_batch);
            layer.put_batch(serialized, &ctx).await?;
        }
    }
    if !batch.is_empty() {
        let this_batch = std::mem::take(&mut batch);
        let serialized = SerializedValueBatch::from_values(this_batch);
        layer.put_batch(serialized, &ctx).await?;
    }
    layer.freeze(lsn + 1).await;

    if matches!(write_delta, WriteDelta::Yes) {
        let l0_flush_state = L0FlushGlobalState::new(L0FlushConfig::Direct {
            max_concurrency: NonZeroUsize::new(1).unwrap(),
        });
        let (_desc, path) = layer
            .write_to_disk(&ctx, None, l0_flush_state.inner(), &gate, cancel.clone())
            .await?
            .unwrap();
        tokio::fs::remove_file(path).await?;
    }

    Ok(())
}

/// Wrapper to instantiate a tokio runtime
fn ingest_main(
    conf: &'static PageServerConf,
    io_mode: IoMode,
    put_size: usize,
    put_count: usize,
    key_layout: KeyLayout,
    write_delta: WriteDelta,
) {
    pageserver::virtual_file::set_io_mode(io_mode);

    let runtime = tokio::runtime::Builder::new_multi_thread()
        .enable_all()
        .build()
        .unwrap();

    runtime.block_on(async move {
        let r = ingest(conf, put_size, put_count, key_layout, write_delta).await;
        if let Err(e) = r {
            panic!("{e:?}");
        }
    });
}

/// Declare a series of benchmarks for the Pageserver's ingest write path.
///
/// This benchmark does not include WAL decode: it starts at InMemoryLayer::put_value, and ends either
/// at freezing the ephemeral layer, or writing the ephemeral layer out to an L0 (depending on whether WriteDelta is set).
///
/// Genuine disk I/O is used, so expect results to differ depending on storage.  However, when running on
/// a fast disk, CPU is the bottleneck at time of writing.
fn criterion_benchmark(c: &mut Criterion) {
    let temp_dir_parent: Utf8PathBuf = env::current_dir().unwrap().try_into().unwrap();
    let temp_dir = camino_tempfile::tempdir_in(temp_dir_parent).unwrap();
    eprintln!("Data directory: {}", temp_dir.path());

    let conf: &'static PageServerConf = Box::leak(Box::new(
        pageserver::config::PageServerConf::dummy_conf(temp_dir.path().to_path_buf()),
    ));
    virtual_file::init(
        16384,
        virtual_file::io_engine_for_bench(),
        // immaterial, each `ingest_main` invocation below overrides this
        conf.virtual_file_io_mode,
        // without actually doing syncs, buffered writes have an unfair advantage over direct IO writes
        virtual_file::SyncMode::Sync,
    );
    page_cache::init(conf.page_cache_size);

    #[derive(serde::Serialize)]
    struct ExplodedParameters {
        io_mode: IoMode,
        volume_mib: usize,
        key_size: usize,
        key_layout: KeyLayout,
        write_delta: WriteDelta,
    }
    #[derive(Clone)]
    struct HandPickedParameters {
        volume_mib: usize,
        key_size: usize,
        key_layout: KeyLayout,
        write_delta: WriteDelta,
    }
    let expect = vec![
        // Small values (100b) tests
        HandPickedParameters {
            volume_mib: 128,
            key_size: 100,
            key_layout: KeyLayout::Sequential,
            write_delta: WriteDelta::Yes,
        },
        HandPickedParameters {
            volume_mib: 128,
            key_size: 100,
            key_layout: KeyLayout::Random,
            write_delta: WriteDelta::Yes,
        },
        HandPickedParameters {
            volume_mib: 128,
            key_size: 100,
            key_layout: KeyLayout::RandomReuse(0x3ff),
            write_delta: WriteDelta::Yes,
        },
        HandPickedParameters {
            volume_mib: 128,
            key_size: 100,
            key_layout: KeyLayout::Sequential,
            write_delta: WriteDelta::No,
        },
        // Large values (8k) tests
        HandPickedParameters {
            volume_mib: 128,
            key_size: 8192,
            key_layout: KeyLayout::Sequential,
            write_delta: WriteDelta::Yes,
        },
        HandPickedParameters {
            volume_mib: 128,
            key_size: 8192,
            key_layout: KeyLayout::Sequential,
            write_delta: WriteDelta::No,
        },
    ];
    let exploded_parameters = {
        let mut out = Vec::new();
<<<<<<< HEAD
        for io_mode in [IoMode::Buffered, IoMode::Direct, IoMode::DirectRw] {
=======
        for io_mode in [
            IoMode::Buffered,
            #[cfg(target_os = "linux")]
            IoMode::Direct,
        ] {
>>>>>>> 0297fda4
            for param in expect.clone() {
                let HandPickedParameters {
                    volume_mib,
                    key_size,
                    key_layout,
                    write_delta,
                } = param;
                out.push(ExplodedParameters {
                    io_mode,
                    volume_mib,
                    key_size,
                    key_layout,
                    write_delta,
                });
            }
        }
        out
    };
    impl ExplodedParameters {
        fn benchmark_id(&self) -> String {
            let ExplodedParameters {
                io_mode,
                volume_mib,
                key_size,
                key_layout,
                write_delta,
            } = self;
            format!(
                "io_mode={io_mode:?} volume_mib={volume_mib:?} key_size_bytes={key_size:?} key_layout={key_layout:?} write_delta={write_delta:?}"
            )
        }
    }
    let mut group = c.benchmark_group("ingest");
    for params in exploded_parameters {
        let id = params.benchmark_id();
        let ExplodedParameters {
            io_mode,
            volume_mib,
            key_size,
            key_layout,
            write_delta,
        } = params;
        let put_count = volume_mib * 1024 * 1024 / key_size;
        group.throughput(criterion::Throughput::Bytes((key_size * put_count) as u64));
        group.sample_size(10);
        group.bench_function(id, |b| {
            b.iter(|| ingest_main(conf, io_mode, key_size, put_count, key_layout, write_delta))
        });
    }
}

criterion_group!(benches, criterion_benchmark);
criterion_main!(benches);

/*
cargo bench --bench bench_ingest

im4gn.2xlarge:

ingest/io_mode=Buffered volume_mib=128 key_size_bytes=100 key_layout=Sequential write_delta=Yes
                        time:   [1.2901 s 1.2943 s 1.2991 s]
                        thrpt:  [98.533 MiB/s 98.892 MiB/s 99.220 MiB/s]
ingest/io_mode=Buffered volume_mib=128 key_size_bytes=100 key_layout=Random write_delta=Yes
                        time:   [2.1387 s 2.1623 s 2.1845 s]
                        thrpt:  [58.595 MiB/s 59.197 MiB/s 59.851 MiB/s]
ingest/io_mode=Buffered volume_mib=128 key_size_bytes=100 key_layout=RandomReuse(1023) write_delta=Y...
                        time:   [1.2036 s 1.2074 s 1.2122 s]
                        thrpt:  [105.60 MiB/s 106.01 MiB/s 106.35 MiB/s]
ingest/io_mode=Buffered volume_mib=128 key_size_bytes=100 key_layout=Sequential write_delta=No
                        time:   [520.55 ms 521.46 ms 522.57 ms]
                        thrpt:  [244.94 MiB/s 245.47 MiB/s 245.89 MiB/s]
ingest/io_mode=Buffered volume_mib=128 key_size_bytes=8192 key_layout=Sequential write_delta=Yes
                        time:   [440.33 ms 442.24 ms 444.10 ms]
                        thrpt:  [288.22 MiB/s 289.43 MiB/s 290.69 MiB/s]
ingest/io_mode=Buffered volume_mib=128 key_size_bytes=8192 key_layout=Sequential write_delta=No
                        time:   [168.78 ms 169.42 ms 170.18 ms]
                        thrpt:  [752.16 MiB/s 755.52 MiB/s 758.40 MiB/s]
ingest/io_mode=Direct volume_mib=128 key_size_bytes=100 key_layout=Sequential write_delta=Yes
                        time:   [1.2978 s 1.3094 s 1.3227 s]
                        thrpt:  [96.775 MiB/s 97.758 MiB/s 98.632 MiB/s]
ingest/io_mode=Direct volume_mib=128 key_size_bytes=100 key_layout=Random write_delta=Yes
                        time:   [2.1976 s 2.2067 s 2.2154 s]
                        thrpt:  [57.777 MiB/s 58.006 MiB/s 58.245 MiB/s]
ingest/io_mode=Direct volume_mib=128 key_size_bytes=100 key_layout=RandomReuse(1023) write_delta=Yes
                        time:   [1.2103 s 1.2160 s 1.2233 s]
                        thrpt:  [104.64 MiB/s 105.26 MiB/s 105.76 MiB/s]
ingest/io_mode=Direct volume_mib=128 key_size_bytes=100 key_layout=Sequential write_delta=No
                        time:   [525.05 ms 526.37 ms 527.79 ms]
                        thrpt:  [242.52 MiB/s 243.17 MiB/s 243.79 MiB/s]
ingest/io_mode=Direct volume_mib=128 key_size_bytes=8192 key_layout=Sequential write_delta=Yes
                        time:   [443.06 ms 444.88 ms 447.15 ms]
                        thrpt:  [286.26 MiB/s 287.72 MiB/s 288.90 MiB/s]
ingest/io_mode=Direct volume_mib=128 key_size_bytes=8192 key_layout=Sequential write_delta=No
                        time:   [169.40 ms 169.80 ms 170.17 ms]
                        thrpt:  [752.21 MiB/s 753.81 MiB/s 755.60 MiB/s]
ingest/io_mode=DirectRw volume_mib=128 key_size_bytes=100 key_layout=Sequential write_delta=Yes
                        time:   [1.2844 s 1.2915 s 1.2990 s]
                        thrpt:  [98.536 MiB/s 99.112 MiB/s 99.657 MiB/s]
ingest/io_mode=DirectRw volume_mib=128 key_size_bytes=100 key_layout=Random write_delta=Yes
                        time:   [2.1431 s 2.1663 s 2.1900 s]
                        thrpt:  [58.446 MiB/s 59.087 MiB/s 59.726 MiB/s]
ingest/io_mode=DirectRw volume_mib=128 key_size_bytes=100 key_layout=RandomReuse(1023) write_delta=Y...
                        time:   [1.1906 s 1.1926 s 1.1947 s]
                        thrpt:  [107.14 MiB/s 107.33 MiB/s 107.51 MiB/s]
ingest/io_mode=DirectRw volume_mib=128 key_size_bytes=100 key_layout=Sequential write_delta=No
                        time:   [516.86 ms 518.25 ms 519.47 ms]
                        thrpt:  [246.40 MiB/s 246.98 MiB/s 247.65 MiB/s]
ingest/io_mode=DirectRw volume_mib=128 key_size_bytes=8192 key_layout=Sequential write_delta=Yes
                        time:   [536.50 ms 536.53 ms 536.60 ms]
                        thrpt:  [238.54 MiB/s 238.57 MiB/s 238.59 MiB/s]
ingest/io_mode=DirectRw volume_mib=128 key_size_bytes=8192 key_layout=Sequential write_delta=No
                        time:   [267.77 ms 267.90 ms 268.04 ms]
                        thrpt:  [477.53 MiB/s 477.79 MiB/s 478.02 MiB/s]

Hetzner AX102:

ingest/io_mode=Buffered volume_mib=128 key_size_bytes=100 key_layout=Sequential write_delta=Yes
                        time:   [836.58 ms 861.93 ms 886.57 ms]
                        thrpt:  [144.38 MiB/s 148.50 MiB/s 153.00 MiB/s]
ingest/io_mode=Buffered volume_mib=128 key_size_bytes=100 key_layout=Random write_delta=Yes
                        time:   [1.2782 s 1.3191 s 1.3665 s]
                        thrpt:  [93.668 MiB/s 97.037 MiB/s 100.14 MiB/s]
ingest/io_mode=Buffered volume_mib=128 key_size_bytes=100 key_layout=RandomReuse(1023) write_delta=Y...
                        time:   [791.27 ms 807.08 ms 822.95 ms]
                        thrpt:  [155.54 MiB/s 158.60 MiB/s 161.77 MiB/s]
ingest/io_mode=Buffered volume_mib=128 key_size_bytes=100 key_layout=Sequential write_delta=No
                        time:   [310.78 ms 314.66 ms 318.47 ms]
                        thrpt:  [401.92 MiB/s 406.79 MiB/s 411.87 MiB/s]
ingest/io_mode=Buffered volume_mib=128 key_size_bytes=8192 key_layout=Sequential write_delta=Yes
                        time:   [377.11 ms 387.77 ms 399.21 ms]
                        thrpt:  [320.63 MiB/s 330.10 MiB/s 339.42 MiB/s]
ingest/io_mode=Buffered volume_mib=128 key_size_bytes=8192 key_layout=Sequential write_delta=No
                        time:   [128.37 ms 132.96 ms 138.55 ms]
                        thrpt:  [923.83 MiB/s 962.69 MiB/s 997.11 MiB/s]
ingest/io_mode=Direct volume_mib=128 key_size_bytes=100 key_layout=Sequential write_delta=Yes
                        time:   [900.38 ms 914.88 ms 928.86 ms]
                        thrpt:  [137.80 MiB/s 139.91 MiB/s 142.16 MiB/s]
ingest/io_mode=Direct volume_mib=128 key_size_bytes=100 key_layout=Random write_delta=Yes
                        time:   [1.2538 s 1.2936 s 1.3313 s]
                        thrpt:  [96.149 MiB/s 98.946 MiB/s 102.09 MiB/s]
ingest/io_mode=Direct volume_mib=128 key_size_bytes=100 key_layout=RandomReuse(1023) write_delta=Yes
                        time:   [787.17 ms 803.89 ms 820.63 ms]
                        thrpt:  [155.98 MiB/s 159.23 MiB/s 162.61 MiB/s]
ingest/io_mode=Direct volume_mib=128 key_size_bytes=100 key_layout=Sequential write_delta=No
                        time:   [318.78 ms 321.89 ms 324.74 ms]
                        thrpt:  [394.16 MiB/s 397.65 MiB/s 401.53 MiB/s]
ingest/io_mode=Direct volume_mib=128 key_size_bytes=8192 key_layout=Sequential write_delta=Yes
                        time:   [374.01 ms 383.45 ms 393.20 ms]
                        thrpt:  [325.53 MiB/s 333.81 MiB/s 342.24 MiB/s]
ingest/io_mode=Direct volume_mib=128 key_size_bytes=8192 key_layout=Sequential write_delta=No
                        time:   [137.98 ms 141.31 ms 143.57 ms]
                        thrpt:  [891.58 MiB/s 905.79 MiB/s 927.66 MiB/s]
ingest/io_mode=DirectRw volume_mib=128 key_size_bytes=100 key_layout=Sequential write_delta=Yes
                        time:   [613.69 ms 622.48 ms 630.97 ms]
                        thrpt:  [202.86 MiB/s 205.63 MiB/s 208.57 MiB/s]
ingest/io_mode=DirectRw volume_mib=128 key_size_bytes=100 key_layout=Random write_delta=Yes
                        time:   [1.0299 s 1.0766 s 1.1273 s]
                        thrpt:  [113.55 MiB/s 118.90 MiB/s 124.29 MiB/s]
ingest/io_mode=DirectRw volume_mib=128 key_size_bytes=100 key_layout=RandomReuse(1023) write_delta=Y...
                        time:   [637.80 ms 647.78 ms 658.01 ms]
                        thrpt:  [194.53 MiB/s 197.60 MiB/s 200.69 MiB/s]
ingest/io_mode=DirectRw volume_mib=128 key_size_bytes=100 key_layout=Sequential write_delta=No
                        time:   [266.09 ms 267.20 ms 268.31 ms]
                        thrpt:  [477.06 MiB/s 479.04 MiB/s 481.04 MiB/s]
ingest/io_mode=DirectRw volume_mib=128 key_size_bytes=8192 key_layout=Sequential write_delta=Yes
                        time:   [269.34 ms 273.27 ms 277.69 ms]
                        thrpt:  [460.95 MiB/s 468.40 MiB/s 475.24 MiB/s]
ingest/io_mode=DirectRw volume_mib=128 key_size_bytes=8192 key_layout=Sequential write_delta=No
                        time:   [123.18 ms 124.24 ms 125.15 ms]
                        thrpt:  [1022.8 MiB/s 1.0061 GiB/s 1.0148 GiB/s]
*/<|MERGE_RESOLUTION|>--- conflicted
+++ resolved
@@ -244,15 +244,13 @@
     ];
     let exploded_parameters = {
         let mut out = Vec::new();
-<<<<<<< HEAD
-        for io_mode in [IoMode::Buffered, IoMode::Direct, IoMode::DirectRw] {
-=======
         for io_mode in [
             IoMode::Buffered,
             #[cfg(target_os = "linux")]
             IoMode::Direct,
+            #[cfg(target_os = "linux")]
+            IoMode::DirectRw,
         ] {
->>>>>>> 0297fda4
             for param in expect.clone() {
                 let HandPickedParameters {
                     volume_mib,
