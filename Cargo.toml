--- conflicted
+++ resolved
@@ -124,12 +124,8 @@
 tokio-postgres-rustls = "0.9.0"
 tokio-rustls = "0.23"
 tokio-stream = "0.1"
-<<<<<<< HEAD
+tokio-tar = "0.3"
 tokio-util = { version = "0.7", features = ["io", "time"] }
-=======
-tokio-tar = "0.3"
-tokio-util = { version = "0.7", features = ["io"] }
->>>>>>> b4d36f57
 toml = "0.7"
 toml_edit = "0.19"
 tonic = {version = "0.9", features = ["tls", "tls-roots"]}
