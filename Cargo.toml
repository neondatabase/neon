--- conflicted
+++ resolved
@@ -48,12 +48,8 @@
     "libs/proxy/postgres-types2",
     "libs/proxy/subzero_core",
     "libs/proxy/tokio-postgres2",
-<<<<<<< HEAD
-    "endpoint_storage"
-=======
     "endpoint_storage",
     "pgxn/neon/communicator",
->>>>>>> d96cea19
 ]
 
 [workspace.package]
