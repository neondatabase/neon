--- conflicted
+++ resolved
@@ -237,12 +237,9 @@
 whoami = "1.5.1"
 json-structural-diff = { version = "0.2.0" }
 x509-cert = { version = "0.2.5" }
-<<<<<<< HEAD
 x509-parser = "0.16"
-=======
 zerocopy = { version = "0.8", features = ["derive", "simd"] }
 zeroize = "1.8"
->>>>>>> d487ba2b
 
 ## TODO replace this with tracing
 env_logger = "0.11"
